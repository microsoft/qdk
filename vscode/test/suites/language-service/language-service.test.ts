--- conflicted
+++ resolved
@@ -33,25 +33,16 @@
 
     // Pre-open the text documents that are going to be interacted with in
     // the tests. This just gives the language a service a bit of time to load
-<<<<<<< HEAD
-    // fully in the background before the test cases run. Is it a hack? Absolutely.
-    // But we don't currently have to await background language service tasks.
-=======
     // fully in the background before the test cases run.
     //
     // This isn't great, but we don't currently have a way to await background
     // language service tasks in tests.
->>>>>>> 06d089fa
     // This is the best we can do to ensure the features have been initialized
     // before we start testing.
     await vscode.workspace.openTextDocument(testQs);
     await vscode.workspace.openTextDocument(projectMainDocUri);
     await vscode.workspace.openTextDocument(noErrorsQs);
-<<<<<<< HEAD
-    // Give it a tiny bit of time to settle
-=======
     // Give the language service a tiny bit of time to settle
->>>>>>> 06d089fa
     await new Promise((resolve) => setTimeout(resolve, 50));
   });
 
@@ -216,13 +207,6 @@
     const doc = await vscode.workspace.openTextDocument(projectMainDocUri);
     vscode.commands.executeCommand("workbench.action.problems.focus");
 
-<<<<<<< HEAD
-    // Sanity check the test setup - is this the correct position?
-    const text = doc.getText(
-      new vscode.Range(new vscode.Position(1, 16), new vscode.Position(1, 26)),
-    );
-    assert.equal(text, "MyFunction");
-=======
     // No errors if package dependencies are properly resolved
     const actualDiagnostics =
       vscode.languages.getDiagnostics(projectMainDocUri);
@@ -237,19 +221,11 @@
       new vscode.Range(new vscode.Position(3, 16), new vscode.Position(3, 26)),
     );
     assert.equal(text, "MyFunction", "Test file contents don't match expected");
->>>>>>> 06d089fa
 
     // Verify go-to-definition works across packages
     const actualDefinition = (await vscode.commands.executeCommand(
       "vscode.executeDefinitionProvider",
       projectMainDocUri,
-<<<<<<< HEAD
-      new vscode.Position(1, 21), // cursor on the usage of "MyFunction"
-    )) as vscode.Location[];
-
-    // Returned location should be in DepPackage on the definition of "MyFunction"
-    assert.lengthOf(actualDefinition, 1);
-=======
       new vscode.Position(2, 18), // cursor on the usage of "MyFunction"
     )) as vscode.Location[];
 
@@ -259,19 +235,10 @@
       1,
       "Expected to find one definition for MyFunction",
     );
->>>>>>> 06d089fa
     const location = actualDefinition[0];
     assert.equal(location.uri.toString(), projectDepDocUri.toString());
     assert.equal(location.range.start.line, 1);
     assert.equal(location.range.start.character, 13);
-<<<<<<< HEAD
-
-    // No errors if package dependencies are properly resolved
-    const actualDiagnostics =
-      vscode.languages.getDiagnostics(projectMainDocUri);
-    assert.isEmpty(actualDiagnostics);
-=======
->>>>>>> 06d089fa
   });
 
   test("Web package dependencies", async () => {
@@ -280,27 +247,14 @@
 
     // Sanity check the test setup - is this the correct position?
     const text = doc.getText(
-<<<<<<< HEAD
-      new vscode.Range(new vscode.Position(2, 4), new vscode.Position(2, 32)),
-    );
-    assert.equal(text, "GitHubDep.Library.MyFunction");
-=======
       new vscode.Range(new vscode.Position(3, 8), new vscode.Position(3, 26)),
     );
     assert.equal(text, "Library.MyFunction");
->>>>>>> 06d089fa
 
     // Verify go-to-definition works across packages
     const actualDefinition = (await vscode.commands.executeCommand(
       "vscode.executeDefinitionProvider",
       projectMainDocUri,
-<<<<<<< HEAD
-      new vscode.Position(2, 30), // cursor on the usage of "MyFunction"
-    )) as vscode.Location[];
-
-    // Returned location should be in the web dependency on the definition of "MyFunction"
-    assert.lengthOf(actualDefinition, 1);
-=======
       new vscode.Position(3, 20), // cursor on the usage of "MyFunction"
     )) as vscode.Location[];
 
@@ -310,7 +264,6 @@
       1,
       "Expected to find one definition for MyFunction",
     );
->>>>>>> 06d089fa
     const location = actualDefinition[0];
     assert.equal(
       location.uri.toString(),
