// Copyright (c) Microsoft Corporation.
// Licensed under the MIT License.

import { type Circuit as CircuitData } from "@microsoft/quantum-viz.js/lib";
import {
  IOperationInfo,
  IRange,
  VSDiagnostic,
  getCompilerWorker,
  log,
} from "qsharp-lang";
import { Uri, window } from "vscode";
import { basename, isQsharpDocument } from "./common";
import { getTarget, getTargetFriendlyName } from "./config";
import { loadProject } from "./projectSystem";
import { EventType, UserFlowStatus, sendTelemetryEvent } from "./telemetry";
import { getRandomGuid } from "./utils";
import { sendMessageToPanel } from "./webviewPanel";

const compilerRunTimeoutMs = 1000 * 60 * 5; // 5 minutes

export async function showCircuitCommand(
  extensionUri: Uri,
  operation: IOperationInfo | undefined,
) {
  const associationId = getRandomGuid();
  sendTelemetryEvent(EventType.TriggerCircuit, { associationId }, {});

  const compilerWorkerScriptPath = Uri.joinPath(
    extensionUri,
    "./out/compilerWorker.js",
  ).toString();

  const editor = window.activeTextEditor;
  if (!editor || !isQsharpDocument(editor.document)) {
    throw new Error("The currently active window is not a Q# file");
  }

  sendMessageToPanel("circuit", true, undefined);

  let timeout = false;

  // Start the worker, run the code, and send the results to the webview
  const worker = getCompilerWorker(compilerWorkerScriptPath);
  const compilerTimeout = setTimeout(() => {
    timeout = true;
    sendTelemetryEvent(EventType.CircuitEnd, {
      associationId,
      reason: "timeout",
      flowStatus: UserFlowStatus.Aborted,
    });
    log.info("terminating circuit worker due to timeout");
    worker.terminate();
  }, compilerRunTimeoutMs);

  const docUri = editor.document.uri;
  const sources = await loadProject(docUri);
  const targetProfile = getTarget();

  try {
    sendTelemetryEvent(EventType.CircuitStart, { associationId }, {});

    const circuit = await worker.getCircuit(sources, targetProfile, operation);
    clearTimeout(compilerTimeout);

    updateCircuitPanel(
      targetProfile,
<<<<<<< HEAD
      docUri.path,
      true, // reveal
      { circuit, operation },
=======
      editor.document.uri.path,
      circuit,
      true, // reveal
      operation,
>>>>>>> 06f1fa59
    );

    sendTelemetryEvent(EventType.CircuitEnd, {
      associationId,
      flowStatus: UserFlowStatus.Succeeded,
    });
  } catch (e: any) {
    log.error("Circuit error. ", e.toString());
    clearTimeout(compilerTimeout);

    const errors: [string, VSDiagnostic, string][] =
      typeof e === "string" ? JSON.parse(e) : undefined;
    let errorHtml = "There was an error generating the circuit.";
    if (errors) {
      if (
        errors.findIndex(
          ([, diag]) => diag.code === "Qsc.Eval.ResultComparisonUnsupported",
        ) !== -1
      ) {
        const commandUri = Uri.parse(
          `command:qsharp-vscode.runEditorContentsWithCircuit?${encodeURIComponent(JSON.stringify([docUri]))}`,
          true,
        );
        errorHtml =
          `<p>Synthesizing circuits is unsupported for programs that ` +
          `contain behavior that is conditional on a qubit measurement result, ` +
          `since the resulting circuit may depend on the outcome of the measurement.</p>` +
          `<p>If you would like to generate a circuit for this program, you can ` +
          `<a href="${commandUri}">run the program using the simulator and show the resulting circuit.</a> </p>`;
      } else {
        errorHtml = errorsToHtml(errors);
      }
    }

    if (!timeout) {
      sendTelemetryEvent(EventType.CircuitEnd, {
        associationId,
        reason: errors && errors[0] ? errors[0][1].code : undefined,
        flowStatus: UserFlowStatus.Failed,
      });
    }

    updateCircuitPanel(
      targetProfile,
<<<<<<< HEAD
      docUri.path,
      false, // reveal
      { errorHtml, operation },
=======
      editor.document.uri.path,
      errorHtml,
      false, // reveal
      operation,
>>>>>>> 06f1fa59
    );
  } finally {
    log.info("terminating circuit worker");
    worker.terminate();
  }
}

export function updateCircuitPanel(
  targetProfile: string,
  docPath: string,
<<<<<<< HEAD
  reveal: boolean,
  params: {
    circuit?: CircuitData;
    errorHtml?: string;
    simulating?: boolean;
    operation?: IOperationInfo | undefined;
  },
=======
  circuitOrErrorHtml: CircuitData | string,
  reveal: boolean,
  operation?: IOperationInfo | undefined,
>>>>>>> 06f1fa59
) {
  let title;
  let target;
  if (params?.operation) {
    title = `${params.operation.operation} with ${params.operation.totalNumQubits} input qubits`;
    target = `Target profile: ${getTargetFriendlyName(targetProfile)} `;
  } else {
    title = basename(docPath) || "Circuit";
    target = `Target profile: ${getTargetFriendlyName(targetProfile)}`;
  }

  const props = {
    title,
    targetProfile: target,
    simulating: params?.simulating || false,
    circuit: params?.circuit,
    errorHtml: params?.errorHtml,
  };

  const message = {
    command: "circuit",
    props,
  };
<<<<<<< HEAD

=======
>>>>>>> 06f1fa59
  sendMessageToPanel("circuit", reveal, message);
}

/**
 * Formats an array of compiler/runtime errors into HTML to be presented to the user.
 *
 * @param errors
 *  The first string is the document URI or "<project>" if the error isn't associated with a specific document.
 *  The VSDiagnostic is the error information.
 *  The last string is the stack trace.
 *
 * @returns The HTML formatted errors, to be set as the inner contents of a container element.
 */
function errorsToHtml(
  errors: [string, VSDiagnostic, string | undefined][],
): string {
  let errorHtml = "";
  for (const error of errors) {
    const [document, diag, rawStack] = error;

    const location = documentHtml(document, diag.range);

    const message = escapeHtml(`(${diag.code}) ${diag.message}`).replace(
      "\n",
      "<br/><br/>",
    );

    errorHtml += `<p>${location}: ${message}<br/></p>`;

    if (rawStack) {
      const stack = rawStack
        .split("\n")
        .map((l) => {
          // Link-ify the document names in the stack trace
          const match = l.match(/^(\s*)at (.*) in (.*)/);
          if (match) {
            const [, leadingWs, callable, doc] = match;
            return `${leadingWs}at ${escapeHtml(callable)} in ${documentHtml(doc)}`;
          } else {
            return l;
          }
        })

        .join("\n");
      errorHtml += `<br/><pre>${stack}</pre>`;
    }
  }
  return errorHtml;
}

/**
 * If the input is a URI, turns it into a document open link.
 * Otherwise returns the HTML-escaped input
 */
function documentHtml(maybeUri: string, range?: IRange) {
  let location;
  try {
    // If the error location is a document URI, create a link to that document.
    // We use the `vscode.open` command (https://code.visualstudio.com/api/references/commands#commands)
    // to open the document in the editor.
    // The line and column information is displayed, but are not part of the link.
    //
    // At the time of writing this is the only way we know to create a direct
    // link to a Q# document from a Web View.
    //
    // If we wanted to handle line/column information from the link, an alternate
    // implementation might be having our own command that navigates to the correct
    // location. Then this would be a link to that command instead. Yet another
    // alternative is to have the webview pass a message back to the extension.
    const uri = Uri.parse(maybeUri, true);
    const openCommandUri = Uri.parse(
      `command:vscode.open?${encodeURIComponent(JSON.stringify([uri]))}`,
      true,
    );
    const fsPath = escapeHtml(uri.fsPath);
    const lineColumn = range
      ? escapeHtml(`:${range.start.line}:${range.start.character}`)
      : "";
    location = `<a href="${openCommandUri}">${fsPath}</a>${lineColumn}`;
  } catch (e) {
    // Likely could not parse document URI - it must be a project level error
    // or an error from stdlib, use the document name directly
    location = escapeHtml(maybeUri);
  }

  return location;
}

export function escapeHtml(unsafe: string): string {
  return unsafe
    .replace(/&/g, "&amp;")
    .replace(/</g, "&lt;")
    .replace(/>/g, "&gt;")
    .replace(/"/g, "&quot;")
    .replace(/'/g, "&#039;");
}<|MERGE_RESOLUTION|>--- conflicted
+++ resolved
@@ -65,16 +65,9 @@
 
     updateCircuitPanel(
       targetProfile,
-<<<<<<< HEAD
       docUri.path,
       true, // reveal
       { circuit, operation },
-=======
-      editor.document.uri.path,
-      circuit,
-      true, // reveal
-      operation,
->>>>>>> 06f1fa59
     );
 
     sendTelemetryEvent(EventType.CircuitEnd, {
@@ -119,16 +112,9 @@
 
     updateCircuitPanel(
       targetProfile,
-<<<<<<< HEAD
       docUri.path,
       false, // reveal
       { errorHtml, operation },
-=======
-      editor.document.uri.path,
-      errorHtml,
-      false, // reveal
-      operation,
->>>>>>> 06f1fa59
     );
   } finally {
     log.info("terminating circuit worker");
@@ -139,7 +125,6 @@
 export function updateCircuitPanel(
   targetProfile: string,
   docPath: string,
-<<<<<<< HEAD
   reveal: boolean,
   params: {
     circuit?: CircuitData;
@@ -147,11 +132,6 @@
     simulating?: boolean;
     operation?: IOperationInfo | undefined;
   },
-=======
-  circuitOrErrorHtml: CircuitData | string,
-  reveal: boolean,
-  operation?: IOperationInfo | undefined,
->>>>>>> 06f1fa59
 ) {
   let title;
   let target;
@@ -175,10 +155,6 @@
     command: "circuit",
     props,
   };
-<<<<<<< HEAD
-
-=======
->>>>>>> 06f1fa59
   sendMessageToPanel("circuit", reveal, message);
 }
 
