// Copyright (c) Microsoft Corporation.
// Licensed under the MIT License.

/// <reference types="@types/vscode-webview"/>

const vscodeApi = acquireVsCodeApi();

import { render } from "preact";
import {
  CircuitPanel,
  CircuitProps,
  EstimatesPanel,
  Histogram,
<<<<<<< HEAD
  BlochSphere,
=======
  setRenderer,
>>>>>>> b700869d
  type ReData,
} from "qsharp-lang/ux";
import { HelpPage } from "./help";
import { DocumentationView, IDocFile } from "./docview";

// eslint-disable-next-line @typescript-eslint/ban-ts-comment
// @ts-ignore - there are no types for this
import mk from "@vscode/markdown-it-katex";
import markdownIt from "markdown-it";
const md = markdownIt("commonmark");
md.use(mk, {
  enableMathBlockInHtml: true,
  enableMathInlineInHtml: true,
});
setRenderer((input: string) => md.render(input));

window.addEventListener("message", onMessage);
window.addEventListener("load", main);

type HistogramState = {
  viewType: "histogram";
  buckets: Array<[string, number]>;
  shotCount: number;
};

type EstimatesState = {
  viewType: "estimates";
  estimatesData: {
    calculating: boolean;
    estimates: ReData[];
  };
};

type CircuitState = {
  viewType: "circuit";
  props: CircuitProps;
};

type DocumentationState = {
  viewType: "documentation";
  fragmentsToRender: IDocFile[];
  projectName: string;
};

type State =
  | { viewType: "loading" }
  | { viewType: "help" }
  | { viewType: "bloch" }
  | HistogramState
  | EstimatesState
  | CircuitState
  | DocumentationState;
const loadingState: State = { viewType: "loading" };
const helpState: State = { viewType: "help" };
const blochState: State = { viewType: "bloch" };
let state: State = loadingState;

const themeAttribute = "data-vscode-theme-kind";

function updateGitHubTheme() {
  let isDark = true;

  const themeType = document.body.getAttribute(themeAttribute);

  switch (themeType) {
    case "vscode-light":
    case "vscode-high-contrast-light":
      isDark = false;
      break;
    default:
      isDark = true;
  }

  // Update the stylesheet href
  document.head.querySelectorAll("link").forEach((el) => {
    const ref = el.getAttribute("href");
    if (ref && ref.includes("github-markdown")) {
      const newVal = ref.replace(
        /(dark\.css)|(light\.css)/,
        isDark ? "dark.css" : "light.css",
      );
      el.setAttribute("href", newVal);
    }
  });
}

function setThemeStylesheet() {
  // We need to add the right Markdown style-sheet for the theme.

  // For VS Code, there will be an attribute on the body called
  // "data-vscode-theme-kind" that is "vscode-light" or "vscode-high-contrast-light"
  // for light themes, else assume dark (will be "vscode-dark" or "vscode-high-contrast").

  // Use a [MutationObserver](https://developer.mozilla.org/en-US/docs/Web/API/MutationObserver)
  // to detect changes to the theme attribute.
  const callback = (mutations: MutationRecord[]) => {
    for (const mutation of mutations) {
      if (mutation.attributeName === themeAttribute) {
        updateGitHubTheme();
      }
    }
  };
  const observer = new MutationObserver(callback);
  observer.observe(document.body, { attributeFilter: [themeAttribute] });

  // Run it once for initial value
  updateGitHubTheme();
}

function main() {
  state = (vscodeApi.getState() as any) || loadingState;
  render(<App state={state} />, document.body);
  setThemeStylesheet();
  vscodeApi.postMessage({ command: "ready" });
}

function onMessage(event: any) {
  const message = event.data;
  if (!message?.command) {
    console.error("Unknown message: ", message);
    return;
  }
  switch (message.command) {
    case "histogram": {
      if (!message.buckets || typeof message.shotCount !== "number") {
        console.error("No buckets in message: ", message);
        return;
      }
      state = {
        viewType: "histogram",
        buckets: message.buckets as Array<[string, number]>,
        shotCount: message.shotCount,
      };
      break;
    }
    case "estimates":
      {
        const newState: EstimatesState = {
          viewType: "estimates",
          estimatesData: {
            calculating: !!message.calculating,
            estimates: [],
          },
        };
        // Copy over any existing estimates
        if ((state as EstimatesState).estimatesData?.estimates) {
          newState.estimatesData.estimates.push(
            ...(state as EstimatesState).estimatesData.estimates,
          );
        }
        // Append any new estimates
        if (message.estimates) {
          if (Array.isArray(message.estimates)) {
            newState.estimatesData.estimates.push(...message.estimates);
          } else {
            newState.estimatesData.estimates.push(message.estimates);
          }
        }
        state = newState;
      }
      break;
    case "help":
      state = helpState;
      break;
    case "bloch":
      state = blochState;
      break;
    case "circuit":
      {
        state = {
          viewType: "circuit",
          ...message,
        };
      }
      break;
    case "showDocumentationCommand":
      {
        state = {
          viewType: "documentation",
          fragmentsToRender: message.fragmentsToRender,
          projectName: message.projectName,
        };
      }
      break;
    default:
      console.error("Unknown command: ", message.command);
      return;
  }

  vscodeApi.setState(state);
  render(<App state={state} />, document.body);
}

function onRowDeleted(rowId: string) {
  // Clone all the state to a new object
  const newState: State = JSON.parse(JSON.stringify(state));

  // Splice out the estimate that was deleted
  const estimates = (newState as EstimatesState).estimatesData.estimates;
  const index = estimates.findIndex(
    (estimate) => estimate.jobParams.runName === rowId,
  );
  if (index >= 0) {
    estimates.splice(index, 1);
  }
  state = newState;

  vscodeApi.setState(state);
  render(<App state={state} />, document.body);
}

function App({ state }: { state: State }) {
  const onFilter = () => undefined;

  switch (state.viewType) {
    case "loading":
      return <div>Loading...</div>;
    case "histogram":
      return (
        <>
          <Histogram
            data={new Map(state.buckets)}
            shotCount={state.shotCount}
            filter=""
            onFilter={onFilter}
            shotsHeader={true}
          ></Histogram>
          <p style="margin-top: 8px; font-size: 0.8em">
            Note: If a{" "}
            <a href="vscode://settings/Q%23.simulation.pauliNoise">
              noise model
            </a>{" "}
            has been configured, this may impact results
          </p>
        </>
      );
    case "estimates":
      return (
        <EstimatesPanel
          calculating={state.estimatesData.calculating}
          estimatesData={state.estimatesData.estimates}
          onRowDeleted={onRowDeleted}
          colors={[]}
          runNames={[]}
        />
      );
    case "circuit":
      return <CircuitPanel {...state.props}></CircuitPanel>;
    case "help":
      return <HelpPage />;
<<<<<<< HEAD
    case "bloch":
      return <BlochSphere renderLaTeX={() => undefined} />;
=======
    case "documentation":
      // Ideally we'd have this on all web views, but it makes the font a little
      // too large in the others right now. Something to unify later.
      document.body.classList.add("markdown-body");
      document.body.style.fontSize = "0.8em";
      return (
        <DocumentationView
          fragmentsToRender={state.fragmentsToRender}
          projectName={state.projectName}
        />
      );
>>>>>>> b700869d
    default:
      console.error("Unknown view type in state", state);
      return <div>Loading error</div>;
  }
}<|MERGE_RESOLUTION|>--- conflicted
+++ resolved
@@ -11,11 +11,8 @@
   CircuitProps,
   EstimatesPanel,
   Histogram,
-<<<<<<< HEAD
   BlochSphere,
-=======
   setRenderer,
->>>>>>> b700869d
   type ReData,
 } from "qsharp-lang/ux";
 import { HelpPage } from "./help";
@@ -266,10 +263,8 @@
       return <CircuitPanel {...state.props}></CircuitPanel>;
     case "help":
       return <HelpPage />;
-<<<<<<< HEAD
     case "bloch":
       return <BlochSphere renderLaTeX={() => undefined} />;
-=======
     case "documentation":
       // Ideally we'd have this on all web views, but it makes the font a little
       // too large in the others right now. Something to unify later.
@@ -281,7 +276,6 @@
           projectName={state.projectName}
         />
       );
->>>>>>> b700869d
     default:
       console.error("Unknown view type in state", state);
       return <div>Loading error</div>;
