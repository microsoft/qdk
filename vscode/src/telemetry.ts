--- conflicted
+++ resolved
@@ -42,13 +42,10 @@
   HistogramEnd = "Qsharp.HistogramEnd",
   FormatStart = "Qsharp.FormatStart",
   FormatEnd = "Qsharp.FormatEnd",
-<<<<<<< HEAD
+  CreateProject = "Qsharp.CreateProject",
   TriggerCircuit = "Qsharp.TriggerCircuit",
   CircuitStart = "Qsharp.CircuitStart",
   CircuitEnd = "Qsharp.CircuitEnd",
-=======
-  CreateProject = "Qsharp.CreateProject",
->>>>>>> 13dbad15
 }
 
 type Empty = { [K in any]: never };
@@ -223,29 +220,26 @@
     properties: { associationId: string };
     measurements: { timeToCompleteMs: number; numberOfEdits: number };
   };
-<<<<<<< HEAD
-  [EventType.TriggerCircuit]: {
-    properties: { associationId: string };
-    measurements: Empty;
-  };
-  [EventType.CircuitStart]: {
-    properties: { associationId: string };
-    measurements: Empty;
-  };
-  [EventType.CircuitEnd]: {
-    properties: {
-      associationId: string;
-      reason?: string;
-      flowStatus: UserFlowStatus;
-    };
-    measurements: { timeToCompleteMs: number };
-  };
-=======
   [EventType.CreateProject]: {
     properties: Empty;
     measurements: Empty;
   };
->>>>>>> 13dbad15
+  [EventType.TriggerCircuit]: {
+    properties: { associationId: string };
+    measurements: Empty;
+  };
+  [EventType.CircuitStart]: {
+    properties: { associationId: string };
+    measurements: Empty;
+  };
+  [EventType.CircuitEnd]: {
+    properties: {
+      associationId: string;
+      reason?: string;
+      flowStatus: UserFlowStatus;
+    };
+    measurements: { timeToCompleteMs: number };
+  };
 };
 
 export enum QsharpDocumentType {
