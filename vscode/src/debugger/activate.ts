// Copyright (c) Microsoft Corporation.
// Licensed under the MIT License.

/* eslint-disable @typescript-eslint/no-unused-vars */

import * as vscode from "vscode";
import { IDebugServiceWorker, getDebugServiceWorker } from "qsharp";
import { FileAccessor, qsharpExtensionId } from "../common";
import { QscDebugSession } from "./session";

let debugServiceWorkerFactory: () => IDebugServiceWorker;

export async function activateDebugger(
  context: vscode.ExtensionContext
): Promise<void> {
<<<<<<< HEAD
  const compilerWorkerScriptPath = vscode.Uri.joinPath(
=======
  const debugWorkerScriptPath = vscode.Uri.joinPath(
>>>>>>> 8c3cff02
    context.extensionUri,
    "./out/debugger/debug-service-worker.js"
  );
<<<<<<< HEAD
  const debugWorkerScriptPath = vscode.Uri.joinPath(
    context.extensionUri,
    "./out/debugger/debug-service-worker.js"
  );
=======
>>>>>>> 8c3cff02

  debugServiceWorkerFactory = () =>
    getDebugServiceWorker(
      debugWorkerScriptPath.toString()
    ) as IDebugServiceWorker;
  registerCommands(context);

  const provider = new QsDebugConfigProvider();
  context.subscriptions.push(
    vscode.debug.registerDebugConfigurationProvider("qsharp", provider)
  );

  const factory = new InlineDebugAdapterFactory();
  context.subscriptions.push(
    vscode.debug.registerDebugAdapterDescriptorFactory("qsharp", factory)
  );
}

function registerCommands(context: vscode.ExtensionContext) {
  context.subscriptions.push(
    vscode.commands.registerCommand(
      `${qsharpExtensionId}.runEditorContents`,
      (resource: vscode.Uri) => {
        let targetResource = resource;
        if (!targetResource && vscode.window.activeTextEditor) {
          targetResource = vscode.window.activeTextEditor.document.uri;
        }

        if (targetResource) {
          vscode.debug.startDebugging(
            undefined,
            {
              type: "qsharp",
              name: "Run Q# File",
              request: "launch",
              program: targetResource.toString(),
              shots: 1,
              stopOnEntry: false,
            },
            { noDebug: true }
          );
        }
      }
    ),
    vscode.commands.registerCommand(
      `${qsharpExtensionId}.debugEditorContents`,
      (resource: vscode.Uri) => {
        let targetResource = resource;
        if (!targetResource && vscode.window.activeTextEditor) {
          targetResource = vscode.window.activeTextEditor.document.uri;
        }

        if (targetResource) {
          vscode.debug.startDebugging(undefined, {
            type: "qsharp",
            name: "Debug Q# File",
            request: "launch",
            program: targetResource.toString(),
            shots: 1,
            stopOnEntry: true,
          });
        }
      }
    )
  );
}

class QsDebugConfigProvider implements vscode.DebugConfigurationProvider {
  resolveDebugConfiguration(
    folder: vscode.WorkspaceFolder | undefined,
    config: vscode.DebugConfiguration,
    _token?: vscode.CancellationToken | undefined
  ): vscode.ProviderResult<vscode.DebugConfiguration> {
    // if launch.json is missing or empty
    if (!config.type && !config.request && !config.name) {
      const editor = vscode.window.activeTextEditor;
      if (editor && editor.document.languageId === "qsharp") {
        config.type = "qsharp";
        config.name = "Launch";
        config.request = "launch";
        config.program = editor.document.uri.toString();
        config.shots = 1;
        config.stopOnEntry = true;
        config.noDebug = "noDebug" in config ? config.noDebug : false;
      }
    }

    if (!config.program) {
      // abort launch
      return vscode.window
        .showInformationMessage("Cannot find a Q# program to debug")
        .then((_) => {
          return undefined;
        });
    }

    return config;
  }
}

export const workspaceFileAccessor: FileAccessor = {
  async readFile(uri: string): Promise<Uint8Array> {
    return await vscode.workspace.fs.readFile(vscode.Uri.parse(uri));
  },
  async readFileAsString(uri: string): Promise<string> {
    const contents = await this.readFile(uri);
    return new TextDecoder().decode(contents);
  },
  async writeFile(uri: string, contents: Uint8Array) {
    await vscode.workspace.fs.writeFile(vscode.Uri.parse(uri), contents);
  },
};

class InlineDebugAdapterFactory
  implements vscode.DebugAdapterDescriptorFactory
{
  createDebugAdapterDescriptor(
    session: vscode.DebugSession,
    _executable: vscode.DebugAdapterExecutable | undefined
  ): vscode.ProviderResult<vscode.DebugAdapterDescriptor> {
    const worker = debugServiceWorkerFactory();
    const qscSession = new QscDebugSession(
      workspaceFileAccessor,
      worker,
      session.configuration
    );
    return qscSession.init().then(() => {
      return new vscode.DebugAdapterInlineImplementation(qscSession);
    });
  }
}<|MERGE_RESOLUTION|>--- conflicted
+++ resolved
@@ -13,21 +13,10 @@
 export async function activateDebugger(
   context: vscode.ExtensionContext
 ): Promise<void> {
-<<<<<<< HEAD
-  const compilerWorkerScriptPath = vscode.Uri.joinPath(
-=======
-  const debugWorkerScriptPath = vscode.Uri.joinPath(
->>>>>>> 8c3cff02
-    context.extensionUri,
-    "./out/debugger/debug-service-worker.js"
-  );
-<<<<<<< HEAD
   const debugWorkerScriptPath = vscode.Uri.joinPath(
     context.extensionUri,
     "./out/debugger/debug-service-worker.js"
   );
-=======
->>>>>>> 8c3cff02
 
   debugServiceWorkerFactory = () =>
     getDebugServiceWorker(
