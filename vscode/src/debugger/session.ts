--- conflicted
+++ resolved
@@ -88,7 +88,6 @@
     this.breakpoints = new Map<string, DebugProtocol.Breakpoint[]>();
     this.setDebuggerLinesStartAt1(false);
     this.setDebuggerColumnsStartAt1(false);
-<<<<<<< HEAD
 
     for (const source of sources) {
       const uri = vscode.Uri.parse(source[0], true);
@@ -102,9 +101,6 @@
         this.knownPaths.set(uri.fsPath, uri.toString());
       }
     }
-=======
-    this.languageFeatures = languageFeatures;
->>>>>>> 458d1d92
   }
 
   public async init(associationId: string): Promise<void> {
