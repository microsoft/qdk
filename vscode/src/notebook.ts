// Copyright (c) Microsoft Corporation.
// Licensed under the MIT License.

import { ILanguageService } from "qsharp-lang";
import * as vscode from "vscode";
<<<<<<< HEAD
import { qsharpDocumentFilter, qsharpLanguageId } from "./common.js";
import { EventType, sendTelemetryEvent } from "./telemetry.js";
=======
import { qsharpLanguageId } from "./common.js";
>>>>>>> 0f64348a
import { WorkspaceTreeProvider } from "./azure/treeView.js";
import { getPythonCodeForWorkspace } from "./azure/workspaceActions.js";
import { notebookTemplate } from "./notebookTemplate.js";

const qsharpCellMagic = "%%qsharp";
const jupyterNotebookType = "jupyter-notebook";

/**
 * Sets up handlers to detect Q# code cells in Jupyter notebooks and set the language to Q#.
 */
export function registerQSharpNotebookHandlers() {
  vscode.workspace.notebookDocuments.forEach((notebookDocument) => {
    if (notebookDocument.notebookType === jupyterNotebookType) {
      updateQSharpCellLanguages(notebookDocument.getCells());
    }
  });

  vscode.workspace.notebookDocuments.forEach((notebookDocument) => {
    if (notebookDocument.notebookType === jupyterNotebookType) {
      updateQSharpCellLanguages(notebookDocument.getCells());
    }
  });

  const subscriptions = [];
  subscriptions.push(
    vscode.workspace.onDidOpenNotebookDocument((notebookDocument) => {
      if (notebookDocument.notebookType === jupyterNotebookType) {
        updateQSharpCellLanguages(notebookDocument.getCells());
      }
    }),
  );

  subscriptions.push(
    vscode.workspace.onDidChangeNotebookDocument((event) => {
      if (event.notebook.notebookType === jupyterNotebookType) {
        // change.document will be undefined if the cell contents did not change -- filter those out.
        const changedCells = event.cellChanges
          .filter((change) => change.document)
          .map((change) => change.cell);
        const addedCells = event.contentChanges
          .map((change) => change.addedCells)
          .flat();
        updateQSharpCellLanguages(changedCells.concat(addedCells));
      }
    }),
  );

  function updateQSharpCellLanguages(cells: vscode.NotebookCell[]) {
    for (const cell of cells) {
      // If this is a code cell that starts with %%qsharp, and language isn't already set to Q#, set it.
      if (cell.kind === vscode.NotebookCellKind.Code) {
        const document = cell.document;
        if (
          document.languageId !== qsharpLanguageId &&
          document.lineAt(0).text.startsWith(qsharpCellMagic)
        ) {
          vscode.languages.setTextDocumentLanguage(
            cell.document,
            qsharpLanguageId,
          );
        }
      }
    }
  }

  return subscriptions;
}

const openQSharpNotebooks = new Set<string>();

/**
 * This one is for syncing with the language service
 */
export function registerQSharpNotebookCellUpdateHandlers(
  languageService: ILanguageService,
) {
  vscode.workspace.notebookDocuments.forEach((notebook) => {
    updateIfQsharpNotebook(notebook);
  });

  const subscriptions = [];
  subscriptions.push(
    vscode.workspace.onDidOpenNotebookDocument((notebook) => {
      updateIfQsharpNotebook(notebook);
    }),
  );

  subscriptions.push(
    vscode.workspace.onDidChangeNotebookDocument((event) => {
      updateIfQsharpNotebook(event.notebook);
    }),
  );

  subscriptions.push(
    vscode.workspace.onDidCloseNotebookDocument((notebook) => {
      closeIfKnownQsharpNotebook(notebook);
    }),
  );

  function updateIfQsharpNotebook(notebook: vscode.NotebookDocument) {
    if (notebook.notebookType === jupyterNotebookType) {
      const qsharpCells = getQSharpCells(notebook);
      const notebookUri = notebook.uri.toString();
      if (qsharpCells.length > 0) {
        openQSharpNotebooks.add(notebookUri);
        languageService.updateNotebookDocument(
          notebookUri,
          notebook.version,
          qsharpCells.map((cell) => {
            return {
              uri: cell.document.uri.toString(),
              version: cell.document.version,
              code: getQSharpText(cell.document),
            };
          }),
        );
      } else {
        // All Q# cells could have been deleted, check if we know this doc from previous calls
        closeIfKnownQsharpNotebook(notebook);
      }
    }
  }

  function closeIfKnownQsharpNotebook(notebook: vscode.NotebookDocument) {
    const notebookUri = notebook.uri.toString();
    if (openQSharpNotebooks.has(notebookUri)) {
      languageService.closeNotebookDocument(
        notebookUri,
        getQSharpCells(notebook).map((cell) => cell.document.uri.toString()),
      );
      openQSharpNotebooks.delete(notebook.uri.toString());
    }
  }

  function getQSharpCells(notebook: vscode.NotebookDocument) {
    return notebook
      .getCells()
      .filter((cell) =>
        vscode.languages.match(qsharpDocumentFilter, cell.document),
      );
  }

  function getQSharpText(document: vscode.TextDocument) {
    // Erase the %%qsharp magic line if it's there
    // Replace it with whitespace so that document offsets remain the same.
    // This will save us from having to map offsets later when
    // communicating with the language service.
    if (document.lineAt(0).text.startsWith(qsharpCellMagic)) {
      return (
        "".padStart(qsharpCellMagic.length) +
        document.getText().substring(qsharpCellMagic.length)
      );
    } else {
      return document.getText();
    }
  }

  return subscriptions;
}

// Yes, this function is long, but mostly to deal with multi-folder VS Code workspace or multi
// Azure Quantum workspace connection scenarios. The actual notebook creation is pretty simple.
export function registerCreateNotebookCommand(
  context: vscode.ExtensionContext,
) {
  context.subscriptions.push(
    vscode.commands.registerCommand(
      "qsharp-vscode.createNotebook",
      async () => {
        // Update the workspace connection info in the notebook if workspaces are already connected to
        const tree = WorkspaceTreeProvider.instance;
        let choice: string | undefined = undefined;
        if (tree) {
          const workspaces = tree.getWorkspaceIds();
          // Default to the first (and maybe only) workspace, else prompt the user to select one
          choice = workspaces[0] || undefined;
          if (workspaces.length > 1) {
            choice = (
              await vscode.window.showQuickPick(
                workspaces.map((workspace) => ({
                  label: tree.getWorkspace(workspace)?.name || workspace,
                  id: workspace,
                })),
                {
                  title: "Select a workspace to use in the notebook",
                },
              )
            )?.id;
          }
        }

        function getCodeForWorkspace(choice: string | undefined) {
          if (choice) {
            const workspace =
              WorkspaceTreeProvider.instance?.getWorkspace(choice);
            if (workspace) {
              return getPythonCodeForWorkspace(
                workspace.id,
                workspace.endpointUri,
                workspace.name,
              );
            }
          }
          // Else use dummy values
          return getPythonCodeForWorkspace("", "", "");
        }

        // Simplest way to replace the connection is just to stringify and then convert back
        let content = JSON.stringify(notebookTemplate);
        content = content.replace(
          `"# WORKSPACE_CONNECTION_CODE"`,
          JSON.stringify(
            "# Connect to the Azure Quantum workspace\n\n" +
              getCodeForWorkspace(choice),
          ),
        );

        const document = await vscode.workspace.openNotebookDocument(
          "jupyter-notebook",
          JSON.parse(content),
        );
        await vscode.window.showNotebookDocument(document);
      },
    ),
  );
}<|MERGE_RESOLUTION|>--- conflicted
+++ resolved
@@ -3,12 +3,8 @@
 
 import { ILanguageService } from "qsharp-lang";
 import * as vscode from "vscode";
-<<<<<<< HEAD
 import { qsharpDocumentFilter, qsharpLanguageId } from "./common.js";
 import { EventType, sendTelemetryEvent } from "./telemetry.js";
-=======
-import { qsharpLanguageId } from "./common.js";
->>>>>>> 0f64348a
 import { WorkspaceTreeProvider } from "./azure/treeView.js";
 import { getPythonCodeForWorkspace } from "./azure/workspaceActions.js";
 import { notebookTemplate } from "./notebookTemplate.js";
