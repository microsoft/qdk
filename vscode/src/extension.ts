--- conflicted
+++ resolved
@@ -6,11 +6,7 @@
   getLanguageService,
   loadWasmModule,
   log,
-<<<<<<< HEAD
-  provideTextDocumentContent,
-=======
   getLibrarySourceContent,
->>>>>>> 9c2d7c48
 } from "qsharp";
 import * as vscode from "vscode";
 import { qsharpLibraryUriScheme } from "./common";
@@ -26,11 +22,7 @@
   log.info("Q# extension activating.");
 
   vscode.workspace.registerTextDocumentContentProvider(
-<<<<<<< HEAD
-    "qsharp-source-request",
-=======
     qsharpLibraryUriScheme,
->>>>>>> 9c2d7c48
     new QsTextDocumentContentProvider()
   );
 
@@ -167,15 +159,6 @@
     // eslint-disable-next-line @typescript-eslint/no-unused-vars
     token: vscode.CancellationToken
   ): vscode.ProviderResult<string> {
-<<<<<<< HEAD
-    const contents = provideTextDocumentContent(uri.path);
-    if (contents) {
-      return contents;
-    } else {
-      return Promise.reject();
-    }
-=======
     return getLibrarySourceContent(uri.path);
->>>>>>> 9c2d7c48
   }
 }