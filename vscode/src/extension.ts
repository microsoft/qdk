// Copyright (c) Microsoft Corporation.
// Licensed under the MIT License.

import {
  ILanguageService,
  getLanguageService,
  loadWasmModule,
  log,
} from "qsharp";
import * as vscode from "vscode";
import { createCompletionItemProvider } from "./completion.js";
import { registerDebugger } from "./debugger.js";
import { createDefinitionProvider } from "./definition.js";
import { startCheckingQSharp } from "./diagnostics.js";
import { createHoverProvider } from "./hover.js";
import { registerQSharpNotebookHandlers } from "./notebook.js";
<<<<<<< HEAD
import { setupWorkspaces } from "./workspace.js";
=======
import { activateDebugger } from "./debugger/activate.js";
>>>>>>> dd36ff86

export async function activate(context: vscode.ExtensionContext) {
  initializeLogger();
  log.info("Q# extension activating.");

  const settings = vscode.workspace.getConfiguration("qsharp");
  const combineOpenFiles = settings.get("combineOpenFiles");
  const excludeStdLib = settings.get("excludeStdLib");
  log.info(
    `Settings: combineOpenFiles: ${combineOpenFiles}, excludeStdLib: ${excludeStdLib}`
  );

  const languageService = await loadLanguageService(context.extensionUri);

  context.subscriptions.push(
    ...registerDocumentUpdateHandlers(languageService)
  );

  context.subscriptions.push(...registerQSharpNotebookHandlers());

  context.subscriptions.push(startCheckingQSharp(languageService));

  // completions
  context.subscriptions.push(
    vscode.languages.registerCompletionItemProvider(
      "qsharp",
      createCompletionItemProvider(languageService),
      "."
    )
  );

  // hover
  context.subscriptions.push(
    vscode.languages.registerHoverProvider(
      "qsharp",
      createHoverProvider(languageService)
    )
  );

  // go to def
  context.subscriptions.push(
    vscode.languages.registerDefinitionProvider(
      "qsharp",
      createDefinitionProvider(languageService)
    )
  );

<<<<<<< HEAD
  registerDebugger(context);
  setupWorkspaces(context);
=======
  activateDebugger(context);

  log.info("Q# extension activated.");
>>>>>>> dd36ff86
}

function initializeLogger() {
  const output = vscode.window.createOutputChannel("Q#", { log: true });

  // Override the global logger with functions that write to the output channel
  log.error = output.error;
  log.warn = output.warn;
  log.info = output.info;
  log.debug = output.debug;
  log.trace = output.trace;
<<<<<<< HEAD

  log.info("Q# extension activated.");
=======
>>>>>>> dd36ff86
}

function registerDocumentUpdateHandlers(languageService: ILanguageService) {
  vscode.workspace.textDocuments.forEach((document) => {
    updateIfQsharpDocument(document);
  });

  const subscriptions = [];
  subscriptions.push(
    vscode.workspace.onDidOpenTextDocument((document) => {
      updateIfQsharpDocument(document);
    })
  );

  subscriptions.push(
    vscode.workspace.onDidChangeTextDocument((evt) => {
      updateIfQsharpDocument(evt.document);
    })
  );

  subscriptions.push(
    vscode.workspace.onDidCloseTextDocument((document) => {
      if (vscode.languages.match("qsharp", document)) {
        languageService.closeDocument(document.uri.toString());
      }
    })
  );

  function updateIfQsharpDocument(document: vscode.TextDocument) {
    if (vscode.languages.match("qsharp", document)) {
      languageService.updateDocument(
        document.uri.toString(),
        document.version,
        document.getText()
      );
    }
  }

  return subscriptions;
}

/**
 * Loads the Q# compiler including the WASM module
 */
async function loadLanguageService(baseUri: vscode.Uri) {
  const wasmUri = vscode.Uri.joinPath(baseUri, "./wasm/qsc_wasm_bg.wasm");
  const wasmBytes = await vscode.workspace.fs.readFile(wasmUri);
  await loadWasmModule(wasmBytes);
  return await getLanguageService();
}<|MERGE_RESOLUTION|>--- conflicted
+++ resolved
@@ -14,11 +14,7 @@
 import { startCheckingQSharp } from "./diagnostics.js";
 import { createHoverProvider } from "./hover.js";
 import { registerQSharpNotebookHandlers } from "./notebook.js";
-<<<<<<< HEAD
-import { setupWorkspaces } from "./workspace.js";
-=======
 import { activateDebugger } from "./debugger/activate.js";
->>>>>>> dd36ff86
 
 export async function activate(context: vscode.ExtensionContext) {
   initializeLogger();
@@ -66,14 +62,9 @@
     )
   );
 
-<<<<<<< HEAD
-  registerDebugger(context);
-  setupWorkspaces(context);
-=======
   activateDebugger(context);
 
   log.info("Q# extension activated.");
->>>>>>> dd36ff86
 }
 
 function initializeLogger() {
@@ -85,11 +76,6 @@
   log.info = output.info;
   log.debug = output.debug;
   log.trace = output.trace;
-<<<<<<< HEAD
-
-  log.info("Q# extension activated.");
-=======
->>>>>>> dd36ff86
 }
 
 function registerDocumentUpdateHandlers(languageService: ILanguageService) {
