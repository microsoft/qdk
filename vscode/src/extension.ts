--- conflicted
+++ resolved
@@ -39,6 +39,7 @@
 import { createReferenceProvider } from "./references.js";
 import { createRenameProvider } from "./rename.js";
 import { createSignatureHelpProvider } from "./signature.js";
+import { createFormatProvider } from "./format.js";
 import { activateTargetProfileStatusBarItem } from "./statusbar.js";
 import {
   EventType,
@@ -47,19 +48,6 @@
   sendTelemetryEvent,
 } from "./telemetry.js";
 import { registerWebViewCommands } from "./webviewPanel.js";
-<<<<<<< HEAD
-import { createReferenceProvider } from "./references.js";
-import { activateTargetProfileStatusBarItem } from "./statusbar.js";
-import { initFileSystem } from "./memfs.js";
-import { getManifest, readFile, listDir } from "./projectSystem.js";
-import { createFormatProvider } from "./format.js";
-import {
-  Logging,
-  initLogForwarder,
-  initOutputWindowLogger,
-} from "./logging.js";
-=======
->>>>>>> 7ead97e7
 
 export async function activate(
   context: vscode.ExtensionContext,
