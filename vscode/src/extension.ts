--- conflicted
+++ resolved
@@ -25,21 +25,17 @@
   registerQSharpNotebookCellUpdateHandlers,
   registerQSharpNotebookHandlers,
 } from "./notebook.js";
-<<<<<<< HEAD
-=======
 import {
   EventType,
   QsharpDocumentType,
   initTelemetry,
   sendTelemetryEvent,
 } from "./telemetry.js";
->>>>>>> 896b3eeb
 import { initAzureWorkspaces } from "./azure/commands.js";
 import { initCodegen } from "./qirGeneration.js";
 import { createSignatureHelpProvider } from "./signature.js";
 import { createRenameProvider } from "./rename.js";
 import { activateTargetProfileStatusBarItem } from "./statusbar.js";
-import { EventType, initTelemetry, sendTelemetryEvent } from "./telemetry.js";
 import { initFileSystem } from "./memfs.js";
 
 export async function activate(context: vscode.ExtensionContext) {
