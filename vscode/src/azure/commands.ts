--- conflicted
+++ resolved
@@ -22,22 +22,18 @@
 import { getQirForActiveWindow } from "../qirGeneration";
 import { targetSupportQir } from "./providerProperties";
 
-const postSubmitRefreshDelayMs = 1000;
+const postSubmitRefreshDelayMs = 2000;
 const corsDocsUri = "https://github.com/microsoft/qsharp/wiki/Enabling-CORS";
 const workspacesSecret = "qsharp-vscode.workspaces";
 
-<<<<<<< HEAD
 export async function initAzureWorkspaces(context: vscode.ExtensionContext) {
-=======
-let currentTreeItem: WorkspaceTreeItem | undefined = undefined;
-
-export function initAzureWorkspaces(context: vscode.ExtensionContext) {
->>>>>>> f25a9df6
   const workspaceTreeProvider = new WorkspaceTreeProvider();
   const treeView = vscode.window.createTreeView("quantum-workspaces", {
     treeDataProvider: workspaceTreeProvider,
   });
-<<<<<<< HEAD
+  context.subscriptions.push(treeView);
+
+  let currentTreeItem: WorkspaceTreeItem | undefined = undefined;
 
   // Add any previously saved workspaces
   const savedWorkspaces = await context.secrets.get(workspacesSecret);
@@ -52,22 +48,6 @@
     log.debug("No saved workspaces found.");
   }
 
-  vscode.commands.registerCommand(
-    "qsharp-vscode.targetSubmit",
-    async (arg: WorkspaceTreeItem) => {
-      const target = arg.itemData as Target;
-      const providerId = target.id.split(".")?.[0];
-
-      let qir = "";
-      try {
-        qir = await getQirForActiveWindow();
-      } catch (e: any) {
-        if (e?.name === "QirGenerationError") {
-          vscode.window.showErrorMessage(e.message);
-          return;
-=======
-  context.subscriptions.push(treeView);
-
   context.subscriptions.push(
     treeView.onDidChangeSelection(async (e) => {
       // Capture the selected item and set context if the supports job submission or results download.
@@ -87,7 +67,6 @@
           if (job.status === "Succeeded" && job.outputDataUri) {
             supportsDownload = true;
           }
->>>>>>> f25a9df6
         }
       } else {
         currentTreeItem = undefined;
@@ -167,30 +146,12 @@
     )
   );
 
-<<<<<<< HEAD
-      setTimeout(() => {
-        workspaceTreeProvider.refresh();
-      }, 2000);
-    }
-=======
   context.subscriptions.push(
     vscode.commands.registerCommand("qsharp-vscode.workspacesRefresh", () => {
       workspaceTreeProvider.refresh();
     })
->>>>>>> f25a9df6
-  );
-
-  context.subscriptions.push(
-    vscode.commands.registerCommand("qsharp-vscode.workspacesAdd", async () => {
-      const workspace = await queryWorkspaces();
-      if (workspace) {
-        workspaceTreeProvider.updateWorkspace(workspace);
-        workspaceTreeProvider.refresh();
-      }
-    })
-  );
-
-<<<<<<< HEAD
+  );
+
   async function saveWorkspaceList() {
     // Save the list of workspaces
     const savedWorkspaces: WorkspaceConnection[] = [];
@@ -212,31 +173,30 @@
     );
   }
 
-  vscode.commands.registerCommand("qsharp-vscode.workspacesAdd", async () => {
-    const workspace = await queryWorkspaces();
-    if (workspace) {
-      queryWorkspace(workspace); // To fetch the providers and jobs
-      workspaceTreeProvider.updateWorkspace(workspace);
-      await saveWorkspaceList();
-    }
-  });
-
-  vscode.commands.registerCommand(
-    "qsharp-vscode.workspacesRemove",
-    async (item: WorkspaceTreeItem) => {
-      if (!item || item.type !== "workspace") return;
-      const workspace = item.itemData as WorkspaceConnection;
-      workspaceTreeProvider.treeState.delete(workspace.id);
-      await saveWorkspaceList();
-      await workspaceTreeProvider.refresh();
-    }
-  );
-
-  vscode.commands.registerCommand(
-    "qsharp-vscode.downloadResults",
-    async (arg: WorkspaceTreeItem) => {
-      const job = arg.itemData as Job;
-=======
+  context.subscriptions.push(
+    vscode.commands.registerCommand("qsharp-vscode.workspacesAdd", async () => {
+      const workspace = await queryWorkspaces();
+      if (workspace) {
+        queryWorkspace(workspace); // To fetch the providers and jobs
+        workspaceTreeProvider.updateWorkspace(workspace);
+        await saveWorkspaceList();
+      }
+    })
+  );
+
+  context.subscriptions.push(
+    vscode.commands.registerCommand(
+      "qsharp-vscode.workspacesRemove",
+      async (item: WorkspaceTreeItem) => {
+        if (!item || item.type !== "workspace") return;
+        const workspace = item.itemData as WorkspaceConnection;
+        workspaceTreeProvider.treeState.delete(workspace.id);
+        await saveWorkspaceList();
+        await workspaceTreeProvider.refresh();
+      }
+    )
+  );
+
   context.subscriptions.push(
     vscode.commands.registerCommand(
       "qsharp-vscode.downloadResults",
@@ -246,7 +206,6 @@
         if (treeItem?.type !== "job") return;
 
         const job = treeItem.itemData as Job;
->>>>>>> f25a9df6
 
         if (!job.outputDataUri) {
           log.error("Download called for job with null outputDataUri", job);
