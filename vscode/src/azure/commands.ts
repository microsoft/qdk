// Copyright (c) Microsoft Corporation.
// Licensed under the MIT License.

import * as vscode from "vscode";
import { log } from "qsharp-lang";

import {
  Job,
  Target,
  WorkspaceConnection,
  WorkspaceTreeItem,
  WorkspaceTreeProvider,
} from "./treeView";
import {
  getJobFiles,
  getTokenForWorkspace,
  queryWorkspaces,
  submitJob,
} from "./workspaceActions";
import {
  QuantumUris,
  checkCorsConfig,
  compileToBitcode,
} from "./networkRequests";
import { getQirForActiveWindow } from "../qirGeneration";
import { targetSupportQir } from "./providerProperties";
import { refreshUntilJobsAreFinished } from "./treeRefresher";

<<<<<<< HEAD
const corsDocsUri = "https://github.com/microsoft/qsharp/wiki/Enabling-CORS";
=======
const postSubmitRefreshDelayMs = 2000;
const corsDocsUri = "https://aka.ms/qdk.cors";
>>>>>>> e5e1a80f
const workspacesSecret = "qsharp-vscode.workspaces";

export async function initAzureWorkspaces(context: vscode.ExtensionContext) {
  const workspaceTreeProvider = new WorkspaceTreeProvider();
  const treeView = vscode.window.createTreeView("quantum-workspaces", {
    treeDataProvider: workspaceTreeProvider,
  });
  context.subscriptions.push(treeView);

  let currentTreeItem: WorkspaceTreeItem | undefined = undefined;

  // Add any previously saved workspaces
  const savedWorkspaces = await context.secrets.get(workspacesSecret);
  if (savedWorkspaces) {
    log.debug("Loading workspaces: ", savedWorkspaces);
    const workspaces: WorkspaceConnection[] = JSON.parse(savedWorkspaces);
    for (const workspace of workspaces) {
      workspaceTreeProvider.updateWorkspace(workspace);
      // Start refreshing each workspace until pending jobs are complete
      refreshUntilJobsAreFinished(workspaceTreeProvider, workspace);
    }
  } else {
    log.debug("No saved workspaces found.");
  }

  context.subscriptions.push(
    treeView.onDidChangeSelection(async (e) => {
      // Capture the selected item and set context if the supports job submission or results download.
      let supportsQir = false;
      let supportsDownload = false;
      let isWorkspace = false;

      if (e.selection.length === 1) {
        currentTreeItem = e.selection[0] as WorkspaceTreeItem;
        if (
          currentTreeItem.type === "target" &&
          targetSupportQir(currentTreeItem.label?.toString() || "")
        ) {
          supportsQir = true;
        }
        if (currentTreeItem.type === "job") {
          const job = currentTreeItem.itemData as Job;
          if (job.status === "Succeeded" && job.outputDataUri) {
            supportsDownload = true;
          }
        }
        if (currentTreeItem.type === "workspace") {
          isWorkspace = true;
        }
      } else {
        currentTreeItem = undefined;
      }

      await vscode.commands.executeCommand(
        "setContext",
        "qsharp-vscode.treeItemSupportsQir",
        supportsQir
      );
      await vscode.commands.executeCommand(
        "setContext",
        "qsharp-vscode.treeItemSupportsDownload",
        supportsDownload
      );
      await vscode.commands.executeCommand(
        "setContext",
        "qsharp-vscode.treeItemIsWorkspace",
        isWorkspace
      );
    })
  );

  context.subscriptions.push(
    vscode.commands.registerCommand(
      "qsharp-vscode.targetSubmit",
      async (arg: WorkspaceTreeItem) => {
        // Could be run via the treeItem icon or the menu command.
        const treeItem = arg || currentTreeItem;
        if (treeItem?.type !== "target") return;

        const target = treeItem.itemData as Target;

        const providerId = target.id.split(".")?.[0];

        let qir = "";
        try {
          qir = await getQirForActiveWindow();
        } catch (e: any) {
          if (e?.name === "QirGenerationError") {
            vscode.window.showErrorMessage(e.message);
            return;
          }
        }
        if (!qir) return;

        // Note: Below compilation to be removed when all regions support .ll text directly
        const compilerService: string | undefined = vscode.workspace
          .getConfiguration("Q#")
          .get("compilerService"); // e.g. in settings.json: "Q#.compilerService": "https://qsx-proxy.azurewebsites.net/api/compile"

        const payload = !compilerService
          ? qir
          : await compileToBitcode(compilerService, qir, providerId);
        // End of compilation to be removed

        const token = await getTokenForWorkspace(treeItem.workspace);
        if (!token) return;

        const quantumUris = new QuantumUris(
          treeItem.workspace.endpointUri,
          treeItem.workspace.id
        );

        try {
          const jobId = await submitJob(
            token,
            quantumUris,
            payload,
            providerId,
            target.id
          );
          if (jobId) {
            // The job submitted fine. Refresh the workspace until it shows up
            // and all jobs are finished. Don't await on this, just let it run
            refreshUntilJobsAreFinished(
              workspaceTreeProvider,
              treeItem.workspace,
              jobId
            );
          }
        } catch (e: any) {
          log.error("Failed to submit job. ", e);
          vscode.window.showErrorMessage(
            "Failed to submit the job to Azure. " +
              "Ensure CORS is configured correctly on the workspace storage account. " +
              `See ${corsDocsUri} for more information.`
          );
          return;
        }
      }
    )
  );

  context.subscriptions.push(
    vscode.commands.registerCommand("qsharp-vscode.workspacesRefresh", () => {
      // The user manually triggered a refresh. Start a cycle for each workspace
      const workspaceIds = workspaceTreeProvider.getWorkspaceIds();

      workspaceIds.forEach((id) => {
        const workspace = workspaceTreeProvider.getWorkspace(id);
        if (workspace) {
          refreshUntilJobsAreFinished(workspaceTreeProvider, workspace);
        }
      });
    })
  );

  async function saveWorkspaceList() {
    // Save the list of workspaces
    const savedWorkspaces: WorkspaceConnection[] = [];
    const workspaces = workspaceTreeProvider
      .getWorkspaceIds()
      // eslint-disable-next-line @typescript-eslint/no-non-null-assertion
      .map((id) => workspaceTreeProvider.getWorkspace(id)!);

    for (const elem of workspaces) {
      // Save only the general workspace information, not the providers and jobs
      savedWorkspaces.push({
        id: elem.id,
        name: elem.name,
        endpointUri: elem.endpointUri,
        tenantId: elem.tenantId,
        providers: [],
        jobs: [],
      });
    }
    log.debug("Saving workspaces: ", savedWorkspaces);
    await context.secrets.store(
      workspacesSecret,
      JSON.stringify(savedWorkspaces)
    );
  }

  context.subscriptions.push(
    vscode.commands.registerCommand("qsharp-vscode.workspacesAdd", async () => {
      const workspace = await queryWorkspaces();
      if (workspace) {
        workspaceTreeProvider.updateWorkspace(workspace);
        await saveWorkspaceList();
<<<<<<< HEAD
        // Just kick off the refresh loop, no need to await
        refreshUntilJobsAreFinished(workspaceTreeProvider, workspace);
=======

        // Check if the storage account has CORS configured correctly.
        // NOTE: This should be removed once talking directly to Azure storage is no longer required.
        const quantumUris = new QuantumUris(
          workspace.endpointUri,
          workspace.id
        );

        const token = await getTokenForWorkspace(workspace);
        if (!token) return;
        try {
          await checkCorsConfig(token, quantumUris);
        } catch (e: any) {
          log.debug("CORS check failed. ", e);

          const selection = await vscode.window.showWarningMessage(
            "The Quantum Workspace added needs to have CORS configured to be able to submit jobs or fetch results. " +
              `Would you like to visit the documentation page at ${corsDocsUri} for details on how to configure this?`,
            { modal: true },
            { title: "Open CORS documentation", action: "open" },
            { title: "Cancel", action: "cancel", isCloseAffordance: true }
          );
          if (selection?.action === "open") {
            vscode.env.openExternal(vscode.Uri.parse(corsDocsUri));
          }
        }
>>>>>>> e5e1a80f
      }
    })
  );

  context.subscriptions.push(
    vscode.commands.registerCommand(
      "qsharp-vscode.workspacesRemove",
      async (arg: WorkspaceTreeItem) => {
        // Could be run via the treeItem icon or the menu command.
        const treeItem = arg || currentTreeItem;
        if (treeItem?.type !== "workspace") return;
        const workspace = treeItem.itemData as WorkspaceConnection;

        workspaceTreeProvider.removeWorkspace(workspace.id);
        await saveWorkspaceList();
      }
    )
  );

  context.subscriptions.push(
    vscode.commands.registerCommand(
      "qsharp-vscode.downloadResults",
      async (arg: WorkspaceTreeItem) => {
        // Could be run via the treeItem icon or the menu command.
        const treeItem = arg || currentTreeItem;
        if (treeItem?.type !== "job") return;

        const job = treeItem.itemData as Job;

        if (!job.outputDataUri) {
          log.error("Download called for job with null outputDataUri", job);
          return;
        }

        const fileUri = vscode.Uri.parse(job.outputDataUri);
        const [, container, blob] = fileUri.path.split("/");

        const token = await getTokenForWorkspace(treeItem.workspace);
        if (!token) return;

        const quantumUris = new QuantumUris(
          treeItem.workspace.endpointUri,
          treeItem.workspace.id
        );

        try {
          const file = await getJobFiles(container, blob, token, quantumUris);
          if (file) {
            const doc = await vscode.workspace.openTextDocument({
              content: file,
              language: "plaintext",
            });
            vscode.window.showTextDocument(doc);
          }
        } catch (e: any) {
          log.error("Failed to download result file. ", e);
          vscode.window.showErrorMessage(
            "Failed to download the results file. " +
              "Ensure CORS is configured correctly on the workspace storage account. " +
              `See ${corsDocsUri} for more information.`
          );
          return;
        }
      }
    )
  );
}<|MERGE_RESOLUTION|>--- conflicted
+++ resolved
@@ -26,12 +26,7 @@
 import { targetSupportQir } from "./providerProperties";
 import { refreshUntilJobsAreFinished } from "./treeRefresher";
 
-<<<<<<< HEAD
-const corsDocsUri = "https://github.com/microsoft/qsharp/wiki/Enabling-CORS";
-=======
-const postSubmitRefreshDelayMs = 2000;
 const corsDocsUri = "https://aka.ms/qdk.cors";
->>>>>>> e5e1a80f
 const workspacesSecret = "qsharp-vscode.workspaces";
 
 export async function initAzureWorkspaces(context: vscode.ExtensionContext) {
@@ -220,10 +215,6 @@
       if (workspace) {
         workspaceTreeProvider.updateWorkspace(workspace);
         await saveWorkspaceList();
-<<<<<<< HEAD
-        // Just kick off the refresh loop, no need to await
-        refreshUntilJobsAreFinished(workspaceTreeProvider, workspace);
-=======
 
         // Check if the storage account has CORS configured correctly.
         // NOTE: This should be removed once talking directly to Azure storage is no longer required.
@@ -250,7 +241,8 @@
             vscode.env.openExternal(vscode.Uri.parse(corsDocsUri));
           }
         }
->>>>>>> e5e1a80f
+        // Just kick off the refresh loop, no need to await
+        refreshUntilJobsAreFinished(workspaceTreeProvider, workspace);
       }
     })
   );
