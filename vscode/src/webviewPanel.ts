--- conflicted
+++ resolved
@@ -278,17 +278,9 @@
   );
 
   context.subscriptions.push(
-<<<<<<< HEAD
-    commands.registerCommand("qsharp-vscode.showHelp", async () => {
+    commands.registerCommand(`${qsharpExtensionId}.showHelp`, async () => {
       const message = {};
       sendMessageToPanel({ panelType: "help", id: "" }, true, message);
-=======
-    commands.registerCommand(`${qsharpExtensionId}.showHelp`, async () => {
-      const message = {
-        command: "help",
-      };
-      sendMessageToPanel("help", true, message);
->>>>>>> 5ff51bb0
     }),
   );
 
