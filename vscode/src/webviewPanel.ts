// Copyright (c) Microsoft Corporation.
// Licensed under the MIT License.

import {
  IOperationInfo,
  QscEventTarget,
  VSDiagnostic,
  getCompilerWorker,
  log,
} from "qsharp-lang";
import {
  ExtensionContext,
  Uri,
  ViewColumn,
  Webview,
  WebviewPanel,
  WebviewPanelSerializer,
  commands,
  window,
} from "vscode";
import { showCircuitCommand } from "./circuit";
import { clearCommandDiagnostics } from "./diagnostics";
import { showDocumentationCommand } from "./documentation";
import { getActiveProgram } from "./programConfig";
import { EventType, sendTelemetryEvent } from "./telemetry";
import { getRandomGuid } from "./utils";
<<<<<<< HEAD
import {
  CopilotConversation as AzQuantumCopilot,
  CopilotWebviewViewProvider,
  ICopilot,
} from "./copilot/copilot";
import { Copilot as OpenAiCopilot } from "./copilot2";
import { CopilotStreamCallback } from "./copilot/copilotTools";
=======
import { getPauliNoiseModel } from "./config";
>>>>>>> 07765a70

const QSharpWebViewType = "qsharp-webview";
const compilerRunTimeoutMs = 1000 * 60 * 5; // 5 minutes

export function registerWebViewCommands(context: ExtensionContext) {
  QSharpWebViewPanel.extensionUri = context.extensionUri;
  const copilotProvider = new CopilotWebviewViewProvider(context.extensionUri);

  window.registerWebviewPanelSerializer(
    QSharpWebViewType,
    new QSharpViewViewPanelSerializer(),
  );

  log.info("registering webview view provider");
  window.registerWebviewViewProvider(
    CopilotWebviewViewProvider.viewType,
    copilotProvider,
    {
      webviewOptions: { retainContextWhenHidden: true },
    },
  );

  const compilerWorkerScriptPath = Uri.joinPath(
    context.extensionUri,
    "./out/compilerWorker.js",
  ).toString();

  context.subscriptions.push(
    commands.registerCommand("qsharp-vscode.showRe", async () => {
      clearCommandDiagnostics();
      const associationId = getRandomGuid();
      sendTelemetryEvent(
        EventType.TriggerResourceEstimation,
        { associationId },
        {},
      );
      const program = await getActiveProgram();
      if (!program.success) {
        throw new Error(program.errorMsg);
      }

      const qubitType = await window.showQuickPick(
        [
          {
            label: "qubit_gate_ns_e3",
            detail: "Superconducting/spin qubit with 1e-3 error rate",
            picked: true,
            params: {
              qubitParams: { name: "qubit_gate_ns_e3" },
              qecScheme: { name: "surface_code" },
            },
          },
          {
            label: "qubit_gate_ns_e4",
            detail: "Superconducting/spin qubit with 1e-4 error rate",
            params: {
              qubitParams: { name: "qubit_gate_ns_e4" },
              qecScheme: { name: "surface_code" },
            },
          },
          {
            label: "qubit_gate_us_e3",
            detail: "Trapped ion qubit with 1e-3 error rate",
            params: {
              qubitParams: { name: "qubit_gate_us_e3" },
              qecScheme: { name: "surface_code" },
            },
          },
          {
            label: "qubit_gate_us_e4",
            detail: "Trapped ion qubit with 1e-4 error rate",
            params: {
              qubitParams: { name: "qubit_gate_us_e4" },
              qecScheme: { name: "surface_code" },
            },
          },
          {
            label: "qubit_maj_ns_e4 + surface_code",
            detail: "Majorana qubit with 1e-4 error rate (surface code QEC)",
            params: {
              qubitParams: { name: "qubit_maj_ns_e4" },
              qecScheme: { name: "surface_code" },
            },
          },
          {
            label: "qubit_maj_ns_e6 + surface_code",
            detail: "Majorana qubit with 1e-6 error rate (surface code QEC)",
            params: {
              qubitParams: { name: "qubit_maj_ns_e6" },
              qecScheme: { name: "surface_code" },
            },
          },
          {
            label: "qubit_maj_ns_e4 + floquet_code",
            detail: "Majorana qubit with 1e-4 error rate (floquet code QEC)",
            params: {
              qubitParams: { name: "qubit_maj_ns_e4" },
              qecScheme: { name: "floquet_code" },
            },
          },
          {
            label: "qubit_maj_ns_e6 + floquet_code",
            detail: "Majorana qubit with 1e-6 error rate (floquet code QEC)",
            params: {
              qubitParams: { name: "qubit_maj_ns_e6" },
              qecScheme: { name: "floquet_code" },
            },
          },
        ],
        {
          canPickMany: true,
          title: "Qubit types",
          placeHolder: "Superconducting/spin qubit with 1e-3 error rate",
          matchOnDetail: true,
        },
      );

      if (!qubitType) {
        return;
      }

      // Prompt for error budget (default to 0.001)
      const validateErrorBudget = (input: string) => {
        const result = parseFloat(input);
        if (isNaN(result) || result <= 0.0 || result >= 1.0) {
          return "Error budgets must be between 0 and 1";
        }
      };

      const errorBudget = await window.showInputBox({
        value: "0.001",
        prompt: "Error budget",
        validateInput: validateErrorBudget,
      });

      // abort if the user hits <Esc> during shots entry
      if (errorBudget === undefined) {
        return;
      }

      let runName = await window.showInputBox({
        title: "Friendly name for run",
        value: `${program.programConfig.projectName}`,
      });
      if (!runName) {
        return;
      }

      const params = qubitType.map((item) => ({
        ...item.params,
        errorBudget: parseFloat(errorBudget),
        estimateType: "frontier",
      }));

      log.info("RE params", params);

      sendMessageToPanel("estimates", true, {
        command: "estimates",
        calculating: true,
      });

      // Ensure the name is unique
      if (panelTypeToPanel["estimates"].state[runName] !== undefined) {
        let idx = 2;
        for (;;) {
          const newName = `${runName}-${idx}`;
          if (panelTypeToPanel["estimates"].state[newName] === undefined) {
            runName = newName;
            break;
          }
          idx++;
        }
      }
      panelTypeToPanel["estimates"].state[runName] = true;

      // Start the worker, run the code, and send the results to the webview
      log.debug("Starting resource estimates worker.");
      let timedOut = false;

      const worker = getCompilerWorker(compilerWorkerScriptPath);
      const compilerTimeout = setTimeout(() => {
        log.info("Compiler timeout. Terminating worker.");
        timedOut = true;
        worker.terminate();
      }, compilerRunTimeoutMs);

      try {
        const start = performance.now();
        sendTelemetryEvent(
          EventType.ResourceEstimationStart,
          { associationId },
          {},
        );
        const estimatesStr = await worker.getEstimates(
          program.programConfig,
          JSON.stringify(params),
        );
        sendTelemetryEvent(
          EventType.ResourceEstimationEnd,
          { associationId },
          { timeToCompleteMs: performance.now() - start },
        );
        log.debug("Estimates result", estimatesStr);

        // Should be an array of one ReData object returned
        const estimates = JSON.parse(estimatesStr);

        for (const item of estimates) {
          // if item doesn't have a status property, it's an error
          if (!("status" in item) || item.status !== "success") {
            log.error("Estimates error code: ", item.code);
            log.error("Estimates error message: ", item.message);
            throw item.message;
          }
        }

        (estimates as Array<any>).forEach(
          (item) => (item.jobParams.sharedRunName = runName),
        );

        clearTimeout(compilerTimeout);

        const message = {
          command: "estimates",
          calculating: false,
          estimates,
        };
        sendMessageToPanel("estimates", true, message);
      } catch (e: any) {
        // Stop the 'calculating' animation
        const message = {
          command: "estimates",
          calculating: false,
          estimates: [],
        };
        sendMessageToPanel("estimates", false, message);

        if (timedOut) {
          // Show a VS Code popup that a timeout occurred
          window.showErrorMessage(
            "The resource estimation timed out. Please try again.",
          );
        } else {
          log.error("getEstimates error: ", e.toString());
          throw new Error("Estimating failed with error: " + e.toString());
        }
      } finally {
        if (!timedOut) {
          log.debug("Terminating resource estimates worker.");
          worker.terminate();
        }
      }
    }),
  );

  context.subscriptions.push(
    commands.registerCommand("qsharp-vscode.showHelp", async () => {
      const message = {
        command: "help",
      };
      sendMessageToPanel("help", true, message);
    }),
  );

  context.subscriptions.push(
    commands.registerCommand("qsharp-vscode.showHistogram", async () => {
      clearCommandDiagnostics();

      const associationId = getRandomGuid();
      sendTelemetryEvent(EventType.TriggerHistogram, { associationId }, {});
      function resultToLabel(result: string | VSDiagnostic): string {
        if (typeof result !== "string") return "ERROR";
        return result;
      }

      const program = await getActiveProgram();
      if (!program.success) {
        throw new Error(program.errorMsg);
      }

      // Start the worker, run the code, and send the results to the webview
      const worker = getCompilerWorker(compilerWorkerScriptPath);
      const compilerTimeout = setTimeout(() => {
        worker.terminate();
      }, compilerRunTimeoutMs);

      try {
        const validateShotsInput = (input: string) => {
          const result = parseFloat(input);
          if (isNaN(result) || Math.floor(result) !== result || result <= 0) {
            return "Number of shots must be a positive integer";
          }
        };

        const numberOfShots =
          (await window.showInputBox({
            value: "100",
            prompt: "Number of shots",
            validateInput: validateShotsInput,
          })) || "100";

        // abort if the user hits <Esc> during shots entry
        if (numberOfShots === undefined) {
          return;
        }

        sendMessageToPanel("histogram", true, undefined);

        const evtTarget = new QscEventTarget(true);
        evtTarget.addEventListener("uiResultsRefresh", () => {
          const results = evtTarget.getResults();
          const resultCount = evtTarget.resultCount();
          const buckets = new Map();
          for (let i = 0; i < resultCount; ++i) {
            const key = results[i].result;
            const strKey = resultToLabel(key);
            const newValue = (buckets.get(strKey) || 0) + 1;
            buckets.set(strKey, newValue);
          }
          const message = {
            command: "histogram",
            buckets: Array.from(buckets.entries()),
            shotCount: resultCount,
          };
          sendMessageToPanel("histogram", false, message);
        });
        const start = performance.now();
        sendTelemetryEvent(EventType.HistogramStart, { associationId }, {});

        const noise = getPauliNoiseModel();
        if (noise[0] != 0 || noise[1] != 0 || noise[2] != 0) {
          sendTelemetryEvent(EventType.NoisySimulation, { associationId }, {});
        }
        await worker.runWithPauliNoise(
          program.programConfig,
          "",
          parseInt(numberOfShots),
          noise,
          evtTarget,
        );
        sendTelemetryEvent(
          EventType.HistogramEnd,
          { associationId },
          { timeToCompleteMs: performance.now() - start },
        );
        clearTimeout(compilerTimeout);
      } catch (e: any) {
        log.error("Histogram error. ", e.toString());
        throw new Error("Run failed. " + e.toString());
      } finally {
        worker.terminate();
      }
    }),
  );

  context.subscriptions.push(
    commands.registerCommand(
      "qsharp-vscode.showCircuit",
      async (operation?: IOperationInfo) => {
        await showCircuitCommand(context.extensionUri, operation);
      },
    ),
  );

  context.subscriptions.push(
    commands.registerCommand("qsharp-vscode.showDocumentation", async () => {
      await showDocumentationCommand(context.extensionUri);
    }),
  );

  context.subscriptions.push(
    commands.registerCommand("qsharp-vscode.showQuantumCopilot", async () => {
      const message = {
        command: "copilot",
      };
      sendMessageToPanel("copilot", true, message);
    }),
  );
}

type PanelType =
  | "histogram"
  | "estimates"
  | "help"
  | "circuit"
  | "documentation"
  | "copilot";

const panelTypeToPanel: Record<
  PanelType,
  { title: string; panel: QSharpWebViewPanel | undefined; state: any }
> = {
  histogram: { title: "Q# Histogram", panel: undefined, state: {} },
  estimates: { title: "Q# Estimates", panel: undefined, state: {} },
  circuit: { title: "Q# Circuit", panel: undefined, state: {} },
  help: { title: "Q# Help", panel: undefined, state: {} },
  documentation: {
    title: "Q# Documentation",
    panel: undefined,
    state: {},
  },
  copilot: { title: "Azure Quantum Copilot", panel: undefined, state: {} },
};

export function sendMessageToPanel(
  panelType: PanelType,
  reveal: boolean,
  message: any,
) {
  const panelRecord = panelTypeToPanel[panelType];
  if (!panelRecord.panel) {
    const panel = window.createWebviewPanel(
      QSharpWebViewType,
      panelRecord.title,
      {
        viewColumn: ViewColumn.Three,
        preserveFocus: true,
      },
      {
        enableCommandUris: true,
        enableScripts: true,
        enableFindWidget: true,
        retainContextWhenHidden: true,
        // Note: If retainContextWhenHidden is false, the webview gets reloaded
        // every time you hide it by switching to another tab and then switch
        // back. While we've done the work to persist the underlying state, the
        // dynamic state of the DOM on the page - such as which detail sections are
        // expanded, whether in summary or detail view, etc. - is lost if this occurs.
      },
    );

    panelRecord.panel = new QSharpWebViewPanel(panelType, panel);
  }

  if (reveal) panelRecord.panel.reveal(ViewColumn.Beside);
  if (message) panelRecord.panel.sendMessage(message);
}

export function isPanelOpen(panelType: PanelType) {
  return panelTypeToPanel[panelType].panel !== undefined;
}

export class QSharpWebViewPanel {
  public static extensionUri: Uri;
  private _ready = false;
  private _queuedMessages: any[] = [];
  private _copilot: ICopilot;
  private _streamCallback: CopilotStreamCallback;

  constructor(
    private type: PanelType,
    private panel: WebviewPanel,
  ) {
    log.info("Creating webview panel of type", type);
    this.panel.onDidDispose(() => this.dispose());

    this._streamCallback = (payload, command) => {
      // log.info("message posted with command: ", command);
      this.panel.webview.postMessage({
        command: command,
        ...payload,
      });
    };

    this._copilot = new OpenAiCopilot(this._streamCallback);
    this.panel.webview.html = this._getWebviewContent(this.panel.webview);
    this._setWebviewMessageListener(this.panel.webview);
  }

  reveal(column: ViewColumn) {
    this.panel.reveal(column, true);
  }

  private _getWebviewContent(webview: Webview) {
    const extensionUri = QSharpWebViewPanel.extensionUri;

    function getUri(pathList: string[]) {
      return webview.asWebviewUri(Uri.joinPath(extensionUri, ...pathList));
    }

    const katexCss = getUri(["out", "katex", "katex.min.css"]);
    const githubCss = getUri(["out", "katex", "github-markdown-dark.css"]);
    const webviewCss = getUri(["out", "webview", "webview.css"]);
    const webviewJs = getUri(["out", "webview", "webview.js"]);
    const resourcesUri = getUri(["resources"]);

    return /*html*/ `
  <!DOCTYPE html>
  <html lang="en">
    <head>
      <meta charset="UTF-8">
      <meta name="viewport" content="width=device-width, initial-scale=1.0">
      <title>Q#</title>
      <link rel="stylesheet" href="${githubCss}" />
      <link rel="stylesheet" href="${katexCss}" />
      <link rel="stylesheet" href="${webviewCss}" />
      <link rel="stylesheet" href="https://cdn.jsdelivr.net/gh/highlightjs/cdn-release@11.9.0/build/styles/default.min.css"
    />
      <script src="${webviewJs}"></script>
      <script>
        window.resourcesUri = "${resourcesUri.toString()}";
      </script>
      <script src="https://cdn.jsdelivr.net/gh/highlightjs/cdn-release@11.9.0/build/highlight.min.js"></script>
    </head>
    <body>
    </body>
  </html>
`;
  }

  sendMessage(message: any) {
    if (this._ready) {
      log.debug("Sending message to webview", message);
      this.panel.webview.postMessage(message);
    } else {
      log.debug("Queuing message to webview", message);
      this._queuedMessages.push(message);
    }
  }

  private _setWebviewMessageListener(webview: Webview) {
    console.log("Setting up webview message listener");
    webview.onDidReceiveMessage((message: any) => {
      log.debug("Received message from webview", message);
      if (message.command === "ready") {
        this._ready = true;
        this._queuedMessages.forEach((message) =>
          this.panel.webview.postMessage(message),
        );
        this._queuedMessages = [];
      } else if (message.command == "copilotRequest") {
        // Send the message to the copilot
        // TODO: Move this view specific logic out of here
        this._copilot.makeChatRequest(message.request);
        // makeChatRequest(message.request, this._streamCallback);
      }
    });
  }

  public dispose() {
    log.info("Disposing webview panel", this.type);
    panelTypeToPanel[this.type].panel = undefined;
    panelTypeToPanel[this.type].state = {};
    this.panel.dispose();
  }
}

export class QSharpViewViewPanelSerializer implements WebviewPanelSerializer {
  async deserializeWebviewPanel(panel: WebviewPanel, state: any) {
    log.info("Deserializing webview panel", state);

    const panelType: PanelType = state?.viewType;

    if (
      panelType !== "estimates" &&
      panelType !== "histogram" &&
      panelType !== "circuit" &&
      panelType !== "help" &&
      panelType != "documentation" &&
      panelType != "copilot"
    ) {
      // If it was loading when closed, that's fine
      if (panelType === "loading") {
        return;
      }
      log.error("Unknown panel type", panelType);
      return;
    }

    if (panelTypeToPanel[panelType].panel !== undefined) {
      log.error("Panel of type already exists", panelType);
      return;
    }

    panelTypeToPanel[panelType].panel = new QSharpWebViewPanel(
      panelType,
      panel,
    );
  }
}<|MERGE_RESOLUTION|>--- conflicted
+++ resolved
@@ -24,17 +24,10 @@
 import { getActiveProgram } from "./programConfig";
 import { EventType, sendTelemetryEvent } from "./telemetry";
 import { getRandomGuid } from "./utils";
-<<<<<<< HEAD
-import {
-  CopilotConversation as AzQuantumCopilot,
-  CopilotWebviewViewProvider,
-  ICopilot,
-} from "./copilot/copilot";
+import { CopilotWebviewViewProvider, ICopilot } from "./copilot/copilot";
 import { Copilot as OpenAiCopilot } from "./copilot2";
 import { CopilotStreamCallback } from "./copilot/copilotTools";
-=======
 import { getPauliNoiseModel } from "./config";
->>>>>>> 07765a70
 
 const QSharpWebViewType = "qsharp-webview";
 const compilerRunTimeoutMs = 1000 * 60 * 5; // 5 minutes
