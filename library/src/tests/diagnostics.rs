// Copyright (c) Microsoft Corporation.
// Licensed under the MIT License.

use super::test_expression;
use qsc::interpret::Value;

#[test]
fn check_operations_are_equal() {
    test_expression(
        "{
<<<<<<< HEAD
            open Microsoft.Quantum.Diagnostics;
=======
            import Std.Diagnostics.*;
>>>>>>> 7f6e3027
            import Std.Arrays.*;
            operation op1(xs: Qubit[]): Unit is Adj {
                CCNOT(xs[0], xs[1], xs[2]);
            }
            operation op2(xs: Qubit[]): Unit is Adj {
                Controlled X(Most(xs), Tail(xs));
            }
            operation op3(xs: Qubit[]): Unit is Adj {
                Controlled X(Rest(xs), Head(xs));
            }
            [CheckOperationsAreEqual(3, op1, op2),
             CheckOperationsAreEqual(3, op2, op1),
             CheckOperationsAreEqual(3, op1, op3),
             CheckOperationsAreEqual(3, op3, op1),
             CheckOperationsAreEqual(3, op2, op3),
             CheckOperationsAreEqual(3, op3, op2)]

        }",
        &Value::Array(
            vec![
                Value::Bool(true),
                Value::Bool(true),
                Value::Bool(false),
                Value::Bool(false),
                Value::Bool(false),
                Value::Bool(false),
            ]
            .into(),
        ),
    );
}

#[test]
fn check_start_stop_counting_operation_called_3_times() {
    test_expression(
        "{
            import Microsoft.Quantum.Diagnostics.StartCountingOperation;
            import Microsoft.Quantum.Diagnostics.StopCountingOperation;

            operation op1() : Unit {}
            operation op2() : Unit { op1(); }
            StartCountingOperation(op1);
            StartCountingOperation(op2);
            op1(); op1(); op2();
            (StopCountingOperation(op1), StopCountingOperation(op2))
        }",
        &Value::Tuple([Value::Int(3), Value::Int(1)].into()),
    );
}

#[test]
fn check_start_stop_counting_operation_called_0_times() {
    test_expression(
        "{
            import Microsoft.Quantum.Diagnostics.StartCountingOperation;
            import Microsoft.Quantum.Diagnostics.StopCountingOperation;

            operation op1() : Unit {}
            operation op2() : Unit { op1(); }
            StartCountingOperation(op1);
            StartCountingOperation(op2);
            (StopCountingOperation(op1), StopCountingOperation(op2))
        }",
        &Value::Tuple([Value::Int(0), Value::Int(0)].into()),
    );
}

#[test]
fn check_lambda_counted_separately_from_operation() {
    test_expression(
        "{
            import Microsoft.Quantum.Diagnostics.StartCountingOperation;
            import Microsoft.Quantum.Diagnostics.StopCountingOperation;

            operation op1() : Unit {}
            StartCountingOperation(op1);
            let lambda = () => op1();
            StartCountingOperation(lambda);
            op1();
            lambda();
            (StopCountingOperation(op1), StopCountingOperation(lambda))
        }",
        &Value::Tuple([Value::Int(2), Value::Int(1)].into()),
    );
}

#[test]
fn check_multiple_controls_counted_together() {
    test_expression(
        "{
            import Microsoft.Quantum.Diagnostics.StartCountingOperation;
            import Microsoft.Quantum.Diagnostics.StopCountingOperation;

            operation op1() : Unit is Adj + Ctl {}
            StartCountingOperation(Controlled op1);
            Controlled op1([], ());
            Controlled Controlled op1([], ([], ()));
            Controlled Controlled Controlled op1([], ([], ([], ())));
            (StopCountingOperation(Controlled op1))
        }",
        &Value::Int(3),
    );
}

#[test]
fn check_counting_operation_differentiates_between_body_adj_ctl() {
    test_expression(
        "{
            import Microsoft.Quantum.Diagnostics.StartCountingOperation;
            import Microsoft.Quantum.Diagnostics.StopCountingOperation;

            operation op1() : Unit is Adj + Ctl {}
            StartCountingOperation(op1);
            StartCountingOperation(Adjoint op1);
            StartCountingOperation(Controlled op1);
            StartCountingOperation(Adjoint Controlled op1);
            op1();
            Adjoint op1(); Adjoint op1();
            Controlled op1([], ()); Controlled op1([], ()); Controlled op1([], ());
            Adjoint Controlled op1([], ()); Adjoint Controlled op1([], ());
            Controlled Adjoint op1([], ()); Controlled Adjoint op1([], ());
            (StopCountingOperation(op1), StopCountingOperation(Adjoint op1), StopCountingOperation(Controlled op1), StopCountingOperation(Adjoint Controlled op1))
        }",
        &Value::Tuple([Value::Int(1), Value::Int(2), Value::Int(3), Value::Int(4)].into()),
    );
}

#[test]
fn check_start_stop_counting_function_called_3_times() {
    test_expression(
        "{
            import Microsoft.Quantum.Diagnostics.StartCountingFunction;
            import Microsoft.Quantum.Diagnostics.StopCountingFunction;

            function f1() : Unit {}
            function f2() : Unit { f1(); }
            StartCountingFunction(f1);
            StartCountingFunction(f2);
            f1(); f1(); f2();
            (StopCountingFunction(f1), StopCountingFunction(f2))
        }",
        &Value::Tuple([Value::Int(3), Value::Int(1)].into()),
    );
}

#[test]
fn check_start_stop_counting_function_called_0_times() {
    test_expression(
        "{
            import Microsoft.Quantum.Diagnostics.StartCountingFunction;
            import Microsoft.Quantum.Diagnostics.StopCountingFunction;

            function f1() : Unit {}
            function f2() : Unit { f1(); }
            StartCountingFunction(f1);
            StartCountingFunction(f2);
            (StopCountingFunction(f1), StopCountingFunction(f2))
        }",
        &Value::Tuple([Value::Int(0), Value::Int(0)].into()),
    );
}

#[test]
fn check_start_counting_qubits_for_one_allocation() {
    test_expression(
        "{
            import Microsoft.Quantum.Diagnostics.StartCountingQubits;
            import Microsoft.Quantum.Diagnostics.StopCountingQubits;

            StartCountingQubits();
            use q = Qubit();
            StopCountingQubits()
        }",
        &Value::Int(1),
    );
}

#[test]
fn check_start_counting_qubits_for_tuple_allocation() {
    test_expression(
        "{
            import Microsoft.Quantum.Diagnostics.StartCountingQubits;
            import Microsoft.Quantum.Diagnostics.StopCountingQubits;

            StartCountingQubits();
            use (q0, q1) = (Qubit(), Qubit());
            StopCountingQubits()
        }",
        &Value::Int(2),
    );
}

#[test]
fn check_start_counting_qubits_for_array_allocation() {
    test_expression(
        "{
            import Microsoft.Quantum.Diagnostics.StartCountingQubits;
            import Microsoft.Quantum.Diagnostics.StopCountingQubits;

            StartCountingQubits();
            use qs = Qubit[2];
            StopCountingQubits()
        }",
        &Value::Int(2),
    );
}

#[test]
fn check_start_counting_qubits_after_allocation_gives_zero() {
    test_expression(
        "{
            import Microsoft.Quantum.Diagnostics.StartCountingQubits;
            import Microsoft.Quantum.Diagnostics.StopCountingQubits;

            use q = Qubit();
            StartCountingQubits();
            StopCountingQubits()
        }",
        &Value::Int(0),
    );
}

#[test]
fn check_start_counting_qubits_sees_same_qubit_as_single_count() {
    test_expression(
        "{
            import Microsoft.Quantum.Diagnostics.StartCountingQubits;
            import Microsoft.Quantum.Diagnostics.StopCountingQubits;

            StartCountingQubits();
            {
                use q = Qubit();
            }
            {
                use q = Qubit();
            }
            StopCountingQubits()
        }",
        &Value::Int(1),
    );
}

#[test]
fn check_start_counting_qubits_works_with_manual_out_of_order_allocation_release() {
    test_expression(
        "{
            import Microsoft.Quantum.Diagnostics.StartCountingQubits;
            import Microsoft.Quantum.Diagnostics.StopCountingQubits;
            import QIR.Runtime.__quantum__rt__qubit_allocate;
            import QIR.Runtime.__quantum__rt__qubit_release;

            let (q0, q1, q2) = (__quantum__rt__qubit_allocate(), __quantum__rt__qubit_allocate(), __quantum__rt__qubit_allocate());
            StartCountingQubits();
            __quantum__rt__qubit_release(q2);
            use q = Qubit();
            __quantum__rt__qubit_release(q0);
            __quantum__rt__qubit_release(q1);
            use qs = Qubit[2];
            StopCountingQubits()
        }",
        &Value::Int(3),
    );
}

#[test]
fn check_counting_qubits_works_with_allocation_in_operation_calls() {
    test_expression(
        "{
            import Microsoft.Quantum.Diagnostics.StartCountingQubits;
            import Microsoft.Quantum.Diagnostics.StopCountingQubits;
            import Microsoft.Quantum.Diagnostics.CheckOperationsAreEqual;

            StartCountingQubits();
            let numQubits = 2;
            let equal = CheckOperationsAreEqual(2,
                qs => SWAP(qs[0], qs[1]),
                qs => { CNOT(qs[0], qs[1]); CNOT(qs[1], qs[0]); CNOT(qs[0], qs[1]); }
            );
            (true, 2 * numQubits) == (equal, StopCountingQubits())
        }",
        &Value::Bool(true),
    );
}<|MERGE_RESOLUTION|>--- conflicted
+++ resolved
@@ -8,11 +8,7 @@
 fn check_operations_are_equal() {
     test_expression(
         "{
-<<<<<<< HEAD
-            open Microsoft.Quantum.Diagnostics;
-=======
             import Std.Diagnostics.*;
->>>>>>> 7f6e3027
             import Std.Arrays.*;
             operation op1(xs: Qubit[]): Unit is Adj {
                 CCNOT(xs[0], xs[1], xs[2]);
