// Copyright (c) Microsoft Corporation.
// Licensed under the MIT License.

namespace Microsoft.Quantum.Diagnostics {
    open QIR.Intrinsic;

    /// # Summary
    /// Dumps the current target machine's status.
    ///
    /// # Description
    /// This method allows you to dump information about the current quantum state.
    /// The actual information generated and the semantics are specific to each target machine.
    ///
    /// For the local sparse-state simulator distributed as part of the
    /// Quantum Development Kit, this method will write the wave function as a
    /// one-dimensional array of pairs of state indices and complex numbers, in which each element represents
    /// the amplitudes of the probability of measuring the corresponding state.
    ///
    /// # Example
    /// When run on the sparse-state simulator, the following snippet dumps
    /// the Bell state (|00⟩ + |11⟩ ) / √2 to the console:
    /// ```qsharp
    /// use left = Qubit();
    /// use right = Qubit();
    /// within {
    ///     H(left);
    ///     CNOT(left, right);
    /// } apply {
    ///     DumpMachine();
    /// }
    /// ```
    function DumpMachine() : Unit {
        body intrinsic;
    }

    /// # Summary
    /// Dumps the current target machine's status associated with the given qubits.
    ///
    /// # Input
    /// ## qubits
    /// The list of qubits to report.
    ///
    /// # Remarks
    /// This method allows you to dump the information associated with the state of the
    /// given qubits.
    ///
    /// For the local sparse-state simulator distributed as part of the
    /// Quantum Development Kit, this method will write the
    /// state of the given qubits (i.e. the wave function of the corresponding subsystem) as a
    /// one-dimensional array of pairs of state indices and complex numbers, in which each element represents
    /// the amplitudes of the probability of measuring the corresponding state.
    /// If the given qubits are entangled with some other qubit and their
    /// state can't be separated, it fails with a runtime error indicating that the qubits are entangled.
    ///
    /// # Example
    /// When run on the sparse-state simulator, the following snippet dumps
    /// the Bell state (|00⟩ + |11⟩ ) / √2 to the console:
    /// ```qsharp
    /// use left = Qubit();
    /// use right = Qubit();
    /// within {
    ///     H(left);
    ///     CNOT(left, right);
    /// } apply {
    ///     DumpRegister([left, right]);
    /// }
    /// ```
    function DumpRegister(register : Qubit[]) : Unit {
        body intrinsic;
    }

    /// # Summary
    /// Given an operation, dumps the matrix representation of the operation actiong on the given
    /// number of qubits.
    ///
    /// # Input
    /// ## nQubits
    /// The number of qubits on which the given operation acts.
    /// ## op
    /// The operation that is to be diagnosed.
    ///
    /// # Remarks
    /// When run on the sparse-state simulator, the following snippet
    /// will output the matrix
    /// $\left(\begin{matrix} 0.0 & 0.707 \\\\ 0.707 & 0.0\end{matrix}\right)$:
    ///
    /// ```qsharp
    /// operation DumpH() : Unit {
    ///     DumpOperation(1, qs => H(qs[0]));
    /// }
    /// ```
    /// Calling this operation has no observable effect from within Q#. The exact diagnostics that are displayed,
    /// if any, are dependent on the current execution target and editor environment.
    operation DumpOperation(nQubits : Int, op : Qubit[] => Unit) : Unit {
        use (targets, extra) = (Qubit[nQubits], Qubit[nQubits]);
        for i in 0..nQubits - 1 {
            H(targets[i]);
            CNOT(targets[i], extra[i]);
        }
        op(targets);
        DumpMatrix(targets + extra);
        ResetAll(targets + extra);
    }

    function DumpMatrix(qs : Qubit[]) : Unit {
        body intrinsic;
    }

    /// # Summary
    /// Checks whether a qubit is in the |0⟩ state, returning true if it is.
    ///
    /// # Description
    /// This operation checks whether a qubit is in the |0⟩ state. It will return true only
    /// if the qubit is deterministically in the |0⟩ state, and will return false otherwise. This operation
    /// does not change the state of the qubit.
    ///
    /// # Input
    /// ## qubit
    /// The qubit to check.
    /// # Output
    /// True if the qubit is in the |0⟩ state, false otherwise.
    ///
    /// # Remarks
    /// This operation is useful for checking whether a qubit is in the |0⟩ state during simulation. It is not possible to check
    /// this on hardware without measuring the qubit, which could change the state.
    @Config(Unrestricted)
    operation CheckZero(qubit : Qubit) : Bool {
        body intrinsic;
    }

    /// # Summary
    /// Checks whether all qubits in the provided array are in the |0⟩ state. Returns true if they are.
    ///
    /// # Description
    /// This operation checks whether all qubits in the provided array are in the |0⟩ state. It will return true only
    /// if all qubits are deterministically in the |0⟩ state, and will return false otherwise. This operation
    /// does not change the state of the qubits.
    ///
    /// # Input
    /// ## qubits
    /// The qubits to check.
    /// # Output
    /// True if all qubits are in the |0⟩ state, false otherwise.
    ///
    /// # Remarks
    /// This operation is useful for checking whether a qubit is in the |0⟩ state during simulation. It is not possible to check
    /// this on hardware without measuring the qubit, which could change the state.
    @Config(Unrestricted)
    operation CheckAllZero(qubits : Qubit[]) : Bool {
        for q in qubits {
            if not CheckZero(q) {
                return false;
            }
        }

        return true;
    }

    /// # Summary
    /// Checks whether a given condition is true, failing with a message if it is not.
    ///
    /// # Description
    /// This function checks whether a given condition is true. If the condition is false, the operation fails with the given message,
    /// terminating the program.
    ///
    /// # Input
    /// ## actual
    /// The condition to check.
    /// ## message
    /// The message to use in the failure if the condition is false.
    function Fact(actual : Bool, message : String) : Unit {
        if (not actual) {
            fail message;
        }
    }

    /// # Summary
    /// Given two operations, checks that they act identically for all input states.
    ///
    /// # Description
    /// This check is implemented by using the Choi–Jamiołkowski isomorphism to reduce
    /// this check to a check on two entangled registers.
    /// Thus, this operation needs only a single call to each operation being tested,
    /// but requires twice as many qubits to be allocated.
    /// This check can be used to ensure, for instance, that an optimized version of an
    /// operation acts identically to its naïve implementation, or that an operation
    /// which acts on a range of non-quantum inputs agrees with known cases.
    ///
    /// # Remarks
    /// This operation requires that the operation modeling the expected behavior is
    /// adjointable, so that the inverse can be performed on the target register alone.
    /// Formally, one can specify a transpose operation, which relaxes this requirement,
    /// but the transpose operation is not in general physically realizable for arbitrary
    /// quantum operations and thus is not included here as an option.
    ///
    /// # Input
    /// ## nQubits
    /// Number of qubits to pass to each operation.
    /// ## actual
    /// Operation to be tested.
    /// ## expected
    /// Operation defining the expected behavior for the operation under test.
    /// # Output
    /// True if operations are equal, false otherwise.
    @Config(Unrestricted)
    operation CheckOperationsAreEqual(
        nQubits : Int,
        actual : (Qubit[] => Unit),
        expected : (Qubit[] => Unit is Adj)
    ) : Bool {

        // Prepare a reference register entangled with the target register.
        use reference = Qubit[nQubits];
        use target = Qubit[nQubits];

        // Apply operations.
        within {
            for i in 0..nQubits - 1 {
                H(reference[i]);
                CNOT(reference[i], target[i]);
            }
        } apply {
            actual(target);
            Adjoint expected(target);
        }

        // Check and return result.
        let areEqual = CheckAllZero(reference) and CheckAllZero(target);
        ResetAll(target);
        ResetAll(reference);
        areEqual
    }

<<<<<<< HEAD
    export DumpMachine, DumpRegister, DumpOperation, CheckZero, CheckAllZero, Fact, CheckOperationsAreEqual;
=======
    /// # Summary
    /// Starts counting the number of times the given operation is called. Fails if the operation is already being counted.
    ///
    /// # Description
    /// This operation allows you to count the number of times a given operation is called. If the given operation is already
    /// being counted, calling `StartCountingOperation` again will trigger a runtime failure. Counting is based on the specific
    /// specialization of the operation invoked, so `X` and `Adjoint X` are counted separately.
    /// Likewise `Controlled X`, `CNOT`, and `CX` are independent operations that are counted separately, as are `Controlled X`
    /// and `Controlled Adjoint X`.
    ///
    /// # Input
    /// ## callable
    /// The operation to be counted.
    ///
    /// # Remarks
    /// Counting operation calls requires specific care in what operation is passed as input. For example, `StartCountingOperation(H)` will
    /// count only the number of times `H` is called, while `StartCountingOperation(Adjoint H)` will count only the number of times `Adjoint H` is called, even
    /// though `H` is self-adjoint. This is due to how the execution treats the invocation of these operations as distinct by their specialization.
    /// In the same way, `StartCountingOperation(Controlled X)` will count only the number of times `Controlled X` is called, while
    /// `StartCountingOperation(CNOT)` will count only the number of times `CNOT` is called.
    ///
    /// When counting lambdas, the symbol the lambda is bound to is used to identify the operation and it is counted as a separate operation. For example,
    /// ```qsharp
    /// let myOp = q => H(q);
    /// StartCountingOperation(myOp);
    /// ```
    /// Will count specifically calls to `myOp` and not `H`. By contrast, the following code will count calls to `H` itself:
    /// ```qsharp
    /// let myOp = H;
    /// StartCountingOperation(myOp);
    /// ```
    /// This is because this code does not define a lambda and instead just creates a binding to `H` directly.
    @Config(Unrestricted)
    operation StartCountingOperation<'In, 'Out>(callable : 'In => 'Out) : Unit {
        body intrinsic;
    }

    /// # Summary
    /// Stops counting the number of times the given operation is called and returns the count. Fails
    /// if the operation was not being counted.
    ///
    /// # Description
    /// This operation allows you to stop counting the number of times a given operation is called and returns the count.
    /// If the operation was not being counted, it triggers a runtime failure.
    ///
    /// # Input
    /// ## callable
    /// The operation whose count will be returned.
    /// # Output
    /// The number of times the operation was called since the last call to `StartCountingOperation`.
    @Config(Unrestricted)
    operation StopCountingOperation<'In, 'Out>(callable : 'In => 'Out) : Int {
        body intrinsic;
    }

    /// # Summary
    /// Starts counting the number of times the given function is called. Fails if the function is already being counted.
    ///
    /// # Description
    /// This operation allows you to count the number of times a given function is called. If the given function is already
    /// being counted, calling `StartCountingFunction` again will trigger a runtime failure.
    ///
    /// # Input
    /// ## callable
    /// The function to be counted.
    ///
    /// # Remarks
    /// When counting lambdas, the symbol the lambda is bound to is used to identify the function and it is counted as a separate function. For example,
    /// ```qsharp
    /// let myFunc = i -> AbsI(i);
    /// StartCountingFunction(myFunc);
    /// ```
    /// Will count specifically calls to `myFunc` and not `AbsI`. By contrast, the following code will count calls to `AbsI` itself:
    /// ```qsharp
    /// let myFunc = AbsI;
    /// StartCountingFunction(myFunc);
    /// ```
    /// This is because this code does not define a lambda and instead just creates a binding to `AbsI` directly.
    @Config(Unrestricted)
    operation StartCountingFunction<'In, 'Out>(callable : 'In -> 'Out) : Unit {
        body intrinsic;
    }

    /// # Summary
    /// Stops counting the number of times the given function is called and returns the count. Fails
    /// if the function was not being counted.
    ///
    /// # Description
    /// This operation allows you to stop counting the number of times a given function is called and returns the count.
    /// If the function was not being counted, it triggers a runtime failure.
    ///
    /// # Input
    /// ## callable
    /// The function whose count will be returned.
    /// # Output
    /// The number of times the function was called since the last call to `StartCountingFunction`.
    @Config(Unrestricted)
    operation StopCountingFunction<'In, 'Out>(callable : 'In -> 'Out) : Int {
        body intrinsic;
    }

    /// # Summary
    /// Starts counting the number of qubits allocated. Fails if qubits are already being counted.
    ///
    /// # Description
    /// This operation allows you to count the number of qubits allocated until `StopCountingQubits` is called.
    /// The counter is incremented only when a new unique qubit is allocated, so reusing the same qubit multiple times
    /// across separate allocations does not increment the counter.
    ///
    /// # Remarks
    /// This operation is useful for tracking the number of unique qubits allocated in a given scope. Along with
    /// `StopCountingQubits`, it can be used to verify that a given operation does not allocate more qubits than
    /// expected. For example,
    /// ```qsharp
    /// StartCountingQubits();
    /// testOperation();
    /// let qubitsAllocated = StopCountingQubits();
    /// Fact(qubitsAllocated <= 4, "Operation should not allocate more than 4 qubits.");
    /// ```
    @Config(Unrestricted)
    operation StartCountingQubits() : Unit {
        body intrinsic;
    }

    /// # Summary
    /// Stops counting the number of qubits allocated and returns the count. Fails if the qubits were not being counted.
    ///
    /// # Description
    /// This operation allows you to stop counting the number of qubits allocated and returns the count since the
    /// last call to `StartCountingQubits`. If the qubits were not being counted, it triggers a runtime failure.
    ///
    /// # Output
    /// The number of unique qubits allocated since the last call to `StartCountingQubits`.
    @Config(Unrestricted)
    operation StopCountingQubits() : Int {
        body intrinsic;
    }

    export DumpMachine, DumpRegister, CheckZero, CheckAllZero, Fact, CheckOperationsAreEqual, StartCountingOperation, StopCountingOperation, StartCountingFunction, StopCountingFunction, StartCountingQubits, StopCountingQubits;
>>>>>>> 1096d872
}<|MERGE_RESOLUTION|>--- conflicted
+++ resolved
@@ -231,9 +231,6 @@
         areEqual
     }
 
-<<<<<<< HEAD
-    export DumpMachine, DumpRegister, DumpOperation, CheckZero, CheckAllZero, Fact, CheckOperationsAreEqual;
-=======
     /// # Summary
     /// Starts counting the number of times the given operation is called. Fails if the operation is already being counted.
     ///
@@ -373,5 +370,4 @@
     }
 
     export DumpMachine, DumpRegister, CheckZero, CheckAllZero, Fact, CheckOperationsAreEqual, StartCountingOperation, StopCountingOperation, StartCountingFunction, StopCountingFunction, StartCountingQubits, StopCountingQubits;
->>>>>>> 1096d872
 }