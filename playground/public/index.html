<!-- Copyright (c) Microsoft Corporation.
     Licensed under the MIT License. -->
<!DOCTYPE html>
<html lang="en">
<<<<<<< HEAD

<head>
    <meta charset="utf-8">
    <meta name="viewport" content="width=device-width, initial-scale=1">
    <link rel="icon" href="data:image/gif;base64,R0lGODlhEAAQAAAAACwAAAAAEAAQAAACDvAxdbn9YZSTVntx1qcAADs=">
    <link rel="stylesheet" href="style.css">
    <title>Q# playground</title>
    <script>
        // Need the physics extension for certain constructs
        // https://docs.mathjax.org/en/latest/input/tex/extensions/physics.html
        window.MathJax = {
            loader: { load: ['[tex]/physics'] },
            tex: { packages: { '[+]': ['physics'] } }
        };
    </script>
    <script src="libs/mathjax/tex-chtml.js"></script>
</head>

<body>
    <h1>Q# playground</h1>
    <div id="container">
        <div id="editor"></div>
        <div id="errors"></div>
    </div>
    <div><a href="katas.html">Katas</a></div>
    <script src="libs/monaco/vs/loader.js"></script>
    <script src="libs/app.js"></script>
</body>

=======
<head>
  <meta charset="utf-8">
  <meta name="viewport" content="width=device-width, initial-scale=1">
  <link rel="icon" href="data:image/gif;base64,R0lGODlhEAAQAAAAACwAAAAAEAAQAAACDvAxdbn9YZSTVntx1qcAADs=">
  <link rel="stylesheet" href="style.css">
  <title>Q# playground</title>
  <script>
    // Need the physics extension for certain constructs
    // https://docs.mathjax.org/en/latest/input/tex/extensions/physics.html
    window.MathJax = {
      loader: { load: ['[tex]/physics'] },
      tex: { packages: { '[+]': ['physics'] } }
    };
  </script>
  <script src="libs/mathjax/tex-chtml.js"></script>
</head>
<body>
  <h1>Q# playground</h1>
  <div id="container">
    <div>
      <div id="editor"></div>
      <p>
        <input id="expr" value="Sample.main()" />
        <input id="shot" type="number" value="100" max="1000" min="1" />
        <button id="run">Run</button>
      </p>
    </div>
    <div id="output"></div>
  </div>

  <div id="errors"></div>
  <script src="libs/monaco/vs/loader.js"></script>
  <script src="libs/app.js"></script>
</body>
>>>>>>> 6e1a0aef
</html><|MERGE_RESOLUTION|>--- conflicted
+++ resolved
@@ -2,37 +2,6 @@
      Licensed under the MIT License. -->
 <!DOCTYPE html>
 <html lang="en">
-<<<<<<< HEAD
-
-<head>
-    <meta charset="utf-8">
-    <meta name="viewport" content="width=device-width, initial-scale=1">
-    <link rel="icon" href="data:image/gif;base64,R0lGODlhEAAQAAAAACwAAAAAEAAQAAACDvAxdbn9YZSTVntx1qcAADs=">
-    <link rel="stylesheet" href="style.css">
-    <title>Q# playground</title>
-    <script>
-        // Need the physics extension for certain constructs
-        // https://docs.mathjax.org/en/latest/input/tex/extensions/physics.html
-        window.MathJax = {
-            loader: { load: ['[tex]/physics'] },
-            tex: { packages: { '[+]': ['physics'] } }
-        };
-    </script>
-    <script src="libs/mathjax/tex-chtml.js"></script>
-</head>
-
-<body>
-    <h1>Q# playground</h1>
-    <div id="container">
-        <div id="editor"></div>
-        <div id="errors"></div>
-    </div>
-    <div><a href="katas.html">Katas</a></div>
-    <script src="libs/monaco/vs/loader.js"></script>
-    <script src="libs/app.js"></script>
-</body>
-
-=======
 <head>
   <meta charset="utf-8">
   <meta name="viewport" content="width=device-width, initial-scale=1">
@@ -64,8 +33,8 @@
   </div>
 
   <div id="errors"></div>
+  <div><a href="katas.html">Katas</a></div>
   <script src="libs/monaco/vs/loader.js"></script>
   <script src="libs/app.js"></script>
 </body>
->>>>>>> 6e1a0aef
 </html>