// Copyright (c) Microsoft Corporation.
// Licensed under the MIT License.

import { render } from "preact";
import {
  CompilerState,
  QscEventTarget,
  getCompilerWorker,
  loadWasmModule,
  getAllKatas,
  Kata,
  VSDiagnostic,
  log,
  samples,
} from "qsharp";

import { Nav } from "./nav.js";
import { Editor } from "./editor.js";
import { Tabs } from "./results.js";
import { useState } from "preact/hooks";
import { Kata as Katas } from "./kata.js";
import { base64ToCode } from "./utils.js";

// eslint-disable-next-line @typescript-eslint/no-explicit-any
const basePath = (window as any).qscBasePath || "";
const monacoPath = basePath + "libs/monaco/vs";
const modulePath = basePath + "libs/qsharp/qsc_wasm_bg.wasm";
const workerPath = basePath + "libs/worker.js";

declare global {
  const MathJax: { typeset: () => void };
}

const wasmPromise = loadWasmModule(modulePath); // Start loading but don't wait on it

function createCompiler(onStateChange: (val: CompilerState) => void) {
  log.info("In createCompiler");
  const compiler = getCompilerWorker(workerPath);
  compiler.onstatechange = onStateChange;
  return compiler;
}

function App(props: { katas: Kata[]; linkedCode?: string }) {
  const [compilerState, setCompilerState] = useState<CompilerState>("idle");
  const [compiler, setCompiler] = useState(() =>
    createCompiler(setCompilerState)
  );
  const [evtTarget] = useState(new QscEventTarget(true));

  const [currentNavItem, setCurrentNavItem] = useState(
    props.linkedCode ? "linked" : "Minimal"
  );
  const [shotError, setShotError] = useState<VSDiagnostic | undefined>(
    undefined
  );

  const onRestartCompiler = () => {
    compiler.terminate();
    const newCompiler = createCompiler(setCompilerState);
    setCompiler(newCompiler);
    setCompilerState("idle");
  };

  const kataTitles = props.katas.map((elem) => elem.title);
  const sampleTitles = samples.map((sample) => sample.title);

  const sampleCode =
    samples.find((sample) => sample.title === currentNavItem)?.code ||
    props.linkedCode;

  const defaultShots =
    samples.find((sample) => sample.title === currentNavItem)?.shots || 100;

  const activeKata = kataTitles.includes(currentNavItem)
    ? props.katas.find((kata) => kata.title === currentNavItem)
    : undefined;

  function onNavItemSelected(name: string) {
    // If there was a ?code link on the URL before, clear it out
    const params = new URLSearchParams(window.location.search);
    if (params.get("code")) {
      // Get current URL without query parameters to use as the URL
      const newUrl = `${window.location.href.split("?")[0]}`;
      window.history.pushState({}, "", newUrl);
    }
    setCurrentNavItem(name);
  }

  function onShotError(diag?: VSDiagnostic) {
    // TODO: Should this be for katas too and not just the main editor?
    setShotError(diag);
  }

  return (
    <>
      <header class="header">Q# playground</header>
      <Nav
        selected={currentNavItem}
        navSelected={onNavItemSelected}
        katas={kataTitles}
        samples={sampleTitles}
      ></Nav>
      {sampleCode ? (
        <>
          <Editor
            code={sampleCode}
            compiler={compiler}
            compilerState={compilerState}
            onRestartCompiler={onRestartCompiler}
            evtTarget={evtTarget}
            defaultShots={defaultShots}
            showShots={true}
            showExpr={true}
            shotError={shotError}
          ></Editor>
<<<<<<< HEAD
          <Tabs
            evtTarget={props.evtTarget}
=======
          <Results
            evtTarget={evtTarget}
>>>>>>> 661e9fc3
            showPanel={true}
            onShotError={onShotError}
          ></Tabs>
        </>
      ) : (
        <Katas
          // eslint-disable-next-line @typescript-eslint/no-non-null-assertion
          kata={activeKata!}
          compiler={compiler}
          compilerState={compilerState}
          onRestartCompiler={onRestartCompiler}
        ></Katas>
      )}
    </>
  );
}

// Called once Monaco is ready
async function loaded() {
  await wasmPromise; // Block until the wasm module is loaded
  const katas = await getAllKatas();

  // If URL is a sharing link, populate the editor with the code from the link.
  // Otherwise, populate with sample code.
  let linkedCode: string | undefined;
  const paramCode = new URLSearchParams(window.location.search).get("code");
  if (paramCode) {
    const base64code = decodeURIComponent(paramCode);
    linkedCode = base64ToCode(base64code);
  }

  render(<App katas={katas} linkedCode={linkedCode}></App>, document.body);
}

// Monaco provides the 'require' global for loading modules.
declare const require: {
  config: (settings: object) => void;
  (base: string[], onready: () => void): void;
};
require.config({ paths: { vs: monacoPath } });
require(["vs/editor/editor.main"], loaded);<|MERGE_RESOLUTION|>--- conflicted
+++ resolved
@@ -113,13 +113,8 @@
             showExpr={true}
             shotError={shotError}
           ></Editor>
-<<<<<<< HEAD
           <Tabs
-            evtTarget={props.evtTarget}
-=======
-          <Results
             evtTarget={evtTarget}
->>>>>>> 661e9fc3
             showPanel={true}
             onShotError={onShotError}
           ></Tabs>
