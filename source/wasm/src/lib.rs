--- conflicted
+++ resolved
@@ -759,24 +759,16 @@
     let sig = sig.expect("msg: there should be a signature");
     let language_features = LanguageFeatures::default();
     let entry_expr = sig.create_entry_expr_from_params(String::new());
-<<<<<<< HEAD
     // Always enable circuit tracing along with debugging.
     let trace_circuit_config = if dbg { Some(Default::default()) } else { None };
-    let interpreter = interpret::Interpreter::from(
-=======
     let interpreter = interpret::Interpreter::with_package_store(
->>>>>>> 5ed8876b
         dbg,
         store,
         source_package_id,
         capabilities,
         language_features,
         &dependencies,
-<<<<<<< HEAD
         trace_circuit_config,
-=======
-        dbg, // Always enable circuit tracing along with debugging.
->>>>>>> 5ed8876b
     )
     .map_err(interpret_errors_into_qsharp_errors_json)?;
 
