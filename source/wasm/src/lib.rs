// Copyright (c) Microsoft Corporation.
// Licensed under the MIT License.

#![allow(unknown_lints, clippy::empty_docs)]
#![allow(non_snake_case)]

use diagnostic::{VSDiagnostic, interpret_errors_into_qsharp_errors};
use katas::check_solution;
use language_service::IOperationInfo;
use num_bigint::BigUint;
use num_complex::Complex64;
use project_system::{ProgramConfig, into_openqasm_arg, into_qsc_args, is_openqasm_program};
use qsc::{
    LanguageFeatures, PackageStore, PackageType, PauliNoise, SourceContents, SourceMap, SourceName,
    SparseSim, TargetCapabilityFlags, TracingBackend,
    compile::{self, Dependencies, package_store_with_stdlib},
    format_state_id, get_matrix_latex, get_state_latex,
    hir::PackageId,
    interpret::{
        self, CircuitEntryPoint,
        output::{self, Receiver},
    },
    qasm::{CompileRawQasmResult, io::InMemorySourceResolver},
    target::Profile,
};
use resource_estimator::{self as re, estimate_entry};
use serde::{Deserialize, Serialize};
use serde_json::json;
use std::{fmt::Write, sync::Arc};
use wasm_bindgen::prelude::*;

mod debug_service;
mod diagnostic;
mod language_service;
mod line_column;
mod logging;
mod project_system;
mod serializable_type;
mod test_discovery;

#[cfg(test)]
mod tests;

thread_local! {
    static STORE_CORE_STD: (PackageStore, PackageId) = {
        let (std_id, store) = package_store_with_stdlib(Profile::Unrestricted.into());
        (store, std_id)
    };
}

#[wasm_bindgen]
#[must_use]
pub fn git_hash() -> String {
    let git_hash = env!("QSHARP_GIT_HASH");
    git_hash.into()
}

#[wasm_bindgen]
pub fn get_qir(program: ProgramConfig) -> Result<String, String> {
    if is_openqasm_program(&program) {
        let (sources, capabilities) = into_openqasm_arg(program);
        get_qir_from_openqasm(&sources, capabilities)
    } else {
        let (source_map, capabilities, language_features, store, deps) =
            into_qsc_args(program, None, false).map_err(compile_errors_into_qsharp_errors_json)?;

        get_qir_from_qsharp(
            source_map,
            language_features,
            capabilities,
            store,
            &deps[..],
        )
    }
}

pub(crate) fn get_qir_from_qsharp(
    sources: SourceMap,
    language_features: LanguageFeatures,
    capabilities: TargetCapabilityFlags,
    store: PackageStore,
    deps: &qsc::compile::Dependencies,
) -> Result<String, String> {
    qsc::codegen::qir::get_qir(sources, language_features, capabilities, store, deps)
        .map_err(interpret_errors_into_qsharp_errors_json)
}

pub(crate) fn get_qir_from_openqasm(
    sources: &[(Arc<str>, Arc<str>)],
    capabilities: TargetCapabilityFlags,
) -> Result<String, String> {
    let (entry_expr, mut interpreter) = get_interpreter_from_openqasm(sources, capabilities)?;
    interpreter
        .qirgen(&entry_expr)
        .map_err(interpret_errors_into_qsharp_errors_json)
}

#[wasm_bindgen]
pub fn get_estimates(program: ProgramConfig, expr: &str, params: &str) -> Result<String, String> {
    if is_openqasm_program(&program) {
        let (sources, capabilities) = into_openqasm_arg(program);
        get_estimates_from_openqasm(&sources, capabilities, params)
    } else {
        let (source_map, capabilities, language_features, store, deps) =
            into_qsc_args(program, Some(expr.into()), false).map_err(|mut e| {
                // Wrap in `interpret::Error` to match the error type from `Interpreter::new` below
                qsc::interpret::Error::from(e.pop().expect("expected at least one error"))
                    .to_string()
            })?;

        let mut interpreter = interpret::Interpreter::new(
            source_map,
            PackageType::Exe,
            capabilities,
            language_features,
            store,
            &deps[..],
        )
        .map_err(|e| e[0].to_string())?;

        estimate_entry(&mut interpreter, params).map_err(|e| match &e[0] {
            re::Error::Interpreter(interpret::Error::Eval(e)) => e.to_string(),
            re::Error::Interpreter(_) => unreachable!("interpreter errors should be eval errors"),
            re::Error::Estimation(e) => e.to_string(),
        })
    }
}

pub(crate) fn get_estimates_from_openqasm(
    sources: &[(Arc<str>, Arc<str>)],
    capabilities: TargetCapabilityFlags,
    params: &str,
) -> Result<String, String> {
    let (_, mut interpreter) = get_interpreter_from_openqasm(sources, capabilities)?;
    estimate_entry(&mut interpreter, params).map_err(|e| match &e[0] {
        re::Error::Interpreter(interpret::Error::Eval(e)) => e.to_string(),
        re::Error::Interpreter(_) => {
            unreachable!("interpreter errors should be eval errors")
        }
        re::Error::Estimation(e) => e.to_string(),
    })
}

serializable_type! {
    CircuitConfig,
    {
        max_operations: usize,
        loop_detection: bool,
        group_scopes: bool,
        generation_method: String,
        collapse_qubit_registers: bool,
        locations: bool,
    },
    r#"export interface ICircuitConfig {
        maxOperations: number;
        loopDetection: boolean;
        groupScopes: boolean;
        generationMethod: "simulate" | "classicalEval" | "static";
        collapseQubitRegisters: boolean;
        locations: boolean;
    }"#,
    ICircuitConfig
}

#[wasm_bindgen]
pub fn get_circuit(
    program: ProgramConfig,
    operation: Option<IOperationInfo>,
    config: Option<ICircuitConfig>, // TODO: make this required
) -> Result<JsValue, String> {
    let config = config.map_or(
        qsc::circuit::Config {
<<<<<<< HEAD
            max_operations: c.max_operations,
            loop_detection: c.loop_detection,
            group_scopes: c.group_scopes,
            generation_method: match c.generation_method.as_str() {
                "simulate" => qsc::circuit::GenerationMethod::Simulate,
                "classicalEval" => qsc::circuit::GenerationMethod::ClassicalEval,
                "static" => qsc::circuit::GenerationMethod::Static,
                _ => {
                    return qsc::circuit::Config::default();
                }
            },
            collapse_qubit_registers: c.collapse_qubit_registers,
            locations: c.locations,
        }
    });
=======
            generation_method: qsc::circuit::GenerationMethod::ClassicalEval,
            tracer_config: Default::default(),
        },
        |c| {
            let c: CircuitConfig = c.into();
            qsc::circuit::Config {
                generation_method: match c.generation_method.as_str() {
                    "simulate" => qsc::circuit::GenerationMethod::Simulate,
                    "classicalEval" => qsc::circuit::GenerationMethod::ClassicalEval,
                    _ => {
                        panic!("Invalid generation method option: {}", c.generation_method)
                    }
                },
                tracer_config: qsc::circuit::TracerConfig {
                    locations: c.locations,
                    max_operations: c.max_operations,
                },
            }
        },
    );
>>>>>>> 27bf9223
    if is_openqasm_program(&program) {
        let (sources, capabilities) = into_openqasm_arg(program);
        let (_, mut interpreter) = get_interpreter_from_openqasm(&sources, capabilities)?;

        let circuit = interpreter
            .circuit(CircuitEntryPoint::EntryPoint, config)
            .map_err(interpret_errors_into_qsharp_errors_json)?;
        serde_wasm_bindgen::to_value(&circuit).map_err(|e| e.to_string())
    } else {
        let (source_map, capabilities, language_features, store, deps) =
            into_qsc_args(program, None, false).map_err(compile_errors_into_qsharp_errors_json)?;

        let (package_type, entry_point) = match operation {
            Some(p) => {
                let o: language_service::OperationInfo = p.into();
                // lib package - no need to enforce an entry point since the operation is provided.
                (PackageType::Lib, CircuitEntryPoint::Operation(o.operation))
            }
            None => {
                // exe package - the @EntryPoint attribute will be used.
                (PackageType::Exe, CircuitEntryPoint::EntryPoint)
            }
        };

        let mut interpreter = interpret::Interpreter::new(
            source_map,
            package_type,
            capabilities,
            LanguageFeatures::from_iter(language_features),
            store,
            &deps[..],
        )
        .map_err(interpret_errors_into_qsharp_errors_json)?;

        let circuit = interpreter
            .circuit(entry_point, config)
            .map_err(interpret_errors_into_qsharp_errors_json)?;

        serde_wasm_bindgen::to_value(&circuit).map_err(|e| e.to_string())
    }
}

#[allow(clippy::needless_pass_by_value)]
fn interpret_errors_into_qsharp_errors_json(errs: Vec<qsc::interpret::Error>) -> String {
    serde_json::to_string(&interpret_errors_into_qsharp_errors(&errs))
        .expect("serializing errors to json should succeed")
}

fn compile_errors_into_qsharp_errors_json(errs: Vec<qsc::compile::Error>) -> String {
    interpret_errors_into_qsharp_errors_json(errs.into_iter().map(Into::into).collect())
}

#[wasm_bindgen]
#[must_use]
pub fn get_library_source_content(name: &str) -> Option<String> {
    STORE_CORE_STD.with(|(store, std)| {
        for id in [PackageId::CORE, *std] {
            if let Some(source) = store
                .get(id)
                .expect("package should be in store")
                .sources
                .find_by_name(name)
            {
                return Some(source.contents.to_string());
            }
        }

        None
    })
}

#[wasm_bindgen]
pub fn get_ast(code: &str, language_features: Vec<String>) -> Result<String, String> {
    let language_features = LanguageFeatures::from_iter(language_features);
    let sources = SourceMap::new([("code".into(), code.into())], None);
    let profile = Profile::Unrestricted;
    let package = STORE_CORE_STD.with(|(store, std)| {
        let (unit, _) = compile::compile(
            store,
            &[(*std, None)],
            sources,
            PackageType::Exe,
            profile.into(),
            language_features,
        );
        unit.ast.package
    });
    Ok(format!("{package}"))
}

#[wasm_bindgen]
pub fn get_hir(code: &str, language_features: Vec<String>) -> Result<String, String> {
    let language_features = LanguageFeatures::from_iter(language_features);
    let sources = SourceMap::new([("code".into(), code.into())], None);
    let profile = Profile::Unrestricted;
    let package = STORE_CORE_STD.with(|(store, std)| {
        let (unit, _) = compile::compile(
            store,
            &[(*std, None)],
            sources,
            PackageType::Exe,
            profile.into(),
            language_features,
        );
        unit.package
    });
    Ok(package.to_string())
}

#[wasm_bindgen]
pub fn get_rir(program: ProgramConfig) -> Result<Vec<String>, String> {
    let (source_map, capabilities, language_features, store, deps) =
        into_qsc_args(program, None, false).map_err(compile_errors_into_qsharp_errors_json)?;

    qsc::codegen::qir::get_rir(
        source_map,
        language_features,
        capabilities,
        store,
        &deps[..],
    )
    .map_err(interpret_errors_into_qsharp_errors_json)
}

#[wasm_bindgen]
#[must_use]
pub fn get_target_profile_from_entry_point(file_name: String, source: String) -> Option<String> {
    qsc_frontend::compile::get_target_profile_from_entry_point(&[(
        Arc::<str>::from(file_name),
        Arc::<str>::from(source),
    )])
    .map(|(p, _)| p.to_str().to_string().to_lowercase())
}

struct CallbackReceiver<F>
where
    F: FnMut(&str),
{
    event_cb: F,
}

impl<F> Receiver for CallbackReceiver<F>
where
    F: FnMut(&str),
{
    fn state(
        &mut self,
        state: Vec<(BigUint, Complex64)>,
        qubit_count: usize,
    ) -> Result<(), output::Error> {
        let mut dump_json = String::new();
        write!(dump_json, r#"{{"type": "DumpMachine","state": {{"#)
            .expect("writing to string should succeed");
        let (last, most) = state
            .split_last()
            .expect("state should always have at least one entry");
        for state in most {
            write!(
                dump_json,
                r#""{}": [{}, {}],"#,
                format_state_id(&state.0, qubit_count),
                state.1.re,
                state.1.im
            )
            .expect("writing to string should succeed");
        }
        write!(
            dump_json,
            r#""{}": [{}, {}]}}, "#,
            format_state_id(&last.0, qubit_count),
            last.1.re,
            last.1.im
        )
        .expect("writing to string should succeed");

        let json_latex = serde_json::to_string(&get_state_latex(&state, qubit_count))
            .expect("serialization should succeed");
        write!(
            dump_json,
            r#" "stateLatex": {json_latex}, "qubitCount": {qubit_count} }} "#
        )
        .expect("writing to string should succeed");
        (self.event_cb)(&dump_json);
        Ok(())
    }

    fn matrix(&mut self, matrix: Vec<Vec<Complex64>>) -> Result<(), output::Error> {
        let mut dump_json = String::new();

        // Write the type and open the array or rows.
        write!(dump_json, r#"{{"type": "Matrix","matrix": ["#)
            .expect("writing to string should succeed");

        // Map each row to a string representation of the row, and join them with commas.
        // The row is an array, and each element is a tuple formatted as "[re, im]".
        // e.g. {"type": "Matrix", "matrix": [
        //   [[1, 2], [3, 4], [5, 6]],
        //   [[7, 8], [9, 10], [11, 12]]
        // ]}
        let row_strings = matrix
            .iter()
            .map(|row| {
                let row_str = row
                    .iter()
                    .map(|elem| format!("[{}, {}]", elem.re, elem.im))
                    .collect::<Vec<_>>()
                    .join(", ");
                format!("[{row_str}]")
            })
            .collect::<Vec<_>>()
            .join(", ");

        // Close the array of rows and the JSON object.
        let latex_string = serde_json::to_string(&get_matrix_latex(&matrix))
            .expect("serialization should succeed");
        write!(
            dump_json,
            r#"{row_strings}], "matrixLatex": {latex_string} }}"#
        )
        .expect("writing to string should succeed");

        (self.event_cb)(&dump_json);
        Ok(())
    }

    fn message(&mut self, msg: &str) -> Result<(), output::Error> {
        let msg_json = json!({"type": "Message", "message": msg});
        (self.event_cb)(&msg_json.to_string());
        Ok(())
    }
}

#[allow(clippy::too_many_arguments)]
fn run_internal_with_features<F>(
    sources: SourceMap,
    event_cb: F,
    shots: u32,
    language_features: LanguageFeatures,
    capabilities: TargetCapabilityFlags,
    store: PackageStore,
    dependencies: &Dependencies,
    pauliNoise: &PauliNoise,
    qubitLoss: f64,
) -> Result<(), Box<interpret::Error>>
where
    F: FnMut(&str),
{
    let source_name = sources
        .iter()
        .map(|x| x.name.clone())
        .next()
        .expect("There must be a source to process")
        .to_string();
    let mut out = CallbackReceiver { event_cb };
    let mut interpreter = match interpret::Interpreter::new(
        sources,
        PackageType::Exe,
        capabilities,
        language_features,
        store,
        dependencies,
    ) {
        Ok(interpreter) => interpreter,
        Err(err) => {
            // TODO: handle multiple errors
            // https://github.com/microsoft/qsharp/issues/149
            let e = err[0].clone();
            let diag = VSDiagnostic::from_interpret_error(&source_name, &e);
            let msg = json!(
                {"type": "Result", "success": false, "result": diag});
            (out.event_cb)(&msg.to_string());
            return Err(Box::new(e));
        }
    };

    for _ in 0..shots {
        let result = {
            let mut sim = SparseSim::new_with_noise(pauliNoise);
            sim.set_loss(qubitLoss);
            interpreter.eval_entry_with_sim(&mut TracingBackend::new_no_trace(&mut sim), &mut out)
        };
        let mut success = true;
        let msg: serde_json::Value = match result {
            Ok(value) => serde_json::Value::String(value.to_string()),
            Err(errors) => {
                // TODO: handle multiple errors
                // https://github.com/microsoft/qsharp/issues/149
                success = false;
                VSDiagnostic::from_interpret_error(&source_name, &errors[0]).json()
            }
        };

        let msg_string = json!({"type": "Result", "success": success, "result": msg}).to_string();
        (out.event_cb)(&msg_string);
    }
    Ok(())
}

#[wasm_bindgen]
pub fn run(
    program: ProgramConfig,
    expr: &str,
    event_cb: &js_sys::Function,
    shots: u32,
) -> Result<bool, JsValue> {
    runWithNoise(
        program,
        expr,
        event_cb,
        shots,
        &JsValue::null(),
        &JsValue::null(),
    )
}

#[wasm_bindgen]
pub fn runWithNoise(
    program: ProgramConfig,
    expr: &str,
    event_cb: &js_sys::Function,
    shots: u32,
    pauliNoise: &JsValue,
    qubitLoss: &JsValue,
) -> Result<bool, JsValue> {
    if !event_cb.is_function() {
        return Err(JsError::new("Events callback function must be provided").into());
    }

    let event_cb = |msg: &str| {
        // See example at https://rustwasm.github.io/wasm-bindgen/reference/receiving-js-closures-in-rust.html
        let _ = event_cb.call1(&JsValue::null(), &JsValue::from(msg));
    };

    // See if the pauliNoise JsValue is an array
    let noise = if pauliNoise.is_array() {
        let pauliArray = js_sys::Array::from(pauliNoise);
        if pauliArray.length() != 3 {
            return Err(JsError::new("Pauli noise must have 3 probabilities").into());
        }
        PauliNoise::from_probabilities(
            pauliArray
                .get(0)
                .as_f64()
                .expect("Probabilities should be floats"),
            pauliArray
                .get(1)
                .as_f64()
                .expect("Probabilities should be floats"),
            pauliArray
                .get(2)
                .as_f64()
                .expect("Probabilities should be floats"),
        )
        .expect("Unable to create Pauli noise from the array provided")
    } else {
        PauliNoise::default()
    };

    // See if the qubitLoss JsValue is a number
    let qubitLoss = qubitLoss.as_f64().unwrap_or(0.0);

    if is_openqasm_program(&program) {
        let (sources, capabilities) = into_openqasm_arg(program);
        let source_name = sources
            .iter()
            .map(|x| x.0.clone())
            .next()
            .expect("There must be a source to process")
            .to_string();
        let (entry_expr, mut interpreter) = get_interpreter_from_openqasm(&sources, capabilities)?;
        if let Err(err) = interpreter.set_entry_expr(&entry_expr) {
            return Err(interpret_errors_into_qsharp_errors_json(err).into());
        }

        let mut out = CallbackReceiver { event_cb };
        for _ in 0..shots {
            let result = {
                let mut sim = SparseSim::new_with_noise(&noise);
                sim.set_loss(qubitLoss);
                interpreter
                    .eval_entry_with_sim(&mut TracingBackend::new_no_trace(&mut sim), &mut out)
            };
            let mut success = true;
            let msg: serde_json::Value = match result {
                Ok(value) => serde_json::Value::String(value.to_string()),
                Err(errors) => {
                    // TODO: handle multiple errors
                    // https://github.com/microsoft/qsharp/issues/149
                    success = false;
                    VSDiagnostic::from_interpret_error(&source_name, &errors[0]).json()
                }
            };

            let msg_string =
                json!({"type": "Result", "success": success, "result": msg}).to_string();
            (out.event_cb)(&msg_string);
        }
        Ok(true)
    } else {
        let (source_map, capabilities, language_features, store, deps) =
            into_qsc_args(program, Some(expr.into()), false).map_err(|mut e| {
                // Wrap in `interpret::Error` and `JsError` to match the error type
                // `run_internal_with_features` below
                JsError::from(qsc::interpret::Error::from(
                    e.pop().expect("expected at least one error"),
                ))
            })?;

        match run_internal_with_features(
            source_map,
            event_cb,
            shots,
            language_features,
            capabilities,
            store,
            &deps[..],
            &noise,
            qubitLoss,
        ) {
            Ok(()) => Ok(true),
            Err(e) => Err(JsError::from(e).into()),
        }
    }
}

fn check_exercise_solution_internal(
    solution_code: &str,
    exercise_sources: Vec<(SourceName, SourceContents)>,
    event_cb: impl Fn(&str),
) -> bool {
    let source_name = "solution";
    let mut sources = vec![(source_name.into(), solution_code.into())];
    for exercise_source in exercise_sources {
        sources.push(exercise_source);
    }
    let mut out = CallbackReceiver { event_cb };
    let result = check_solution(sources, &mut out);
    let mut runtime_success = true;
    let (exercise_success, msg) = match result {
        Ok(value) => (value, serde_json::Value::String(value.to_string())),
        Err(errors) => {
            // TODO: handle multiple errors
            // https://github.com/microsoft/qsharp/issues/149
            runtime_success = false;
            (
                false,
                VSDiagnostic::from_interpret_error(source_name, &errors[0]).json(),
            )
        }
    };
    let msg_string =
        json!({"type": "Result", "success": runtime_success, "result": msg}).to_string();
    (out.event_cb)(&msg_string);
    exercise_success
}

#[wasm_bindgen]
#[must_use]
pub fn check_exercise_solution(
    solution_code: &str,
    exercise_sources_js: JsValue,
    event_cb: &js_sys::Function,
) -> bool {
    let exercise_soruces_strs: Vec<String> = serde_wasm_bindgen::from_value(exercise_sources_js)
        .expect("Deserializing code dependencies should succeed");
    let mut exercise_sources: Vec<(SourceName, SourceContents)> = vec![];
    for (index, code) in exercise_soruces_strs.into_iter().enumerate() {
        exercise_sources.push((index.to_string().into(), code.into()));
    }
    check_exercise_solution_internal(solution_code, exercise_sources, |msg: &str| {
        let _ = event_cb.call1(&JsValue::null(), &JsValue::from_str(msg));
    })
}

serializable_type! {
    DocFile,
    {
        filename: String,
        metadata: String,
        contents: String,
    },
    r#"export interface IDocFile {
        filename: string;
        metadata: string;
        contents: string;
    }"#,
    IDocFile
}

#[wasm_bindgen]
#[must_use]
pub fn generate_docs(additional_program: Option<ProgramConfig>) -> Vec<IDocFile> {
    let docs = if let Some(additional_program) = additional_program {
        let Ok((source_map, capabilities, language_features, package_store, dependencies)) =
            into_qsc_args(additional_program, None, true)
        else {
            // Can't generate docs if building dependencies failed
            return Vec::new();
        };

        qsc_doc_gen::generate_docs::generate_docs(
            Some((package_store, &dependencies, source_map)),
            Some(capabilities),
            Some(language_features),
        )
    } else {
        qsc_doc_gen::generate_docs::generate_docs(None, None, None)
    };

    let mut result: Vec<IDocFile> = vec![];

    for (name, metadata, contents) in docs {
        result.push(
            DocFile {
                filename: name.to_string(),
                metadata: metadata.to_string(),
                contents: contents.to_string(),
            }
            .into(),
        );
    }

    result
}

#[wasm_bindgen]
#[must_use]
pub fn get_library_summaries() -> String {
    qsc_doc_gen::generate_docs::generate_summaries()
}

fn get_debugger_from_openqasm(
    sources: &[(Arc<str>, Arc<str>)],
    capabilities: TargetCapabilityFlags,
) -> Result<(String, interpret::Interpreter), String> {
    get_configured_interpreter_from_openqasm(sources, capabilities, true)
}

fn get_interpreter_from_openqasm(
    sources: &[(Arc<str>, Arc<str>)],
    capabilities: TargetCapabilityFlags,
) -> Result<(String, interpret::Interpreter), String> {
    get_configured_interpreter_from_openqasm(sources, capabilities, false)
}

fn get_configured_interpreter_from_openqasm(
    sources: &[(Arc<str>, Arc<str>)],
    capabilities: TargetCapabilityFlags,
    dbg: bool,
) -> Result<(String, interpret::Interpreter), String> {
    let (file, source) = sources
        .iter()
        .next()
        .expect("There should be at least one source");
    let mut resolver = sources.iter().cloned().collect::<InMemorySourceResolver>();

    let CompileRawQasmResult(store, source_package_id, dependencies, sig, errors) =
        qsc::qasm::parse_and_compile_raw_qasm(
            source.clone(),
            file.clone(),
            Some(&mut resolver),
            PackageType::Exe,
        );

    if !errors.is_empty() {
        return Err(interpret_errors_into_qsharp_errors_json(
            errors
                .iter()
                .map(|e| qsc::interpret::Error::Compile(e.clone()))
                .collect(),
        ));
    }

    let sig = sig.expect("msg: there should be a signature");
    let language_features = LanguageFeatures::default();
    let entry_expr = sig.create_entry_expr_from_params(String::new());
    // Always enable circuit tracing along with debugging.
    let trace_circuit_config = if dbg { Some(Default::default()) } else { None };
    let interpreter = interpret::Interpreter::from(
        dbg,
        store,
        source_package_id,
        capabilities,
        language_features,
        &dependencies,
        trace_circuit_config,
    )
    .map_err(interpret_errors_into_qsharp_errors_json)?;

    Ok((entry_expr, interpreter))
}

#[wasm_bindgen(typescript_custom_section)]
const TARGET_PROFILE: &'static str = r#"
export type TargetProfile = "base" | "adaptive_ri" | "adaptive_rif" | "unrestricted";
"#;

#[wasm_bindgen(typescript_custom_section)]
const LANGUAGE_FEATURES: &'static str = r#"
export type LanguageFeatures = "v2-preview-syntax";
"#;

#[wasm_bindgen(typescript_custom_section)]
const PROJECT_TYPE: &'static str = r#"
export type ProjectType = "qsharp" | "openqasm";
"#;<|MERGE_RESOLUTION|>--- conflicted
+++ resolved
@@ -170,23 +170,6 @@
 ) -> Result<JsValue, String> {
     let config = config.map_or(
         qsc::circuit::Config {
-<<<<<<< HEAD
-            max_operations: c.max_operations,
-            loop_detection: c.loop_detection,
-            group_scopes: c.group_scopes,
-            generation_method: match c.generation_method.as_str() {
-                "simulate" => qsc::circuit::GenerationMethod::Simulate,
-                "classicalEval" => qsc::circuit::GenerationMethod::ClassicalEval,
-                "static" => qsc::circuit::GenerationMethod::Static,
-                _ => {
-                    return qsc::circuit::Config::default();
-                }
-            },
-            collapse_qubit_registers: c.collapse_qubit_registers,
-            locations: c.locations,
-        }
-    });
-=======
             generation_method: qsc::circuit::GenerationMethod::ClassicalEval,
             tracer_config: Default::default(),
         },
@@ -196,6 +179,7 @@
                 generation_method: match c.generation_method.as_str() {
                     "simulate" => qsc::circuit::GenerationMethod::Simulate,
                     "classicalEval" => qsc::circuit::GenerationMethod::ClassicalEval,
+                    "static" => qsc::circuit::GenerationMethod::Static,
                     _ => {
                         panic!("Invalid generation method option: {}", c.generation_method)
                     }
@@ -203,11 +187,13 @@
                 tracer_config: qsc::circuit::TracerConfig {
                     locations: c.locations,
                     max_operations: c.max_operations,
+                    loop_detection: c.loop_detection,
+                    group_scopes: c.group_scopes,
+                    collapse_qubit_registers: c.collapse_qubit_registers,
                 },
             }
         },
     );
->>>>>>> 27bf9223
     if is_openqasm_program(&program) {
         let (sources, capabilities) = into_openqasm_arg(program);
         let (_, mut interpreter) = get_interpreter_from_openqasm(&sources, capabilities)?;
