--- conflicted
+++ resolved
@@ -175,18 +175,11 @@
         ),
         |c| {
             let c: CircuitConfig = c.into();
-<<<<<<< HEAD
-            qsc::circuit::Config {
-                generation_method: match c.generation_method.as_str() {
-                    "simulate" => qsc::circuit::GenerationMethod::Simulate,
-                    "classicalEval" => qsc::circuit::GenerationMethod::ClassicalEval,
-                    "static" => qsc::circuit::GenerationMethod::Static,
-=======
             (
                 match c.generation_method.as_str() {
                     "simulate" => qsc::interpret::CircuitGenerationMethod::Simulate,
                     "classicalEval" => qsc::interpret::CircuitGenerationMethod::ClassicalEval,
->>>>>>> bfcf668e
+                    "static" => qsc::interpret::CircuitGenerationMethod::Static,
                     _ => {
                         panic!("Invalid generation method option: {}", c.generation_method)
                     }
