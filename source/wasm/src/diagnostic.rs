--- conflicted
+++ resolved
@@ -211,8 +211,6 @@
     }
 }
 
-<<<<<<< HEAD
-=======
 /// The JSON object returned here is of type
 /// `VSDiagnostic & { errors: IQSharpError[] }`
 ///
@@ -221,7 +219,6 @@
 /// that returned a single diagnostic.
 ///
 /// The `errors` field contains all the errors and richer information.
->>>>>>> 337066ac
 pub fn interpret_errors_to_run_result(errs: &[interpret::Error]) -> serde_json::Value {
     let qsharp_errors = interpret_errors_into_qsharp_errors(errs);
     let mut vs_diagnostic = qsharp_errors[0].diagnostic.json();
