# Copyright (c) Microsoft Corporation.
# Licensed under the MIT License.

from typing import List, Optional, Tuple, Union
import pyqir
<<<<<<< HEAD
from ._native import (
    QirInstructionId,
    QirInstruction,
    run_clifford,
    run_gpu_full_state,
    NoiseConfig,
)
=======
from ._native import QirInstructionId, QirInstruction, run_clifford, NoiseConfig
from ._qsharp import Result
>>>>>>> a9897844


class AggregateGatesPass(pyqir.QirModuleVisitor):
    def __init__(self):
        super().__init__()
        self.gates: List[QirInstruction] = []
        self.required_num_qubits = None
        self.required_num_results = None

    def _get_value_as_string(self, value: pyqir.Value) -> str:
        value = pyqir.extract_byte_string(value)
        if value is None:
            return ""
        value = value.decode("utf-8")
        return value

    def run(self, mod: pyqir.Module) -> Tuple[List[QirInstruction], int, int]:
        errors = mod.verify()
        if errors is not None:
            raise ValueError(f"Module verification failed: {errors}")

        # if len(mod.functions) != 1:
        #    raise ValueError("Only single function modules are supported")

        # verify that the module is base profile
        func = next(filter(pyqir.is_entry_point, mod.functions))
        # profile_attr = func.attributes.func["qir_profiles"]
        # if profile_attr is None or profile_attr.string_value != "base_profile":
        #     raise ValueError("Only base profile is supported")
        self.required_num_qubits = pyqir.required_num_qubits(func)
        self.required_num_results = pyqir.required_num_results(func)

        super().run(mod)
        return (self.gates, self.required_num_qubits, self.required_num_results)

    def _on_call_instr(self, call: pyqir.Call) -> None:
        callee_name = call.callee.name
        if callee_name == "__quantum__qis__ccx__body":
            self.gates.append(
                (
                    QirInstructionId.CCX,
                    pyqir.qubit_id(call.args[0]),
                    pyqir.qubit_id(call.args[1]),
                    pyqir.qubit_id(call.args[2]),
                )
            )
        elif callee_name == "__quantum__qis__cx__body":
            self.gates.append(
                (
                    QirInstructionId.CX,
                    pyqir.qubit_id(call.args[0]),
                    pyqir.qubit_id(call.args[1]),
                )
            )
        elif callee_name == "__quantum__qis__cy__body":
            self.gates.append(
                (
                    QirInstructionId.CY,
                    pyqir.qubit_id(call.args[0]),
                    pyqir.qubit_id(call.args[1]),
                )
            )
        elif callee_name == "__quantum__qis__cz__body":
            self.gates.append(
                (
                    QirInstructionId.CZ,
                    pyqir.qubit_id(call.args[0]),
                    pyqir.qubit_id(call.args[1]),
                )
            )
        elif callee_name == "__quantum__qis__swap__body":
            self.gates.append(
                (
                    QirInstructionId.SWAP,
                    pyqir.qubit_id(call.args[0]),
                    pyqir.qubit_id(call.args[1]),
                )
            )
        elif callee_name == "__quantum__qis__rx__body":
            self.gates.append(
                (
                    QirInstructionId.RX,
                    call.args[0].value,
                    pyqir.qubit_id(call.args[1]),
                )
            )
        elif callee_name == "__quantum__qis__rxx__body":
            self.gates.append(
                (
                    QirInstructionId.RXX,
                    call.args[0].value,
                    pyqir.qubit_id(call.args[1]),
                    pyqir.qubit_id(call.args[2]),
                )
            )
        elif callee_name == "__quantum__qis__ry__body":
            self.gates.append(
                (
                    QirInstructionId.RY,
                    call.args[0].value,
                    pyqir.qubit_id(call.args[1]),
                )
            )
        elif callee_name == "__quantum__qis__ryy__body":
            self.gates.append(
                (
                    QirInstructionId.RYY,
                    call.args[0].value,
                    pyqir.qubit_id(call.args[1]),
                    pyqir.qubit_id(call.args[2]),
                )
            )
        elif callee_name == "__quantum__qis__rz__body":
            self.gates.append(
                (
                    QirInstructionId.RZ,
                    call.args[0].value,
                    pyqir.qubit_id(call.args[1]),
                )
            )
        elif callee_name == "__quantum__qis__rzz__body":
            self.gates.append(
                (
                    QirInstructionId.RZZ,
                    call.args[0].value,
                    pyqir.qubit_id(call.args[1]),
                    pyqir.qubit_id(call.args[2]),
                )
            )
        elif callee_name == "__quantum__qis__h__body":
            self.gates.append((QirInstructionId.H, pyqir.qubit_id(call.args[0])))
        elif callee_name == "__quantum__qis__s__body":
            self.gates.append((QirInstructionId.S, pyqir.qubit_id(call.args[0])))
        elif callee_name == "__quantum__qis__s__adj":
            self.gates.append((QirInstructionId.SAdj, pyqir.qubit_id(call.args[0])))
        elif callee_name == "__quantum__qis__sx__body":
            self.gates.append((QirInstructionId.SX, pyqir.qubit_id(call.args[0])))
        elif callee_name == "__quantum__qis__t__body":
            self.gates.append((QirInstructionId.T, pyqir.qubit_id(call.args[0])))
        elif callee_name == "__quantum__qis__t__adj":
            self.gates.append((QirInstructionId.TAdj, pyqir.qubit_id(call.args[0])))
        elif callee_name == "__quantum__qis__x__body":
            self.gates.append((QirInstructionId.X, pyqir.qubit_id(call.args[0])))
        elif callee_name == "__quantum__qis__y__body":
            self.gates.append((QirInstructionId.Y, pyqir.qubit_id(call.args[0])))
        elif callee_name == "__quantum__qis__z__body":
            self.gates.append((QirInstructionId.Z, pyqir.qubit_id(call.args[0])))
        elif callee_name == "__quantum__qis__m__body":
            self.gates.append(
                (
                    QirInstructionId.M,
                    pyqir.qubit_id(call.args[0]),
                    pyqir.result_id(call.args[1]),
                )
            )
        elif callee_name == "__quantum__qis__mz__body":
            self.gates.append(
                (
                    QirInstructionId.MZ,
                    pyqir.qubit_id(call.args[0]),
                    pyqir.result_id(call.args[1]),
                )
            )
        elif callee_name == "__quantum__qis__mresetz__body":
            self.gates.append(
                (
                    QirInstructionId.MResetZ,
                    pyqir.qubit_id(call.args[0]),
                    pyqir.result_id(call.args[1]),
                )
            )
        elif callee_name == "__quantum__qis__reset__body":
            self.gates.append((QirInstructionId.RESET, pyqir.qubit_id(call.args[0])))
        elif callee_name == "__quantum__qis__read_result__body":
            self.gates.append(
                (QirInstructionId.ReadResult, pyqir.result_id(call.args[0]))
            )
        elif callee_name == "__quantum__rt__result_record_output":
            tag = self._get_value_as_string(call.args[1])
            self.gates.append(
                (
                    QirInstructionId.ResultRecordOutput,
                    str(pyqir.result_id(call.args[0])),
                    tag,
                )
            )
        elif callee_name == "__quantum__rt__bool_record_output":
            tag = self._get_value_as_string(call.args[1])
            self.gates.append(
                (QirInstructionId.BoolRecordOutput, str(call.args[0].value), tag)
            )
        elif callee_name == "__quantum__rt__int_record_output":
            tag = self._get_value_as_string(call.args[1])
            self.gates.append(
                (QirInstructionId.IntRecordOutput, str(call.args[0].value), tag)
            )
        elif callee_name == "__quantum__rt__double_record_output":
            tag = self._get_value_as_string(call.args[1])
            self.gates.append(
                (QirInstructionId.DoubleRecordOutput, str(call.args[0].value), tag)
            )
        elif callee_name == "__quantum__rt__tuple_record_output":
            tag = self._get_value_as_string(call.args[1])
            self.gates.append(
                (QirInstructionId.TupleRecordOutput, str(call.args[0].value), tag)
            )
        elif callee_name == "__quantum__rt__array_record_output":
            tag = self._get_value_as_string(call.args[1])
            self.gates.append(
                (QirInstructionId.ArrayRecordOutput, str(call.args[0].value), tag)
            )
        else:
            pass


class OutputRecordingPass(pyqir.QirModuleVisitor):
    _output_str = ""
    _closers = []
    _counters = []

    def process_output(self, bitstring: str):
        return eval(
            self._output_str,
            {
                "o": [
                    Result.Zero if x == "0" else Result.One if x == "1" else Result.Loss
                    for x in bitstring
                ]
            },
        )

    def _on_function(self, function):
        if pyqir.is_entry_point(function):
            super()._on_function(function)
            while len(self._closers) > 0:
                self._output_str += self._closers.pop()
                self._counters.pop()

    def _on_rt_result_record_output(self, call, result, target):
        self._output_str += f"o[{pyqir.result_id(result)}]"
        while len(self._counters) > 0:
            self._output_str += ","
            self._counters[-1] -= 1
            if self._counters[-1] == 0:
                self._output_str += self._closers[-1]
                self._closers.pop()
                self._counters.pop()
            else:
                break

    def _on_rt_array_record_output(self, call, value, target):
        self._output_str += "["
        self._closers.append("]")
        # if len(self._counters) > 0:
        #     self._counters[-1] -= 1
        self._counters.append(value.value)

    def _on_rt_tuple_record_output(self, call, value, target):
        self._output_str += "("
        self._closers.append(")")
        # if len(self._counters) > 0:
        #     self._counters[-1] -= 1
        self._counters.append(value.value)


def run_qir(
    input: Union[str, bytes],
    shots: Optional[int] = 1,
    noise: Optional[NoiseConfig] = None,
) -> str:
    context = pyqir.Context()
    if isinstance(input, str):
        mod = pyqir.Module.from_ir(context, input)
    else:
        mod = pyqir.Module.from_bitcode(context, input)

    passtoRun = AggregateGatesPass()
    (gates, required_num_qubits, _) = passtoRun.run(mod)

    recorder = OutputRecordingPass()
    recorder.run(mod)

    if noise is None:
        noise = NoiseConfig()
    if shots is None:
        shots = 1

<<<<<<< HEAD
    return run_clifford(gates, required_num_qubits, shots, noise)


def run_qir_gpu(
    input: Union[str, bytes],
    shots: Optional[int] = 1,
) -> str:
    context = pyqir.Context()
    if isinstance(input, str):
        mod = pyqir.Module.from_ir(context, input)
    else:
        mod = pyqir.Module.from_bitcode(context, input)

    passtoRun = AggregateGatesPass()
    (gates, required_num_qubits, _) = passtoRun.run(mod)

    if shots is None:
        shots = 1

    return run_gpu_full_state(gates, required_num_qubits, shots)
=======
    return list(
        map(
            recorder.process_output,
            run_clifford(gates, required_num_qubits, shots, noise),
        )
    )
>>>>>>> a9897844
<|MERGE_RESOLUTION|>--- conflicted
+++ resolved
@@ -3,7 +3,6 @@
 
 from typing import List, Optional, Tuple, Union
 import pyqir
-<<<<<<< HEAD
 from ._native import (
     QirInstructionId,
     QirInstruction,
@@ -11,10 +10,7 @@
     run_gpu_full_state,
     NoiseConfig,
 )
-=======
-from ._native import QirInstructionId, QirInstruction, run_clifford, NoiseConfig
 from ._qsharp import Result
->>>>>>> a9897844
 
 
 class AggregateGatesPass(pyqir.QirModuleVisitor):
@@ -302,8 +298,12 @@
     if shots is None:
         shots = 1
 
-<<<<<<< HEAD
-    return run_clifford(gates, required_num_qubits, shots, noise)
+    return list(
+        map(
+            recorder.process_output,
+            run_clifford(gates, required_num_qubits, shots, noise),
+        )
+    )
 
 
 def run_qir_gpu(
@@ -322,12 +322,4 @@
     if shots is None:
         shots = 1
 
-    return run_gpu_full_state(gates, required_num_qubits, shots)
-=======
-    return list(
-        map(
-            recorder.process_output,
-            run_clifford(gates, required_num_qubits, shots, noise),
-        )
-    )
->>>>>>> a9897844
+    return run_gpu_full_state(gates, required_num_qubits, shots)