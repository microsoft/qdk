// Copyright (c) Microsoft Corporation.
// Licensed under the MIT License.

#[cfg(test)]
mod tests;

<<<<<<< HEAD
use log::warn;
use qsc_eval::PackageSpan;
use rustc_hash::{FxHashMap, FxHashSet};
use serde::{Deserialize, Serialize};
use std::{
    cmp::{self, max},
    fmt::{Display, Write},
    hash::{Hash, Hasher},
=======
use qsc_fir::fir::PackageId;
use rustc_hash::{FxHashMap, FxHashSet};
use serde::{Deserialize, Serialize};
use std::{
    cmp::{self},
    fmt::{Display, Write},
    hash::Hash,
>>>>>>> b9536a97
    ops::Not,
    vec,
};

/// Current format version.
pub const CURRENT_VERSION: usize = 1;

/// Representation of a quantum circuit group.
#[derive(Clone, Serialize, Deserialize, Default, Debug)]
pub struct CircuitGroup {
    pub circuits: Vec<Circuit>,
    pub version: usize,
}

impl Display for CircuitGroup {
    fn fmt(&self, f: &mut std::fmt::Formatter<'_>) -> std::fmt::Result {
        for circuit in &self.circuits {
            writeln!(f, "{circuit}")?;
        }
        Ok(())
    }
}

/// Representation of a quantum circuit.
#[derive(Clone, Serialize, Deserialize, Default, Debug)]
pub struct Circuit {
    pub qubits: Vec<Qubit>,
    #[serde(rename = "componentGrid")]
    pub component_grid: ComponentGrid,
}

impl Circuit {
    #[must_use]
    pub fn display_no_locations(&self) -> impl Display {
        CircuitDisplay {
            circuit: self,
            render_locations: false,
        }
    }
}

impl Display for Circuit {
    fn fmt(&self, f: &mut std::fmt::Formatter<'_>) -> std::fmt::Result {
        write!(
            f,
            "{}",
            CircuitDisplay {
                circuit: self,
                render_locations: true,
            }
        )
    }
}

/// Type alias for a grid of components.
pub type ComponentGrid = Vec<ComponentColumn>;

/// Representation of a column in the component grid.
#[derive(Clone, Serialize, Deserialize, Default, Debug)]
pub struct ComponentColumn {
    pub components: Vec<Component>,
}

/// Union type for components.
pub type Component = Operation;

#[derive(Clone, Serialize, Deserialize, Debug)]
#[serde(untagged)]
pub enum SourceLocation {
    Resolved(ResolvedSourceLocation),
    #[serde(skip)]
    Unresolved(PackageSpan),
}

#[derive(Clone, Serialize, Deserialize, Debug)]
pub struct ResolvedSourceLocation {
    // Use ILocation in wasm, this is hella confusing
    pub file: String,
    pub line: u32,
    pub column: u32,
}

impl Display for ResolvedSourceLocation {
    fn fmt(&self, f: &mut std::fmt::Formatter<'_>) -> std::fmt::Result {
        // TODO: pretty sure we have to add 1 here
        write!(f, "{}:{}:{}", self.file, self.line, self.column)
    }
}

/// Union type for operations.
#[derive(Clone, Serialize, Deserialize, Debug)]
#[serde(tag = "kind")]
pub enum Operation {
    #[serde(rename = "measurement")]
    Measurement(Measurement),
    #[serde(rename = "unitary")]
    Unitary(Unitary),
    #[serde(rename = "ket")]
    Ket(Ket),
}

impl Operation {
    /// Returns the gate name of the operation.
    #[must_use]
    pub fn gate(&self) -> String {
        match self {
            Operation::Measurement(m) => m.gate.clone(),
            Operation::Unitary(u) => u.gate.clone(),
            #[allow(clippy::unicode_not_nfc)]
            Operation::Ket(k) => format!("|{}〉", k.gate),
        }
    }

    fn gate_mut(&mut self) -> &mut String {
        match self {
            Self::Measurement(measurement) => &mut measurement.gate,
            Self::Unitary(unitary) => &mut unitary.gate,
            Self::Ket(ket) => &mut ket.gate,
        }
    }

    /// Returns the arguments for the operation.
    #[must_use]
    pub fn args(&self) -> Vec<String> {
        match self {
            Operation::Measurement(m) => m.args.clone(),
            Operation::Unitary(u) => u.args.clone(),
            Operation::Ket(k) => k.args.clone(),
        }
    }

<<<<<<< HEAD
    pub fn args_mut(&mut self) -> &mut Vec<String> {
        match self {
            Self::Measurement(measurement) => &mut measurement.args,
            Self::Unitary(unitary) => &mut unitary.args,
            Self::Ket(ket) => &mut ket.args,
        }
    }

=======
>>>>>>> b9536a97
    #[must_use]
    pub fn source(&self) -> &Option<SourceLocation> {
        match self {
            Self::Measurement(measurement) => &measurement.source,
            Self::Unitary(unitary) => &unitary.source,
            Self::Ket(ket) => &ket.source,
        }
    }

    #[must_use]
    pub fn source_mut(&mut self) -> &mut Option<SourceLocation> {
        match self {
            Self::Measurement(measurement) => &mut measurement.source,
            Self::Unitary(unitary) => &mut unitary.source,
            Self::Ket(ket) => &mut ket.source,
        }
    }

    /// Returns the children for the operation.
    #[must_use]
    pub fn children(&self) -> &ComponentGrid {
        match self {
            Operation::Measurement(m) => &m.children,
            Operation::Unitary(u) => &u.children,
            Operation::Ket(k) => &k.children,
        }
    }

    /// Returns the children for the operation.
    #[must_use]
    pub fn children_mut(&mut self) -> &mut ComponentGrid {
        match self {
            Operation::Measurement(m) => &mut m.children,
            Operation::Unitary(u) => &mut u.children,
            Operation::Ket(k) => &mut k.children,
        }
    }

    /// Returns if the operation is a controlled operation.
    #[must_use]
    pub fn is_controlled(&self) -> bool {
        match self {
            Operation::Measurement(_) | Operation::Ket(_) => false,
            Operation::Unitary(u) => !u.controls.is_empty(),
        }
    }

    /// Returns if the operation is a measurement operation.
    #[must_use]
    pub fn is_measurement(&self) -> bool {
        match self {
            Operation::Measurement(_) => true,
            Operation::Unitary(_) | Operation::Ket(_) => false,
        }
    }

    /// Returns if the operation is an adjoint operation.
    #[must_use]
    pub fn is_adjoint(&self) -> bool {
        match self {
            Operation::Measurement(_) | Operation::Ket(_) => false,
            Operation::Unitary(u) => u.is_adjoint,
        }
    }
}

/// Representation of a measurement operation.
#[derive(Clone, Serialize, Deserialize, Default, Debug)]
pub struct Measurement {
    pub gate: String,
    #[serde(skip_serializing_if = "Vec::is_empty")]
    #[serde(default)]
    pub args: Vec<String>,
    #[serde(skip_serializing_if = "Vec::is_empty")]
    #[serde(default)]
    pub children: ComponentGrid,
    pub qubits: Vec<Register>,
    pub results: Vec<Register>,
    #[serde(skip_serializing_if = "Option::is_none")]
    pub source: Option<SourceLocation>,
}

/// Representation of a unitary operation.
#[derive(Clone, Serialize, Deserialize, Default, Debug)]
pub struct Unitary {
    pub gate: String,
    #[serde(skip_serializing_if = "Vec::is_empty")]
    #[serde(default)]
    pub args: Vec<String>,
    #[serde(skip_serializing_if = "Vec::is_empty")]
    #[serde(default)]
    pub children: ComponentGrid,
    pub targets: Vec<Register>,
    #[serde(skip_serializing_if = "Vec::is_empty")]
    #[serde(default)]
    pub controls: Vec<Register>,
    #[serde(rename = "isAdjoint")]
    #[serde(skip_serializing_if = "Not::not")]
    #[serde(default)]
    pub is_adjoint: bool,
    #[serde(skip_serializing_if = "Option::is_none")]
    pub source: Option<SourceLocation>,
}

/// Representation of a gate that will set the target to a specific state.
#[derive(Clone, Serialize, Deserialize, Default, Debug)]
pub struct Ket {
    pub gate: String,
    #[serde(skip_serializing_if = "Vec::is_empty")]
    #[serde(default)]
    pub args: Vec<String>,
    #[serde(skip_serializing_if = "Vec::is_empty")]
    #[serde(default)]
    pub children: ComponentGrid,
    pub targets: Vec<Register>,
    #[serde(skip_serializing_if = "Option::is_none")]
    pub source: Option<SourceLocation>,
}

#[derive(Serialize, Deserialize, Debug, Eq, Hash, PartialEq, Clone)]
pub struct Register {
    pub qubit: usize,
    #[serde(skip_serializing_if = "Option::is_none")]
    pub result: Option<usize>,
}

impl Register {
    #[must_use]
    pub fn quantum(qubit_id: usize) -> Self {
        Self {
            qubit: qubit_id,
            result: None,
        }
    }

    #[must_use]
    pub fn classical(qubit_id: usize, result_id: usize) -> Self {
        Self {
            qubit: qubit_id,
            result: Some(result_id),
        }
    }

    #[must_use]
    pub fn is_classical(&self) -> bool {
        self.result.is_some()
    }
}

#[derive(Clone, Serialize, Deserialize, Debug)]
pub struct Qubit {
    pub id: usize,
    #[serde(rename = "numResults")]
    #[serde(default)]
    pub num_results: usize,
    #[serde(skip_serializing_if = "Vec::is_empty")]
    #[serde(default)]
    pub declarations: Vec<SourceLocation>,
}

<<<<<<< HEAD
#[derive(Clone, Debug, Copy)]
#[allow(clippy::struct_excessive_bools)]
pub struct TracerConfig {
    /// Maximum number of operations the builder will add to the circuit
    pub max_operations: usize,
    /// Capture the source code locations of operations and qubit declarations
    /// in the circuit diagram
    pub source_locations: bool,
    /// Detect repeated motifs in the circuit and group them into sub-circuits
    pub loop_detection: bool,
    pub group_scopes: bool,
    /// Collapse qubit registers into single qubits
    pub collapse_qubit_registers: bool,
}

impl TracerConfig {
    /// Set to the current UI limit + 1 so that it still triggers
    /// the "this circuit has too many gates" warning in the UI.
    /// (see npm\qsharp\ux\circuit.tsx)
    ///
    /// A more refined way to do this might be to communicate the
    /// "limit exceeded" state up to the UI somehow.
    const DEFAULT_MAX_OPERATIONS: usize = 10001;
}

impl Default for TracerConfig {
    fn default() -> Self {
        Self {
            max_operations: Self::DEFAULT_MAX_OPERATIONS,
            source_locations: true,
            loop_detection: false,
            group_scopes: true,
            collapse_qubit_registers: false,
        }
=======
#[derive(Clone, Serialize, Deserialize, Debug)]
#[serde(untagged)]
pub enum SourceLocation {
    Resolved(ResolvedSourceLocation),
    #[serde(skip)]
    Unresolved(PackageOffset),
}

#[derive(Clone, Debug, Copy)]
pub struct PackageOffset {
    pub package_id: PackageId,
    pub offset: u32,
}

#[derive(Clone, Serialize, Deserialize, Debug)]
pub struct ResolvedSourceLocation {
    pub file: String,
    pub line: u32,
    pub column: u32,
}

impl Display for ResolvedSourceLocation {
    fn fmt(&self, f: &mut std::fmt::Formatter<'_>) -> std::fmt::Result {
        write!(f, "{}:{}:{}", self.file, self.line, self.column)
>>>>>>> b9536a97
    }
}

type ObjectsByColumn = FxHashMap<usize, CircuitObject>;

struct Row {
    wire: Wire,
    objects: ObjectsByColumn,
    next_column: usize,
    render_locations: bool,
}

enum Wire {
    Qubit { label: String },
    Classical { start_column: Option<usize> },
}

enum CircuitObject {
    Blank,
    Wire,
    WireCross,
    WireStart,
    DashedCross,
    Vertical,
    VerticalDashed,
    Object(String),
}

impl Row {
    fn add_object(&mut self, column: usize, object: &str) {
        self.add(column, CircuitObject::Object(object.to_string()));
    }

    fn add_measurement(&mut self, column: usize, source: Option<&SourceLocation>) {
        let mut gate_label = String::from("M");
        if self.render_locations {
            if let Some(SourceLocation::Resolved(loc)) = source {
                let _ = write!(&mut gate_label, "@{loc}");
            }
        }
        self.add(column, CircuitObject::Object(gate_label.to_string()));
    }

    fn add_gate(
        &mut self,
        column: usize,
        gate: &str,
        args: &[String],
        is_adjoint: bool,
        source: Option<&SourceLocation>,
    ) {
        let mut gate_label = String::new();
        gate_label.push_str(gate);
        if is_adjoint {
            gate_label.push('\'');
        }

        if !args.is_empty() {
            let args = args.join(", ");
            let _ = write!(&mut gate_label, "({args})");
        }

        if self.render_locations {
            if let Some(SourceLocation::Resolved(loc)) = source {
                let _ = write!(&mut gate_label, "@{}:{}:{}", loc.file, loc.line, loc.column);
            }
        }

        self.add_object(column, gate_label.as_str());
    }

    fn add_vertical(&mut self, column: usize) {
        if !self.objects.contains_key(&column) {
            match self.wire {
                Wire::Qubit { .. } => self.add(column, CircuitObject::WireCross),
                Wire::Classical { start_column } => {
                    if start_column.is_some() {
                        self.add(column, CircuitObject::WireCross);
                    } else {
                        self.add(column, CircuitObject::Vertical);
                    }
                }
            }
        }
    }

    fn add_dashed_vertical(&mut self, column: usize) {
        if !self.objects.contains_key(&column) {
            match self.wire {
                Wire::Qubit { .. } => self.add(column, CircuitObject::DashedCross),
                Wire::Classical { start_column } => {
                    if start_column.is_some() {
                        self.add(column, CircuitObject::DashedCross);
                    } else {
                        self.add(column, CircuitObject::VerticalDashed);
                    }
                }
            }
        }
    }

    fn start_classical(&mut self, column: usize) {
        self.add(column, CircuitObject::WireStart);
        if let Wire::Classical { start_column } = &mut self.wire {
            start_column.replace(column);
        }
    }

    fn add(&mut self, column: usize, circuit_object: CircuitObject) {
        self.objects.insert(column, circuit_object);
        self.next_column = column + 1;
    }

    fn fmt(&self, f: &mut std::fmt::Formatter<'_>, columns: &[Column]) -> std::fmt::Result {
        // Temporary string so we can trim whitespace at the end
        let mut s = String::new();
        match &self.wire {
            Wire::Qubit { label } => {
                s.write_str(&fmt_qubit_label(label))?;
                for (column_index, column) in columns.iter().enumerate().skip(1) {
                    let val = self.objects.get(&column_index);
                    let object = val.unwrap_or(&CircuitObject::Wire);

                    s.write_str(&column.fmt_qubit_circuit_object(object))?;
                }
            }
            Wire::Classical { start_column } => {
                for (column_index, column) in columns.iter().enumerate() {
                    let val = self.objects.get(&column_index);

                    let object = match (val, start_column) {
                        (Some(v), _) => v,
                        (None, Some(s)) if column_index > *s => &CircuitObject::Wire,
                        _ => &CircuitObject::Blank,
                    };

                    s.write_str(&column.fmt_classical_circuit_object(object))?;
                }
            }
        }
        writeln!(f, "{}", s.trim_end())?;
        Ok(())
    }
}

const MIN_COLUMN_WIDTH: usize = 7;

const QUBIT_WIRE: [char; 3] = ['─', '─', '─']; // "───────"
const CLASSICAL_WIRE: [char; 3] = ['═', '═', '═']; // "═══════"
const QUBIT_WIRE_CROSS: [char; 3] = ['─', '┼', '─']; // "───┼───"
const CLASSICAL_WIRE_CROSS: [char; 3] = ['═', '╪', '═']; // "═══╪═══"
const CLASSICAL_WIRE_START: [char; 3] = [' ', '╘', '═']; // "   ╘═══"
const QUBIT_WIRE_DASHED_CROSS: [char; 3] = ['─', '┆', '─']; // "───┆───"
const CLASSICAL_WIRE_DASHED_CROSS: [char; 3] = ['═', '┆', '═']; // "═══┆═══"
const VERTICAL_DASHED: [char; 3] = [' ', '┆', ' ']; // "   ┆   "
const VERTICAL: [char; 3] = [' ', '│', ' ']; // "   │   "
const BLANK: [char; 3] = [' ', ' ', ' ']; // "       "

/// "q_0  "
#[allow(clippy::doc_markdown)]
fn fmt_qubit_label(label: &str) -> String {
    let rest = MIN_COLUMN_WIDTH - 1;
    format!("{label: <rest$} ")
}

struct Column {
    column_width: usize,
}

impl Default for Column {
    fn default() -> Self {
        Self {
            column_width: MIN_COLUMN_WIDTH,
        }
    }
}

impl Column {
    fn new(column_width: usize) -> Self {
        // Column widths should be odd numbers for this struct to work well
        let odd_column_width = column_width | 1;
        Self {
            column_width: odd_column_width,
        }
    }

    /// "── A ──"
    fn fmt_on_qubit_wire(&self, obj: &str) -> String {
        let column_width = self.column_width;
        format!("{:─^column_width$}", format!(" {obj} "))
    }

    /// "══ A ══"
    fn fmt_on_classical_wire(&self, obj: &str) -> String {
        let column_width = self.column_width;
        format!("{:═^column_width$}", format!(" {obj} "))
    }

    fn expand_template(&self, template: &[char; 3]) -> String {
        let half_width = self.column_width / 2;
        let left = template[0].to_string().repeat(half_width);
        let right = template[2].to_string().repeat(half_width);

        format!("{left}{}{right}", template[1])
    }

    fn fmt_classical_circuit_object(&self, circuit_object: &CircuitObject) -> String {
        if let CircuitObject::Object(label) = circuit_object {
            return self.fmt_on_classical_wire(label.as_str());
        }

        let template = match circuit_object {
            CircuitObject::Blank => BLANK,
            CircuitObject::Wire => CLASSICAL_WIRE,
            CircuitObject::WireCross => CLASSICAL_WIRE_CROSS,
            CircuitObject::WireStart => CLASSICAL_WIRE_START,
            CircuitObject::DashedCross => CLASSICAL_WIRE_DASHED_CROSS,
            CircuitObject::Vertical => VERTICAL,
            CircuitObject::VerticalDashed => VERTICAL_DASHED,
            CircuitObject::Object(_) => unreachable!("This case is covered in the early return."),
        };

        self.expand_template(&template)
    }

    fn fmt_qubit_circuit_object(&self, circuit_object: &CircuitObject) -> String {
        if let CircuitObject::Object(label) = circuit_object {
            return self.fmt_on_qubit_wire(label.as_str());
        }

        let template = match circuit_object {
            CircuitObject::WireStart // This should never happen
            | CircuitObject::Blank => BLANK,
            CircuitObject::Wire => QUBIT_WIRE,
            CircuitObject::WireCross => QUBIT_WIRE_CROSS,
            CircuitObject::DashedCross => QUBIT_WIRE_DASHED_CROSS,
            CircuitObject::Vertical => VERTICAL,
            CircuitObject::VerticalDashed => VERTICAL_DASHED,
            CircuitObject::Object(_) => unreachable!("This case is covered in the early return."),
        };

        self.expand_template(&template)
    }
}

struct CircuitDisplay<'a> {
    circuit: &'a Circuit,
    render_locations: bool,
}

impl Display for CircuitDisplay<'_> {
    /// Formats the circuit into a diagram.
    fn fmt(&self, f: &mut std::fmt::Formatter<'_>) -> std::fmt::Result {
        let mut rows = vec![];

        // Maintain a mapping from from Registers in the Circuit schema
        // to row in the diagram
        let mut register_to_row = FxHashMap::default();

        // Keep track of which qubits have the qubit after them in the same multi-qubit operation,
        // because those qubits need to get a gap row below them.
        let mut qubits_with_gap_row_below = FxHashSet::default();

        // Identify qubits that require gap rows
        self.identify_qubits_with_gap_rows(&mut qubits_with_gap_row_below);

        // Initialize rows for qubits and classical wires
        self.initialize_rows(&mut rows, &mut register_to_row, &qubits_with_gap_row_below);

        // Add operations to the diagram
        Self::add_operations_to_diagram(
            1,
            &self.circuit.component_grid,
            &mut rows,
            &register_to_row,
        );

        // Finalize the diagram by extending wires and formatting columns
        let columns = finalize_columns(&rows);

        // Draw the diagram
        for row in rows {
            row.fmt(f, &columns)?;
        }

        Ok(())
    }
}

impl CircuitDisplay<'_> {
    /// Identifies qubits that require gap rows for multi-qubit operations.
    fn identify_qubits_with_gap_rows(&self, qubits_with_gap_row_below: &mut FxHashSet<usize>) {
        for col in &self.circuit.component_grid {
            for op in &col.components {
                let targets = match op {
                    Operation::Measurement(m) => &m.qubits,
                    Operation::Unitary(u) => &u.targets,
                    Operation::Ket(k) => &k.targets,
                };
                for target in targets {
                    let qubit = target.qubit;

                    if qubits_with_gap_row_below.contains(&qubit) {
                        continue;
                    }

                    let next_qubit = qubit + 1;

                    // Check if the next qubit is also in this operation.
                    if targets.iter().any(|t| t.qubit == next_qubit) {
                        qubits_with_gap_row_below.insert(qubit);
                    }
                }
            }
        }
    }

    /// Initializes rows for qubits and classical wires.
    fn initialize_rows(
        &self,
        rows: &mut Vec<Row>,
        register_to_row: &mut FxHashMap<(usize, Option<usize>), usize>,
        qubits_with_gap_row_below: &FxHashSet<usize>,
    ) {
        for q in &self.circuit.qubits {
            let mut label = format!("q_{}", q.id);
            if self.render_locations {
                let mut first = true;
                for loc in &q.declarations {
                    if let SourceLocation::Resolved(loc) = loc {
                        if first {
                            label.push('@');
                            first = false;
                        } else {
                            label.push_str(", ");
                        }
                        let _ = write!(&mut label, "{loc}");
                    }
                }
            }
            rows.push(Row {
                wire: Wire::Qubit { label },
                objects: FxHashMap::default(),
                next_column: 1,
                render_locations: self.render_locations,
            });

            register_to_row.insert((q.id, None), rows.len() - 1);

            // If this qubit has no children, but it is in a multi-qubit operation with
            // the next qubit, we add an empty row to make room for the vertical connector.
            // We can just use a classical wire type for this row since the wire won't actually be rendered.
            let extra_rows = if qubits_with_gap_row_below.contains(&q.id) {
                cmp::max(1, q.num_results)
            } else {
                q.num_results
            };

            for i in 0..extra_rows {
                rows.push(Row {
                    wire: Wire::Classical { start_column: None },
                    objects: FxHashMap::default(),
                    next_column: 1,
                    render_locations: self.render_locations,
                });

                register_to_row.insert((q.id, Some(i)), rows.len() - 1);
            }
        }
    }

    /// Adds operations to the diagram.
    fn add_operations_to_diagram(
        start_column: usize,
        component_grid: &ComponentGrid,
        rows: &mut [Row],
        register_to_row: &FxHashMap<(usize, Option<usize>), usize>,
<<<<<<< HEAD
    ) -> usize {
        let mut column = start_column;
        let mut next_column = start_column;
        for col in component_grid {
=======
    ) {
        for (col_index, col) in self.circuit.component_grid.iter().enumerate() {
>>>>>>> b9536a97
            for op in &col.components {
                let targets = get_row_indexes(op, register_to_row, true);
                let controls = get_row_indexes(op, register_to_row, false);

                let mut all_rows = targets.clone();
                all_rows.extend(controls.iter());
                all_rows.sort_unstable();

                // We'll need to know the entire range of rows for this operation so we can
                // figure out the starting column and also so we can draw any
                // vertical lines that cross wires.
                let (begin, end) = all_rows.split_first().map_or((0, 0), |(first, tail)| {
                    (*first, tail.last().unwrap_or(first) + 1)
                });

                let children = op.children();
                if children.is_empty() {
                    add_operation_to_rows(op, rows, &targets, &controls, column, begin, end);
                    next_column = max(next_column, column + 1);
                } else {
                    let mut offset = 0;
                    add_operation_box_start_to_rows(
                        op,
                        rows,
                        &targets,
                        &controls,
                        column + offset,
                        begin,
                        end,
                    );
                    offset += 2;
                    offset += Self::add_operations_to_diagram(
                        column + offset,
                        children,
                        rows,
                        register_to_row,
                    );
                    add_operation_box_end_to_rows(op, rows, &targets, column + offset);
                    offset += 1;
                    next_column = max(next_column, column + offset);
                }
            }
            column = next_column;
        }
        next_column - start_column
    }
}

/// Adds a single operation to the rows.
fn add_operation_to_rows(
    operation: &Operation,
    rows: &mut [Row],
    targets: &[usize],
    controls: &[usize],
    column: usize,
    begin: usize,
    end: usize,
) {
    for i in targets {
        let row = &mut rows[*i];
        if matches!(row.wire, Wire::Classical { .. })
            && matches!(operation, Operation::Measurement(_))
        {
            row.start_classical(column);
        } else {
            row.add_gate(
                column,
                &operation.gate(),
                &operation.args(),
                operation.is_adjoint(),
                operation.source().as_ref(),
            );
        }
    }

    if operation.is_controlled() || operation.is_measurement() {
        for i in controls {
            let row = &mut rows[*i];
            if matches!(row.wire, Wire::Qubit { .. }) && operation.is_measurement() {
                row.add_measurement(column, operation.source().as_ref());
            } else {
                row.add_object(column, "●");
            }
        }

        // If we have a control wire, draw vertical lines spanning all
        // control and target wires and crossing any in between
        // (vertical lines may overlap if there are multiple controls/targets,
        // this is ok in practice)
        for row in &mut rows[begin..end] {
            row.add_vertical(column);
        }
    } else {
        // No control wire. Draw dashed vertical lines to connect
        // target wires if there are multiple targets
        for row in &mut rows[begin..end] {
            row.add_dashed_vertical(column);
        }
    }
}

fn add_operation_box_start_to_rows(
    operation: &Operation,
    rows: &mut [Row],
    targets: &[usize],
    controls: &[usize],
    column: usize,
    begin: usize,
    end: usize,
) {
    assert!(
        !operation.children().is_empty(),
        "must only be called for an operation with children"
    );
    for i in targets {
        let row = &mut rows[*i];
        row.add_object(column, "[[");

        let mut gate_label = String::new();
        gate_label.push('[');
        gate_label.push_str(&operation.gate());
        if operation.is_adjoint() {
            gate_label.push('\'');
        }
        let args = operation.args();

        if !args.is_empty() {
            let args = args.join(", ");
            let _ = write!(&mut gate_label, "({args})");
        }

        if let Some(SourceLocation::Resolved(loc)) = operation.source() {
            let _ = write!(&mut gate_label, "@{loc}");
        }

        gate_label.push(']');

        row.add_object(column + 1, gate_label.as_str());
    }

    if operation.is_controlled() || operation.is_measurement() {
        for i in controls {
            let row = &mut rows[*i];
            if matches!(row.wire, Wire::Qubit { .. }) && operation.is_measurement() {
                row.add_measurement(column + 1, operation.source().as_ref());
            } else {
                row.add_object(column + 1, "●");
            }
        }

        // If we have a control wire, draw vertical lines spanning all
        // control and target wires and crossing any in between
        // (vertical lines may overlap if there are multiple controls/targets,
        // this is ok in practice)
        for row in &mut rows[begin..end] {
            row.add_vertical(column + 1);
        }
    } else {
        // No control wire. Draw dashed vertical lines to connect
        // target wires if there are multiple targets
        for row in &mut rows[begin..end] {
            row.add_dashed_vertical(column + 1);
        }
    }
}

fn add_operation_box_end_to_rows(
    operation: &Operation,
    rows: &mut [Row],
    targets: &[usize],
    column: usize,
) {
    assert!(
        !operation.children().is_empty(),
        "must only be called for an operation with children"
    );
    for i in targets {
        let row = &mut rows[*i];
        row.add_object(column, "]]");
    }
}

/// Finalizes the columns by calculating their widths.
fn finalize_columns(rows: &[Row]) -> Vec<Column> {
    // Find the end column for the whole circuit so that
    // all qubit wires will extend until the end
    let end_column = rows
        .iter()
        .max_by_key(|r| r.next_column)
        .map_or(1, |r| r.next_column);

    // To be able to fit long-named operations, we calculate the required width for each column,
    // based on the maximum length needed for gates, where a gate X is printed as "- X -".
    (0..end_column)
        .map(|column| {
            Column::new(
                rows.iter()
                    .filter_map(|row| row.objects.get(&column))
                    .filter_map(|object| match object {
                        CircuitObject::Object(string) => Some(string.len() + 4),
                        _ => None,
                    })
                    .chain(std::iter::once(MIN_COLUMN_WIDTH))
                    .max()
                    .expect("Column width should be at least 1"),
            )
        })
        .collect()
}

/// Gets the row indexes for the targets or controls of an operation.
fn get_row_indexes(
    operation: &Operation,
    register_to_row: &FxHashMap<(usize, Option<usize>), usize>,
    is_target: bool,
) -> Vec<usize> {
    let registers = match operation {
        Operation::Measurement(m) => {
            if is_target {
                &m.results
            } else {
                &m.qubits
            }
        }
        Operation::Unitary(u) => {
            if is_target {
                &u.targets
            } else {
                &u.controls
            }
        }
        Operation::Ket(k) => {
            if is_target {
                &k.targets
            } else {
                &vec![]
            }
        }
    };

    registers
        .iter()
        .filter_map(|reg| {
            let reg = (reg.qubit, reg.result);
            register_to_row.get(&reg).copied()
        })
        .collect()
}

/// Converts a list of operations into a 2D grid of operations in col-row format.
/// Operations will be left-justified as much as possible in the resulting grid.
/// Children operations are recursively converted into a grid.
///
/// # Arguments
///
/// * `operations` - A vector of operations to be converted.
/// * `num_qubits` - The number of qubits in the circuit.
///
/// # Returns
///
/// A component grid representing the operations.
#[must_use]
<<<<<<< HEAD
pub fn operation_list_to_grid(
    operations: Vec<Operation>,
    qubits: &[Qubit],
    loop_detection: bool,
) -> ComponentGrid {
    let operations = if loop_detection {
        collapse_repetition(operations)
    } else {
        operations
    };

    operation_list_to_grid_inner(operations, qubits)
}

fn collapse_repetition(mut operations: Vec<Operation>) -> Vec<Operation> {
    for op in &mut operations {
        if !op.children().is_empty() {
            assert_eq!(
                op.children().len(),
                1,
                "children should be a single list at this point"
            );
            let mut first = op.children_mut().remove(0);
            first.components = collapse_repetition(first.components);
            op.children_mut().push(first);
        }
    }
    collapse_repetition_base(operations)
}

fn operation_list_to_grid_inner(
    mut operations: Vec<Operation>,
    qubits: &[Qubit],
) -> Vec<ComponentColumn> {
=======
pub fn operation_list_to_grid(mut operations: Vec<Operation>, num_qubits: usize) -> ComponentGrid {
>>>>>>> b9536a97
    for op in &mut operations {
        // The children data structure is a grid, so checking if it is
        // length 1 is actually checking if it has a single column,
        // or in other words, we are checking if its children are in a single list.
        // If the operation has children in a single list, it needs to be converted to a grid.
        // If it was already converted to a grid, but the grid was still a single list,
        // then doing it again won't effect anything.
        if op.children().len() == 1 {
            match op {
                Operation::Measurement(m) => {
                    let child_vec = m.children.remove(0).components; // owns
                    m.children = operation_list_to_grid_inner(child_vec, qubits);
                }
                Operation::Unitary(u) => {
                    let child_vec = u.children.remove(0).components;
                    u.children = operation_list_to_grid_inner(child_vec, qubits);
                }
                Operation::Ket(k) => {
                    let child_vec = k.children.remove(0).components;
                    k.children = operation_list_to_grid_inner(child_vec, qubits);
                }
            }
        }
    }

    // Convert the operations into a component grid
    operation_list_to_grid_base(operations, qubits)
}

#[derive(Debug)]
struct RowInfo {
    register: Register,
    next_available_column: usize,
}

fn get_row_for_register(register: &Register, rows: &[RowInfo]) -> usize {
    rows.iter()
        .position(|r| r.register == *register)
        .unwrap_or_else(|| panic!("register {register:?} not found in rows {rows:?}"))
}

fn operation_list_to_grid_base(
    operations: Vec<Operation>,
    qubits: &[Qubit],
) -> Vec<ComponentColumn> {
    let mut rows = vec![];
    for q in qubits {
        rows.push(RowInfo {
            register: Register::quantum(q.id),
            next_available_column: 0,
        });
        for i in 0..q.num_results {
            rows.push(RowInfo {
                register: Register::classical(q.id, i),
                next_available_column: 0,
            });
        }
    }

    let mut columns: Vec<ComponentColumn> = vec![];

    for op in operations {
        // get the entire range that this operation spans
        let targets = match &op {
            Operation::Measurement(m) => &m.qubits,
            Operation::Unitary(u) => &u.targets,
            Operation::Ket(k) => &k.targets,
        };
        let controls = match &op {
            Operation::Measurement(m) => &m.results,
            Operation::Unitary(u) => &u.controls,
            Operation::Ket(_) => &vec![],
        };
        let mut all_rows = targets
            .iter()
            .chain(controls.iter())
            .map(|r| get_row_for_register(r, &rows))
            .collect::<Vec<_>>();
        all_rows.sort_unstable();
        let (begin, end) = all_rows.split_first().map_or((0, 0), |(first, tail)| {
            (*first, tail.last().unwrap_or(first) + 1)
        });
        // find the earliest column that all rows in this range are available
        let column = rows[begin..end]
            .iter()
            .map(|r| r.next_available_column)
            .max()
            .unwrap_or(0);
        // assign this operation to that column
        // and update the rows to mark them as occupied until the next column
        for r in &mut rows[begin..end] {
            r.next_available_column = column + 1;
        }
        if columns.len() <= column {
            columns.resize_with(column + 1, || ComponentColumn { components: vec![] });
        }
        columns[column].components.push(op);
    }

    columns
}

fn make_repeated_parent(base: &Operation, count: usize) -> Operation {
    debug_assert!(count > 1);
    let mut parent = base.clone();
    let mut children = vec![];
    let mut tail_children = vec![];

    for i in 0..count {
        if i == 0 {
            children.push(base.clone());
        } else {
            tail_children.push(base.clone());
        }
    }

    if !tail_children.is_empty() {
        let mut tail = base.clone();
        *tail.children_mut() = vec![ComponentColumn {
            components: tail_children,
        }];
        *tail.gate_mut() = format!("{}(×{})", tail.gate(), count - 1);
        if let Operation::Unitary(u) = &mut tail {
            // Merge targets and controls into targets; clear controls
            u.targets = merge_unitary_registers(&[base.clone()]);
            u.controls.clear();
        } else {
            warn!("merging targets/controls is only implemented for unitaries");
        }

        children.push(tail);
    }

    let child_columns: ComponentGrid = vec![ComponentColumn {
        components: children,
    }];
    match &mut parent {
        Operation::Measurement(m) => {
            warn!("collapsing repeated measurements may not be correct");
            m.children = child_columns;
            m.gate = format!("{}(×{})", m.gate, count);
        }
        Operation::Unitary(u) => {
            u.children = child_columns;
            u.gate = format!("{}(×{})", u.gate, count);
            // Merge targets and controls into targets; clear controls
            let mut seen: FxHashSet<(usize, Option<usize>)> = FxHashSet::default();
            let mut merged: Vec<Register> = Vec::new();
            for r in u.targets.iter().chain(u.controls.iter()) {
                let key = (r.qubit, r.result);
                if seen.insert(key) {
                    merged.push(r.clone());
                }
            }
            u.targets = merged;
            u.controls.clear();
        }
        Operation::Ket(k) => {
            warn!("collapsing repeated kets may not be correct");
            k.children = child_columns;
            k.gate = format!("{}(×{})", k.gate, count);
        }
    }
    parent
}

/// Counts how many times a motif repeats starting at a given position.
fn count_motif_repeats(hashes: &[u64], start_pos: usize, motif_len: usize) -> usize {
    let len = hashes.len();
    let mut repeats = 1usize;

    'outer: loop {
        let start_next = start_pos + repeats * motif_len;
        let end_next = start_next + motif_len;
        if end_next > len {
            break;
        }
        for k in 0..motif_len {
            if hashes[start_pos + k] != hashes[start_next + k] {
                break 'outer;
            }
        }
        repeats += 1;
    }

    repeats
}

/// Finds the best repeating motif starting at a given position.
fn find_best_motif(hashes: &[u64], start_pos: usize) -> (usize, usize) {
    let len = hashes.len();
    let remaining = len - start_pos;
    let mut best_motif_len = 1usize;
    let mut best_repeats = 1usize;
    let max_motif_len = (remaining / 2).max(1);

    for motif_len in 1..=max_motif_len {
        if motif_len * 2 > remaining {
            break;
        }

        let repeats = count_motif_repeats(hashes, start_pos, motif_len);

        if repeats > 1 {
            let total = repeats * motif_len;
            let best_total = best_repeats * best_motif_len;
            if total > best_total || (total == best_total && motif_len < best_motif_len) {
                best_motif_len = motif_len;
                best_repeats = repeats;
            }
        }
    }

    (best_motif_len, best_repeats)
}

/// Creates a label for a complex motif by joining gate names and truncating if necessary.
fn create_motif_label(operations: &[Operation], motif_len: usize) -> String {
    let motif_gates: Vec<String> = operations[..motif_len]
        .iter()
        .map(|op| match op {
            Operation::Measurement(m) => m.gate.clone(),
            Operation::Unitary(u) => u.gate.clone(),
            Operation::Ket(k) => k.gate.clone(),
        })
        .collect();

    let mut label_prefix = motif_gates.join(" ");
    if label_prefix.chars().count() > 5 {
        let truncated: String = label_prefix.chars().take(5).collect();
        label_prefix = format!("{truncated}...");
    }
    label_prefix
}

/// Merges targets and controls from repeated unitary operations.
fn merge_unitary_registers(repeated_slice: &[Operation]) -> Vec<Register> {
    let mut seen: FxHashSet<(usize, Option<usize>)> = FxHashSet::default();
    let mut merged = Vec::new();

    for op in repeated_slice {
        if let Operation::Unitary(child) = op {
            for r in child.targets.iter().chain(child.controls.iter()) {
                let key = (r.qubit, r.result);
                if seen.insert(key) {
                    merged.push(r.clone());
                }
            }
        }
    }

    merged
}

/// Merges targets from repeated ket operations.
fn merge_ket_targets(repeated_slice: &[Operation]) -> Vec<Register> {
    let mut tgt_seen: FxHashSet<(usize, Option<usize>)> = FxHashSet::default();
    let mut new_targets = Vec::new();

    for op in repeated_slice {
        if let Operation::Ket(child) = op {
            for r in &child.targets {
                let key = (r.qubit, r.result);
                if tgt_seen.insert(key) {
                    new_targets.push(r.clone());
                }
            }
        }
    }

    new_targets
}

/// Creates a parent operation for a complex motif (length > 1).
fn make_complex_motif_parent(
    base: &Operation,
    repeated_slice: &[Operation],
    motif_len: usize,
    repeats: usize,
) -> Operation {
    let label_prefix = create_motif_label(repeated_slice, motif_len);
    let mut children = Vec::with_capacity(repeats * motif_len);
    let mut tail_children = vec![];

    for (i, op) in repeated_slice.iter().enumerate() {
        if i < motif_len {
            children.push(op.clone());
        } else {
            tail_children.push(op.clone());
        }
    }

    if !tail_children.is_empty() {
        let mut tail = base.clone();
        *tail.children_mut() = vec![ComponentColumn {
            components: tail_children,
        }];
        *tail.gate_mut() = format!("{}(×{})", tail.gate(), repeats - 1);
        if let Operation::Unitary(u) = &mut tail {
            // Merge targets and controls into targets; clear controls
            u.targets = merge_unitary_registers(repeated_slice);
            u.controls.clear();
        } else {
            warn!("collapsing repeated measurements/kets may not be correct");
        }

        children.push(tail);
    }

    let mut parent = base.clone();
    match &mut parent {
        Operation::Measurement(m) => {
            m.children = vec![ComponentColumn {
                components: children,
            }];
            m.gate = format!("{label_prefix}(×{repeats})");
        }
        Operation::Unitary(u) => {
            u.children = vec![ComponentColumn {
                components: children,
            }];
            u.gate = format!("{label_prefix}(×{repeats})");
            u.targets = merge_unitary_registers(repeated_slice);
            u.controls.clear();
        }
        Operation::Ket(k) => {
            k.children = vec![ComponentColumn {
                components: children,
            }];
            k.gate = format!("{label_prefix}(×{repeats})");
            k.targets = merge_ket_targets(repeated_slice);
        }
    }

    parent
}

#[allow(clippy::needless_pass_by_value)]
fn collapse_repetition_base(operations: Vec<Operation>) -> Vec<Operation> {
    // Extended: detect repeating motifs of length > 1 as well (e.g. A B A B A B -> (A B)(3)).
    // Strategy: scan list; for each start index find longest total repeated sequence comprising
    // repeats (>1) of a motif whose operations are all the same variant type. Prefer the match
    // with the greatest total collapsed length; tie-breaker smaller motif length.
    let len = operations.len();
    let hashes = operations.iter().map(hash_operation).collect::<Vec<u64>>();
    let mut i = 0;
    let mut result: Vec<Operation> = Vec::new();

    while i < len {
        let (best_motif_len, best_repeats) = find_best_motif(&hashes, i);

        if best_repeats > 1 {
            let base = &operations[i];
            let parent = if best_motif_len == 1 {
                make_repeated_parent(base, best_repeats)
            } else {
                let repeated_slice = &operations[i..i + best_repeats * best_motif_len];
                make_complex_motif_parent(base, repeated_slice, best_motif_len, best_repeats)
            };

            result.push(parent);
            i += best_repeats * best_motif_len;
        } else {
            // No pattern; push single op
            result.push(operations[i].clone());
            i += 1;
        }
    }

    result
}

fn hash_operation(op: &Operation) -> u64 {
    let args = op.args();
    let non_metadata_args = args
        .iter()
        .filter(|arg| !arg.starts_with("metadata="))
        .collect::<Vec<_>>();

    let more = match op {
        Operation::Measurement(measurement) => {
            ("m", measurement.qubits.clone(), measurement.results.clone())
        }
        Operation::Unitary(unitary) => ("u", unitary.controls.clone(), unitary.targets.clone()),
        Operation::Ket(ket) => ("k", vec![], ket.targets.clone()),
    };
    let data = (
        op.gate(),
        op.is_adjoint(),
        op.is_controlled(),
        op.is_measurement(),
        non_metadata_args,
        op.children()
            .iter()
            .map(|child| {
                child
                    .components
                    .iter()
                    .map(hash_operation)
                    .collect::<Vec<_>>()
            })
            .collect::<Vec<_>>(),
        more,
    );
    // standard hash
    let mut hasher = std::collections::hash_map::DefaultHasher::new();
    data.hash(&mut hasher);
    hasher.finish()
}

/// Groups qubits into a single register. Collapses operations accordingly.
#[must_use]
pub fn group_qubits(
    operations: Vec<Operation>,
    qubits: Vec<Qubit>,
    qubit_ids_to_group: &[usize],
) -> (Vec<Operation>, Vec<Qubit>) {
    let (qubit_map, new_qubits) = get_qubit_map(qubits, qubit_ids_to_group);

    assert!(qubit_map.values().collect::<FxHashSet<_>>().len() == 1);

    let new_operations = operations
        .into_iter()
        .map(|op| map_operation(qubit_ids_to_group, &qubit_map, op))
        .collect::<Vec<_>>();

    (new_operations, new_qubits)
}

fn map_operation(
    qubit_ids_to_group: &[usize],
    qubit_map: &FxHashMap<usize, usize>,
    mut op: Operation,
) -> Operation {
    for child_column in op.children_mut() {
        let children = &mut child_column.components;
        for child in children {
            *child = map_operation(qubit_ids_to_group, qubit_map, child.clone());
        }
    }

    let mut remapped_controls = vec![];
    let mut remapped_targets = vec![];
    let gate = match &mut op {
        Operation::Measurement(m) => {
            m.qubits = map_to_group(qubit_map, &mut remapped_controls, &m.qubits);
            m.results = map_to_group(qubit_map, &mut remapped_targets, &m.results);
            &mut m.gate
        }
        Operation::Unitary(u) => {
            u.targets = map_to_group(qubit_map, &mut remapped_targets, &u.targets);
            u.controls = map_to_group(qubit_map, &mut remapped_controls, &u.controls);

            if !remapped_controls.is_empty() && !remapped_targets.is_empty() {
                let new_id = qubit_map
                    .values()
                    .next()
                    .copied()
                    .expect("should be present");
                // remove from controls if it is also a target
                u.controls.retain(|r| r.qubit != new_id);
                u.gate = format!("C{}", u.gate);
            }
            &mut u.gate
        }
        Operation::Ket(k) => {
            k.targets = map_to_group(qubit_map, &mut remapped_targets, &k.targets);
            &mut k.gate
        }
    };

    if !remapped_controls.is_empty() || !remapped_targets.is_empty() {
        let remapped_qubit_idxs =
            remapped_qubit_indices(qubit_ids_to_group, &remapped_controls, &remapped_targets);
        *gate = format!("{gate} (q{remapped_qubit_idxs:?})");
    }

    op
}

fn map_to_group(
    qubit_map: &FxHashMap<usize, usize>,
    remapped_qubits: &mut Vec<usize>,
    registers: &[Register],
) -> Vec<Register> {
    registers
        .iter()
        .map(|r| {
            let new_id = qubit_map.get(&r.qubit);
            if let Some(new_id) = new_id {
                remapped_qubits.push(r.qubit);
                Register {
                    qubit: *new_id,
                    result: r.result,
                }
            } else {
                r.clone()
            }
        })
        .collect()
}

fn get_qubit_map(
    qubits: Vec<Qubit>,
    qubit_ids_to_group: &[usize],
) -> (FxHashMap<usize, usize>, Vec<Qubit>) {
    let mut qubit_map = FxHashMap::default();
    let mut group_idx: Option<usize> = None;
    let mut new_qubits: Vec<Qubit> = vec![];
    for q in qubits {
        if qubit_ids_to_group.contains(&q.id) {
            if let Some(group_idx) = group_idx {
                qubit_map.insert(q.id, group_idx);
                new_qubits[group_idx].num_results += q.num_results;
                new_qubits[group_idx].declarations.extend(q.declarations);
            } else {
                group_idx = Some(new_qubits.len());
                qubit_map.insert(q.id, new_qubits.len());
                new_qubits.push(Qubit {
                    id: q.id, // Use the first qubit's ID as the group ID
                    num_results: q.num_results,
                    declarations: q.declarations.clone(),
                });
            }
        } else {
            new_qubits.push(q.clone());
        }
    }
    (qubit_map, new_qubits)
}

fn remapped_qubit_indices(
    qubit_ids_to_group: &[usize],
    remapped_controls: &[usize],
    remapped_targets: &[usize],
) -> Vec<usize> {
    remapped_controls
        .iter()
        .chain(remapped_targets.iter())
        .map(|id| {
            qubit_ids_to_group
                .iter()
                .position(|&x| x == *id)
                .expect("should be present")
        })
        .collect::<Vec<_>>()
}<|MERGE_RESOLUTION|>--- conflicted
+++ resolved
@@ -4,7 +4,6 @@
 #[cfg(test)]
 mod tests;
 
-<<<<<<< HEAD
 use log::warn;
 use qsc_eval::PackageSpan;
 use rustc_hash::{FxHashMap, FxHashSet};
@@ -13,7 +12,6 @@
     cmp::{self, max},
     fmt::{Display, Write},
     hash::{Hash, Hasher},
-=======
 use qsc_fir::fir::PackageId;
 use rustc_hash::{FxHashMap, FxHashSet};
 use serde::{Deserialize, Serialize};
@@ -21,7 +19,6 @@
     cmp::{self},
     fmt::{Display, Write},
     hash::Hash,
->>>>>>> b9536a97
     ops::Not,
     vec,
 };
@@ -153,7 +150,6 @@
         }
     }
 
-<<<<<<< HEAD
     pub fn args_mut(&mut self) -> &mut Vec<String> {
         match self {
             Self::Measurement(measurement) => &mut measurement.args,
@@ -162,8 +158,6 @@
         }
     }
 
-=======
->>>>>>> b9536a97
     #[must_use]
     pub fn source(&self) -> &Option<SourceLocation> {
         match self {
@@ -324,42 +318,6 @@
     pub declarations: Vec<SourceLocation>,
 }
 
-<<<<<<< HEAD
-#[derive(Clone, Debug, Copy)]
-#[allow(clippy::struct_excessive_bools)]
-pub struct TracerConfig {
-    /// Maximum number of operations the builder will add to the circuit
-    pub max_operations: usize,
-    /// Capture the source code locations of operations and qubit declarations
-    /// in the circuit diagram
-    pub source_locations: bool,
-    /// Detect repeated motifs in the circuit and group them into sub-circuits
-    pub loop_detection: bool,
-    pub group_scopes: bool,
-    /// Collapse qubit registers into single qubits
-    pub collapse_qubit_registers: bool,
-}
-
-impl TracerConfig {
-    /// Set to the current UI limit + 1 so that it still triggers
-    /// the "this circuit has too many gates" warning in the UI.
-    /// (see npm\qsharp\ux\circuit.tsx)
-    ///
-    /// A more refined way to do this might be to communicate the
-    /// "limit exceeded" state up to the UI somehow.
-    const DEFAULT_MAX_OPERATIONS: usize = 10001;
-}
-
-impl Default for TracerConfig {
-    fn default() -> Self {
-        Self {
-            max_operations: Self::DEFAULT_MAX_OPERATIONS,
-            source_locations: true,
-            loop_detection: false,
-            group_scopes: true,
-            collapse_qubit_registers: false,
-        }
-=======
 #[derive(Clone, Serialize, Deserialize, Debug)]
 #[serde(untagged)]
 pub enum SourceLocation {
@@ -384,7 +342,6 @@
 impl Display for ResolvedSourceLocation {
     fn fmt(&self, f: &mut std::fmt::Formatter<'_>) -> std::fmt::Result {
         write!(f, "{}:{}:{}", self.file, self.line, self.column)
->>>>>>> b9536a97
     }
 }
 
@@ -762,15 +719,10 @@
         component_grid: &ComponentGrid,
         rows: &mut [Row],
         register_to_row: &FxHashMap<(usize, Option<usize>), usize>,
-<<<<<<< HEAD
     ) -> usize {
         let mut column = start_column;
         let mut next_column = start_column;
         for col in component_grid {
-=======
-    ) {
-        for (col_index, col) in self.circuit.component_grid.iter().enumerate() {
->>>>>>> b9536a97
             for op in &col.components {
                 let targets = get_row_indexes(op, register_to_row, true);
                 let controls = get_row_indexes(op, register_to_row, false);
@@ -1033,7 +985,6 @@
 ///
 /// A component grid representing the operations.
 #[must_use]
-<<<<<<< HEAD
 pub fn operation_list_to_grid(
     operations: Vec<Operation>,
     qubits: &[Qubit],
@@ -1068,9 +1019,6 @@
     mut operations: Vec<Operation>,
     qubits: &[Qubit],
 ) -> Vec<ComponentColumn> {
-=======
-pub fn operation_list_to_grid(mut operations: Vec<Operation>, num_qubits: usize) -> ComponentGrid {
->>>>>>> b9536a97
     for op in &mut operations {
         // The children data structure is a grid, so checking if it is
         // length 1 is actually checking if it has a single column,
