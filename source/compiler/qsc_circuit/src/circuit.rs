--- conflicted
+++ resolved
@@ -4,18 +4,12 @@
 #[cfg(test)]
 mod tests;
 
-<<<<<<< HEAD
 use log::warn;
 use qsc_fir::fir::PackageId;
 use rustc_hash::{FxHashMap, FxHashSet};
 use serde::{Deserialize, Serialize};
 use std::slice::from_ref;
 use std::{cmp::max, hash::Hasher};
-=======
-use qsc_fir::fir::PackageId;
-use rustc_hash::{FxHashMap, FxHashSet};
-use serde::{Deserialize, Serialize};
->>>>>>> 337066ac
 use std::{
     cmp::{self},
     fmt::{Display, Write},
@@ -53,18 +47,11 @@
 
 impl Circuit {
     #[must_use]
-<<<<<<< HEAD
     pub fn display_basic(&self) -> impl Display {
         CircuitDisplay {
             circuit: self,
             render_locations: false,
             render_groups: false,
-=======
-    pub fn display_no_locations(&self) -> impl Display {
-        CircuitDisplay {
-            circuit: self,
-            render_locations: false,
->>>>>>> 337066ac
         }
     }
 }
@@ -77,10 +64,7 @@
             CircuitDisplay {
                 circuit: self,
                 render_locations: true,
-<<<<<<< HEAD
                 render_groups: true,
-=======
->>>>>>> 337066ac
             }
         )
     }
@@ -140,7 +124,6 @@
         }
     }
 
-<<<<<<< HEAD
     pub fn args_mut(&mut self) -> &mut Vec<String> {
         match self {
             Self::Measurement(measurement) => &mut measurement.args,
@@ -149,8 +132,6 @@
         }
     }
 
-=======
->>>>>>> 337066ac
     #[must_use]
     pub fn source(&self) -> &Option<SourceLocation> {
         match self {
@@ -189,7 +170,6 @@
         }
     }
 
-<<<<<<< HEAD
     /// Returns the source location for the operation.
     #[must_use]
     pub fn source_location(&self) -> &Option<SourceLocation> {
@@ -200,8 +180,6 @@
         }
     }
 
-=======
->>>>>>> 337066ac
     /// Returns if the operation is a controlled operation.
     #[must_use]
     pub fn is_controlled(&self) -> bool {
@@ -322,7 +300,6 @@
     #[serde(skip_serializing_if = "Vec::is_empty")]
     #[serde(default)]
     pub declarations: Vec<SourceLocation>,
-<<<<<<< HEAD
 }
 
 #[derive(Clone, Serialize, Deserialize, Debug)]
@@ -339,24 +316,6 @@
     pub offset: u32,
 }
 
-=======
-}
-
-#[derive(Clone, Serialize, Deserialize, Debug)]
-#[serde(untagged)]
-pub enum SourceLocation {
-    Resolved(ResolvedSourceLocation),
-    #[serde(skip)]
-    Unresolved(PackageOffset),
-}
-
-#[derive(Clone, Debug, Copy)]
-pub struct PackageOffset {
-    pub package_id: PackageId,
-    pub offset: u32,
-}
-
->>>>>>> 337066ac
 #[derive(Clone, Serialize, Deserialize, Debug)]
 pub struct ResolvedSourceLocation {
     pub file: String,
@@ -407,11 +366,7 @@
         {
             let _ = write!(&mut gate_label, "@{loc}");
         }
-<<<<<<< HEAD
-        self.add(column, CircuitObject::Object(gate_label.to_string()));
-=======
         self.add(column, CircuitObject::Object(gate_label.clone()));
->>>>>>> 337066ac
     }
 
     fn add_gate(
@@ -611,10 +566,7 @@
 struct CircuitDisplay<'a> {
     circuit: &'a Circuit,
     render_locations: bool,
-<<<<<<< HEAD
     render_groups: bool,
-=======
->>>>>>> 337066ac
 }
 
 impl Display for CircuitDisplay<'_> {
@@ -745,15 +697,10 @@
         component_grid: &ComponentGrid,
         rows: &mut [Row],
         register_to_row: &FxHashMap<(usize, Option<usize>), usize>,
-<<<<<<< HEAD
     ) -> usize {
         let mut column = start_column;
         let mut next_column = start_column;
         for col in component_grid {
-=======
-    ) {
-        for (col_index, col) in self.circuit.component_grid.iter().enumerate() {
->>>>>>> 337066ac
             for op in &col.components {
                 let targets = get_row_indexes(op, register_to_row, true);
                 let controls = get_row_indexes(op, register_to_row, false);
@@ -951,32 +898,6 @@
 
     let longest_qubit_label = rows
         .iter()
-<<<<<<< HEAD
-        .filter_map(|r| match &r.wire {
-            Wire::Qubit { label } => Some(label.len() + 1), // +1 for space after label
-            Wire::Classical { .. } => None,
-        })
-        .max()
-        .unwrap_or(0);
-
-    // To be able to fit long-named operations, we calculate the required width for each column,
-    // based on the maximum length needed for gates, where a gate X is printed as "- X -".
-    (0..end_column)
-        .map(|column| {
-            Column::new(
-                rows.iter()
-                    .filter_map(|row| row.objects.get(&column))
-                    .filter_map(|object| match object {
-                        CircuitObject::Object(string) => Some(string.len() + 4),
-                        _ => None,
-                    })
-                    .chain(std::iter::once(MIN_COLUMN_WIDTH))
-                    .chain(std::iter::once(longest_qubit_label))
-                    .max()
-                    .expect("Column width should be at least 1"),
-            )
-        })
-=======
         .map(|r| {
             if let Wire::Qubit { label } = &r.wire {
                 label.len()
@@ -1003,7 +924,6 @@
                 .expect("Column width should be at least 1")
         }))
         .map(Column::new)
->>>>>>> 337066ac
         .collect()
 }
 
@@ -1059,7 +979,6 @@
 ///
 /// A component grid representing the operations.
 #[must_use]
-<<<<<<< HEAD
 pub fn operation_list_to_grid(
     operations: Vec<Operation>,
     qubits: &[Qubit],
@@ -1094,9 +1013,6 @@
     mut operations: Vec<Operation>,
     qubits: &[Qubit],
 ) -> Vec<ComponentColumn> {
-=======
-pub fn operation_list_to_grid(mut operations: Vec<Operation>, num_qubits: usize) -> ComponentGrid {
->>>>>>> 337066ac
     for op in &mut operations {
         // The children data structure is a grid, so checking if it is
         // length 1 is actually checking if it has a single column,
