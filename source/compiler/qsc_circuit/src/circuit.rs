// Copyright (c) Microsoft Corporation.
// Licensed under the MIT License.

#[cfg(test)]
mod tests;

<<<<<<< HEAD
use log::warn;
use qsc_partial_eval::rir::MetadataPackageSpan;
=======
use qsc_data_structures::debug::MetadataPackageSpan;
>>>>>>> ca53f10f
use rustc_hash::{FxHashMap, FxHashSet};
use serde::{Deserialize, Serialize};
use std::{
    cmp::{self, max},
    fmt::{Display, Write},
<<<<<<< HEAD
    hash::{Hash, Hasher},
=======
    hash::Hash,
>>>>>>> ca53f10f
    ops::Not,
    vec,
};

/// Current format version.
pub const CURRENT_VERSION: usize = 1;

/// Representation of a quantum circuit group.
#[derive(Clone, Serialize, Deserialize, Default, Debug)]
pub struct CircuitGroup {
    pub circuits: Vec<Circuit>,
    pub version: usize,
}

impl Display for CircuitGroup {
    fn fmt(&self, f: &mut std::fmt::Formatter<'_>) -> std::fmt::Result {
        for circuit in &self.circuits {
            writeln!(f, "{circuit}")?;
        }
        Ok(())
    }
}

/// Representation of a quantum circuit.
#[derive(Clone, Serialize, Deserialize, Default, Debug)]
pub struct Circuit {
    pub qubits: Vec<Qubit>,
    #[serde(rename = "componentGrid")]
    pub component_grid: ComponentGrid,
}

/// Type alias for a grid of components.
pub type ComponentGrid = Vec<ComponentColumn>;

/// Representation of a column in the component grid.
#[derive(Clone, Serialize, Deserialize, Default, Debug)]
pub struct ComponentColumn {
    pub components: Vec<Component>,
}

/// Union type for components.
pub type Component = Operation;

#[derive(Clone, Serialize, Deserialize, Debug)]
#[serde(untagged)]
pub enum SourceLocation {
    Resolved(ResolvedSourceLocation),
    #[serde(skip)]
    Unresolved(MetadataPackageSpan),
}

#[derive(Clone, Serialize, Deserialize, Debug)]
pub struct ResolvedSourceLocation {
    // Use ILocation in wasm, this is hella confusing
    pub file: String,
    pub line: u32,
    pub column: u32,
}

impl Display for ResolvedSourceLocation {
    fn fmt(&self, f: &mut std::fmt::Formatter<'_>) -> std::fmt::Result {
        // TODO: pretty sure we have to add 1 here
        write!(f, "{}:{}:{}", self.file, self.line, self.column)
    }
}

/// Union type for operations.
#[derive(Clone, Serialize, Deserialize, Debug)]
#[serde(tag = "kind")]
pub enum Operation {
    #[serde(rename = "measurement")]
    Measurement(Measurement),
    #[serde(rename = "unitary")]
    Unitary(Unitary),
    #[serde(rename = "ket")]
    Ket(Ket),
}

impl Operation {
    /// Returns the gate name of the operation.
    #[must_use]
    pub fn gate(&self) -> String {
        match self {
            Operation::Measurement(m) => m.gate.clone(),
            Operation::Unitary(u) => u.gate.clone(),
            #[allow(clippy::unicode_not_nfc)]
            Operation::Ket(k) => format!("|{}〉", k.gate),
        }
    }

    fn gate_mut(&mut self) -> &mut String {
        match self {
            Self::Measurement(measurement) => &mut measurement.gate,
            Self::Unitary(unitary) => &mut unitary.gate,
            Self::Ket(ket) => &mut ket.gate,
        }
    }

    /// Returns the arguments for the operation.
    #[must_use]
    pub fn args(&self) -> Vec<String> {
        match self {
            Operation::Measurement(m) => m.args.clone(),
            Operation::Unitary(u) => u.args.clone(),
            Operation::Ket(k) => k.args.clone(),
        }
    }

    pub fn args_mut(&mut self) -> &mut Vec<String> {
        match self {
            Self::Measurement(measurement) => &mut measurement.args,
            Self::Unitary(unitary) => &mut unitary.args,
            Self::Ket(ket) => &mut ket.args,
        }
    }

    #[must_use]
    pub fn source(&self) -> &Option<SourceLocation> {
        match self {
            Self::Measurement(measurement) => &measurement.source,
            Self::Unitary(unitary) => &unitary.source,
            Self::Ket(ket) => &ket.source,
        }
    }

    #[must_use]
    pub fn source_mut(&mut self) -> &mut Option<SourceLocation> {
        match self {
            Self::Measurement(measurement) => &mut measurement.source,
            Self::Unitary(unitary) => &mut unitary.source,
            Self::Ket(ket) => &mut ket.source,
        }
    }

    /// Returns the children for the operation.
    #[must_use]
    pub fn children(&self) -> &ComponentGrid {
        match self {
            Operation::Measurement(m) => &m.children,
            Operation::Unitary(u) => &u.children,
            Operation::Ket(k) => &k.children,
        }
    }

    /// Returns the children for the operation.
    #[must_use]
    pub fn children_mut(&mut self) -> &mut ComponentGrid {
        match self {
            Operation::Measurement(m) => &mut m.children,
            Operation::Unitary(u) => &mut u.children,
            Operation::Ket(k) => &mut k.children,
        }
    }

    /// Returns if the operation is a controlled operation.
    #[must_use]
    pub fn is_controlled(&self) -> bool {
        match self {
            Operation::Measurement(_) | Operation::Ket(_) => false,
            Operation::Unitary(u) => !u.controls.is_empty(),
        }
    }

    /// Returns if the operation is a measurement operation.
    #[must_use]
    pub fn is_measurement(&self) -> bool {
        match self {
            Operation::Measurement(_) => true,
            Operation::Unitary(_) | Operation::Ket(_) => false,
        }
    }

    /// Returns if the operation is an adjoint operation.
    #[must_use]
    pub fn is_adjoint(&self) -> bool {
        match self {
            Operation::Measurement(_) | Operation::Ket(_) => false,
            Operation::Unitary(u) => u.is_adjoint,
        }
    }
}

/// Representation of a measurement operation.
#[derive(Clone, Serialize, Deserialize, Default, Debug)]
pub struct Measurement {
    pub gate: String,
    #[serde(skip_serializing_if = "Vec::is_empty")]
    #[serde(default)]
    pub args: Vec<String>,
    #[serde(skip_serializing_if = "Vec::is_empty")]
    #[serde(default)]
    pub children: ComponentGrid,
    pub qubits: Vec<Register>,
    pub results: Vec<Register>,
    #[serde(skip_serializing_if = "Option::is_none")]
    pub source: Option<SourceLocation>,
}

/// Representation of a unitary operation.
#[derive(Clone, Serialize, Deserialize, Default, Debug)]
pub struct Unitary {
    pub gate: String,
    #[serde(skip_serializing_if = "Vec::is_empty")]
    #[serde(default)]
    pub args: Vec<String>,
    #[serde(skip_serializing_if = "Vec::is_empty")]
    #[serde(default)]
    pub children: ComponentGrid,
    pub targets: Vec<Register>,
    #[serde(skip_serializing_if = "Vec::is_empty")]
    #[serde(default)]
    pub controls: Vec<Register>,
    #[serde(rename = "isAdjoint")]
    #[serde(skip_serializing_if = "Not::not")]
    #[serde(default)]
    pub is_adjoint: bool,
    #[serde(skip_serializing_if = "Option::is_none")]
    pub source: Option<SourceLocation>,
}

/// Representation of a gate that will set the target to a specific state.
#[derive(Clone, Serialize, Deserialize, Default, Debug)]
pub struct Ket {
    pub gate: String,
    #[serde(skip_serializing_if = "Vec::is_empty")]
    #[serde(default)]
    pub args: Vec<String>,
    #[serde(skip_serializing_if = "Vec::is_empty")]
    #[serde(default)]
    pub children: ComponentGrid,
    pub targets: Vec<Register>,
    #[serde(skip_serializing_if = "Option::is_none")]
    pub source: Option<SourceLocation>,
}

#[derive(Serialize, Deserialize, Debug, Eq, Hash, PartialEq, Clone)]
pub struct Register {
    pub qubit: usize,
    #[serde(skip_serializing_if = "Option::is_none")]
    pub result: Option<usize>,
}

impl Register {
    #[must_use]
    pub fn quantum(qubit_id: usize) -> Self {
        Self {
            qubit: qubit_id,
            result: None,
        }
    }

    #[must_use]
    pub fn classical(qubit_id: usize, result_id: usize) -> Self {
        Self {
            qubit: qubit_id,
            result: Some(result_id),
        }
    }

    #[must_use]
    pub fn is_classical(&self) -> bool {
        self.result.is_some()
    }
}

#[derive(Clone, Serialize, Deserialize, Debug)]
pub struct Qubit {
    pub id: usize,
    #[serde(rename = "numResults")]
    #[serde(default)]
    pub num_results: usize,
    #[serde(skip_serializing_if = "Option::is_none")]
<<<<<<< HEAD
=======
    #[serde(default)]
    // TODO: idk if this should be an Option
>>>>>>> ca53f10f
    pub declarations: Option<Vec<SourceLocation>>,
}

#[derive(Clone, Debug, Copy)]
#[allow(clippy::struct_excessive_bools)]
pub struct Config {
    /// Maximum number of operations the builder will add to the circuit
    pub max_operations: usize,
<<<<<<< HEAD
    /// Detect repeated motifs in the circuit and group them into sub-circuits
    pub loop_detection: bool,
    pub group_scopes: bool,
    /// How the circuit is generated
    pub generation_method: GenerationMethod,
    /// Collapse qubit registers into single qubits
    pub collapse_qubit_registers: bool,
=======
    /// How the circuit is generated
    pub generation_method: GenerationMethod,
>>>>>>> ca53f10f
    /// Show the source code locations of operations and qubit declarations
    /// in the circuit diagram
    pub locations: bool,
}

#[derive(Clone, Copy, Debug, PartialEq)]
pub enum GenerationMethod {
    /// Simulate the program and trace the actual gate calls. Nondeterministic
    Simulate,
    /// Evaluate the classical parts. Will fail if branching on measurement occurs
    ClassicalEval,
<<<<<<< HEAD
    /// Compile the program and transform to a circuit without any evaluation.
    /// Only works for `AdaptiveRIF` compliant programs.
    Static,
=======
>>>>>>> ca53f10f
}

impl Config {
    /// Set to the current UI limit + 1 so that it still triggers
    /// the "this circuit has too many gates" warning in the UI.
    /// (see npm\qsharp\ux\circuit.tsx)
    ///
    /// A more refined way to do this might be to communicate the
    /// "limit exceeded" state up to the UI somehow.
    const DEFAULT_MAX_OPERATIONS: usize = 10001;
}

impl Default for Config {
    fn default() -> Self {
        Self {
            max_operations: Self::DEFAULT_MAX_OPERATIONS,
<<<<<<< HEAD
            loop_detection: false,
            group_scopes: true,
            generation_method: GenerationMethod::Static,
            collapse_qubit_registers: false,
=======
            generation_method: GenerationMethod::ClassicalEval,
>>>>>>> ca53f10f
            locations: true,
        }
    }
}

type ObjectsByColumn = FxHashMap<usize, CircuitObject>;

struct Row {
    wire: Wire,
    objects: ObjectsByColumn,
    next_column: usize,
}

enum Wire {
    Qubit { label: String },
    Classical { start_column: Option<usize> },
}

enum CircuitObject {
    Blank,
    Wire,
    WireCross,
    WireStart,
    DashedCross,
    Vertical,
    VerticalDashed,
    Object(String),
}

impl Row {
    fn add_object(&mut self, column: usize, object: &str) {
        self.add(column, CircuitObject::Object(object.to_string()));
    }

    fn add_measurement(&mut self, column: usize, source: Option<&SourceLocation>) {
        let mut gate_label = String::from("M");
        if let Some(SourceLocation::Resolved(loc)) = source {
            let _ = write!(&mut gate_label, "@{loc}");
        }
        self.add(column, CircuitObject::Object(gate_label.to_string()));
    }

    fn add_gate(
        &mut self,
        column: usize,
        gate: &str,
        args: &[String],
        is_adjoint: bool,
        source: Option<&SourceLocation>,
    ) {
        let mut gate_label = String::new();
        gate_label.push_str(gate);
        if is_adjoint {
            gate_label.push('\'');
        }

        if !args.is_empty() {
            let args = args.join(", ");
            let _ = write!(&mut gate_label, "({args})");
        }

        if let Some(SourceLocation::Resolved(loc)) = source {
            let _ = write!(&mut gate_label, "@{}:{}:{}", loc.file, loc.line, loc.column);
        }

        self.add_object(column, gate_label.as_str());
    }

    fn add_vertical(&mut self, column: usize) {
        if !self.objects.contains_key(&column) {
            match self.wire {
                Wire::Qubit { .. } => self.add(column, CircuitObject::WireCross),
                Wire::Classical { start_column } => {
                    if start_column.is_some() {
                        self.add(column, CircuitObject::WireCross);
                    } else {
                        self.add(column, CircuitObject::Vertical);
                    }
                }
            }
        }
    }

    fn add_dashed_vertical(&mut self, column: usize) {
        if !self.objects.contains_key(&column) {
            match self.wire {
                Wire::Qubit { .. } => self.add(column, CircuitObject::DashedCross),
                Wire::Classical { start_column } => {
                    if start_column.is_some() {
                        self.add(column, CircuitObject::DashedCross);
                    } else {
                        self.add(column, CircuitObject::VerticalDashed);
                    }
                }
            }
        }
    }

    fn start_classical(&mut self, column: usize) {
        self.add(column, CircuitObject::WireStart);
        if let Wire::Classical { start_column } = &mut self.wire {
            start_column.replace(column);
        }
    }

    fn add(&mut self, column: usize, circuit_object: CircuitObject) {
        self.objects.insert(column, circuit_object);
        self.next_column = column + 1;
    }

    fn fmt(&self, f: &mut std::fmt::Formatter<'_>, columns: &[Column]) -> std::fmt::Result {
        // Temporary string so we can trim whitespace at the end
        let mut s = String::new();
        match &self.wire {
            Wire::Qubit { label } => {
                s.write_str(&fmt_qubit_label(label))?;
                for (column_index, column) in columns.iter().enumerate().skip(1) {
                    let val = self.objects.get(&column_index);
                    let object = val.unwrap_or(&CircuitObject::Wire);

                    s.write_str(&column.fmt_qubit_circuit_object(object))?;
                }
            }
            Wire::Classical { start_column } => {
                for (column_index, column) in columns.iter().enumerate() {
                    let val = self.objects.get(&column_index);

                    let object = match (val, start_column) {
                        (Some(v), _) => v,
                        (None, Some(s)) if column_index > *s => &CircuitObject::Wire,
                        _ => &CircuitObject::Blank,
                    };

                    s.write_str(&column.fmt_classical_circuit_object(object))?;
                }
            }
        }
        writeln!(f, "{}", s.trim_end())?;
        Ok(())
    }
}

const MIN_COLUMN_WIDTH: usize = 7;

const QUBIT_WIRE: [char; 3] = ['─', '─', '─']; // "───────"
const CLASSICAL_WIRE: [char; 3] = ['═', '═', '═']; // "═══════"
const QUBIT_WIRE_CROSS: [char; 3] = ['─', '┼', '─']; // "───┼───"
const CLASSICAL_WIRE_CROSS: [char; 3] = ['═', '╪', '═']; // "═══╪═══"
const CLASSICAL_WIRE_START: [char; 3] = [' ', '╘', '═']; // "   ╘═══"
const QUBIT_WIRE_DASHED_CROSS: [char; 3] = ['─', '┆', '─']; // "───┆───"
const CLASSICAL_WIRE_DASHED_CROSS: [char; 3] = ['═', '┆', '═']; // "═══┆═══"
const VERTICAL_DASHED: [char; 3] = [' ', '┆', ' ']; // "   ┆   "
const VERTICAL: [char; 3] = [' ', '│', ' ']; // "   │   "
const BLANK: [char; 3] = [' ', ' ', ' ']; // "       "

/// "q_0  "
#[allow(clippy::doc_markdown)]
fn fmt_qubit_label(label: &str) -> String {
    let rest = MIN_COLUMN_WIDTH - 1;
    format!("{label: <rest$} ")
}

struct Column {
    column_width: usize,
}

impl Default for Column {
    fn default() -> Self {
        Self {
            column_width: MIN_COLUMN_WIDTH,
        }
    }
}

impl Column {
    fn new(column_width: usize) -> Self {
        // Column widths should be odd numbers for this struct to work well
        let odd_column_width = column_width | 1;
        Self {
            column_width: odd_column_width,
        }
    }

    /// "── A ──"
    fn fmt_on_qubit_wire(&self, obj: &str) -> String {
        let column_width = self.column_width;
        format!("{:─^column_width$}", format!(" {obj} "))
    }

    /// "══ A ══"
    fn fmt_on_classical_wire(&self, obj: &str) -> String {
        let column_width = self.column_width;
        format!("{:═^column_width$}", format!(" {obj} "))
    }

    fn expand_template(&self, template: &[char; 3]) -> String {
        let half_width = self.column_width / 2;
        let left = template[0].to_string().repeat(half_width);
        let right = template[2].to_string().repeat(half_width);

        format!("{left}{}{right}", template[1])
    }

    fn fmt_classical_circuit_object(&self, circuit_object: &CircuitObject) -> String {
        if let CircuitObject::Object(label) = circuit_object {
            return self.fmt_on_classical_wire(label.as_str());
        }

        let template = match circuit_object {
            CircuitObject::Blank => BLANK,
            CircuitObject::Wire => CLASSICAL_WIRE,
            CircuitObject::WireCross => CLASSICAL_WIRE_CROSS,
            CircuitObject::WireStart => CLASSICAL_WIRE_START,
            CircuitObject::DashedCross => CLASSICAL_WIRE_DASHED_CROSS,
            CircuitObject::Vertical => VERTICAL,
            CircuitObject::VerticalDashed => VERTICAL_DASHED,
            CircuitObject::Object(_) => unreachable!("This case is covered in the early return."),
        };

        self.expand_template(&template)
    }

    fn fmt_qubit_circuit_object(&self, circuit_object: &CircuitObject) -> String {
        if let CircuitObject::Object(label) = circuit_object {
            return self.fmt_on_qubit_wire(label.as_str());
        }

        let template = match circuit_object {
            CircuitObject::WireStart // This should never happen
            | CircuitObject::Blank => BLANK,
            CircuitObject::Wire => QUBIT_WIRE,
            CircuitObject::WireCross => QUBIT_WIRE_CROSS,
            CircuitObject::DashedCross => QUBIT_WIRE_DASHED_CROSS,
            CircuitObject::Vertical => VERTICAL,
            CircuitObject::VerticalDashed => VERTICAL_DASHED,
            CircuitObject::Object(_) => unreachable!("This case is covered in the early return."),
        };

        self.expand_template(&template)
    }
}

impl Display for Circuit {
    /// Formats the circuit into a diagram.
    fn fmt(&self, f: &mut std::fmt::Formatter<'_>) -> std::fmt::Result {
        let mut rows = vec![];

        // Maintain a mapping from from Registers in the Circuit schema
        // to row in the diagram
        let mut register_to_row = FxHashMap::default();

        // Keep track of which qubits have the qubit after them in the same multi-qubit operation,
        // because those qubits need to get a gap row below them.
        let mut qubits_with_gap_row_below = FxHashSet::default();

        // Identify qubits that require gap rows
        self.identify_qubits_with_gap_rows(&mut qubits_with_gap_row_below);

        // Initialize rows for qubits and classical wires
        self.initialize_rows(&mut rows, &mut register_to_row, &qubits_with_gap_row_below);

        // Add operations to the diagram
        Self::add_operations_to_diagram(1, &self.component_grid, &mut rows, &register_to_row);

        // Finalize the diagram by extending wires and formatting columns
        let columns = finalize_columns(&rows);

        // Draw the diagram
        for row in rows {
            row.fmt(f, &columns)?;
        }

        Ok(())
    }
}

impl Circuit {
    /// Identifies qubits that require gap rows for multi-qubit operations.
    fn identify_qubits_with_gap_rows(&self, qubits_with_gap_row_below: &mut FxHashSet<usize>) {
        for col in &self.component_grid {
            for op in &col.components {
                let targets = match op {
                    Operation::Measurement(m) => &m.qubits,
                    Operation::Unitary(u) => &u.targets,
                    Operation::Ket(k) => &k.targets,
                };
                for target in targets {
                    let qubit = target.qubit;

                    if qubits_with_gap_row_below.contains(&qubit) {
                        continue;
                    }

                    let next_qubit = qubit + 1;

                    // Check if the next qubit is also in this operation.
                    if targets.iter().any(|t| t.qubit == next_qubit) {
                        qubits_with_gap_row_below.insert(qubit);
                    }
                }
            }
        }
    }

    /// Initializes rows for qubits and classical wires.
    fn initialize_rows(
        &self,
        rows: &mut Vec<Row>,
        register_to_row: &mut FxHashMap<(usize, Option<usize>), usize>,
        qubits_with_gap_row_below: &FxHashSet<usize>,
    ) {
        for q in &self.qubits {
            let mut label = format!("q_{}", q.id);
            let mut first = true;
            for loc in q.declarations.iter().flatten() {
                if let SourceLocation::Resolved(loc) = loc {
                    if first {
                        label.push('@');
                        first = false;
                    } else {
                        label.push_str(", ");
                    }
                    let _ = write!(&mut label, "{loc}");
                }
            }
            rows.push(Row {
                wire: Wire::Qubit { label },
                objects: FxHashMap::default(),
                next_column: 1,
            });

            register_to_row.insert((q.id, None), rows.len() - 1);

            // If this qubit has no children, but it is in a multi-qubit operation with
            // the next qubit, we add an empty row to make room for the vertical connector.
            // We can just use a classical wire type for this row since the wire won't actually be rendered.
            let extra_rows = if qubits_with_gap_row_below.contains(&q.id) {
                cmp::max(1, q.num_results)
            } else {
                q.num_results
            };

            for i in 0..extra_rows {
                rows.push(Row {
                    wire: Wire::Classical { start_column: None },
                    objects: FxHashMap::default(),
                    next_column: 1,
                });

                register_to_row.insert((q.id, Some(i)), rows.len() - 1);
            }
        }
    }

    /// Adds operations to the diagram.
    fn add_operations_to_diagram(
        start_column: usize,
        component_grid: &ComponentGrid,
        rows: &mut [Row],
        register_to_row: &FxHashMap<(usize, Option<usize>), usize>,
    ) -> usize {
        let mut column = start_column;
        let mut next_column = start_column;
        for col in component_grid {
            for op in &col.components {
                let targets = get_row_indexes(op, register_to_row, true);
                let controls = get_row_indexes(op, register_to_row, false);

                let mut all_rows = targets.clone();
                all_rows.extend(controls.iter());
                all_rows.sort_unstable();

                // We'll need to know the entire range of rows for this operation so we can
                // figure out the starting column and also so we can draw any
                // vertical lines that cross wires.
                let (begin, end) = all_rows.split_first().map_or((0, 0), |(first, tail)| {
                    (*first, tail.last().unwrap_or(first) + 1)
                });

<<<<<<< HEAD
                let children = op.children();
                if children.is_empty() {
                    add_operation_to_rows(op, rows, &targets, &controls, column, begin, end);
                    next_column = max(next_column, column + 1);
                } else {
                    let mut offset = 0;
                    add_operation_box_start_to_rows(
                        op,
                        rows,
                        &targets,
                        &controls,
                        column + offset,
                        begin,
                        end,
                    );
                    offset += 2;
                    offset += Self::add_operations_to_diagram(
                        column + offset,
                        children,
                        rows,
                        register_to_row,
                    );
                    add_operation_box_end_to_rows(op, rows, &targets, column + offset);
                    offset += 1;
                    next_column = max(next_column, column + offset);
                }
=======
                add_operation_to_rows(op, rows, &targets, &controls, column, begin, end);
                next_column = max(next_column, column + 1);
>>>>>>> ca53f10f
            }
            column = next_column;
        }
        next_column - start_column
    }
}

/// Adds a single operation to the rows.
fn add_operation_to_rows(
    operation: &Operation,
    rows: &mut [Row],
    targets: &[usize],
    controls: &[usize],
    column: usize,
    begin: usize,
    end: usize,
) {
    for i in targets {
        let row = &mut rows[*i];
        if matches!(row.wire, Wire::Classical { .. })
            && matches!(operation, Operation::Measurement(_))
        {
            row.start_classical(column);
        } else {
            row.add_gate(
                column,
                &operation.gate(),
                &operation.args(),
                operation.is_adjoint(),
                operation.source().as_ref(),
            );
        }
    }

    if operation.is_controlled() || operation.is_measurement() {
        for i in controls {
            let row = &mut rows[*i];
            if matches!(row.wire, Wire::Qubit { .. }) && operation.is_measurement() {
                row.add_measurement(column, operation.source().as_ref());
            } else {
                row.add_object(column, "●");
            }
        }

        // If we have a control wire, draw vertical lines spanning all
        // control and target wires and crossing any in between
        // (vertical lines may overlap if there are multiple controls/targets,
        // this is ok in practice)
        for row in &mut rows[begin..end] {
            row.add_vertical(column);
        }
    } else {
        // No control wire. Draw dashed vertical lines to connect
        // target wires if there are multiple targets
        for row in &mut rows[begin..end] {
            row.add_dashed_vertical(column);
        }
    }
}

fn add_operation_box_start_to_rows(
    operation: &Operation,
    rows: &mut [Row],
    targets: &[usize],
    controls: &[usize],
    column: usize,
    begin: usize,
    end: usize,
) {
    assert!(
        !operation.children().is_empty(),
        "must only be called for an operation with children"
    );
    for i in targets {
        let row = &mut rows[*i];
        row.add_object(column, "[[");

        let mut gate_label = String::new();
        gate_label.push('[');
        gate_label.push_str(&operation.gate());
        if operation.is_adjoint() {
            gate_label.push('\'');
        }
        let args = operation.args();

        if !args.is_empty() {
            let args = args.join(", ");
            let _ = write!(&mut gate_label, "({args})");
        }

        if let Some(SourceLocation::Resolved(loc)) = operation.source() {
            let _ = write!(&mut gate_label, "@{loc}");
        }

        gate_label.push(']');

        row.add_object(column + 1, gate_label.as_str());
    }

    if operation.is_controlled() || operation.is_measurement() {
        for i in controls {
            let row = &mut rows[*i];
            if matches!(row.wire, Wire::Qubit { .. }) && operation.is_measurement() {
                row.add_measurement(column + 1, operation.source().as_ref());
            } else {
                row.add_object(column + 1, "●");
            }
        }

        // If we have a control wire, draw vertical lines spanning all
        // control and target wires and crossing any in between
        // (vertical lines may overlap if there are multiple controls/targets,
        // this is ok in practice)
        for row in &mut rows[begin..end] {
            row.add_vertical(column + 1);
        }
    } else {
        // No control wire. Draw dashed vertical lines to connect
        // target wires if there are multiple targets
        for row in &mut rows[begin..end] {
            row.add_dashed_vertical(column + 1);
        }
    }
}

fn add_operation_box_end_to_rows(
    operation: &Operation,
    rows: &mut [Row],
    targets: &[usize],
    column: usize,
) {
    assert!(
        !operation.children().is_empty(),
        "must only be called for an operation with children"
    );
    for i in targets {
        let row = &mut rows[*i];
        row.add_object(column, "]]");
    }
}

/// Finalizes the columns by calculating their widths.
fn finalize_columns(rows: &[Row]) -> Vec<Column> {
    // Find the end column for the whole circuit so that
    // all qubit wires will extend until the end
    let end_column = rows
        .iter()
        .max_by_key(|r| r.next_column)
        .map_or(1, |r| r.next_column);

    // To be able to fit long-named operations, we calculate the required width for each column,
    // based on the maximum length needed for gates, where a gate X is printed as "- X -".
    (0..end_column)
        .map(|column| {
            Column::new(
                rows.iter()
                    .filter_map(|row| row.objects.get(&column))
                    .filter_map(|object| match object {
                        CircuitObject::Object(string) => Some(string.len() + 4),
                        _ => None,
                    })
                    .chain(std::iter::once(MIN_COLUMN_WIDTH))
                    .max()
                    .expect("Column width should be at least 1"),
            )
        })
        .collect()
}

/// Gets the row indexes for the targets or controls of an operation.
fn get_row_indexes(
    operation: &Operation,
    register_to_row: &FxHashMap<(usize, Option<usize>), usize>,
    is_target: bool,
) -> Vec<usize> {
    let registers = match operation {
        Operation::Measurement(m) => {
            if is_target {
                &m.results
            } else {
                &m.qubits
            }
        }
        Operation::Unitary(u) => {
            if is_target {
                &u.targets
            } else {
                &u.controls
            }
        }
        Operation::Ket(k) => {
            if is_target {
                &k.targets
            } else {
                &vec![]
            }
        }
    };

    registers
        .iter()
        .filter_map(|reg| {
            let reg = (reg.qubit, reg.result);
            register_to_row.get(&reg).copied()
        })
        .collect()
}

/// Converts a list of operations into a 2D grid of operations in col-row format.
/// Operations will be left-justified as much as possible in the resulting grid.
/// Children operations are recursively converted into a grid.
///
/// # Arguments
///
/// * `operations` - A vector of operations to be converted.
/// * `num_qubits` - The number of qubits in the circuit.
///
/// # Returns
///
/// A component grid representing the operations.
#[must_use]
<<<<<<< HEAD
pub fn operation_list_to_grid(
    operations: Vec<Operation>,
    qubits: &[Qubit],
    loop_detection: bool,
) -> ComponentGrid {
    let operations = if loop_detection {
        collapse_repetition(operations)
    } else {
        operations
    };

    operation_list_to_grid_inner(operations, qubits)
}

fn collapse_repetition(mut operations: Vec<Operation>) -> Vec<Operation> {
    for op in &mut operations {
        if !op.children().is_empty() {
            assert_eq!(
                op.children().len(),
                1,
                "children should be a single list at this point"
            );
            let mut first = op.children_mut().remove(0);
            first.components = collapse_repetition(first.components);
            op.children_mut().push(first);
        }
    }
    collapse_repetition_base(operations)
}

=======
pub fn operation_list_to_grid(operations: Vec<Operation>, qubits: &[Qubit]) -> ComponentGrid {
    operation_list_to_grid_inner(operations, qubits)
}

>>>>>>> ca53f10f
fn operation_list_to_grid_inner(
    mut operations: Vec<Operation>,
    qubits: &[Qubit],
) -> Vec<ComponentColumn> {
    for op in &mut operations {
        // The children data structure is a grid, so checking if it is
        // length 1 is actually checking if it has a single column,
        // or in other words, we are checking if its children are in a single list.
        // If the operation has children in a single list, it needs to be converted to a grid.
        // If it was already converted to a grid, but the grid was still a single list,
        // then doing it again won't effect anything.
        if op.children().len() == 1 {
            match op {
                Operation::Measurement(m) => {
                    let child_vec = m.children.remove(0).components; // owns
                    m.children = operation_list_to_grid_inner(child_vec, qubits);
                }
                Operation::Unitary(u) => {
                    let child_vec = u.children.remove(0).components;
                    u.children = operation_list_to_grid_inner(child_vec, qubits);
                }
                Operation::Ket(k) => {
                    let child_vec = k.children.remove(0).components;
                    k.children = operation_list_to_grid_inner(child_vec, qubits);
                }
            }
        }
    }

    // Convert the operations into a component grid
    operation_list_to_grid_base(operations, qubits)
}

#[derive(Debug)]
struct RowInfo {
    register: Register,
    next_available_column: usize,
<<<<<<< HEAD
}

fn get_row_for_register(register: &Register, rows: &[RowInfo]) -> usize {
    rows.iter()
        .position(|r| r.register == *register)
        .unwrap_or_else(|| panic!("register {register:?} not found in rows {rows:?}"))
}

fn operation_list_to_grid_base(
    operations: Vec<Operation>,
    qubits: &[Qubit],
) -> Vec<ComponentColumn> {
    let mut rows = vec![];
    for q in qubits {
        rows.push(RowInfo {
            register: Register::quantum(q.id),
            next_available_column: 0,
        });
        for i in 0..q.num_results {
            rows.push(RowInfo {
                register: Register::classical(q.id, i),
                next_available_column: 0,
            });
        }
    }

    let mut columns: Vec<ComponentColumn> = vec![];

    for op in operations {
        // get the entire range that this operation spans
        let targets = match &op {
            Operation::Measurement(m) => &m.qubits,
            Operation::Unitary(u) => &u.targets,
            Operation::Ket(k) => &k.targets,
        };
        let controls = match &op {
            Operation::Measurement(m) => &m.results,
            Operation::Unitary(u) => &u.controls,
            Operation::Ket(_) => &vec![],
        };
        let mut all_rows = targets
            .iter()
            .chain(controls.iter())
            .map(|r| get_row_for_register(r, &rows))
            .collect::<Vec<_>>();
        all_rows.sort_unstable();
        let (begin, end) = all_rows.split_first().map_or((0, 0), |(first, tail)| {
            (*first, tail.last().unwrap_or(first) + 1)
        });
        // find the earliest column that all rows in this range are available
        let column = rows[begin..end]
            .iter()
            .map(|r| r.next_available_column)
            .max()
            .unwrap_or(0);
        // assign this operation to that column
        // and update the rows to mark them as occupied until the next column
        for r in &mut rows[begin..end] {
            r.next_available_column = column + 1;
        }
        if columns.len() <= column {
            columns.resize_with(column + 1, || ComponentColumn { components: vec![] });
        }
        columns[column].components.push(op);
    }

    columns
}

fn make_repeated_parent(base: &Operation, count: usize) -> Operation {
    debug_assert!(count > 1);
    let mut parent = base.clone();
    let mut children = vec![];
    let mut tail_children = vec![];

    for i in 0..count {
        if i == 0 {
            children.push(base.clone());
        } else {
            tail_children.push(base.clone());
        }
    }

    if !tail_children.is_empty() {
        let mut tail = base.clone();
        *tail.children_mut() = vec![ComponentColumn {
            components: tail_children,
        }];
        *tail.gate_mut() = format!("{}(×{})", tail.gate(), count - 1);
        if let Operation::Unitary(u) = &mut tail {
            // Merge targets and controls into targets; clear controls
            u.targets = merge_unitary_registers(&[base.clone()]);
            u.controls.clear();
        } else {
            warn!("merging targets/controls is only implemented for unitaries");
        }

        children.push(tail);
    }

    let child_columns: ComponentGrid = vec![ComponentColumn {
        components: children,
    }];
    match &mut parent {
        Operation::Measurement(m) => {
            warn!("collapsing repeated measurements may not be correct");
            m.children = child_columns;
            m.gate = format!("{}(×{})", m.gate, count);
        }
        Operation::Unitary(u) => {
            u.children = child_columns;
            u.gate = format!("{}(×{})", u.gate, count);
            // Merge targets and controls into targets; clear controls
            let mut seen: FxHashSet<(usize, Option<usize>)> = FxHashSet::default();
            let mut merged: Vec<Register> = Vec::new();
            for r in u.targets.iter().chain(u.controls.iter()) {
                let key = (r.qubit, r.result);
                if seen.insert(key) {
                    merged.push(r.clone());
                }
            }
            u.targets = merged;
            u.controls.clear();
        }
        Operation::Ket(k) => {
            warn!("collapsing repeated kets may not be correct");
            k.children = child_columns;
            k.gate = format!("{}(×{})", k.gate, count);
        }
    }
    parent
}

/// Counts how many times a motif repeats starting at a given position.
fn count_motif_repeats(hashes: &[u64], start_pos: usize, motif_len: usize) -> usize {
    let len = hashes.len();
    let mut repeats = 1usize;

    'outer: loop {
        let start_next = start_pos + repeats * motif_len;
        let end_next = start_next + motif_len;
        if end_next > len {
            break;
        }
        for k in 0..motif_len {
            if hashes[start_pos + k] != hashes[start_next + k] {
                break 'outer;
            }
        }
        repeats += 1;
    }

    repeats
}

/// Finds the best repeating motif starting at a given position.
fn find_best_motif(hashes: &[u64], start_pos: usize) -> (usize, usize) {
    let len = hashes.len();
    let remaining = len - start_pos;
    let mut best_motif_len = 1usize;
    let mut best_repeats = 1usize;
    let max_motif_len = (remaining / 2).max(1);

    for motif_len in 1..=max_motif_len {
        if motif_len * 2 > remaining {
            break;
        }

        let repeats = count_motif_repeats(hashes, start_pos, motif_len);

        if repeats > 1 {
            let total = repeats * motif_len;
            let best_total = best_repeats * best_motif_len;
            if total > best_total || (total == best_total && motif_len < best_motif_len) {
                best_motif_len = motif_len;
                best_repeats = repeats;
            }
        }
    }

    (best_motif_len, best_repeats)
}

/// Creates a label for a complex motif by joining gate names and truncating if necessary.
fn create_motif_label(operations: &[Operation], motif_len: usize) -> String {
    let motif_gates: Vec<String> = operations[..motif_len]
        .iter()
        .map(|op| match op {
            Operation::Measurement(m) => m.gate.clone(),
            Operation::Unitary(u) => u.gate.clone(),
            Operation::Ket(k) => k.gate.clone(),
        })
        .collect();

    let mut label_prefix = motif_gates.join(" ");
    if label_prefix.chars().count() > 5 {
        let truncated: String = label_prefix.chars().take(5).collect();
        label_prefix = format!("{truncated}...");
    }
    label_prefix
}

/// Merges targets and controls from repeated unitary operations.
fn merge_unitary_registers(repeated_slice: &[Operation]) -> Vec<Register> {
    let mut seen: FxHashSet<(usize, Option<usize>)> = FxHashSet::default();
    let mut merged = Vec::new();

    for op in repeated_slice {
        if let Operation::Unitary(child) = op {
            for r in child.targets.iter().chain(child.controls.iter()) {
                let key = (r.qubit, r.result);
                if seen.insert(key) {
                    merged.push(r.clone());
                }
            }
        }
    }

    merged
}

/// Merges targets from repeated ket operations.
fn merge_ket_targets(repeated_slice: &[Operation]) -> Vec<Register> {
    let mut tgt_seen: FxHashSet<(usize, Option<usize>)> = FxHashSet::default();
    let mut new_targets = Vec::new();

    for op in repeated_slice {
        if let Operation::Ket(child) = op {
            for r in &child.targets {
                let key = (r.qubit, r.result);
                if tgt_seen.insert(key) {
                    new_targets.push(r.clone());
                }
            }
        }
    }

    new_targets
}

/// Creates a parent operation for a complex motif (length > 1).
fn make_complex_motif_parent(
    base: &Operation,
    repeated_slice: &[Operation],
    motif_len: usize,
    repeats: usize,
) -> Operation {
    let label_prefix = create_motif_label(repeated_slice, motif_len);
    let mut children = Vec::with_capacity(repeats * motif_len);
    let mut tail_children = vec![];

    for (i, op) in repeated_slice.iter().enumerate() {
        if i < motif_len {
            children.push(op.clone());
        } else {
            tail_children.push(op.clone());
        }
    }

    if !tail_children.is_empty() {
        let mut tail = base.clone();
        *tail.children_mut() = vec![ComponentColumn {
            components: tail_children,
        }];
        *tail.gate_mut() = format!("{}(×{})", tail.gate(), repeats - 1);
        if let Operation::Unitary(u) = &mut tail {
            // Merge targets and controls into targets; clear controls
            u.targets = merge_unitary_registers(repeated_slice);
            u.controls.clear();
        } else {
            warn!("collapsing repeated measurements/kets may not be correct");
        }

        children.push(tail);
    }

    let mut parent = base.clone();
    match &mut parent {
        Operation::Measurement(m) => {
            m.children = vec![ComponentColumn {
                components: children,
            }];
            m.gate = format!("{label_prefix}(×{repeats})");
        }
        Operation::Unitary(u) => {
            u.children = vec![ComponentColumn {
                components: children,
            }];
            u.gate = format!("{label_prefix}(×{repeats})");
            u.targets = merge_unitary_registers(repeated_slice);
            u.controls.clear();
        }
        Operation::Ket(k) => {
            k.children = vec![ComponentColumn {
                components: children,
            }];
            k.gate = format!("{label_prefix}(×{repeats})");
            k.targets = merge_ket_targets(repeated_slice);
=======
}

fn get_row_for_register(register: &Register, rows: &[RowInfo]) -> usize {
    rows.iter()
        .position(|r| r.register == *register)
        .unwrap_or_else(|| panic!("register {register:?} not found in rows {rows:?}"))
}

fn operation_list_to_grid_base(
    operations: Vec<Operation>,
    qubits: &[Qubit],
) -> Vec<ComponentColumn> {
    let mut rows = vec![];
    for q in qubits {
        rows.push(RowInfo {
            register: Register::quantum(q.id),
            next_available_column: 0,
        });
        for i in 0..q.num_results {
            rows.push(RowInfo {
                register: Register::classical(q.id, i),
                next_available_column: 0,
            });
        }
    }

    let mut columns: Vec<ComponentColumn> = vec![];

    for op in operations {
        // get the entire range that this operation spans
        let targets = match &op {
            Operation::Measurement(m) => &m.qubits,
            Operation::Unitary(u) => &u.targets,
            Operation::Ket(k) => &k.targets,
        };
        let controls = match &op {
            Operation::Measurement(m) => &m.results,
            Operation::Unitary(u) => &u.controls,
            Operation::Ket(_) => &vec![],
        };
        let mut all_rows = targets
            .iter()
            .chain(controls.iter())
            .map(|r| get_row_for_register(r, &rows))
            .collect::<Vec<_>>();
        all_rows.sort_unstable();
        let (begin, end) = all_rows.split_first().map_or((0, 0), |(first, tail)| {
            (*first, tail.last().unwrap_or(first) + 1)
        });
        // find the earliest column that all rows in this range are available
        let column = rows[begin..end]
            .iter()
            .map(|r| r.next_available_column)
            .max()
            .unwrap_or(0);
        // assign this operation to that column
        // and update the rows to mark them as occupied until the next column
        for r in &mut rows[begin..end] {
            r.next_available_column = column + 1;
        }
        if columns.len() <= column {
            columns.resize_with(column + 1, || ComponentColumn { components: vec![] });
>>>>>>> ca53f10f
        }
        columns[column].components.push(op);
    }

<<<<<<< HEAD
    parent
}

#[allow(clippy::needless_pass_by_value)]
fn collapse_repetition_base(operations: Vec<Operation>) -> Vec<Operation> {
    // Extended: detect repeating motifs of length > 1 as well (e.g. A B A B A B -> (A B)(3)).
    // Strategy: scan list; for each start index find longest total repeated sequence comprising
    // repeats (>1) of a motif whose operations are all the same variant type. Prefer the match
    // with the greatest total collapsed length; tie-breaker smaller motif length.
    let len = operations.len();
    let hashes = operations.iter().map(hash_operation).collect::<Vec<u64>>();
    let mut i = 0;
    let mut result: Vec<Operation> = Vec::new();

    while i < len {
        let (best_motif_len, best_repeats) = find_best_motif(&hashes, i);

        if best_repeats > 1 {
            let base = &operations[i];
            let parent = if best_motif_len == 1 {
                make_repeated_parent(base, best_repeats)
            } else {
                let repeated_slice = &operations[i..i + best_repeats * best_motif_len];
                make_complex_motif_parent(base, repeated_slice, best_motif_len, best_repeats)
            };

            result.push(parent);
            i += best_repeats * best_motif_len;
        } else {
            // No pattern; push single op
            result.push(operations[i].clone());
            i += 1;
        }
    }

    result
}

fn hash_operation(op: &Operation) -> u64 {
    let args = op.args();
    let non_metadata_args = args
        .iter()
        .filter(|arg| !arg.starts_with("metadata="))
        .collect::<Vec<_>>();

    let more = match op {
        Operation::Measurement(measurement) => {
            ("m", measurement.qubits.clone(), measurement.results.clone())
        }
        Operation::Unitary(unitary) => ("u", unitary.controls.clone(), unitary.targets.clone()),
        Operation::Ket(ket) => ("k", vec![], ket.targets.clone()),
    };
    let data = (
        op.gate(),
        op.is_adjoint(),
        op.is_controlled(),
        op.is_measurement(),
        non_metadata_args,
        op.children()
            .iter()
            .map(|child| {
                child
                    .components
                    .iter()
                    .map(hash_operation)
                    .collect::<Vec<_>>()
            })
            .collect::<Vec<_>>(),
        more,
    );
    // standard hash
    let mut hasher = std::collections::hash_map::DefaultHasher::new();
    data.hash(&mut hasher);
    hasher.finish()
}

=======
    columns
}

>>>>>>> ca53f10f
/// Groups qubits into a single register. Collapses operations accordingly.
#[must_use]
pub fn group_qubits(
    operations: Vec<Operation>,
    qubits: Vec<Qubit>,
    qubit_ids_to_group: &[usize],
) -> (Vec<Operation>, Vec<Qubit>) {
    let (qubit_map, new_qubits) = get_qubit_map(qubits, qubit_ids_to_group);

    assert!(qubit_map.values().collect::<FxHashSet<_>>().len() == 1);

    let new_operations = operations
        .into_iter()
        .map(|op| map_operation(qubit_ids_to_group, &qubit_map, op))
        .collect::<Vec<_>>();

    (new_operations, new_qubits)
}
<<<<<<< HEAD

fn map_operation(
    qubit_ids_to_group: &[usize],
    qubit_map: &FxHashMap<usize, usize>,
    mut op: Operation,
) -> Operation {
    for child_column in op.children_mut() {
        let children = &mut child_column.components;
        for child in children {
            *child = map_operation(qubit_ids_to_group, qubit_map, child.clone());
        }
    }

=======

fn map_operation(
    qubit_ids_to_group: &[usize],
    qubit_map: &FxHashMap<usize, usize>,
    mut op: Operation,
) -> Operation {
    for child_column in op.children_mut() {
        let children = &mut child_column.components;
        for child in children {
            *child = map_operation(qubit_ids_to_group, qubit_map, child.clone());
        }
    }

>>>>>>> ca53f10f
    let mut remapped_controls = vec![];
    let mut remapped_targets = vec![];
    let gate = match &mut op {
        Operation::Measurement(m) => {
            m.qubits = map_to_group(qubit_map, &mut remapped_controls, &m.qubits);
            m.results = map_to_group(qubit_map, &mut remapped_targets, &m.results);
            &mut m.gate
        }
        Operation::Unitary(u) => {
            u.targets = map_to_group(qubit_map, &mut remapped_targets, &u.targets);
            u.controls = map_to_group(qubit_map, &mut remapped_controls, &u.controls);

            if !remapped_controls.is_empty() && !remapped_targets.is_empty() {
                let new_id = qubit_map
                    .values()
                    .next()
                    .copied()
                    .expect("should be present");
                // remove from controls if it is also a target
                u.controls.retain(|r| r.qubit != new_id);
                u.gate = format!("C{}", u.gate);
            }
            &mut u.gate
        }
        Operation::Ket(k) => {
            k.targets = map_to_group(qubit_map, &mut remapped_targets, &k.targets);
            &mut k.gate
        }
    };

    if !remapped_controls.is_empty() || !remapped_targets.is_empty() {
        let remapped_qubit_idxs =
            remapped_qubit_indices(qubit_ids_to_group, &remapped_controls, &remapped_targets);
        *gate = format!("{gate} (q{remapped_qubit_idxs:?})");
    }

    op
}
<<<<<<< HEAD

fn map_to_group(
    qubit_map: &FxHashMap<usize, usize>,
    remapped_qubits: &mut Vec<usize>,
    registers: &[Register],
) -> Vec<Register> {
    registers
        .iter()
        .map(|r| {
            let new_id = qubit_map.get(&r.qubit);
            if let Some(new_id) = new_id {
                remapped_qubits.push(r.qubit);
                Register {
                    qubit: *new_id,
                    result: r.result,
                }
            } else {
                r.clone()
            }
        })
        .collect()
}

fn get_qubit_map(
    qubits: Vec<Qubit>,
    qubit_ids_to_group: &[usize],
) -> (FxHashMap<usize, usize>, Vec<Qubit>) {
    let mut qubit_map = FxHashMap::default();
    let mut group_idx: Option<usize> = None;
    let mut new_qubits: Vec<Qubit> = vec![];
    for q in qubits {
        if qubit_ids_to_group.contains(&q.id) {
            if let Some(group_idx) = group_idx {
                qubit_map.insert(q.id, group_idx);
                new_qubits[group_idx].num_results += q.num_results;
                if let Some(d) = q.declarations {
                    match &mut new_qubits[group_idx].declarations {
                        Some(v) => v.extend(d.clone()),
                        None => new_qubits[group_idx].declarations = Some(d.clone()),
                    }
                }
            } else {
                group_idx = Some(new_qubits.len());
                qubit_map.insert(q.id, new_qubits.len());
                new_qubits.push(Qubit {
                    id: q.id, // Use the first qubit's ID as the group ID
                    num_results: q.num_results,
                    declarations: q.declarations.clone(),
                });
            }
=======

fn map_to_group(
    qubit_map: &FxHashMap<usize, usize>,
    remapped_qubits: &mut Vec<usize>,
    registers: &[Register],
) -> Vec<Register> {
    registers
        .iter()
        .map(|r| {
            let new_id = qubit_map.get(&r.qubit);
            if let Some(new_id) = new_id {
                remapped_qubits.push(r.qubit);
                Register {
                    qubit: *new_id,
                    result: r.result,
                }
            } else {
                r.clone()
            }
        })
        .collect()
}

fn get_qubit_map(
    qubits: Vec<Qubit>,
    qubit_ids_to_group: &[usize],
) -> (FxHashMap<usize, usize>, Vec<Qubit>) {
    let mut qubit_map = FxHashMap::default();
    let mut group_idx: Option<usize> = None;
    let mut new_qubits: Vec<Qubit> = vec![];
    for q in qubits {
        if qubit_ids_to_group.contains(&q.id) {
            if let Some(group_idx) = group_idx {
                qubit_map.insert(q.id, group_idx);
                new_qubits[group_idx].num_results += q.num_results;
                if let Some(d) = q.declarations {
                    match &mut new_qubits[group_idx].declarations {
                        Some(v) => v.extend(d.clone()),
                        None => new_qubits[group_idx].declarations = Some(d.clone()),
                    }
                }
            } else {
                group_idx = Some(new_qubits.len());
                qubit_map.insert(q.id, new_qubits.len());
                new_qubits.push(Qubit {
                    id: q.id, // Use the first qubit's ID as the group ID
                    num_results: q.num_results,
                    declarations: q.declarations.clone(),
                });
            }
>>>>>>> ca53f10f
        } else {
            new_qubits.push(q.clone());
        }
    }
    (qubit_map, new_qubits)
}

fn remapped_qubit_indices(
    qubit_ids_to_group: &[usize],
    remapped_controls: &[usize],
    remapped_targets: &[usize],
) -> Vec<usize> {
    remapped_controls
        .iter()
        .chain(remapped_targets.iter())
        .map(|id| {
            qubit_ids_to_group
                .iter()
                .position(|&x| x == *id)
                .expect("should be present")
        })
        .collect::<Vec<_>>()
}<|MERGE_RESOLUTION|>--- conflicted
+++ resolved
@@ -4,22 +4,14 @@
 #[cfg(test)]
 mod tests;
 
-<<<<<<< HEAD
 use log::warn;
-use qsc_partial_eval::rir::MetadataPackageSpan;
-=======
 use qsc_data_structures::debug::MetadataPackageSpan;
->>>>>>> ca53f10f
 use rustc_hash::{FxHashMap, FxHashSet};
 use serde::{Deserialize, Serialize};
 use std::{
     cmp::{self, max},
     fmt::{Display, Write},
-<<<<<<< HEAD
     hash::{Hash, Hasher},
-=======
-    hash::Hash,
->>>>>>> ca53f10f
     ops::Not,
     vec,
 };
@@ -292,11 +284,6 @@
     #[serde(default)]
     pub num_results: usize,
     #[serde(skip_serializing_if = "Option::is_none")]
-<<<<<<< HEAD
-=======
-    #[serde(default)]
-    // TODO: idk if this should be an Option
->>>>>>> ca53f10f
     pub declarations: Option<Vec<SourceLocation>>,
 }
 
@@ -305,7 +292,6 @@
 pub struct Config {
     /// Maximum number of operations the builder will add to the circuit
     pub max_operations: usize,
-<<<<<<< HEAD
     /// Detect repeated motifs in the circuit and group them into sub-circuits
     pub loop_detection: bool,
     pub group_scopes: bool,
@@ -313,10 +299,6 @@
     pub generation_method: GenerationMethod,
     /// Collapse qubit registers into single qubits
     pub collapse_qubit_registers: bool,
-=======
-    /// How the circuit is generated
-    pub generation_method: GenerationMethod,
->>>>>>> ca53f10f
     /// Show the source code locations of operations and qubit declarations
     /// in the circuit diagram
     pub locations: bool,
@@ -328,12 +310,9 @@
     Simulate,
     /// Evaluate the classical parts. Will fail if branching on measurement occurs
     ClassicalEval,
-<<<<<<< HEAD
     /// Compile the program and transform to a circuit without any evaluation.
     /// Only works for `AdaptiveRIF` compliant programs.
     Static,
-=======
->>>>>>> ca53f10f
 }
 
 impl Config {
@@ -350,14 +329,10 @@
     fn default() -> Self {
         Self {
             max_operations: Self::DEFAULT_MAX_OPERATIONS,
-<<<<<<< HEAD
             loop_detection: false,
             group_scopes: true,
             generation_method: GenerationMethod::Static,
             collapse_qubit_registers: false,
-=======
-            generation_method: GenerationMethod::ClassicalEval,
->>>>>>> ca53f10f
             locations: true,
         }
     }
@@ -737,7 +712,6 @@
                     (*first, tail.last().unwrap_or(first) + 1)
                 });
 
-<<<<<<< HEAD
                 let children = op.children();
                 if children.is_empty() {
                     add_operation_to_rows(op, rows, &targets, &controls, column, begin, end);
@@ -764,10 +738,6 @@
                     offset += 1;
                     next_column = max(next_column, column + offset);
                 }
-=======
-                add_operation_to_rows(op, rows, &targets, &controls, column, begin, end);
-                next_column = max(next_column, column + 1);
->>>>>>> ca53f10f
             }
             column = next_column;
         }
@@ -989,7 +959,6 @@
 ///
 /// A component grid representing the operations.
 #[must_use]
-<<<<<<< HEAD
 pub fn operation_list_to_grid(
     operations: Vec<Operation>,
     qubits: &[Qubit],
@@ -1020,12 +989,6 @@
     collapse_repetition_base(operations)
 }
 
-=======
-pub fn operation_list_to_grid(operations: Vec<Operation>, qubits: &[Qubit]) -> ComponentGrid {
-    operation_list_to_grid_inner(operations, qubits)
-}
-
->>>>>>> ca53f10f
 fn operation_list_to_grid_inner(
     mut operations: Vec<Operation>,
     qubits: &[Qubit],
@@ -1063,7 +1026,6 @@
 struct RowInfo {
     register: Register,
     next_available_column: usize,
-<<<<<<< HEAD
 }
 
 fn get_row_for_register(register: &Register, rows: &[RowInfo]) -> usize {
@@ -1362,75 +1324,9 @@
             }];
             k.gate = format!("{label_prefix}(×{repeats})");
             k.targets = merge_ket_targets(repeated_slice);
-=======
-}
-
-fn get_row_for_register(register: &Register, rows: &[RowInfo]) -> usize {
-    rows.iter()
-        .position(|r| r.register == *register)
-        .unwrap_or_else(|| panic!("register {register:?} not found in rows {rows:?}"))
-}
-
-fn operation_list_to_grid_base(
-    operations: Vec<Operation>,
-    qubits: &[Qubit],
-) -> Vec<ComponentColumn> {
-    let mut rows = vec![];
-    for q in qubits {
-        rows.push(RowInfo {
-            register: Register::quantum(q.id),
-            next_available_column: 0,
-        });
-        for i in 0..q.num_results {
-            rows.push(RowInfo {
-                register: Register::classical(q.id, i),
-                next_available_column: 0,
-            });
-        }
-    }
-
-    let mut columns: Vec<ComponentColumn> = vec![];
-
-    for op in operations {
-        // get the entire range that this operation spans
-        let targets = match &op {
-            Operation::Measurement(m) => &m.qubits,
-            Operation::Unitary(u) => &u.targets,
-            Operation::Ket(k) => &k.targets,
-        };
-        let controls = match &op {
-            Operation::Measurement(m) => &m.results,
-            Operation::Unitary(u) => &u.controls,
-            Operation::Ket(_) => &vec![],
-        };
-        let mut all_rows = targets
-            .iter()
-            .chain(controls.iter())
-            .map(|r| get_row_for_register(r, &rows))
-            .collect::<Vec<_>>();
-        all_rows.sort_unstable();
-        let (begin, end) = all_rows.split_first().map_or((0, 0), |(first, tail)| {
-            (*first, tail.last().unwrap_or(first) + 1)
-        });
-        // find the earliest column that all rows in this range are available
-        let column = rows[begin..end]
-            .iter()
-            .map(|r| r.next_available_column)
-            .max()
-            .unwrap_or(0);
-        // assign this operation to that column
-        // and update the rows to mark them as occupied until the next column
-        for r in &mut rows[begin..end] {
-            r.next_available_column = column + 1;
-        }
-        if columns.len() <= column {
-            columns.resize_with(column + 1, || ComponentColumn { components: vec![] });
->>>>>>> ca53f10f
-        }
-        columns[column].components.push(op);
-    }
-
-<<<<<<< HEAD
+        }
+    }
+
     parent
 }
 
@@ -1507,11 +1403,6 @@
     hasher.finish()
 }
 
-=======
-    columns
-}
-
->>>>>>> ca53f10f
 /// Groups qubits into a single register. Collapses operations accordingly.
 #[must_use]
 pub fn group_qubits(
@@ -1530,7 +1421,6 @@
 
     (new_operations, new_qubits)
 }
-<<<<<<< HEAD
 
 fn map_operation(
     qubit_ids_to_group: &[usize],
@@ -1544,21 +1434,6 @@
         }
     }
 
-=======
-
-fn map_operation(
-    qubit_ids_to_group: &[usize],
-    qubit_map: &FxHashMap<usize, usize>,
-    mut op: Operation,
-) -> Operation {
-    for child_column in op.children_mut() {
-        let children = &mut child_column.components;
-        for child in children {
-            *child = map_operation(qubit_ids_to_group, qubit_map, child.clone());
-        }
-    }
-
->>>>>>> ca53f10f
     let mut remapped_controls = vec![];
     let mut remapped_targets = vec![];
     let gate = match &mut op {
@@ -1597,7 +1472,6 @@
 
     op
 }
-<<<<<<< HEAD
 
 fn map_to_group(
     qubit_map: &FxHashMap<usize, usize>,
@@ -1648,58 +1522,6 @@
                     declarations: q.declarations.clone(),
                 });
             }
-=======
-
-fn map_to_group(
-    qubit_map: &FxHashMap<usize, usize>,
-    remapped_qubits: &mut Vec<usize>,
-    registers: &[Register],
-) -> Vec<Register> {
-    registers
-        .iter()
-        .map(|r| {
-            let new_id = qubit_map.get(&r.qubit);
-            if let Some(new_id) = new_id {
-                remapped_qubits.push(r.qubit);
-                Register {
-                    qubit: *new_id,
-                    result: r.result,
-                }
-            } else {
-                r.clone()
-            }
-        })
-        .collect()
-}
-
-fn get_qubit_map(
-    qubits: Vec<Qubit>,
-    qubit_ids_to_group: &[usize],
-) -> (FxHashMap<usize, usize>, Vec<Qubit>) {
-    let mut qubit_map = FxHashMap::default();
-    let mut group_idx: Option<usize> = None;
-    let mut new_qubits: Vec<Qubit> = vec![];
-    for q in qubits {
-        if qubit_ids_to_group.contains(&q.id) {
-            if let Some(group_idx) = group_idx {
-                qubit_map.insert(q.id, group_idx);
-                new_qubits[group_idx].num_results += q.num_results;
-                if let Some(d) = q.declarations {
-                    match &mut new_qubits[group_idx].declarations {
-                        Some(v) => v.extend(d.clone()),
-                        None => new_qubits[group_idx].declarations = Some(d.clone()),
-                    }
-                }
-            } else {
-                group_idx = Some(new_qubits.len());
-                qubit_map.insert(q.id, new_qubits.len());
-                new_qubits.push(Qubit {
-                    id: q.id, // Use the first qubit's ID as the group ID
-                    num_results: q.num_results,
-                    declarations: q.declarations.clone(),
-                });
-            }
->>>>>>> ca53f10f
         } else {
             new_qubits.push(q.clone());
         }
