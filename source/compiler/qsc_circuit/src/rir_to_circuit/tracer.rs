--- conflicted
+++ resolved
@@ -4,13 +4,8 @@
 use qsc_data_structures::debug::InstructionMetadata;
 
 use crate::{
-<<<<<<< HEAD
     builder::{RegisterMap, RegisterMapBuilder},
-    rir_to_circuit::{DbgLocationKind, Op, OperationKind},
-=======
-    builder::RegisterMap,
     rir_to_circuit::{Op, OperationKind},
->>>>>>> ed70fcc9
 };
 
 pub(crate) struct CircuitBuilder {
