--- conflicted
+++ resolved
@@ -316,13 +316,9 @@
     mut qubits: Vec<(Qubit, Vec<DbgLocationKind>)>,
     mut operations: Vec<Op>,
     dbg_info: &DbgInfo,
-<<<<<<< HEAD
-    dbg_lookup: Option<(&PackageStore, Encoding)>,
+    dbg_lookup: Option<&PackageStore>,
     loop_detection: bool,
     collapse_qubit_registers: bool,
-=======
-    dbg_lookup: Option<&PackageStore>,
->>>>>>> c3a496d3
 ) -> Circuit {
     resolve_location_metadata(&mut operations, dbg_info);
 
