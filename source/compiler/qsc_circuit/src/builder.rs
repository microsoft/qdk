// Copyright (c) Microsoft Corporation.
// Licensed under the MIT License.

#[cfg(test)]
pub(crate) mod tests;

use crate::{
    ComponentColumn, Qubit,
    circuit::{
        Circuit, Ket, Measurement, Operation, PackageOffset, Register, ResolvedSourceLocation,
        SourceLocation, Unitary, operation_list_to_grid,
    },
    group_qubits,
    operations::QubitParam,
    rir_to_circuit::{ScopeStack, scope_stack, strip_scope_stack_prefix},
};
use qsc_data_structures::{
    index_map::IndexMap,
    line_column::{Encoding, Position},
};
use qsc_eval::{
    backend::Tracer,
    debug::Frame,
    val::{self, Value},
};
use qsc_fir::fir::{self, PackageId, StoreItemId};
use qsc_frontend::compile::PackageStore;
use qsc_hir::hir;
use qsc_lowerer::{map_fir_local_item_to_hir, map_fir_package_to_hir};
use rustc_hash::FxHashSet;
use std::{
    fmt::{Debug, Write},
    mem::replace,
    rc::Rc,
};

/// Circuit builder that implements the `Tracer` trait to build a circuit
/// while tracing execution.
pub struct CircuitTracer {
    config: TracerConfig,
    wire_map_builder: WireMapBuilder,
    circuit_builder: OperationListBuilder,
    next_result_id: usize,
    user_package_ids: Vec<PackageId>,
}

impl Tracer for CircuitTracer {
    fn qubit_allocate(&mut self, stack: &[Frame], q: usize) {
        let declared_at = self.user_code_call_location(stack);
        self.wire_map_builder.map_qubit(q, declared_at);
    }

    fn qubit_release(&mut self, _stack: &[Frame], q: usize) {
        self.wire_map_builder.unmap_qubit(q);
    }

    fn qubit_swap_id(&mut self, _stack: &[Frame], q0: usize, q1: usize) {
        self.wire_map_builder.swap(q0, q1);
    }

    fn gate(
        &mut self,
        stack: &[Frame],
        name: &str,
        is_adjoint: bool,
        targets: &[usize],
        controls: &[usize],
        theta: Option<f64>,
    ) {
        let display_args: Vec<String> = theta.map(|p| format!("{p:.4}")).into_iter().collect();
        self.circuit_builder.gate(
            self.wire_map_builder.current(),
            name,
            is_adjoint,
            &GateInputs {
                targets,
                control_qubits: controls,
                control_results: &[],
            },
            display_args,
            &full_call_stack(stack),
        );
    }

    fn measure(&mut self, stack: &[Frame], name: &str, q: usize, val: &val::Result) {
        let r = match val {
            val::Result::Id(id) => *id,
            val::Result::Loss | val::Result::Val(_) => {
                let id = self.next_result_id;
                self.next_result_id += 1;
                id
            }
        };
        self.wire_map_builder.link_result_to_qubit(q, r);
        if name == "MResetZ" {
            self.circuit_builder.mresetz(
                self.wire_map_builder.current(),
                q,
                r,
                &full_call_stack(stack),
            );
        } else {
            self.circuit_builder.m(
                self.wire_map_builder.current(),
                q,
                r,
                &full_call_stack(stack),
            );
        }
    }

    fn reset(&mut self, stack: &[Frame], q: usize) {
        self.circuit_builder
            .reset(self.wire_map_builder.current(), q, &full_call_stack(stack));
    }

    fn custom_intrinsic(&mut self, stack: &[Frame], name: &str, arg: Value) {
        // The qubit arguments are treated as the targets for custom gates.
        // Any remaining arguments will be kept in the display_args field
        // to be shown as part of the gate label when the circuit is rendered.
        let (qubit_args, classical_args) = self.split_qubit_args(arg);

        if qubit_args.is_empty() {
            // don't add a gate with no qubit targets
            return;
        }

        self.circuit_builder.gate(
            self.wire_map_builder.current(),
            name,
            false, // is_adjoint
            &GateInputs {
                targets: &qubit_args,
                control_qubits: &[],
                control_results: &[],
            },
            if classical_args.is_empty() {
                vec![]
            } else {
                vec![classical_args]
            },
            &full_call_stack(stack),
        );
    }

    fn is_stack_tracing_enabled(&self) -> bool {
        self.config.source_locations
    }
}

impl CircuitTracer {
    #[must_use]
    pub fn new(config: TracerConfig, user_package_ids: &[PackageId]) -> Self {
        CircuitTracer {
            config,
            wire_map_builder: WireMapBuilder::new(vec![]),
            circuit_builder: OperationListBuilder::new(
                config.max_operations,
                user_package_ids.to_vec(),
                config.group_scopes,
                config.source_locations,
            ),
            next_result_id: 0,
            user_package_ids: user_package_ids.to_vec(),
        }
    }

    #[must_use]
    pub fn with_qubit_input_params(
        config: TracerConfig,
        user_package_ids: &[PackageId],
        operation_qubit_params: Option<(PackageId, Vec<QubitParam>)>,
    ) -> Self {
        // Pre-initialize the qubit declaration locations for the operation's
        // input parameters. These will get allocated during execution, but
        // the declaration locations inferred from the callstacks will be meaningless
        // since those will be in the generated entry expression.
        let params = operation_qubit_params
            .map(|(package_id, info)| {
                let mut decls = vec![];
                for param in &info {
                    for _ in 0..param.num_qubits() {
                        decls.push(PackageOffset {
                            package_id,
                            offset: param.source_offset,
                        });
                    }
                }
                decls
            })
            .unwrap_or_default();

        CircuitTracer {
            config,
            wire_map_builder: WireMapBuilder::new(params),
            circuit_builder: OperationListBuilder::new(
                config.max_operations,
                user_package_ids.to_vec(),
                config.group_scopes,
                config.source_locations,
            ),
            next_result_id: 0,
            user_package_ids: user_package_ids.to_vec(),
        }
    }

    #[must_use]
    pub fn snapshot(&self, source_lookup: &impl SourceLookup) -> Circuit {
        self.finish_circuit(self.circuit_builder.operations(), source_lookup)
    }

    #[must_use]
    pub fn finish(mut self, source_lookup: &impl SourceLookup) -> Circuit {
        let ops = replace(
            &mut self.circuit_builder,
            OperationListBuilder::new(
                self.config.max_operations,
                self.user_package_ids.clone(),
                self.config.group_scopes,
                self.config.source_locations,
            ),
        )
        .into_operations();

        self.finish_circuit(&ops, source_lookup)
    }

    fn finish_circuit(
        &self,
        operations: &[OperationOrGroup],
        source_lookup: &impl SourceLookup,
    ) -> Circuit {
        let operations = operations
            .iter()
            .map(|o| o.clone().into_operation(source_lookup))
            .collect();

        finish_circuit(
            self.wire_map_builder.current(),
            operations,
            source_lookup,
            self.config.loop_detection,
            self.config.collapse_qubit_registers,
        )
    }

    /// Splits the qubit arguments from classical arguments so that the qubits
    /// can be treated as the targets for custom gates.
    /// The classical arguments get formatted into a comma-separated list.
    fn split_qubit_args(&mut self, arg: Value) -> (Vec<usize>, String) {
        let arg = if let Value::Tuple(vals, _) = arg {
            vals
        } else {
            // Single arguments are not passed as tuples, wrap in an array
            Rc::new([arg])
        };
        let mut qubits = vec![];
        let mut classical_args = String::new();
        self.push_vals(&arg, &mut qubits, &mut classical_args);
        (qubits, classical_args)
    }

    /// Pushes all qubit values into `qubits`, and formats all classical values into `classical_args`.
    fn push_val(&self, arg: &Value, qubits: &mut Vec<usize>, classical_args: &mut String) {
        match arg {
            Value::Array(vals) => {
                self.push_list::<'[', ']'>(vals, qubits, classical_args);
            }
            Value::Tuple(vals, _) => {
                self.push_list::<'(', ')'>(vals, qubits, classical_args);
            }
            Value::Qubit(q) => {
                qubits.push(q.deref().0);
            }
            v => {
                let _ = write!(classical_args, "{v}");
            }
        }
        qubits.sort_unstable();
        qubits.dedup();
    }

    /// Pushes all qubit values into `qubits`, and formats all
    /// classical values into `classical_args` as a list.
    fn push_list<const OPEN: char, const CLOSE: char>(
        &self,
        vals: &[Value],
        qubits: &mut Vec<usize>,
        classical_args: &mut String,
    ) {
        classical_args.push(OPEN);
        let start = classical_args.len();
        self.push_vals(vals, qubits, classical_args);
        if classical_args.len() > start {
            classical_args.push(CLOSE);
        } else {
            classical_args.pop();
        }
    }

    /// Pushes all qubit values into `qubits`, and formats all
    /// classical values into `classical_args` as comma-separated values.
    fn push_vals(&self, vals: &[Value], qubits: &mut Vec<usize>, classical_args: &mut String) {
        let mut any = false;
        for v in vals {
            let start = classical_args.len();
            self.push_val(v, qubits, classical_args);
            if classical_args.len() > start {
                any = true;
                classical_args.push_str(", ");
            }
        }
        if any {
            // remove trailing comma
            classical_args.pop();
            classical_args.pop();
        }
    }

    fn user_code_call_location(&self, stack: &[Frame]) -> Option<PackageOffset> {
        if !self.config.source_locations || stack.is_empty() || self.user_package_ids.is_empty() {
            return None;
        }
        first_user_code_location(&self.user_package_ids, stack)
    }
}

fn first_user_code_location(
    user_package_ids: &[PackageId],
    stack: &[Frame],
) -> Option<PackageOffset> {
    for frame in stack.iter().rev() {
        if user_package_ids.contains(&frame.id.package) {
            return Some(PackageOffset {
                package_id: frame.id.package,
                offset: frame.span.lo,
            });
        }
    }

    None
}

pub(crate) fn finish_circuit(
    wire_map: &WireMap,
    mut operations: Vec<Operation>,
    source_location_lookup: &impl SourceLookup,
    loop_detection: bool,
    collapse_qubit_registers: bool,
) -> Circuit {
    let mut qubits = wire_map.to_qubits();

    resolve_locations(&mut operations, source_location_lookup);

    for q in &mut qubits {
        for source_location in &mut q.declarations {
            resolve_source_location_if_unresolved(source_location, source_location_lookup);
        }
    }

    let (operations, qubits) = if collapse_qubit_registers && qubits.len() > 2 {
        // TODO: dummy values for now
        group_qubits(operations, qubits, &[0, 1])
    } else {
        (operations, qubits)
    };

    let component_grid = operation_list_to_grid(operations, &qubits, loop_detection);
    Circuit {
        qubits,
        component_grid,
    }
}

pub trait SourceLookup {
    fn resolve_location(&self, package_offset: &PackageOffset) -> ResolvedSourceLocation;
    fn resolve_scope(&self, scope: ScopeId) -> LexicalScope;
}

impl SourceLookup for PackageStore {
    fn resolve_location(&self, package_offset: &PackageOffset) -> ResolvedSourceLocation {
        let package = self
            .get(map_fir_package_to_hir(package_offset.package_id))
            .expect("package id must exist in store");

        let source = package
            .sources
            .find_by_offset(package_offset.offset)
            .expect("source should exist for offset");

        let pos = Position::from_utf8_byte_offset(
            Encoding::Utf8,
            &source.contents,
            package_offset.offset - source.offset,
        );

        ResolvedSourceLocation {
            file: source.name.to_string(),
            line: pos.line,
            column: pos.column,
        }
    }

    fn resolve_scope(&self, scope_id: ScopeId) -> LexicalScope {
        let package = self
            .get(map_fir_package_to_hir(scope_id.0.package))
            .expect("package id must exist in store");

        let item = package
            .package
            .items
            .get(map_fir_local_item_to_hir(scope_id.0.item))
            .expect("item id must exist in package");

        let (scope_offset, scope_name) = match &item.kind {
            hir::ItemKind::Callable(callable_decl) => {
                // TODO: test with simulatable intrinsics and adjoint / controlled specializations
                (callable_decl.body.span.lo, callable_decl.name.name.clone())
            }
            _ => panic!("only callables should be in the stack"),
        };

        LexicalScope::Named {
            location: PackageOffset {
                package_id: scope_id.0.package,
                offset: scope_offset,
            },
            name: scope_name,
        }
    }
}

fn resolve_locations(operations: &mut [Operation], source_location_lookup: &impl SourceLookup) {
    for op in operations {
        let children_columns = op.children_mut();
        for column in children_columns {
            resolve_locations(&mut column.components, source_location_lookup);
        }

        if let Some(source) = op.source_mut() {
            resolve_source_location_if_unresolved(source, source_location_lookup);
        }
    }
}

pub(crate) fn resolve_source_location_if_unresolved(
    source_location: &mut SourceLocation,
    source_location_lookup: &impl SourceLookup,
) {
    match source_location {
        SourceLocation::Resolved(_) => {}
        SourceLocation::Unresolved(package_offset) => {
            let resolved_source_location = source_location_lookup.resolve_location(package_offset);
            *source_location = SourceLocation::Resolved(resolved_source_location);
        }
    }
}

#[allow(clippy::struct_excessive_bools)]
#[derive(Clone, Debug, Copy)]
pub struct TracerConfig {
    /// Maximum number of operations the builder will add to the circuit
    pub max_operations: usize,
    /// Capture the source code locations of operations and qubit declarations
    /// in the circuit diagram
    pub source_locations: bool,
    /// Detect repeated motifs in the circuit and group them into sub-circuits
    pub loop_detection: bool,
    pub group_scopes: bool,
    /// Collapse qubit registers into single qubits
    pub collapse_qubit_registers: bool,
}

impl TracerConfig {
    /// Set to the current UI limit + 1 so that it still triggers
    /// the "this circuit has too many gates" warning in the UI.
    /// (see npm\qsharp\ux\circuit.tsx)
    ///
    /// A more refined way to do this might be to communicate the
    /// "limit exceeded" state up to the UI somehow.
    const DEFAULT_MAX_OPERATIONS: usize = 10001;
}

impl Default for TracerConfig {
    fn default() -> Self {
        Self {
            max_operations: Self::DEFAULT_MAX_OPERATIONS,
            source_locations: true,
            loop_detection: false,
            group_scopes: true,
            collapse_qubit_registers: false,
        }
    }
}

/// Maps qubit IDs to their corresponding wire IDs and tracks measurement results
/// along with their source locations.
#[derive(Default)]
pub(crate) struct WireMap {
    /// Maps qubit IDs to their assigned wire IDs.
    qubits: IndexMap<usize, QubitWire>,
    /// Maps wire IDs to their declaration locations and measurement result IDs.
    qubit_wires: IndexMap<QubitWire, (Vec<PackageOffset>, Vec<usize>)>,
}

impl WireMap {
    pub fn qubit_wire(&self, qubit_id: usize) -> QubitWire {
        self.qubits
            .get(qubit_id)
            .unwrap_or_else(|| panic!("qubit {qubit_id} should already be mapped"))
            .to_owned()
    }

    pub fn result_wire(&self, result_id: usize) -> ResultWire {
        self.qubit_wires
            .iter()
            .find_map(|(QubitWire(qubit_wire), (_, results))| {
                let r_idx = results.iter().position(|&r| r == result_id);
                r_idx.map(|r_idx| ResultWire(qubit_wire, r_idx))
            })
            .expect("result should already be mapped")
    }

    pub fn to_qubits(&self) -> Vec<Qubit> {
        let mut qubits = vec![];
        for (QubitWire(wire_id), (declarations, results)) in self.qubit_wires.iter() {
            qubits.push(Qubit {
                id: wire_id,
                num_results: results.len(),
                declarations: declarations
                    .iter()
                    .map(|span| SourceLocation::Unresolved(*span))
                    .collect(),
            });
        }

        qubits
    }
}

#[derive(Debug, Clone, Copy, PartialEq, Eq, PartialOrd, Ord, Hash)]
pub(crate) struct ResultWire(pub usize, pub usize);

#[derive(Debug, Clone, Copy, PartialEq, Eq, PartialOrd, Ord, Hash)]
pub(crate) struct QubitWire(pub usize);

impl From<usize> for QubitWire {
    fn from(value: usize) -> Self {
        QubitWire(value)
    }
}

impl From<QubitWire> for usize {
    fn from(value: QubitWire) -> Self {
        value.0
    }
}

/// Manages the mapping between qubits and wires during circuit construction.
/// Tracks qubit allocations, measurement results, and their source locations.
/// Also acts as a result ID allocator when the result IDs aren't passed in
/// by the tracer.
///
/// This implementation is similar to the partial evaluation resource manager,
/// which is used in RIR/QIR generation, in its Qubit ID and Result ID management.
/// (see `source/compiler/qsc_partial_eval/src/management.rs`)
pub(crate) struct WireMapBuilder {
    next_qubit_wire_id: QubitWire,
    wire_map: WireMap,
}

impl Default for WireMapBuilder {
    fn default() -> Self {
        Self {
            next_qubit_wire_id: QubitWire(0),
            wire_map: WireMap::default(),
        }
    }
}

impl WireMapBuilder {
    fn new(qubit_input_decls: Vec<PackageOffset>) -> Self {
        let mut new = Self {
            next_qubit_wire_id: QubitWire(0),
            wire_map: WireMap::default(),
        };

        let mut i = new.next_qubit_wire_id;
        for decl in qubit_input_decls {
            new.wire_map.qubit_wires.insert(i, (vec![decl], vec![]));
            i.0 += 1;
        }

        new
    }

    pub fn current(&self) -> &WireMap {
        &self.wire_map
    }

    pub fn map_qubit(&mut self, qubit: usize, declared_at: Option<PackageOffset>) {
        let mapped = self.next_qubit_wire_id;
        self.next_qubit_wire_id.0 += 1;
        self.wire_map.qubits.insert(qubit, mapped);

        if let Some(q) = self.wire_map.qubit_wires.get_mut(mapped) {
            if let Some(location) = declared_at {
                q.0.push(location);
            }
        } else {
            let l = declared_at.map(|l| vec![l]).unwrap_or_default();
            self.wire_map.qubit_wires.insert(mapped, (l, vec![]));
        }
    }

    pub(crate) fn into_wire_map(self) -> WireMap {
        self.wire_map
    }

    fn unmap_qubit(&mut self, q: usize) {
        // Simple behavior assuming qubits are always released in reverse order of allocation
        self.next_qubit_wire_id.0 -= 1;
        self.wire_map.qubits.remove(q);
    }

    pub fn link_result_to_qubit(&mut self, q: usize, r: usize) {
        let mapped_q = self.wire_map.qubit_wire(q);
        let Some((_, measurements)) = self.wire_map.qubit_wires.get_mut(mapped_q) else {
            panic!("qubit should already be mapped");
        };
        if !measurements.contains(&r) {
            measurements.push(r);
        }
    }

    fn swap(&mut self, q0: usize, q1: usize) {
        let q0_mapped = self.wire_map.qubit_wire(q0);
        let q1_mapped = self.wire_map.qubit_wire(q1);
        self.wire_map.qubits.insert(q0, q1_mapped);
        self.wire_map.qubits.insert(q1, q0_mapped);
    }
}

#[derive(Clone, Debug)]
pub(crate) struct OperationOrGroup {
    kind: OperationOrGroupKind,
    op: Operation,
}

fn full_call_stack(stack: &[Frame]) -> Vec<SourceLocationMetadata> {
    stack
        .iter()
        .map(|frame| {
            SourceLocationMetadata::new(
                PackageOffset {
                    package_id: frame.id.package,
                    offset: frame.span.lo,
                },
                ScopeId(frame.id),
            )
        })
        .collect::<Vec<_>>()
}

#[derive(Clone, Debug)]
enum OperationOrGroupKind {
    Single,
    Group {
        scope_stack: ScopeStack,
        children: Vec<OperationOrGroup>,
    },
}

impl OperationOrGroup {
    fn new_single(op: Operation) -> Self {
        Self {
            kind: OperationOrGroupKind::Single,
            op,
        }
    }

    pub(crate) fn new_unitary(
        name: &str,
        is_adjoint: bool,
        targets: &[QubitWire],
        controls: &[QubitWire],
        args: Vec<String>,
    ) -> Self {
        Self::new_single(Operation::Unitary(Unitary {
            gate: name.to_string(),
            args,
            children: vec![],
            targets: targets
                .iter()
                .map(|q| Register {
                    qubit: q.0,
                    result: None,
                })
                .collect(),
            controls: controls
                .iter()
                .map(|q| Register {
                    qubit: q.0,
                    result: None,
                })
                .collect(),
            is_adjoint,
            source: None,
            scope_location: None,
        }))
    }

    fn new_measurement(label: &str, qubit: QubitWire, result: ResultWire) -> Self {
        Self::new_single(Operation::Measurement(Measurement {
            gate: label.to_string(),
            args: vec![],
            children: vec![],
            qubits: vec![Register {
                qubit: qubit.0,
                result: None,
            }],
            results: vec![Register {
                qubit: result.0,
                result: Some(result.1),
            }],
            source: None,
        }))
    }

    fn new_ket(qubit: QubitWire) -> Self {
        Self::new_single(Operation::Ket(Ket {
            gate: "0".to_string(),
            args: vec![],
            children: vec![],
            targets: vec![Register {
                qubit: qubit.0,
                result: None,
            }],
            source: None,
        }))
    }

    pub(crate) fn all_qubits(&self) -> Vec<QubitWire> {
        let qubits: FxHashSet<QubitWire> = match &self.op {
            Operation::Measurement(measurement) => measurement.qubits.clone(),
            Operation::Unitary(unitary) => unitary
                .targets
                .iter()
                .chain(unitary.controls.iter())
                .filter(|r| r.result.is_none())
                .cloned()
                .collect(),
            Operation::Ket(ket) => ket.targets.clone(),
        }
        .into_iter()
        .map(|r| QubitWire(r.qubit))
        .collect();
        qubits.into_iter().collect()
    }

    fn all_results(&self) -> Vec<ResultWire> {
        let results: FxHashSet<ResultWire> = match &self.op {
            Operation::Measurement(measurement) => measurement
                .results
                .iter()
                .filter_map(|r| r.result.map(|res| ResultWire(r.qubit, res)))
                .collect(),
            Operation::Unitary(unitary) => unitary
                .targets
                .iter()
                .chain(unitary.controls.iter())
                .filter_map(|r| r.result.map(|res| ResultWire(r.qubit, res)))
                .collect(),
            Operation::Ket(_) => vec![],
        }
        .into_iter()
        .collect();
        results.into_iter().collect()
    }

    fn children_mut(&mut self) -> Option<&mut Vec<Self>>
    where
        Self: std::marker::Sized,
    {
        if let OperationOrGroupKind::Group { children, .. } = &mut self.kind {
            Some(children)
        } else {
            None
        }
    }

    fn new_group(scope_stack: ScopeStack, children: Vec<Self>) -> Self {
        let all_qubits = children
            .iter()
            .flat_map(OperationOrGroup::all_qubits)
            .collect::<FxHashSet<QubitWire>>()
            .into_iter()
            .collect::<Vec<QubitWire>>();

        let all_results = children
            .iter()
            .flat_map(OperationOrGroup::all_results)
            .collect::<FxHashSet<ResultWire>>()
            .into_iter()
            .collect::<Vec<ResultWire>>();

        Self {
            kind: OperationOrGroupKind::Group {
                scope_stack,
                children,
            },
            op: Operation::Unitary(Unitary {
                gate: String::new(), // TODO: to be filled in later
                args: vec![],
                children: vec![],
                targets: all_qubits
                    .iter()
                    .map(|q| Register {
                        qubit: q.0,
                        result: None,
                    })
                    .chain(all_results.iter().map(|r| Register {
                        qubit: r.0,
                        result: Some(r.1),
                    }))
                    .collect(),
                controls: vec![],
                is_adjoint: false,
                source: None,
                scope_location: None,
            }),
        }
    }

    fn extend_target_qubits(&mut self, target_qubits: &[QubitWire]) {
        match &mut self.op {
            Operation::Measurement(_) => {}
            Operation::Unitary(unitary) => {
                unitary
                    .targets
                    .extend(target_qubits.iter().map(|q| Register {
                        qubit: q.0,
                        result: None,
                    }));
                unitary
                    .targets
                    .sort_unstable_by_key(|r| (r.qubit, r.result));
                unitary.targets.dedup();
            }
            Operation::Ket(ket) => {
                ket.targets.extend(target_qubits.iter().map(|q| Register {
                    qubit: q.0,
                    result: None,
                }));
            }
        }
    }

    fn extend_target_results(&mut self, target_results: &[ResultWire]) {
        {
            match &mut self.op {
                Operation::Measurement(measurement) => {
                    measurement
                        .results
                        .extend(target_results.iter().map(|r| Register {
                            qubit: r.0,
                            result: Some(r.1),
                        }));
                    measurement
                        .results
                        .sort_unstable_by_key(|reg| (reg.qubit, reg.result));
                    measurement.results.dedup();
                }
                Operation::Unitary(unitary) => {
                    unitary
                        .targets
                        .extend(target_results.iter().map(|r| Register {
                            qubit: r.0,
                            result: Some(r.1),
                        }));
                    unitary
                        .targets
                        .sort_unstable_by_key(|r| (r.qubit, r.result));
                    unitary.targets.dedup();
                }
                Operation::Ket(_) => {}
            }
        }
    }

    pub(crate) fn scope_stack_if_group(&self) -> Option<&ScopeStack> {
        if let OperationOrGroupKind::Group { scope_stack, .. } = &self.kind {
            Some(scope_stack)
        } else {
            None
        }
    }

    fn set_location(&mut self, location: PackageOffset) {
        self.op
            .source_mut()
            .replace(SourceLocation::Unresolved(location));
    }

    fn into_operation(mut self, scope_resolver: &impl SourceLookup) -> Operation {
        match self.kind {
            OperationOrGroupKind::Single => self.op,
            OperationOrGroupKind::Group {
                scope_stack,
                children,
            } => {
                let Operation::Unitary(u) = &mut self.op else {
                    panic!("group operation should be a unitary")
                };
                let scope = scope_stack.resolve_scope(scope_resolver);
                let scope_location = scope.location();
                u.gate = scope.name();
                u.scope_location = Some(SourceLocation::Unresolved(scope_location));
                u.children = vec![ComponentColumn {
                    components: children
                        .into_iter()
                        .map(|o| o.into_operation(scope_resolver))
                        .collect(),
                }];
                self.op
            }
        }
    }
}

/// Builds a list of circuit operations with a maximum operation limit.
/// Stops adding operations once the limit is exceeded.
///
/// Methods take `WireMap` as a parameter to resolve qubit and result IDs
/// to their corresponding wire positions in the circuit diagram.
pub(crate) struct OperationListBuilder {
    max_ops: usize,
    max_ops_exceeded: bool,
    operations: Vec<OperationOrGroup>,
    source_locations: bool,
    user_package_ids: Vec<PackageId>,
    group_scopes: bool,
}

impl OperationListBuilder {
    pub fn new(
        max_operations: usize,
        user_package_ids: Vec<PackageId>,
        group_scopes: bool,
        source_locations: bool,
    ) -> Self {
        Self {
            max_ops: max_operations,
            max_ops_exceeded: false,
            operations: vec![],
            source_locations,
            user_package_ids,
            group_scopes,
        }
    }

    pub(crate) fn push_op(
        &mut self,
        op: OperationOrGroup,
        unfiltered_call_stack: Vec<SourceLocationMetadata>,
    ) {
        if self.max_ops_exceeded || self.operations.len() >= self.max_ops {
            // Stop adding gates and leave the circuit as is
            self.max_ops_exceeded = true;
            return;
        }

        add_op_with_grouping(
            self.source_locations,
            self.group_scopes,
            &self.user_package_ids,
            &mut self.operations,
            op,
            unfiltered_call_stack,
        );
    }

    fn operations(&self) -> &Vec<OperationOrGroup> {
        &self.operations
    }

    pub(crate) fn into_operations(self) -> Vec<OperationOrGroup> {
        self.operations
    }

    fn gate(
        &mut self,
        wire_map: &WireMap,
        name: &str,
        is_adjoint: bool,
        inputs: &GateInputs,
        args: Vec<String>,
        call_stack: &[SourceLocationMetadata],
    ) {
        let targets = inputs
            .targets
            .iter()
            .map(|q| wire_map.qubit_wire(*q))
            .collect::<Vec<_>>();
        let controls = inputs
            .control_qubits
            .iter()
            .map(|q| wire_map.qubit_wire(*q))
            .collect::<Vec<_>>();
        self.push_op(
            OperationOrGroup::new_unitary(name, is_adjoint, &targets, &controls, args),
            call_stack.to_vec(),
        );
    }

    fn m(
        &mut self,
        wire_map: &WireMap,
        qubit: usize,
        result: usize,
        call_stack: &[SourceLocationMetadata],
    ) {
        let qubit = wire_map.qubit_wire(qubit);
        let result = wire_map.result_wire(result);
        self.push_op(
            OperationOrGroup::new_measurement("M", qubit, result),
            call_stack.to_vec(),
        );
    }

    fn mresetz(
        &mut self,
        wire_map: &WireMap,
        qubit: usize,
        result: usize,
        call_stack: &[SourceLocationMetadata],
    ) {
        let qubit = wire_map.qubit_wire(qubit);
        let result = wire_map.result_wire(result);
        self.push_op(
            OperationOrGroup::new_measurement("MResetZ", qubit, result),
            call_stack.to_vec(),
        );
        self.push_op(OperationOrGroup::new_ket(qubit), call_stack.to_vec());
    }

    fn reset(&mut self, wire_map: &WireMap, qubit: usize, call_stack: &[SourceLocationMetadata]) {
        let qubit = wire_map.qubit_wire(qubit);
        self.push_op(OperationOrGroup::new_ket(qubit), call_stack.to_vec());
    }
}

pub(crate) struct GateInputs<'a> {
    pub(crate) targets: &'a [usize],
    pub(crate) control_qubits: &'a [usize],
    pub(crate) control_results: &'a [usize],
}

#[derive(Clone, Debug, PartialEq, Eq, Copy, Hash)]
pub struct ScopeId(pub(crate) StoreItemId);

impl Default for ScopeId {
    fn default() -> Self {
        ScopeId(StoreItemId {
            package: usize::MAX.into(),
            item: usize::MAX.into(),
        })
    }
}

#[derive(Clone, Debug, PartialEq, Eq)]
pub enum LexicalScope {
    Top,
    Named {
        name: Rc<str>,
        location: PackageOffset,
    },
}

impl LexicalScope {
    pub(crate) fn top() -> Self {
        LexicalScope::Top
    }

    pub(crate) fn location(&self) -> PackageOffset {
        match self {
            // TODO: handle Top case properly
            LexicalScope::Top => PackageOffset {
                package_id: PackageId::CORE.successor().successor(),
                offset: 0,
            },
            LexicalScope::Named { location, .. } => *location,
        }
    }

    pub(crate) fn name(&self) -> String {
        match self {
            LexicalScope::Top => "Top".to_string(),
            LexicalScope::Named { name, .. } => name.to_string(),
        }
    }
}

fn add_op_with_grouping(
    source_locations: bool,
    group_scopes: bool,
    user_package_ids: &[PackageId],
    operations: &mut Vec<OperationOrGroup>,
    mut op: OperationOrGroup,
    unfiltered_call_stack: Vec<SourceLocationMetadata>,
) {
    let op_call_stack = if group_scopes || source_locations {
        retain_user_frames(user_package_ids, unfiltered_call_stack)
    } else {
        vec![]
    };

    if source_locations && let Some(called_at) = op_call_stack.last() {
        op.set_location(called_at.source_location());
    }

    let op_call_stack = if group_scopes { op_call_stack } else { vec![] };

    // TODO: I'm pretty sure this is wrong if we have a NO call stack operation
    // in between call-stacked operations. We should probably unscope those. Add tests.

    add_scoped_op(operations, &ScopeStack::top(), op, &op_call_stack);
}

fn add_scoped_op(
    current_container: &mut Vec<OperationOrGroup>,
    current_scope_stack: &ScopeStack,
    op: OperationOrGroup,
    op_call_stack: &[SourceLocationMetadata],
) {
    let op_call_stack_rel = strip_scope_stack_prefix(
        op_call_stack,
        current_scope_stack,
    ).expect("op_call_stack_rel should be a suffix of op_call_stack_abs after removing current_scope_stack_abs");

    if !op_call_stack_rel.is_empty() {
        if let Some(last_op) = current_container.last_mut() {
            // See if we can add to the last scope inside the current container
            if let Some(last_scope_stack_abs) = last_op.scope_stack_if_group()
                && strip_scope_stack_prefix(op_call_stack, last_scope_stack_abs).is_some()
            {
                let last_scope_stack_abs = last_scope_stack_abs.clone();

                // The last scope matched, add to it
                last_op.extend_target_qubits(&op.all_qubits());
                last_op.extend_target_results(&op.all_results());
                let last_op_children = last_op.children_mut().expect("operation should be a group");

                // Recursively add to the children
                add_scoped_op(last_op_children, &last_scope_stack_abs, op, op_call_stack);

                return;
            }
        }

        let op_scope_stack = scope_stack(op_call_stack);
        if *current_scope_stack != op_scope_stack {
            let scope_group = OperationOrGroup::new_group(op_scope_stack, vec![op]);

            let parent = op_call_stack
                .split_last()
                .expect("should have more than one etc")
                .1
                .to_vec();
            add_scoped_op(current_container, current_scope_stack, scope_group, &parent);

            return;
        }
    }

    current_container.push(op);
}

fn retain_user_frames(
    user_package_ids: &[PackageId],
    mut location_stack: Vec<SourceLocationMetadata>,
) -> Vec<SourceLocationMetadata> {
    location_stack.retain(|location| {
        let package_id = location.package_id();
        user_package_ids.is_empty() || user_package_ids.contains(&package_id)
    });

    location_stack
}

#[derive(Clone, Debug, PartialEq, Eq)]
pub(crate) struct SourceLocationMetadata {
    location: PackageOffset,
    scope_id: ScopeId,
}

impl SourceLocationMetadata {
    pub(crate) fn new(location: PackageOffset, scope_id: ScopeId) -> Self {
        Self { location, scope_id }
    }
    pub(crate) fn lexical_scope(&self) -> ScopeId {
        self.scope_id
    }

<<<<<<< HEAD
    fn package_id(&self, location: &Self::SourceLocation) -> PackageId {
        location.location.package_id
=======
    pub(crate) fn package_id(&self) -> fir::PackageId {
        self.location.package_id
>>>>>>> 79ff948d
    }

    pub(crate) fn source_location(&self) -> PackageOffset {
        self.location
    }
}<|MERGE_RESOLUTION|>--- conflicted
+++ resolved
@@ -1202,13 +1202,8 @@
         self.scope_id
     }
 
-<<<<<<< HEAD
-    fn package_id(&self, location: &Self::SourceLocation) -> PackageId {
-        location.location.package_id
-=======
     pub(crate) fn package_id(&self) -> fir::PackageId {
         self.location.package_id
->>>>>>> 79ff948d
     }
 
     pub(crate) fn source_location(&self) -> PackageOffset {
