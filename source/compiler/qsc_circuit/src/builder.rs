--- conflicted
+++ resolved
@@ -5,13 +5,13 @@
 mod tests;
 
 use crate::{
-<<<<<<< HEAD
     ComponentColumn, Qubit,
     circuit::{
         Circuit, Ket, Measurement, Operation, PackageOffset, Register, ResolvedSourceLocation,
         SourceLocation, Unitary, operation_list_to_grid,
     },
     group_qubits,
+    operations::QubitParam,
     operations::QubitParamInfo,
     rir_to_circuit::{DbgStuffExt, ScopeResolver, ScopeStack},
 };
@@ -33,27 +33,6 @@
     mem::replace,
     rc::Rc,
 };
-=======
-    circuit::{
-        Circuit, Ket, Measurement, Operation, PackageOffset, Qubit, Register,
-        ResolvedSourceLocation, SourceLocation, Unitary, operation_list_to_grid,
-    },
-    operations::QubitParam,
-};
-use qsc_data_structures::{
-    index_map::IndexMap,
-    line_column::{Encoding, Position},
-};
-use qsc_eval::{
-    backend::Tracer,
-    debug::Frame,
-    val::{self, Value},
-};
-use qsc_fir::fir::PackageId;
-use qsc_frontend::compile::PackageStore;
-use qsc_lowerer::map_fir_package_to_hir;
-use std::{fmt::Write, mem::replace, rc::Rc};
->>>>>>> 337066ac
 
 /// Circuit builder that implements the `Tracer` trait to build a circuit
 /// while tracing execution.
@@ -69,7 +48,6 @@
     fn qubit_allocate(&mut self, stack: &[Frame], q: usize) {
         let declared_at = self.user_code_call_location(stack);
         self.wire_map_builder.map_qubit(q, declared_at);
-<<<<<<< HEAD
     }
 
     fn qubit_release(&mut self, _stack: &[Frame], q: usize) {
@@ -105,41 +83,6 @@
     }
 
     fn measure(&mut self, stack: &[Frame], name: &str, q: usize, val: &val::Result) {
-=======
-    }
-
-    fn qubit_release(&mut self, _stack: &[Frame], q: usize) {
-        self.wire_map_builder.unmap_qubit(q);
-    }
-
-    fn qubit_swap_id(&mut self, _stack: &[Frame], q0: usize, q1: usize) {
-        self.wire_map_builder.swap(q0, q1);
-    }
-
-    fn gate(
-        &mut self,
-        stack: &[Frame],
-        name: &str,
-        is_adjoint: bool,
-        targets: &[usize],
-        controls: &[usize],
-        theta: Option<f64>,
-    ) {
-        let called_at = self.user_code_call_location(stack);
-        let display_args: Vec<String> = theta.map(|p| format!("{p:.4}")).into_iter().collect();
-        self.circuit_builder.gate(
-            self.wire_map_builder.current(),
-            name,
-            is_adjoint,
-            &GateInputs { targets, controls },
-            display_args,
-            called_at,
-        );
-    }
-
-    fn measure(&mut self, stack: &[Frame], name: &str, q: usize, val: &val::Result) {
-        let called_at = self.user_code_call_location(stack);
->>>>>>> 337066ac
         let r = match val {
             val::Result::Id(id) => *id,
             val::Result::Loss | val::Result::Val(_) => {
@@ -150,7 +93,6 @@
         };
         self.wire_map_builder.link_result_to_qubit(q, r);
         if name == "MResetZ" {
-<<<<<<< HEAD
             self.circuit_builder.mresetz(
                 self.wire_map_builder.current(),
                 q,
@@ -164,25 +106,12 @@
                 r,
                 &full_call_stack(stack),
             );
-=======
-            self.circuit_builder
-                .mresetz(self.wire_map_builder.current(), q, r, called_at);
-        } else {
-            self.circuit_builder
-                .m(self.wire_map_builder.current(), q, r, called_at);
->>>>>>> 337066ac
         }
     }
 
     fn reset(&mut self, stack: &[Frame], q: usize) {
-<<<<<<< HEAD
         self.circuit_builder
             .reset(self.wire_map_builder.current(), q, &full_call_stack(stack));
-=======
-        let called_at = self.user_code_call_location(stack);
-        self.circuit_builder
-            .reset(self.wire_map_builder.current(), q, called_at);
->>>>>>> 337066ac
     }
 
     fn custom_intrinsic(&mut self, stack: &[Frame], name: &str, arg: Value) {
@@ -202,23 +131,15 @@
             false, // is_adjoint
             &GateInputs {
                 targets: &qubit_args,
-<<<<<<< HEAD
                 control_qubits: &[],
                 control_results: &[],
-=======
-                controls: &[],
->>>>>>> 337066ac
             },
             if classical_args.is_empty() {
                 vec![]
             } else {
                 vec![classical_args]
             },
-<<<<<<< HEAD
             &full_call_stack(stack),
-=======
-            self.user_code_call_location(stack),
->>>>>>> 337066ac
         );
     }
 
@@ -233,15 +154,11 @@
         CircuitTracer {
             config,
             wire_map_builder: WireMapBuilder::new(vec![]),
-<<<<<<< HEAD
             circuit_builder: OperationListBuilder::new(
                 config.max_operations,
                 user_package_ids.to_vec(),
                 config.group_scopes,
             ),
-=======
-            circuit_builder: OperationListBuilder::new(config.max_operations),
->>>>>>> 337066ac
             next_result_id: 0,
             user_package_ids: user_package_ids.to_vec(),
         }
@@ -251,11 +168,7 @@
     pub fn with_qubit_input_params(
         config: TracerConfig,
         user_package_ids: &[PackageId],
-<<<<<<< HEAD
-        operation_qubit_params: Option<(PackageId, QubitParamInfo)>,
-=======
         operation_qubit_params: Option<(PackageId, Vec<QubitParam>)>,
->>>>>>> 337066ac
     ) -> Self {
         // Pre-initialize the qubit declaration locations for the operation's
         // input parameters. These will get allocated during execution, but
@@ -264,13 +177,8 @@
         let params = operation_qubit_params
             .map(|(package_id, info)| {
                 let mut decls = vec![];
-<<<<<<< HEAD
-                for param in &info.qubit_params {
-                    for _ in 0..param.elements {
-=======
                 for param in &info {
                     for _ in 0..param.num_qubits() {
->>>>>>> 337066ac
                         decls.push(PackageOffset {
                             package_id,
                             offset: param.source_offset,
@@ -284,25 +192,20 @@
         CircuitTracer {
             config,
             wire_map_builder: WireMapBuilder::new(params),
-<<<<<<< HEAD
             circuit_builder: OperationListBuilder::new(
                 config.max_operations,
                 user_package_ids.to_vec(),
                 config.group_scopes,
             ),
-=======
-            circuit_builder: OperationListBuilder::new(config.max_operations),
->>>>>>> 337066ac
             next_result_id: 0,
             user_package_ids: user_package_ids.to_vec(),
         }
     }
 
     #[must_use]
-<<<<<<< HEAD
     pub fn snapshot(
         &self,
-        source_lookup: Option<&PackageStore>,
+        source_lookup: &impl SourceLookup,
         fir_package_store: Option<&fir::PackageStore>,
     ) -> Circuit {
         self.finish_circuit_(
@@ -315,7 +218,7 @@
     #[must_use]
     pub fn finish(
         mut self,
-        source_lookup: Option<&PackageStore>,
+        source_lookup: &impl SourceLookup,
         fir_package_store: Option<&fir::PackageStore>,
     ) -> Circuit {
         let ops = replace(
@@ -334,7 +237,7 @@
     fn finish_circuit_(
         &self,
         operations: &[OperationOrGroup],
-        dbg_lookup: Option<&PackageStore>,
+        source_lookup: &impl SourceLookup,
         fir_package_store: Option<&fir::PackageStore>,
     ) -> Circuit {
         let operations = operations
@@ -347,35 +250,9 @@
         finish_circuit(
             self.wire_map_builder.current(),
             operations,
-            dbg_lookup,
+            source_lookup,
             self.config.loop_detection,
             self.config.collapse_qubit_registers,
-=======
-    pub fn snapshot(&self, source_lookup: &impl SourceLookup) -> Circuit {
-        self.finish_circuit(self.circuit_builder.operations().clone(), source_lookup)
-    }
-
-    #[must_use]
-    pub fn finish(mut self, source_lookup: &impl SourceLookup) -> Circuit {
-        let ops = replace(
-            &mut self.circuit_builder,
-            OperationListBuilder::new(self.config.max_operations),
-        )
-        .into_operations();
-
-        self.finish_circuit(ops, source_lookup)
-    }
-
-    fn finish_circuit(
-        &self,
-        operations: Vec<Operation>,
-        source_lookup: &impl SourceLookup,
-    ) -> Circuit {
-        finish_circuit(
-            self.wire_map_builder.wire_map.to_qubits(),
-            operations,
-            source_lookup,
->>>>>>> 337066ac
         )
     }
 
@@ -451,7 +328,6 @@
             classical_args.pop();
         }
     }
-<<<<<<< HEAD
 
     fn user_code_call_location(&self, stack: &[Frame]) -> Option<PackageOffset> {
         if !self.config.source_locations || stack.is_empty() || self.user_package_ids.is_empty() {
@@ -461,17 +337,6 @@
     }
 }
 
-=======
-
-    fn user_code_call_location(&self, stack: &[Frame]) -> Option<PackageOffset> {
-        if !self.config.source_locations || stack.is_empty() || self.user_package_ids.is_empty() {
-            return None;
-        }
-        first_user_code_location(&self.user_package_ids, stack)
-    }
-}
-
->>>>>>> 337066ac
 fn first_user_code_location(
     user_package_ids: &[PackageId],
     stack: &[Frame],
@@ -482,7 +347,6 @@
                 package_id: frame.id.package,
                 offset: frame.span.lo,
             });
-<<<<<<< HEAD
         }
     }
 
@@ -492,19 +356,17 @@
 pub(crate) fn finish_circuit(
     wire_map: &WireMap,
     mut operations: Vec<Operation>,
-    source_location_lookup: Option<&PackageStore>,
+    source_location_lookup: &impl SourceLookup,
     loop_detection: bool,
     collapse_qubit_registers: bool,
 ) -> Circuit {
     let mut qubits = wire_map.to_qubits();
 
-    if let Some(source_location_lookup) = source_location_lookup {
-        resolve_locations(&mut operations, source_location_lookup);
-
-        for q in &mut qubits {
-            for source_location in &mut q.declarations {
-                resolve_source_location_if_unresolved(source_location, source_location_lookup);
-            }
+    resolve_locations(&mut operations, source_location_lookup);
+
+    for q in &mut qubits {
+        for source_location in &mut q.declarations {
+            resolve_source_location_if_unresolved(source_location, source_location_lookup);
         }
     }
 
@@ -522,7 +384,36 @@
     }
 }
 
-fn resolve_locations(operations: &mut [Operation], source_location_lookup: &PackageStore) {
+pub trait SourceLookup {
+    fn resolve_location(&self, package_offset: &PackageOffset) -> ResolvedSourceLocation;
+}
+
+impl SourceLookup for PackageStore {
+    fn resolve_location(&self, package_offset: &PackageOffset) -> ResolvedSourceLocation {
+        let package = self
+            .get(map_fir_package_to_hir(package_offset.package_id))
+            .expect("package id must exist in store");
+
+        let source = package
+            .sources
+            .find_by_offset(package_offset.offset)
+            .expect("source should exist for offset");
+
+        let pos = Position::from_utf8_byte_offset(
+            Encoding::Utf8,
+            &source.contents,
+            package_offset.offset - source.offset,
+        );
+
+        ResolvedSourceLocation {
+            file: source.name.to_string(),
+            line: pos.line,
+            column: pos.column,
+        }
+    }
+}
+
+fn resolve_locations(operations: &mut [Operation], source_location_lookup: &impl SourceLookup) {
     for op in operations {
         let children_columns = op.children_mut();
         for column in children_columns {
@@ -537,31 +428,13 @@
 
 pub(crate) fn resolve_source_location_if_unresolved(
     source_location: &mut SourceLocation,
-    package_store: &PackageStore,
+    source_location_lookup: &impl SourceLookup,
 ) {
     match source_location {
         SourceLocation::Resolved(_) => {}
         SourceLocation::Unresolved(package_offset) => {
-            let package = package_store
-                .get(map_fir_package_to_hir(package_offset.package_id))
-                .expect("package id must exist in store");
-
-            let source = package
-                .sources
-                .find_by_offset(package_offset.offset)
-                .expect("source should exist for offset");
-
-            let pos = Position::from_utf8_byte_offset(
-                Encoding::Utf8,
-                &source.contents,
-                package_offset.offset - source.offset,
-            );
-
-            *source_location = SourceLocation::Resolved(ResolvedSourceLocation {
-                file: source.name.to_string(),
-                line: pos.line,
-                column: pos.column,
-            });
+            let resolved_source_location = source_location_lookup.resolve_location(package_offset);
+            *source_location = SourceLocation::Resolved(resolved_source_location);
         }
     }
 }
@@ -642,8 +515,6 @@
                     .map(|span| SourceLocation::Unresolved(*span))
                     .collect(),
             });
-=======
->>>>>>> 337066ac
         }
 
         qubits
@@ -710,7 +581,6 @@
         &self.wire_map
     }
 
-<<<<<<< HEAD
     pub fn map_qubit(&mut self, qubit: usize, declared_at: Option<PackageOffset>) {
         let mapped = self.next_qubit_wire_id;
         self.next_qubit_wire_id.0 += 1;
@@ -728,32 +598,8 @@
 
     pub(crate) fn into_wire_map(self) -> WireMap {
         self.wire_map
-=======
-    None
-}
-
-fn finish_circuit(
-    mut qubits: Vec<Qubit>,
-    mut operations: Vec<Operation>,
-    source_location_lookup: &impl SourceLookup,
-) -> Circuit {
-    resolve_locations(&mut operations, source_location_lookup);
-
-    for q in &mut qubits {
-        for source_location in &mut q.declarations {
-            resolve_source_location_if_unresolved(source_location, source_location_lookup);
-        }
-    }
-
-    let component_grid = operation_list_to_grid(operations, qubits.len());
-    Circuit {
-        qubits,
-        component_grid,
->>>>>>> 337066ac
-    }
-}
-
-<<<<<<< HEAD
+    }
+
     fn unmap_qubit(&mut self, q: usize) {
         // Simple behavior assuming qubits are always released in reverse order of allocation
         self.next_qubit_wire_id.0 -= 1;
@@ -1057,224 +903,6 @@
             }
         }
     }
-=======
-pub trait SourceLookup {
-    fn resolve_location(&self, package_offset: &PackageOffset) -> ResolvedSourceLocation;
-}
-
-impl SourceLookup for PackageStore {
-    fn resolve_location(&self, package_offset: &PackageOffset) -> ResolvedSourceLocation {
-        let package = self
-            .get(map_fir_package_to_hir(package_offset.package_id))
-            .expect("package id must exist in store");
-
-        let source = package
-            .sources
-            .find_by_offset(package_offset.offset)
-            .expect("source should exist for offset");
-
-        let pos = Position::from_utf8_byte_offset(
-            Encoding::Utf8,
-            &source.contents,
-            package_offset.offset - source.offset,
-        );
-
-        ResolvedSourceLocation {
-            file: source.name.to_string(),
-            line: pos.line,
-            column: pos.column,
-        }
-    }
-}
-
-fn resolve_locations(operations: &mut [Operation], source_location_lookup: &impl SourceLookup) {
-    for op in operations {
-        let children_columns = op.children_mut();
-        for column in children_columns {
-            resolve_locations(&mut column.components, source_location_lookup);
-        }
-
-        if let Some(source) = op.source_mut() {
-            resolve_source_location_if_unresolved(source, source_location_lookup);
-        }
-    }
-}
-
-fn resolve_source_location_if_unresolved(
-    source_location: &mut SourceLocation,
-    source_location_lookup: &impl SourceLookup,
-) {
-    match source_location {
-        SourceLocation::Resolved(_) => {}
-        SourceLocation::Unresolved(package_offset) => {
-            let resolved_source_location = source_location_lookup.resolve_location(package_offset);
-            *source_location = SourceLocation::Resolved(resolved_source_location);
-        }
-    }
-}
-
-#[derive(Clone, Debug, Copy)]
-pub struct TracerConfig {
-    /// Maximum number of operations the builder will add to the circuit
-    pub max_operations: usize,
-    /// Capture the source code locations of operations and qubit declarations
-    /// in the circuit diagram
-    pub source_locations: bool,
-}
-
-impl TracerConfig {
-    /// Set to the current UI limit + 1 so that it still triggers
-    /// the "this circuit has too many gates" warning in the UI.
-    /// (see npm\qsharp\ux\circuit.tsx)
-    ///
-    /// A more refined way to do this might be to communicate the
-    /// "limit exceeded" state up to the UI somehow.
-    const DEFAULT_MAX_OPERATIONS: usize = 10001;
-}
-
-impl Default for TracerConfig {
-    fn default() -> Self {
-        Self {
-            max_operations: Self::DEFAULT_MAX_OPERATIONS,
-            source_locations: true,
-        }
-    }
-}
-
-/// Maps qubit IDs to their corresponding wire IDs and tracks measurement results
-/// along with their source locations.
-#[derive(Default)]
-struct WireMap {
-    /// Maps qubit IDs to their assigned wire IDs.
-    qubits: IndexMap<usize, QubitWire>,
-    /// Maps wire IDs to their declaration locations and measurement result IDs.
-    qubit_wires: IndexMap<QubitWire, (Vec<PackageOffset>, Vec<usize>)>,
-}
-
-impl WireMap {
-    fn qubit_wire(&self, qubit_id: usize) -> QubitWire {
-        self.qubits
-            .get(qubit_id)
-            .expect("qubit should already be mapped")
-            .to_owned()
-    }
-
-    fn result_wire(&self, result_id: usize) -> ResultWire {
-        self.qubit_wires
-            .iter()
-            .find_map(|(QubitWire(qubit_wire), (_, results))| {
-                let r_idx = results.iter().position(|&r| r == result_id);
-                r_idx.map(|r_idx| ResultWire(qubit_wire, r_idx))
-            })
-            .expect("result should already be mapped")
-    }
-
-    fn to_qubits(&self) -> Vec<Qubit> {
-        let mut qubits = vec![];
-        for (QubitWire(wire_id), (declarations, results)) in self.qubit_wires.iter() {
-            qubits.push(Qubit {
-                id: wire_id,
-                num_results: results.len(),
-                declarations: declarations
-                    .iter()
-                    .map(|span| SourceLocation::Unresolved(*span))
-                    .collect(),
-            });
-        }
-
-        qubits
-    }
-}
-
-#[derive(Debug, Clone, Copy, PartialEq, Eq)]
-struct ResultWire(pub usize, pub usize);
-
-#[derive(Debug, Clone, Copy, PartialEq, Eq)]
-struct QubitWire(pub usize);
-
-impl From<usize> for QubitWire {
-    fn from(value: usize) -> Self {
-        QubitWire(value)
-    }
-}
-
-impl From<QubitWire> for usize {
-    fn from(value: QubitWire) -> Self {
-        value.0
-    }
-}
-
-/// Manages the mapping between qubits and wires during circuit construction.
-/// Tracks qubit allocations, measurement results, and their source locations.
-/// Also acts as a result ID allocator when the result IDs aren't passed in
-/// by the tracer.
-///
-/// This implementation is similar to the partial evaluation resource manager,
-/// which is used in RIR/QIR generation, in its Qubit ID and Result ID management.
-/// (see `source/compiler/qsc_partial_eval/src/management.rs`)
-struct WireMapBuilder {
-    next_qubit_wire_id: QubitWire,
-    wire_map: WireMap,
-}
-
-impl WireMapBuilder {
-    fn new(qubit_input_decls: Vec<PackageOffset>) -> Self {
-        let mut new = Self {
-            next_qubit_wire_id: QubitWire(0),
-            wire_map: WireMap::default(),
-        };
-
-        let mut i = new.next_qubit_wire_id;
-        for decl in qubit_input_decls {
-            new.wire_map.qubit_wires.insert(i, (vec![decl], vec![]));
-            i.0 += 1;
-        }
-
-        new
-    }
-
-    fn current(&self) -> &WireMap {
-        &self.wire_map
-    }
-
-    fn map_qubit(&mut self, qubit: usize, declared_at: Option<PackageOffset>) {
-        let mapped = self.next_qubit_wire_id;
-        self.next_qubit_wire_id.0 += 1;
-        self.wire_map.qubits.insert(qubit, mapped);
-
-        if let Some(q) = self.wire_map.qubit_wires.get_mut(mapped) {
-            if let Some(location) = declared_at {
-                q.0.push(location);
-            }
-        } else {
-            let l = declared_at.map(|l| vec![l]).unwrap_or_default();
-            self.wire_map.qubit_wires.insert(mapped, (l, vec![]));
-        }
-    }
-
-    fn unmap_qubit(&mut self, q: usize) {
-        // Simple behavior assuming qubits are always released in reverse order of allocation
-        self.next_qubit_wire_id.0 -= 1;
-        self.wire_map.qubits.remove(q);
-    }
-
-    fn link_result_to_qubit(&mut self, q: usize, r: usize) {
-        let mapped_q = self.wire_map.qubit_wire(q);
-        let Some((_, measurements)) = self.wire_map.qubit_wires.get_mut(mapped_q) else {
-            panic!("qubit should already be mapped");
-        };
-        if !measurements.contains(&r) {
-            measurements.push(r);
-        }
-    }
-
-    fn swap(&mut self, q0: usize, q1: usize) {
-        let q0_mapped = self.wire_map.qubit_wire(q0);
-        let q1_mapped = self.wire_map.qubit_wire(q1);
-        self.wire_map.qubits.insert(q0, q1_mapped);
-        self.wire_map.qubits.insert(q1, q0_mapped);
-    }
->>>>>>> 337066ac
 }
 
 /// Builds a list of circuit operations with a maximum operation limit.
@@ -1282,7 +910,6 @@
 ///
 /// Methods take `WireMap` as a parameter to resolve qubit and result IDs
 /// to their corresponding wire positions in the circuit diagram.
-<<<<<<< HEAD
 pub(crate) struct OperationListBuilder {
     max_ops: usize,
     max_ops_exceeded: bool,
@@ -1298,21 +925,10 @@
         user_package_ids: Vec<PackageId>,
         group_scopes: bool,
     ) -> Self {
-=======
-struct OperationListBuilder {
-    max_ops: usize,
-    max_ops_exceeded: bool,
-    operations: Vec<Operation>,
-}
-
-impl OperationListBuilder {
-    fn new(max_operations: usize) -> Self {
->>>>>>> 337066ac
         Self {
             max_ops: max_operations,
             max_ops_exceeded: false,
             operations: vec![],
-<<<<<<< HEAD
             source_locations: true,
             user_package_ids,
             group_scopes,
@@ -1324,19 +940,12 @@
         op: OperationOrGroup,
         unfiltered_call_stack: Vec<SourceLocationMetadata>,
     ) {
-=======
-        }
-    }
-
-    fn push_op(&mut self, op: Operation) {
->>>>>>> 337066ac
         if self.max_ops_exceeded || self.operations.len() >= self.max_ops {
             // Stop adding gates and leave the circuit as is
             self.max_ops_exceeded = true;
             return;
         }
 
-<<<<<<< HEAD
         add_op_with_grouping(
             self.source_locations,
             self.group_scopes,
@@ -1353,16 +962,6 @@
     }
 
     fn into_operations(self) -> Vec<OperationOrGroup> {
-=======
-        self.operations.push(op);
-    }
-
-    fn operations(&self) -> &Vec<Operation> {
-        &self.operations
-    }
-
-    fn into_operations(self) -> Vec<Operation> {
->>>>>>> 337066ac
         self.operations
     }
 
@@ -1373,7 +972,6 @@
         is_adjoint: bool,
         inputs: &GateInputs,
         args: Vec<String>,
-<<<<<<< HEAD
         call_stack: &[SourceLocationMetadata],
     ) {
         self.push_op(
@@ -1421,11 +1019,6 @@
         args: Vec<String>,
     ) -> OperationOrGroup {
         OperationOrGroup::single(Operation::Unitary(Unitary {
-=======
-        called_at: Option<PackageOffset>,
-    ) {
-        self.push_op(Operation::Unitary(Unitary {
->>>>>>> 337066ac
             gate: name.to_string(),
             args,
             children: vec![],
@@ -1438,11 +1031,7 @@
                 })
                 .collect(),
             controls: inputs
-<<<<<<< HEAD
                 .control_qubits
-=======
-                .controls
->>>>>>> 337066ac
                 .iter()
                 .map(|q| Register {
                     qubit: wire_map.qubit_wire(*q).0,
@@ -1450,7 +1039,6 @@
                 })
                 .collect(),
             is_adjoint,
-<<<<<<< HEAD
             source: None,
         }))
     }
@@ -1465,23 +1053,6 @@
 
         OperationOrGroup::single(Operation::Measurement(Measurement {
             gate: label.to_string(),
-=======
-            source: called_at.map(SourceLocation::Unresolved),
-        }));
-    }
-
-    fn m(
-        &mut self,
-        wire_map: &WireMap,
-        qubit: usize,
-        result: usize,
-        called_at: Option<PackageOffset>,
-    ) {
-        let result_wire = wire_map.result_wire(result);
-
-        self.push_op(Operation::Measurement(Measurement {
-            gate: "M".to_string(),
->>>>>>> 337066ac
             args: vec![],
             children: vec![],
             qubits: vec![Register {
@@ -1492,57 +1063,12 @@
                 qubit: result_wire.0,
                 result: Some(result_wire.1),
             }],
-<<<<<<< HEAD
             source: None,
         }))
     }
 
     fn new_ket(wire_map: &WireMap, qubit: usize) -> OperationOrGroup {
         OperationOrGroup::single(Operation::Ket(Ket {
-=======
-            source: called_at.map(SourceLocation::Unresolved),
-        }));
-    }
-
-    fn mresetz(
-        &mut self,
-        wire_map: &WireMap,
-        qubit: usize,
-        result: usize,
-        called_at: Option<PackageOffset>,
-    ) {
-        let qubits: Vec<Register> = vec![Register {
-            qubit: wire_map.qubit_wire(qubit).0,
-            result: None,
-        }];
-
-        let resul_wire = wire_map.result_wire(result);
-        let results = vec![Register {
-            qubit: resul_wire.0,
-            result: Some(resul_wire.1),
-        }];
-
-        self.push_op(Operation::Measurement(Measurement {
-            gate: "MResetZ".to_string(),
-            args: vec![],
-            children: vec![],
-            qubits: qubits.clone(),
-            results,
-            source: called_at.map(SourceLocation::Unresolved),
-        }));
-
-        self.push_op(Operation::Ket(Ket {
-            gate: "0".to_string(),
-            args: vec![],
-            children: vec![],
-            targets: qubits,
-            source: called_at.map(SourceLocation::Unresolved),
-        }));
-    }
-
-    fn reset(&mut self, wire_map: &WireMap, qubit: usize, called_at: Option<PackageOffset>) {
-        self.push_op(Operation::Ket(Ket {
->>>>>>> 337066ac
             gate: "0".to_string(),
             args: vec![],
             children: vec![],
@@ -1550,7 +1076,6 @@
                 qubit: wire_map.qubit_wire(qubit).0,
                 result: None,
             }],
-<<<<<<< HEAD
             source: None,
         }))
     }
@@ -1789,14 +1314,4 @@
     fn source_location(&self, location: &Self::SourceLocation) -> PackageOffset {
         location.location
     }
-=======
-            source: called_at.map(SourceLocation::Unresolved),
-        }));
-    }
-}
-
-struct GateInputs<'a> {
-    targets: &'a [usize],
-    controls: &'a [usize],
->>>>>>> 337066ac
 }