--- conflicted
+++ resolved
@@ -15,22 +15,15 @@
     builder::{RegisterMap, finish_circuit},
     circuit::{ResolvedSourceLocation, SourceLocation},
     rir_to_circuit::tracer::{
-        CircuitBuilder, FixedQubitRegisterMapBuilder, GateLabel, ResultRegister, WireId,
+        CircuitBuilder, FixedQubitRegisterMapBuilder, GateInputs, GateLabel, ResultRegister, WireId,
     },
 };
 use log::{debug, warn};
 use qsc_data_structures::{
-    debug::{DbgInfo, DbgLocation, DbgMetadataScope, InstructionMetadata, MetadataPackageSpan},
+    debug::{DbgInfo, DbgLocation, DbgMetadataScope, InstructionMetadata},
     index_map::IndexMap,
-};
-<<<<<<< HEAD
-use qsc_eval::backend::GateInputs;
-=======
-use qsc_data_structures::{
-    debug::{DbgInfo, DbgMetadataScope},
     span::PackageSpan,
 };
->>>>>>> 5a59b92c
 use qsc_frontend::{compile::PackageStore, location::Location};
 use qsc_hir::hir::PackageId;
 use qsc_partial_eval::{
@@ -2169,9 +2162,9 @@
         builder_ctx.builder.gate(
             builder_ctx.register_map,
             &GateLabel { name, is_adjoint },
-            GateInputs {
-                target_qubits,
-                control_qubits,
+            &GateInputs {
+                targets: &target_qubits,
+                controls: &control_qubits,
             },
             &control_results,
             args,
