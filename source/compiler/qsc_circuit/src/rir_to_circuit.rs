// Copyright (c) Microsoft Corporation.
// Licensed under the MIT License.

#[cfg(test)]
mod tests;
pub(crate) mod tracer;

use std::{
    fmt::{Display, Write},
    vec,
};

use crate::{
    Circuit, ComponentColumn, Config, Error, GenerationMethod, Ket, Measurement, Operation,
    Register, Unitary,
    builder::{RegisterMap, finish_circuit},
    circuit::{ResolvedSourceLocation, SourceLocation},
    rir_to_circuit::tracer::{
        BlockBuilder, FixedQubitRegisterMapBuilder, GateLabel, ResultRegister, WireId,
    },
};
<<<<<<< HEAD
use log::{debug, warn};
use qsc_data_structures::{
    debug::{DbgInfo, DbgLocation, DbgMetadataScope, InstructionMetadata, MetadataPackageSpan},
    index_map::IndexMap,
    line_column::Encoding,
};
use qsc_eval::backend::GateInputs;
=======
use qsc_data_structures::debug::{DbgInfo, DbgMetadataScope, MetadataPackageSpan};
>>>>>>> c3a496d3
use qsc_frontend::{compile::PackageStore, location::Location};
use qsc_hir::hir::PackageId;
use qsc_partial_eval::{
    Callable, CallableType, ConditionCode, FcmpConditionCode, Instruction, Literal, Operand,
    VariableId,
    rir::{BlockId, BlockWithMetadata, InstructionWithMetadata, Program, Ty, Variable},
};
use rustc_hash::FxHashSet;

#[derive(Clone, Debug)]
pub(crate) enum DbgLocationKind {
    Resolved(MetadataPackageSpan),
    Unresolved(usize),
}

#[derive(Clone, Debug)]
struct Branch {
    condition: Variable,
    true_block: BlockId,
    false_block: BlockId,
    metadata: Option<DbgLocationKind>,
    cond_expr_instruction_metadata: Option<InstructionMetadata>,
}

#[derive(Clone, Debug)]
pub(crate) struct Op {
    kind: OperationKind,
    label: String,
    target_qubits: Vec<WireId>,
    control_qubits: Vec<WireId>,
    target_results: Vec<ResultRegister>,
    control_results: Vec<ResultRegister>,
    is_adjoint: bool,
    args: Vec<String>,
}

impl Op {
    fn has_children(&self) -> bool {
        matches!(&self.kind, OperationKind::Group { children, .. } if !children.is_empty())
    }
}

type DbgLocationId = usize;
type DbgScopeId = usize;

#[derive(Clone, Debug, PartialEq)]
struct InstructionStack(Vec<DbgLocationId>); // Can be empty

impl InstructionStack {
    fn scope_stack(&self, dbg_locations: &[DbgLocation]) -> Option<ScopeStack> {
        self.0.split_last().map(|(top, prefix)| ScopeStack {
            caller: InstructionStack(prefix.to_vec()),
            scope: dbg_locations[*top].scope,
        })
    }
}

#[derive(Clone, Debug, PartialEq)]
struct ScopeStack {
    caller: InstructionStack,
    scope: DbgScopeId,
}

#[derive(Clone, Debug)]
enum OperationKind {
    Unitary {
        location: Option<DbgLocationKind>,
    },
    Measurement {
        location: Option<DbgLocationKind>,
    },
    Ket {
        location: Option<DbgLocationKind>,
    },
    Group {
        children: Vec<Op>,
        scope_stack: Option<ScopeStack>,
        location: Option<DbgLocationKind>,
        location_fallback: Option<DbgLocationKind>, // TODO: why tho
    },
}

impl From<Op> for Operation {
    fn from(value: Op) -> Self {
        let args = value.args.into_iter().collect();

        let targets = value
            .target_qubits
            .into_iter()
            .map(|q| Register {
                qubit: q.0,
                result: None,
            })
            .chain(
                value
                    .target_results
                    .into_iter()
                    .map(|ResultRegister(q, r)| Register {
                        qubit: q,
                        result: Some(r),
                    }),
            )
            .collect();
        let controls = value
            .control_qubits
            .into_iter()
            .map(|q| Register {
                qubit: q.0,
                result: None,
            })
            .chain(
                value
                    .control_results
                    .into_iter()
                    .map(|ResultRegister(q, r)| Register {
                        qubit: q,
                        result: Some(r),
                    }),
            )
            .collect();

        let dbg_location = match &value.kind {
            OperationKind::Unitary { location }
            | OperationKind::Measurement { location }
            | OperationKind::Ket { location }
            | OperationKind::Group { location, .. } => location,
        };

        let source = dbg_location.as_ref().and_then(to_source_location);

        match value.kind {
            OperationKind::Unitary { .. } => Operation::Unitary(Unitary {
                gate: value.label,
                args,
                children: vec![],
                targets,
                controls,
                is_adjoint: value.is_adjoint,
                source,
            }),
            OperationKind::Measurement { .. } => Operation::Measurement(Measurement {
                gate: value.label,
                args,
                children: vec![],
                qubits: controls,
                results: targets,
                source,
            }),
            OperationKind::Ket { .. } => Operation::Ket(Ket {
                gate: value.label,
                args,
                children: vec![],
                targets,
                source,
            }),
            OperationKind::Group { children, .. } => Operation::Unitary(Unitary {
                gate: value.label,
                args,
                children: vec![ComponentColumn {
                    components: children.into_iter().map(Into::into).collect(),
                }],
                targets,
                controls,
                is_adjoint: false,
                source,
            }),
        }
    }
}

pub(crate) fn to_source_location(d: &DbgLocationKind) -> Option<SourceLocation> {
    if let DbgLocationKind::Resolved(location) = d {
        Some(SourceLocation::Unresolved(location.clone()))
    } else {
        None
    }
}

pub fn make_circuit(
    program: &Program,
    package_store: &PackageStore,
    position_encoding: Encoding,
    config: Config,
) -> std::result::Result<Circuit, Error> {
    assert!(config.generation_method == GenerationMethod::Static);
    let mut register_map_builder = FixedQubitRegisterMapBuilder::new(
        usize::try_from(program.num_qubits).expect("number of qubits should fit in usize"),
    );
    let callables = &program.callables;

    let mut variables: IndexMap<VariableId, Expr> = IndexMap::default();
    let mut i = 0;
    let mut done = false;
    while !done {
        let mut blocks: IndexMap<BlockId, CircuitBlock> = IndexMap::default();
        for (id, block) in program.blocks.iter() {
            let block_operations = process_block_vars(
                &program.dbg_info,
                &mut variables,
                &mut register_map_builder,
                callables,
                block,
            )?;
            blocks.insert(id, block_operations);
        }

        done = expand_branches_for_vars(
            register_map_builder.register_map(),
            program,
            &mut variables,
            &blocks,
        )?;
        i += 1;
        if i > 100 {
            warn!("make_circuit: too many iterations expanding branches, giving up");
            return Err(Error::UnsupportedFeature(
                "too many iterations expanding branches".to_owned(),
            ));
        }
    }

    let mut program_map = ProgramMap {
        variables,
        blocks: IndexMap::default(),
    };

    let register_map = register_map_builder.into_register_map();

    let mut ops_remaining = config.max_operations;

    // Do it all again, with all variables properly resolved
    for (id, block) in program.blocks.iter() {
        let block_operations = operations_in_block(
            &mut program_map,
            &register_map,
            &program.dbg_info,
            callables,
            block,
            ops_remaining,
        )?;

        ops_remaining = ops_remaining.saturating_sub(block_operations.operations.len());

        program_map.blocks.insert(id, block_operations);
    }

    expand_branches(&mut program_map, &register_map, program)?;

    let entry_block = program
        .callables
        .get(program.entry)
        .expect("entry callable should exist")
        .body
        .expect("entry callable should have a body");

    let entry_block = program_map
        .blocks
        .get(entry_block)
        .expect("entry block should have been processed");

    let operations = extend_with_successors(&program_map, entry_block);

    let operations = if config.group_scopes {
        group_operations(&program.dbg_info, operations)
    } else {
        operations
    };

    let qubits = register_map.to_qubits();

    let circuit = finish_circuit(
        qubits,
        operations,
        &program.dbg_info,
        Some((package_store, position_encoding)),
        config.loop_detection,
        config.collapse_qubit_registers,
    );

    Ok(circuit)
}

pub(crate) fn resolve_location_metadata(operations: &mut [Op], dbg_info: &DbgInfo) {
    for op in operations {
        if let OperationKind::Group { children, .. } = &mut op.kind {
            resolve_location_metadata(children, dbg_info);
        }

        match &mut op.kind {
            OperationKind::Unitary { location }
            | OperationKind::Measurement { location }
            | OperationKind::Ket { location } => {
                if let Some(l) = location {
                    resolve_location_if_unresolved(dbg_info, l);
                }
            }
            OperationKind::Group {
                children: _,
                scope_stack: _,
                location_fallback, // TODO: no fallback
                location,
            } => {
                if let Some(l) = location.as_mut() {
                    resolve_location_if_unresolved(dbg_info, l);
                } else {
                    if let Some(l) = location_fallback.as_mut() {
                        resolve_location_if_unresolved(dbg_info, l);
                    }
                    *location = location_fallback.clone();
                }
            }
        }
    }
}

pub(crate) fn resolve_location_if_unresolved(dbg_info: &DbgInfo, location: &mut DbgLocationKind) {
    let resolved = match location {
        DbgLocationKind::Resolved(_) => None,
        DbgLocationKind::Unresolved(dbg_location) => resolve_location(dbg_info, *dbg_location),
    };
    if let Some(resolved) = resolved {
        *location = DbgLocationKind::Resolved(resolved);
    }
}

fn resolve_location(dbg_info: &DbgInfo, dbg_location: usize) -> Option<MetadataPackageSpan> {
    instruction_logical_stack(dbg_info, dbg_location)
        .and_then(|s| s.0.last().copied())
        .map(|l| dbg_info.dbg_locations[l].location.clone())
}

<<<<<<< HEAD
/// true result means done
fn expand_branches_for_vars(
    register_map: &RegisterMap,
    program: &Program,
    variables: &mut IndexMap<VariableId, Expr>,
    blocks: &IndexMap<BlockId, CircuitBlock>,
) -> Result<bool, Error> {
    let mut done = true;
    for (block_id, _) in program.blocks.iter() {
        // TODO: we can just iterate over state.blocks here
        let mut circuit_block = blocks.get(block_id).expect("block should exist").clone();

        if let Some(Terminator::Conditional(branch)) = circuit_block
            .terminator
            .take_if(|t| matches!(t, Terminator::Conditional(_)))
        {
            let expanded_branch =
                expand_branch_vars(variables, blocks, register_map, block_id, &branch)?;

            if let Some(expanded_branch) = expanded_branch {
                let condition_expr =
                    expr_for_variable(variables, branch.condition.variable_id)?.clone();
                // Find the successor and see if it has any phi nodes
                for successor in expanded_branch.successors_to_check_for_phis {
                    let successor_block = blocks
                        .get(successor.block_id)
                        .expect("successor block should exist");

                    let phi_vars = get_phi_vars_from_branch(
                        successor_block,
                        &successor.predecessors,
                        &condition_expr,
                    )?;
                    if let Some(phi_vars) = phi_vars {
                        for (var, expr) in phi_vars {
                            store_expr_in_variable(variables, var, expr)?;
                        }
                    } else {
                        done = false;
                    }
                }
            } else {
                done = false;
            }
        }

        // blocks.insert(block_id, circuit_block);
    }
    Ok(done)
}

// TODO: this could be represented by a circuit block, maybe. Consider.
struct ExpandedBranchBlockVarsOnly {
    successors_to_check_for_phis: Vec<Successor>,
}

// None means more work to be done
fn expand_branch_vars(
    variables: &IndexMap<VariableId, Expr>,
    blocks: &IndexMap<BlockId, CircuitBlock>,
    register_map: &RegisterMap,
    curent_block_id: BlockId,
    branch: &Branch,
) -> Result<Option<ExpandedBranchBlockVarsOnly>, Error> {
    let cond_expr = expr_for_variable(variables, branch.condition.variable_id)?;
    if cond_expr.is_unresolved() {
        return Ok(None);
    }
    let results = cond_expr.linked_results();

    if let Expr::Bool(BoolExpr::LiteralBool(_)) = cond_expr {
        return Err(Error::UnsupportedFeature(
            "constant condition in branch".to_owned(),
        ));
    }

    if results.is_empty() {
        return Ok(None);
    }

    let branch_block = make_simple_branch_block(
        blocks,
        cond_expr,
        curent_block_id,
        branch.true_block,
        branch.false_block,
    )?;
    let ConditionalBlock {
        operations: true_operations,
        targets: true_targets,
    } = branch_block.true_block;

    let control_results = results
        .iter()
        .map(|r| register_map.result_register(*r))
        .collect::<Vec<_>>();
    let true_container = make_group_op_vars_only(&true_operations, &control_results);

    let false_container = branch_block.false_block.map(
        |ConditionalBlock {
             operations: false_operations,
             targets: false_targets,
         }| {
            (
                make_group_op_vars_only(&false_operations, &control_results),
                false_targets,
            )
        },
    );

    let true_container = if true_container.children.is_empty() {
        None
    } else {
        Some(true_container)
    };
    let false_container = false_container.and_then(|f| {
        if f.0.children.is_empty() {
            None
        } else {
            Some(f)
        }
    });

    let mut children = vec![];
    let mut target_qubits = vec![];

    if let Some(true_container) = true_container {
        children.push(true_container);
        target_qubits.extend(true_targets);
    }

    if let Some((false_container, false_targets)) = false_container {
        children.push(false_container);
        target_qubits.extend(false_targets);
    }

    // dedup targets
    target_qubits.sort_unstable();
    target_qubits.dedup();
    // TODO: target results for container? measurements in branches?

    Ok(Some(ExpandedBranchBlockVarsOnly {
        successors_to_check_for_phis: [
            branch_block.unconditional_successor,
            branch_block.true_successor,
        ]
        .into_iter()
        .chain(branch_block.false_successor)
        .collect(),
    }))
}

struct VarsOnlyGroupOp {
    children: Vec<()>,
}

fn make_group_op_vars_only(
    operations: &[Op],
    control_results: &[ResultRegister],
) -> VarsOnlyGroupOp {
    let children = operations
        .iter()
        .map(|o| {
            let mut o = o.clone();
            o.control_results.extend(control_results.iter().copied());
            o.control_results.sort_unstable();
            o.control_results.dedup();
        })
        .collect();
    VarsOnlyGroupOp { children }
}

fn make_group_op(
    label: &str,
    operations: &[Op],
    targets: &[WireId],
    control_results: &[ResultRegister],
) -> Op {
    let children = operations
        .iter()
        .map(|o| {
            let mut o = o.clone();
            o.control_results.extend(control_results.iter().copied());
            o.control_results.sort_unstable();
            o.control_results.dedup();
            o
        })
        .collect();
    Op {
        kind: OperationKind::Group {
            children,
            scope_stack: None,
            location_fallback: None,
            location: None,
        },
        label: label.into(),
        args: vec![],
        target_qubits: targets.to_vec(),
        control_qubits: vec![],
        target_results: vec![],
        control_results: control_results.to_vec(),
        is_adjoint: false,
    }
}

fn process_block_vars(
    dbg_info: &DbgInfo,
    variables: &mut IndexMap<VariableId, Expr>,
    register_map: &mut FixedQubitRegisterMapBuilder,
    callables: &IndexMap<qsc_partial_eval::CallableId, Callable>,
    block: &BlockWithMetadata,
) -> Result<CircuitBlock, Error> {
    // TODO: use get_block_successors from utils
    let mut terminator = None;
    let mut phis = vec![];
    let mut done = false;

    for instruction in &block.0 {
        if done {
            return Err(Error::UnsupportedFeature(
                "instructions after return or jump in block".to_owned(),
            ));
        }
        let new_terminator = get_operations_for_instruction_vars_only(
            dbg_info,
            variables,
            register_map,
            callables,
            &mut phis,
            &mut done,
            instruction,
        )?;

        if let Some(new_terminator) = new_terminator {
            let old = terminator.replace(new_terminator);
            assert!(
                old.is_none(),
                "did not expect more than one unconditional successor for block, old: {old:?} new: {terminator:?}"
            );
        }
    }

    Ok(CircuitBlock {
        phis,
        operations: vec![],
        terminator, // TODO: make this exhaustive, and detect corrupt blocks
    })
}

/// Iterates over all the basic blocks in the original program. If a block ends with a conditional branch,
/// the corresponding block in the program map is modified to replace the conditional branch with an unconditional branch,
/// and an operation is added to the block that represents the branch logic (i.e., a unitary operation with two children, one for the true branch and one for the false branch).
fn expand_branches(
    state: &mut ProgramMap,
    register_map: &RegisterMap,
    program: &Program,
) -> Result<(), Error> {
    for (block_id, _) in program.blocks.iter() {
        // TODO: we can just iterate over state.blocks here
        let mut circuit_block = state
            .blocks
            .get(block_id)
            .expect("block should exist")
            .clone();

        if let Some(Terminator::Conditional(branch)) = circuit_block
            .terminator
            .take_if(|t| matches!(t, Terminator::Conditional(_)))
        {
            let expanded_branch = expand_branch(state, register_map, block_id, &branch)?;

            let add = match &expanded_branch.grouped_operation.kind {
                OperationKind::Group { children, .. } => !children.is_empty(),
                _ => false,
            };

            if add {
                // don't add operations for empty branches
                circuit_block
                    .operations
                    .push(expanded_branch.grouped_operation);
            }
            circuit_block.terminator = Some(Terminator::Unconditional(
                expanded_branch.unconditional_successor,
            ));
        }

        state.blocks.insert(block_id, circuit_block);
    }
    Ok(())
}

// None means unresolved, more work to do
fn get_phi_vars_from_branch(
    successor_block: &CircuitBlock,
    predecessors: &[BlockId],
    condition: &Expr,
) -> Result<Option<Vec<(Variable, Expr)>>, Error> {
    let mut done = true;
    let mut phi_vars = vec![];
    for phi in &successor_block.phis {
        let (var, pres) = phi;
        let mut options = vec![];
        for (expr, block_id) in pres {
            // TODO: this is not how it works
            if predecessors.contains(block_id) {
                if options.is_empty() {
                    options.push(condition.clone());
                }
                options.push(expr.clone());
            }
        }

        let rich = combine_exprs(options)?;
        if let Some(rich) = rich {
            phi_vars.push((*var, rich));
        } else {
            done = false;
        }
    }
    if done { Ok(Some(phi_vars)) } else { Ok(None) }
}

// None means unresolved, more work to do
fn combine_exprs(options: Vec<Expr>) -> Result<Option<Expr>, Error> {
    if options.iter().any(Expr::is_unresolved) {
        return Ok(None);
    }

    let e = Expr::Rich(RichExpr::FunctionOf(
        options.into_iter().flat_map(|e| e.flat_exprs()).collect(),
    ));
    Ok(Some(e))
}

fn extend_with_successors(state: &ProgramMap, entry_block: &CircuitBlock) -> Vec<Op> {
    let mut operations = vec![];
    let mut block_stack = vec![entry_block.clone()];

    while let Some(block) = block_stack.pop() {
        // At this point we expect only unconditional successors or none
        if let Some(Terminator::Unconditional(successor_block_id)) = &block.terminator {
            let successor_block = state
                .blocks
                .get(*successor_block_id)
                .expect("successor block should exist");

            block_stack.push(successor_block.clone());
        }

        for op in block.operations {
            operations.push(op.clone());
        }
    }
    operations
}

pub(crate) fn fill_in_dbg_metadata(
    operations: &mut [Operation],
    package_store: &PackageStore,
    position_encoding: Encoding,
) {
=======
pub(crate) fn fill_in_dbg_metadata(operations: &mut [Operation], package_store: &PackageStore) {
>>>>>>> c3a496d3
    for op in operations {
        let children_columns = op.children_mut();
        for column in children_columns {
            fill_in_dbg_metadata(&mut column.components, package_store);
        }

        let source = op.source_mut();
        if let Some(source) = source {
            resolve_source_location_if_unresolved(source, package_store);
        }
    }
}

pub(crate) fn resolve_source_location_if_unresolved(
    source: &mut SourceLocation,
    package_store: &PackageStore,
) {
    let location = match source {
        SourceLocation::Resolved(_) => None,
        SourceLocation::Unresolved(metadata_package_span) => Some(metadata_package_span.clone()),
    };

    if let Some(location) = &location {
        let location = Location::from(
            location.span,
            usize::try_from(location.package)
                .expect("package id should fit into usize")
                .into(),
            package_store,
            qsc_data_structures::line_column::Encoding::Utf8,
        );
        *source = SourceLocation::Resolved(ResolvedSourceLocation {
            file: location.source.to_string(),
            line: location.range.start.line,
            column: location.range.start.column,
        });
    }
}

// TODO: this could be represented by a circuit block, maybe. Consider.
struct ExpandedBranchBlock {
    grouped_operation: Op,
    unconditional_successor: BlockId,
}

fn expand_branch(
    state: &mut ProgramMap,
    register_map: &RegisterMap,
    curent_block_id: BlockId,
    branch: &Branch,
) -> Result<ExpandedBranchBlock, Error> {
    let cond_expr = expr_for_variable(&state.variables, branch.condition.variable_id)?;
    let results = cond_expr.linked_results();

    if let Expr::Bool(BoolExpr::LiteralBool(_)) = cond_expr {
        return Err(Error::UnsupportedFeature(
            "constant condition in branch".to_owned(),
        ));
    }

    if results.is_empty() {
        return Err(Error::UnsupportedFeature(format!(
            "branching on a condition that doesn't involve at least one result: {cond_expr:?}, {}",
            branch.condition
        )));
    }

    let branch_block = make_simple_branch_block(
        &state.blocks,
        cond_expr,
        curent_block_id,
        branch.true_block,
        branch.false_block,
    )?;

    let ConditionalBlock {
        operations: true_operations,
        targets: true_targets,
    } = branch_block.true_block;

    let control_results = results
        .iter()
        .map(|r| register_map.result_register(*r))
        .collect::<Vec<_>>();
    let true_container = make_group_op("true", &true_operations, &true_targets, &control_results);

    let false_container = branch_block.false_block.map(
        |ConditionalBlock {
             operations: false_operations,
             targets: false_targets,
         }| {
            (
                make_group_op("false", &false_operations, &false_targets, &control_results),
                false_targets,
            )
        },
    );

    let true_container = if true_container.has_children() {
        Some(true_container)
    } else {
        None
    };
    let false_container =
        false_container.and_then(|f| if f.0.has_children() { Some(f) } else { None });

    let mut children = vec![];
    let mut target_qubits = vec![];

    if let Some(true_container) = true_container {
        children.push(true_container);
        target_qubits.extend(true_targets);
    }

    if let Some((false_container, false_targets)) = false_container {
        children.push(false_container);
        target_qubits.extend(false_targets);
    }

    // dedup targets
    target_qubits.sort_unstable();
    target_qubits.dedup();
    // TODO: target results for container? measurements in branches?

    let args = vec![branch_block.cond_expr.to_string().clone()];
    let label = "check ".to_string();

    Ok(ExpandedBranchBlock {
        grouped_operation: Op {
            kind: OperationKind::Group {
                children: children.into_iter().collect(),
                scope_stack: None,
                location_fallback: branch.metadata.clone(),
                location: branch
                    .cond_expr_instruction_metadata
                    .as_ref()
                    .and_then(|md| md.dbg_location)
                    .map(DbgLocationKind::Unresolved),
            },
            label,
            target_qubits,
            control_qubits: vec![],
            target_results: vec![],
            control_results: control_results.clone(),
            is_adjoint: false,
            args,
        },
        unconditional_successor: branch_block.unconditional_successor.block_id,
    })
}

#[derive(Clone, Debug)]
struct CircuitBlock {
    phis: Vec<(Variable, Vec<(Expr, BlockId)>)>,
    operations: Vec<Op>,
    terminator: Option<Terminator>,
}

fn operations_in_block(
    state: &mut ProgramMap,
    register_map: &RegisterMap,
    dbg_info: &DbgInfo,
    callables: &IndexMap<qsc_partial_eval::CallableId, Callable>,
    block: &BlockWithMetadata,
    ops_remaining: usize,
) -> Result<CircuitBlock, Error> {
    // TODO: use get_block_successors from utils
    let mut terminator = None;
    let mut phis = vec![];
    let mut done = false;

    let mut builder = BlockBuilder::new(ops_remaining);
    for instruction in &block.0 {
        if done {
            return Err(Error::UnsupportedFeature(
                "instructions after return or jump in block".to_owned(),
            ));
        }
        let new_terminator = get_operations_for_instruction(
            state,
            BuilderWithRegisterMap {
                builder: &mut builder,
                register_map,
            },
            dbg_info,
            callables,
            &mut phis,
            &mut done,
            instruction,
        )?;

        if let Some(new_terminator) = new_terminator {
            let old = terminator.replace(new_terminator);
            assert!(
                old.is_none(),
                "did not expect more than one unconditional successor for block, old: {old:?} new: {terminator:?}"
            );
        }
    }

    Ok(CircuitBlock {
        phis,
        operations: builder.into_operations(),
        terminator, // TODO: make this exhaustive, and detect corrupt blocks
    })
}

fn group_operations(dbg_info: &DbgInfo, new_operations: Vec<Op>) -> Vec<Op> {
    let mut operations = vec![];
    for op in new_operations {
        let instruction_metadata = match &op.kind {
            OperationKind::Unitary { location: metadata }
            | OperationKind::Measurement { location: metadata }
            | OperationKind::Ket { location: metadata }
            | OperationKind::Group {
                location: metadata, ..
            } => metadata.as_ref(),
        };
        let instruction_stack = instruction_metadata
            .map(|md| match md {
                DbgLocationKind::Resolved(_) => {
                    panic!("location should not have been resolved already")
                }
                DbgLocationKind::Unresolved(dbg_location) => dbg_location,
            })
            .and_then(|dbg_location| instruction_logical_stack(dbg_info, *dbg_location));

        add_op(&mut operations, op, dbg_info, instruction_stack.as_ref());
    }
    operations
}

fn add_op(
    block_operations: &mut Vec<Op>,
    op: Op,
    dbg_info: &DbgInfo,
    instruction_stack: Option<&InstructionStack>,
) {
    match instruction_stack {
        Some(instruction_stack) => {
            let qubits: FxHashSet<WireId> = op
                .control_qubits
                .iter()
                .chain(&op.target_qubits)
                .copied()
                .collect();

            let target_qubits = qubits.into_iter().collect();
            let results: FxHashSet<ResultRegister> = op
                .control_results
                .iter()
                .chain(&op.target_results)
                .copied()
                .collect();
            let target_results = results.into_iter().collect();

            add_scoped_op(
                block_operations,
                None,
                dbg_info,
                op,
                instruction_stack,
                target_qubits,
                target_results,
            );
        }
        None => block_operations.push(op),
    }
}

fn instruction_logical_stack(
    dbg_info: &DbgInfo,
    dbg_location_idx: usize,
) -> Option<InstructionStack> {
    let mut location_stack = vec![];
    let mut current_location_idx = Some(dbg_location_idx);

    while let Some(location_idx) = current_location_idx {
        location_stack.push(location_idx);
        let location = dbg_info
            .dbg_locations
            .get(location_idx)
            .expect("dbg location should exist");
        current_location_idx = location.inlined_at;
    }

    // filter out scopes in std and core
    location_stack.retain(|location| {
        let scope = &dbg_info.dbg_metadata_scopes[dbg_info.dbg_locations[*location].scope];
        match scope {
            DbgMetadataScope::SubProgram { name: _, location } => {
                let package_id =
                    usize::try_from(location.package).expect("package id should fit in usize");
                package_id != usize::from(PackageId::CORE)
                    && package_id != usize::from(PackageId::CORE.successor())
            }
        }
    });

    location_stack.reverse();

    Some(InstructionStack(location_stack))
}

fn scope_label(dbg_info: &DbgInfo, scope_stack: &ScopeStack) -> String {
    scope_name(&dbg_info.dbg_metadata_scopes, scope_stack.scope)
}

fn loc_name(dbg_info: &DbgInfo, location: DbgLocationId) -> (String, u32) {
    let dbg_location = &dbg_info.dbg_locations[location];
    let scope_id: DbgScopeId = dbg_location.scope;
    let scope_name = scope_name(&dbg_info.dbg_metadata_scopes, scope_id);
    let offset = dbg_location.location.span.lo;

    (scope_name, offset)
}

fn scope_name(dbg_metadata_scopes: &[DbgMetadataScope], scope_id: usize) -> String {
    let scope = &dbg_metadata_scopes[scope_id];

    match scope {
        DbgMetadataScope::SubProgram { name, location: _ } => name.to_string(),
    }
}

#[allow(dead_code)]
fn fmt_scope_stack(dbg_info: &DbgInfo, stack: &ScopeStack) -> String {
    let mut names: Vec<String> = stack
        .caller
        .0
        .iter()
        .map(|loc| fmt_loc(dbg_info, *loc))
        .collect();
    names.push(scope_name(&dbg_info.dbg_metadata_scopes, stack.scope));
    names.join("->")
}

#[allow(dead_code)]
fn fmt_ops(dbg_info: &DbgInfo, ops: &[Op]) -> String {
    let items: Vec<String> = ops
        .iter()
        .map(|op| {
            let name = &op.label;
            let stack_and_children = match &op.kind {
                OperationKind::Group {
                    children,
                    scope_stack: stack,
                    location_fallback: _metadata,
                    location: _,
                } => {
                    format!(
                        "{}children={}",
                        match stack {
                            Some(stack) => format!("stack={}, ", fmt_scope_stack(dbg_info, stack)),
                            None => String::new(),
                        },
                        fmt_ops_with_trailing_comma(dbg_info, children)
                    )
                }
                _ => String::new(),
            };
            if stack_and_children.is_empty() {
                format!(
                    "({name}, q={:?})",
                    op.target_qubits.iter().map(|q| q.0).collect::<Vec<_>>()
                )
            } else {
                format!(
                    "({name}, q={:?}, {})",
                    op.target_qubits.iter().map(|q| q.0).collect::<Vec<_>>(),
                    stack_and_children
                )
            }
        })
        .collect();
    let mut s = String::new();
    let _ = writeln!(s, "[");
    for item in items {
        let _ = writeln!(s, "  {item}");
    }
    let _ = writeln!(s, "]");

    s
}

#[allow(dead_code)]
fn fmt_ops_with_trailing_comma(dbg_info: &DbgInfo, ops: &[Op]) -> String {
    let items: Vec<String> = ops
        .iter()
        .map(|op| {
            let name = &op.label;
            let stack_and_children = match &op.kind {
                OperationKind::Group {
                    children,
                    scope_stack: stack,
                    location_fallback: _metadata,
                    location: _,
                } => {
                    format!(
                        "{}children={}",
                        match stack {
                            Some(stack) => format!("stack={}, ", fmt_scope_stack(dbg_info, stack)),
                            None => String::new(),
                        },
                        fmt_ops_with_trailing_comma(dbg_info, children)
                    )
                }
                _ => String::new(),
            };
            if stack_and_children.is_empty() {
                format!(
                    "({name}, q={:?})",
                    op.target_qubits.iter().map(|q| q.0).collect::<Vec<_>>()
                )
            } else {
                format!(
                    "({name}, q={:?}), {}",
                    op.target_qubits.iter().map(|q| q.0).collect::<Vec<_>>(),
                    stack_and_children
                )
            }
        })
        .collect();
    format!(
        "[{}]",
        if items.is_empty() {
            String::new()
        } else {
            format!("{}, ", items.join(", "))
        }
    )
}

fn fmt_loc(dbg_info: &DbgInfo, location: usize) -> String {
    let (name, offset) = loc_name(dbg_info, location);
    format!("{name}@{offset}")
}

fn make_scope_metadata(dbg_info: &DbgInfo, scope_stack: &ScopeStack) -> DbgLocationKind {
    let scope_location = &dbg_info.dbg_metadata_scopes[scope_stack.scope];
    let scope_location = match scope_location {
        DbgMetadataScope::SubProgram { location: span, .. } => span,
    };

    DbgLocationKind::Resolved(scope_location.clone())
}

fn add_scoped_op(
    current_scope_container: &mut Vec<Op>,
    current_scope: Option<ScopeStack>,
    dbg_info: &DbgInfo,
    op: Op,
    instruction_stack: &InstructionStack,
    target_qubits: Vec<WireId>,
    target_results: Vec<ResultRegister>,
) {
    let full_instruction_stack = concat_stacks(
        &dbg_info.dbg_locations,
        current_scope.as_ref(),
        instruction_stack,
    );
    let scope_stack = instruction_stack.scope_stack(&dbg_info.dbg_locations);

    if let Some(scope_stack) = scope_stack
        && Some(&scope_stack) != current_scope.as_ref()
    {
        // there is a scope
        if let Some(last_op) = current_scope_container.last_mut() {
            if let OperationKind::Group {
                children: last_scope_children,
                scope_stack: Some(last_scope_stack),
                location_fallback: _,
                location: _,
            } = &mut last_op.kind
            {
                if let Some(rest) =
                    strip_stack_prefix(dbg_info, &full_instruction_stack, last_scope_stack)
                {
                    last_op.target_qubits.extend(target_qubits.clone());
                    last_op.target_qubits.sort_unstable();
                    last_op.target_qubits.dedup();

                    last_op.target_results.extend(target_results.clone());
                    last_op.target_results.sort_unstable();
                    last_op.target_results.dedup();

                    // Recursively add to the children
                    add_scoped_op(
                        last_scope_children,
                        Some(last_scope_stack.clone()),
                        dbg_info,
                        op,
                        &rest,
                        target_qubits,
                        target_results,
                    );

                    return;
                }
            }
        }

        // we need to create a parent for the scope
        let scope_metadata = make_scope_metadata(dbg_info, &scope_stack);
        let label = scope_label(dbg_info, &scope_stack);
        let full_scope_stack = full_instruction_stack
            .scope_stack(&dbg_info.dbg_locations)
            .expect("we got here because we had a scope, so what the hell is this");

        if current_scope != Some(full_scope_stack.clone()) {
            let scope_group = Op {
                kind: OperationKind::Group {
                    children: vec![op],
                    scope_stack: Some(full_scope_stack),
                    location_fallback: Some(scope_metadata),
                    location: None,
                },
                label,
                target_qubits,
                control_qubits: vec![],
                target_results,
                control_results: vec![],
                is_adjoint: false,
                args: vec![],
            };

            // create container for the prefix, and add to it
            add_scoped_op(
                current_scope_container,
                current_scope,
                dbg_info,
                scope_group.clone(),
                &scope_stack.caller,
                scope_group.target_qubits.clone(),
                scope_group.target_results.clone(),
            );
            return;
        }
    }
    // no scope, top level, just push to current operations
    current_scope_container.push(op);
}

fn concat_stacks(
    dbg_locations: &[DbgLocation],
    scope: Option<&ScopeStack>,
    tail: &InstructionStack,
) -> InstructionStack {
    match scope {
        Some(prefix) => {
            if let Some(first) = tail.0.first() {
                assert_eq!(
                    dbg_locations[*first].scope, prefix.scope,
                    "concatenating stacks that don't seem to match"
                );
            }
            InstructionStack([prefix.caller.0.clone(), tail.0.clone()].concat())
        }
        None => tail.clone(),
    }
}

fn strip_stack_prefix(
    dbg_info: &DbgInfo,
    full: &InstructionStack,
    prefix: &ScopeStack,
) -> Option<InstructionStack> {
    if full.0.len() > prefix.caller.0.len() {
        if let Some(rest) = full.0.strip_prefix(prefix.caller.0.as_slice()) {
            let next_location = rest[0];
            let next_scope = dbg_info.dbg_locations[next_location].scope;
            if next_scope == prefix.scope {
                return Some(InstructionStack(rest.to_vec()));
            }
        }
    }
    None
}

#[derive(Debug, Clone)]
enum Terminator {
    Unconditional(BlockId),
    Conditional(Branch),
}

fn get_operations_for_instruction_vars_only(
    dbg_info: &DbgInfo,
    variables: &mut IndexMap<VariableId, Expr>,
    register_map: &mut FixedQubitRegisterMapBuilder,
    callables: &IndexMap<qsc_partial_eval::CallableId, Callable>,
    phis: &mut Vec<(Variable, Vec<(Expr, BlockId)>)>,
    done: &mut bool,
    instruction: &InstructionWithMetadata,
) -> Result<Option<Terminator>, Error> {
    let mut terminator = None;
    match &instruction.instruction {
        Instruction::Call(callable_id, operands, var) => {
            process_callable_variables(
                variables,
                register_map,
                callables.get(*callable_id).expect("callable should exist"),
                operands,
                *var,
            )?;
        }
        Instruction::Fcmp(condition_code, operand, operand1, variable) => {
            extend_block_with_fcmp_instruction(
                variables,
                *condition_code,
                operand,
                operand1,
                *variable,
            )?;
        }
        Instruction::Icmp(condition_code, operand, operand1, variable) => {
            extend_block_with_icmp_instruction(
                variables,
                *condition_code,
                operand,
                operand1,
                *variable,
            )?;
        }
        Instruction::Return => {
            *done = true;
        }
        Instruction::Branch(variable, block_id_1, block_id_2) => {
            *done = true;
            extend_block_with_branch_instruction_vars_only(
                dbg_info,
                &mut terminator,
                instruction,
                *variable,
                *block_id_1,
                *block_id_2,
            )?;
        }
        Instruction::Jump(block_id) => {
            extend_block_with_jump_instruction(&mut terminator, *block_id)?;
            *done = true;
        }
        Instruction::Phi(pres, variable) => {
            extend_block_with_phi_instruction(variables, phis, pres, *variable)?;
        }
        Instruction::Add(operand, operand1, variable)
        | Instruction::Sub(operand, operand1, variable)
        | Instruction::Mul(operand, operand1, variable)
        | Instruction::Sdiv(operand, operand1, variable)
        | Instruction::Srem(operand, operand1, variable)
        | Instruction::Shl(operand, operand1, variable)
        | Instruction::Ashr(operand, operand1, variable)
        | Instruction::Fadd(operand, operand1, variable)
        | Instruction::Fsub(operand, operand1, variable)
        | Instruction::Fmul(operand, operand1, variable)
        | Instruction::Fdiv(operand, operand1, variable)
        | Instruction::LogicalAnd(operand, operand1, variable)
        | Instruction::LogicalOr(operand, operand1, variable)
        | Instruction::BitwiseAnd(operand, operand1, variable)
        | Instruction::BitwiseOr(operand, operand1, variable)
        | Instruction::BitwiseXor(operand, operand1, variable) => {
            extend_block_with_binop_instruction(variables, operand, operand1, *variable)?;
        }
        instruction @ (Instruction::LogicalNot(..) | Instruction::BitwiseNot(..)) => {
            // Leave the variable unassigned, if it's used in anything that's going to be shown in the circuit, we'll raise an error then
            debug!("ignoring not instruction: {instruction:?}");
        }
        instruction @ Instruction::Store(..) => {
            return Err(Error::UnsupportedFeature(format!(
                "unsupported instruction in block: {instruction:?}"
            )));
        }
    }

    Ok(terminator)
}

struct BuilderWithRegisterMap<'a> {
    builder: &'a mut BlockBuilder,
    register_map: &'a RegisterMap,
}

fn get_operations_for_instruction(
    state: &mut ProgramMap,
    mut builder_ctx: BuilderWithRegisterMap,
    dbg_info: &DbgInfo,
    callables: &IndexMap<qsc_partial_eval::CallableId, Callable>,
    phis: &mut Vec<(Variable, Vec<(Expr, BlockId)>)>,
    done: &mut bool,
    instruction: &InstructionWithMetadata,
) -> Result<Option<Terminator>, Error> {
    let mut terminator = None;
    match &instruction.instruction {
        Instruction::Call(callable_id, operands, _) => {
            trace_call(
                state,
                &mut builder_ctx,
                callables.get(*callable_id).expect("callable should exist"),
                operands,
                instruction.metadata.as_ref(),
            )?;
        }
        Instruction::Fcmp(condition_code, operand, operand1, variable) => {
            extend_block_with_fcmp_instruction(
                &mut state.variables,
                *condition_code,
                operand,
                operand1,
                *variable,
            )?;
        }
        Instruction::Icmp(condition_code, operand, operand1, variable) => {
            extend_block_with_icmp_instruction(
                &mut state.variables,
                *condition_code,
                operand,
                operand1,
                *variable,
            )?;
        }
        Instruction::Return => {
            *done = true;
        }
        Instruction::Branch(variable, block_id_1, block_id_2) => {
            *done = true;
            extend_block_with_branch_instruction(
                dbg_info,
                &mut terminator,
                instruction,
                *variable,
                *block_id_1,
                *block_id_2,
            )?;
        }
        Instruction::Jump(block_id) => {
            extend_block_with_jump_instruction(&mut terminator, *block_id)?;
            *done = true;
        }
        Instruction::Phi(pres, variable) => {
            extend_block_with_phi_instruction(&mut state.variables, phis, pres, *variable)?;
        }
        Instruction::Add(operand, operand1, variable)
        | Instruction::Sub(operand, operand1, variable)
        | Instruction::Mul(operand, operand1, variable)
        | Instruction::Sdiv(operand, operand1, variable)
        | Instruction::Srem(operand, operand1, variable)
        | Instruction::Shl(operand, operand1, variable)
        | Instruction::Ashr(operand, operand1, variable)
        | Instruction::Fadd(operand, operand1, variable)
        | Instruction::Fsub(operand, operand1, variable)
        | Instruction::Fmul(operand, operand1, variable)
        | Instruction::Fdiv(operand, operand1, variable)
        | Instruction::LogicalAnd(operand, operand1, variable)
        | Instruction::LogicalOr(operand, operand1, variable)
        | Instruction::BitwiseAnd(operand, operand1, variable)
        | Instruction::BitwiseOr(operand, operand1, variable)
        | Instruction::BitwiseXor(operand, operand1, variable) => {
            extend_block_with_binop_instruction(
                &mut state.variables,
                operand,
                operand1,
                *variable,
            )?;
        }
        instruction @ (Instruction::LogicalNot(..) | Instruction::BitwiseNot(..)) => {
            // Leave the variable unassigned, if it's used in anything that's going to be shown in the circuit, we'll raise an error then
            debug!("ignoring not instruction: {instruction:?}");
        }
        instruction @ Instruction::Store(..) => {
            return Err(Error::UnsupportedFeature(format!(
                "unsupported instruction in block: {instruction:?}"
            )));
        }
    }

    Ok(terminator)
}

fn extend_block_with_binop_instruction(
    variables: &mut IndexMap<VariableId, Expr>,
    operand: &Operand,
    operand1: &Operand,
    variable: Variable,
) -> Result<(), Error> {
    let expr_left = expr_from_operand(variables, operand)?;
    let expr_right = expr_from_operand(variables, operand1)?;
    let expr = Expr::Rich(RichExpr::FunctionOf(
        [expr_left, expr_right]
            .into_iter()
            .flat_map(|e| e.flat_exprs())
            .collect(),
    ));
    store_expr_in_variable(variables, variable, expr)?;
    Ok(())
}

fn extend_block_with_phi_instruction(
    variables: &mut IndexMap<VariableId, Expr>,
    phis: &mut Vec<(Variable, Vec<(Expr, BlockId)>)>,
    pres: &Vec<(Operand, BlockId)>,
    variable: Variable,
) -> Result<(), Error> {
    let mut exprs = vec![];
    let mut this_phis = vec![];
    for (var, label) in pres {
        let expr = expr_from_operand(variables, var)?;
        this_phis.push((expr.clone(), *label));
        exprs.push(expr);
    }
    phis.push((variable, this_phis));

    store_variable_placeholder(variables, variable);

    Ok(())
}

fn extend_block_with_jump_instruction(
    terminator: &mut Option<Terminator>,
    block_id: BlockId,
) -> Result<(), Error> {
    let old = terminator.replace(Terminator::Unconditional(block_id));
    let r = if old.is_some() {
        Err(Error::UnsupportedFeature(
            "block contains more than one terminator".to_owned(),
        ))
    } else {
        Ok(())
    };
    r?;
    Ok(())
}

fn extend_block_with_branch_instruction_vars_only(
    dbg_info: &DbgInfo,
    terminator: &mut Option<Terminator>,
    instruction: &InstructionWithMetadata,
    variable: Variable,
    block_id_1: BlockId,
    block_id_2: BlockId,
) -> Result<(), Error> {
    let instruction_metadata = instruction.metadata.clone();
    let metadata = instruction_metadata
        .as_ref()
        .and_then(|md| md.dbg_location)
        .map(|l| dbg_info.dbg_locations[l].location.clone())
        .map(DbgLocationKind::Resolved);
    let branch = Branch {
        condition: variable,
        true_block: block_id_1,
        false_block: block_id_2,
        metadata,
        cond_expr_instruction_metadata: instruction_metadata,
    };
    let old = terminator.replace(Terminator::Conditional(branch));
    if old.is_some() {
        return Err(Error::UnsupportedFeature(
            "block contains more than one branch".to_owned(),
        ));
    }
    Ok(())
}

fn extend_block_with_branch_instruction(
    dbg_info: &DbgInfo,
    terminator: &mut Option<Terminator>,
    instruction: &InstructionWithMetadata,
    variable: Variable,
    block_id_1: BlockId,
    block_id_2: BlockId,
) -> Result<(), Error> {
    let instruction_metadata = instruction.metadata.clone();
    let metadata = instruction_metadata
        .as_ref()
        .and_then(|md| md.dbg_location)
        .map(|l| dbg_info.dbg_locations[l].location.clone())
        .map(DbgLocationKind::Resolved);
    let branch = Branch {
        condition: variable,
        true_block: block_id_1,
        false_block: block_id_2,
        metadata,
        cond_expr_instruction_metadata: instruction_metadata,
    };
    let old = terminator.replace(Terminator::Conditional(branch));
    if old.is_some() {
        return Err(Error::UnsupportedFeature(
            "block contains more than one branch".to_owned(),
        ));
    }
    Ok(())
}

fn extend_block_with_icmp_instruction(
    variables: &mut IndexMap<VariableId, Expr>,
    condition_code: ConditionCode,
    operand: &Operand,
    operand1: &Operand,
    variable: Variable,
) -> Result<(), Error> {
    match condition_code {
        ConditionCode::Eq => {
            let expr_left = expr_from_operand(variables, operand)?;
            let expr_right = expr_from_operand(variables, operand1)?;
            let expr = eq_expr(expr_left, expr_right)?;
            store_expr_in_variable(variables, variable, Expr::Bool(expr))
        }
        condition_code => Err(Error::UnsupportedFeature(format!(
            "unsupported condition code in icmp: {condition_code:?}"
        ))),
    }
}

fn extend_block_with_fcmp_instruction(
    variables: &mut IndexMap<VariableId, Expr>,
    condition_code: FcmpConditionCode,
    operand: &Operand,
    operand1: &Operand,
    variable: Variable,
) -> Result<(), Error> {
    let expr_left = expr_from_operand(variables, operand)?;
    let expr_right = expr_from_operand(variables, operand1)?;
    let expr = match condition_code {
        FcmpConditionCode::False => BoolExpr::LiteralBool(false),
        FcmpConditionCode::True => BoolExpr::LiteralBool(true),
        cmp => BoolExpr::BinOp(expr_left.into(), expr_right.into(), cmp.to_string()),
    };
    store_expr_in_variable(variables, variable, Expr::Bool(expr))?;
    Ok(())
}

fn eq_expr(expr_left: Expr, expr_right: Expr) -> Result<BoolExpr, Error> {
    Ok(match (expr_left, expr_right) {
        (Expr::Bool(BoolExpr::LiteralBool(b1)), Expr::Bool(BoolExpr::LiteralBool(b2))) => {
            BoolExpr::LiteralBool(b1 == b2)
        }
        (Expr::Bool(BoolExpr::Result(r)), Expr::Bool(BoolExpr::LiteralBool(b)))
        | (Expr::Bool(BoolExpr::LiteralBool(b)), Expr::Bool(BoolExpr::Result(r))) => {
            if b {
                BoolExpr::Result(r)
            } else {
                BoolExpr::NotResult(r)
            }
        }
        (Expr::Bool(BoolExpr::Result(left)), Expr::Bool(BoolExpr::Result(right))) => {
            BoolExpr::TwoResultCondition {
                results: (left, right),
                filter: (true, false, false, true), // 00 and 11
            }
        }
        (left, right) => {
            return Err(Error::UnsupportedFeature(format!(
                "unsupported equality expression combination: left={left:?}, right={right:?}"
            )));
        }
    })
}

#[derive(Clone, Debug)]
struct ConditionalBlock {
    operations: Vec<Op>,
    targets: Vec<WireId>,
}

#[derive(Clone, Debug)]
struct Successor {
    block_id: BlockId,
    predecessors: Vec<BlockId>,
}

#[derive(Clone, Debug)]
struct BranchBlock {
    cond_expr: Expr,
    true_block: ConditionalBlock,
    false_block: Option<ConditionalBlock>,
    unconditional_successor: Successor,
    true_successor: Successor,
    false_successor: Option<Successor>,
}

/// Can only handle basic branches
fn make_simple_branch_block(
    blocks: &IndexMap<BlockId, CircuitBlock>,
    cond_expr: &Expr,
    current_block_id: BlockId,
    true_block_id: BlockId,
    false_block_id: BlockId,
) -> Result<BranchBlock, Error> {
    let CircuitBlock {
        operations: true_operations,
        terminator: true_terminator,
        ..
    } = blocks.get(true_block_id).expect("block should exist");
    let CircuitBlock {
        operations: false_operations,
        terminator: false_terminator,
        ..
    } = blocks.get(false_block_id).expect("block should exist");

    let true_successor = match true_terminator {
        Some(Terminator::Unconditional(s)) => Some(*s),
        _ => None,
    };
    let false_successor = match false_terminator {
        Some(Terminator::Unconditional(s)) => Some(*s),
        _ => None,
    };

    if true_successor.is_some_and(|c| c == false_block_id) && false_successor.is_none() {
        // simple if
        let true_block = expand_real_branch_block(true_operations)?;

        Ok(BranchBlock {
            cond_expr: cond_expr.clone(),
            true_block,
            false_block: None,
            unconditional_successor: Successor {
                block_id: false_block_id,
                predecessors: vec![true_block_id, current_block_id],
            },
            true_successor: Successor {
                block_id: true_block_id,
                predecessors: vec![current_block_id],
            },
            false_successor: None,
        })
    } else if false_successor.is_some_and(|c| c == true_block_id) && true_successor.is_none() {
        // simple if, but flipped (i.e. just else)
        // TODO: test

        let true_block = expand_real_branch_block(false_operations)?;

        Ok(BranchBlock {
            cond_expr: cond_expr.negate()?, // negating
            true_block,
            false_block: None,
            unconditional_successor: Successor {
                block_id: true_block_id,
                predecessors: vec![false_block_id, current_block_id],
            },
            true_successor: Successor {
                block_id: false_block_id,
                predecessors: vec![current_block_id],
            },
            false_successor: None,
        })
    } else if true_successor
        .and_then(|true_successor| {
            false_successor.map(|false_successor| (true_successor, false_successor))
        })
        .is_some_and(|(true_successor, false_successor)| true_successor == false_successor)
    {
        // both branches go to the same successor, so it's an if/else
        let true_block = expand_real_branch_block(true_operations)?;
        let false_block = expand_real_branch_block(false_operations)?;

        Ok(BranchBlock {
            cond_expr: cond_expr.clone(),
            true_block,
            false_block: Some(false_block),
            unconditional_successor: Successor {
                block_id: true_successor.expect("should exist"),
                predecessors: vec![true_block_id, false_block_id],
            },
            true_successor: Successor {
                block_id: true_block_id,
                predecessors: vec![current_block_id],
            },
            false_successor: Some(Successor {
                block_id: false_block_id,
                predecessors: vec![current_block_id],
            }),
        })
    } else {
        Err(Error::UnsupportedFeature(format!(
            "complex branch: true_block={true_block_id:?} successor={true_successor:?}, false_block={false_block_id:?} successor={false_successor:?}"
        )))
    }
}

fn expand_real_branch_block(operations: &Vec<Op>) -> Result<ConditionalBlock, Error> {
    let mut seen = FxHashSet::default();
    let mut real_ops = vec![];
    for op in operations {
        real_ops.push(op.clone());
        for q in op.target_qubits.iter().chain(&op.control_qubits) {
            seen.insert((q.0, None));
        }
        for ResultRegister(q, r) in op.target_results.iter().chain(&op.control_results) {
            seen.insert((*q, Some(r)));
        }
    }
    // TODO: actually test measurements in branches

    // if seen.iter().any(|(_, r)| r.is_some()) {
    //     return Err(Error::UnsupportedFeature(
    //         "measurement operation in a branch block".to_owned(),
    //     ));
    // }

    // TODO: everything is a target. Don't know how else we would do this.
    let target_qubits = seen.into_iter().map(|(q, _)| WireId(q)).collect();
    Ok(ConditionalBlock {
        operations: real_ops,
        targets: target_qubits,
    })
}

fn expr_from_operand(
    variables: &IndexMap<VariableId, Expr>,
    operand: &Operand,
) -> Result<Expr, Error> {
    match operand {
        Operand::Literal(literal) => match literal {
            Literal::Result(r) => Ok(Expr::Bool(BoolExpr::Result(
                usize::try_from(*r).expect("result id should fit in usize"),
            ))),
            Literal::Bool(b) => Ok(Expr::Bool(BoolExpr::LiteralBool(*b))),
            Literal::Integer(i) => Ok(Expr::Rich(RichExpr::Literal(i.to_string()))),
            Literal::Double(d) => Ok(Expr::Rich(RichExpr::Literal(d.to_string()))),
            _ => Err(Error::UnsupportedFeature(format!(
                "unsupported literal operand: {literal:?}"
            ))),
        },
        Operand::Variable(variable) => expr_for_variable(variables, variable.variable_id).cloned(),
    }
}

struct ProgramMap {
    /// variable id -> result id
    variables: IndexMap<VariableId, Expr>,
    /// block id -> (operations, successor)
    blocks: IndexMap<BlockId, CircuitBlock>,
}

#[derive(Debug, Clone, PartialEq)]
enum Expr {
    Rich(RichExpr),
    Bool(BoolExpr),
    Unresolved(VariableId),
}

#[derive(Debug, Clone, PartialEq)]
enum BoolExpr {
    Result(usize),
    NotResult(usize),
    TwoResultCondition {
        results: (usize, usize),
        // 00, 01, 10, 11
        filter: (bool, bool, bool, bool),
    },
    LiteralBool(bool),
    BinOp(Box<Expr>, Box<Expr>, String),
}

/// These could be of type boolean, we just don't necessary know
/// when they get complex. We could keep track, though it's probably
/// not necessary at this point.
#[derive(Debug, Clone, PartialEq)]
enum RichExpr {
    Literal(String),
    FunctionOf(Vec<Expr>), // catch-all for complex expressions
}

impl Expr {
    fn negate(&self) -> Result<Expr, Error> {
        let b = match self {
            Expr::Bool(BoolExpr::Result(r)) => Expr::Bool(BoolExpr::NotResult(*r)),
            Expr::Bool(BoolExpr::NotResult(r)) => Expr::Bool(BoolExpr::Result(*r)),
            Expr::Bool(BoolExpr::LiteralBool(b)) => Expr::Bool(BoolExpr::LiteralBool(!b)),
            Expr::Bool(BoolExpr::TwoResultCondition { results, filter }) => {
                let (f00, f01, f10, f11) = filter;
                Expr::Bool(BoolExpr::TwoResultCondition {
                    results: *results,
                    filter: (!f00, !f01, !f10, !f11),
                })
            }
            expr => Expr::Rich(RichExpr::FunctionOf(expr.flat_exprs())),
        };
        Ok(b)
    }

    fn flat_exprs(&self) -> Vec<Expr> {
        match self {
            Expr::Rich(rich_expr) => match rich_expr {
                RichExpr::Literal(_) => vec![self.clone()],
                RichExpr::FunctionOf(exprs) => exprs.iter().flat_map(Expr::flat_exprs).collect(),
            },
            Expr::Bool(condition_expr) => match condition_expr {
                BoolExpr::Result(_) | BoolExpr::NotResult(_) | BoolExpr::LiteralBool(_) => {
                    vec![self.clone()]
                }
                BoolExpr::TwoResultCondition { .. } => vec![self.clone()],
                BoolExpr::BinOp(condition_expr, condition_expr1, _) => condition_expr
                    .flat_exprs()
                    .into_iter()
                    .chain(condition_expr1.flat_exprs())
                    .collect(),
            },
            Expr::Unresolved(_) => vec![self.clone()],
        }
    }

    fn linked_results(&self) -> Vec<usize> {
        match self {
            Expr::Rich(rich_expr) => match rich_expr {
                RichExpr::Literal(_) => vec![],
                RichExpr::FunctionOf(exprs) => {
                    exprs.iter().flat_map(Expr::linked_results).collect()
                }
            },
            Expr::Bool(condition_expr) => match condition_expr {
                BoolExpr::Result(result_id) | BoolExpr::NotResult(result_id) => {
                    vec![*result_id]
                }
                BoolExpr::TwoResultCondition { results, .. } => {
                    vec![results.0, results.1]
                }
                BoolExpr::LiteralBool(_) => vec![],
                BoolExpr::BinOp(condition_expr, condition_expr1, _) => condition_expr
                    .linked_results()
                    .into_iter()
                    .chain(condition_expr1.linked_results())
                    .collect(),
            },
            Expr::Unresolved(variable_id) => {
                warn!(
                    "warning: trying to get linked results for unresolved variable {variable_id:?}"
                );
                vec![]
            }
        }
    }

    fn is_unresolved(&self) -> bool {
        match self {
            Expr::Rich(rich_expr) => match rich_expr {
                RichExpr::Literal(_) => false,
                RichExpr::FunctionOf(exprs) => exprs.iter().any(Expr::is_unresolved),
            },
            Expr::Bool(bool_expr) => match bool_expr {
                BoolExpr::TwoResultCondition { .. }
                | BoolExpr::Result(_)
                | BoolExpr::NotResult(_)
                | BoolExpr::LiteralBool(_) => false,
                BoolExpr::BinOp(condition_expr, condition_expr1, _) => {
                    condition_expr.is_unresolved() || condition_expr1.is_unresolved()
                }
            },
            Expr::Unresolved(_) => true,
        }
    }
}

impl Display for Expr {
    fn fmt(&self, f: &mut std::fmt::Formatter<'_>) -> std::fmt::Result {
        match self {
            Expr::Rich(complicated_expr) => match complicated_expr {
                RichExpr::Literal(literal_str) => write!(f, "{literal_str}"),
                RichExpr::FunctionOf(exprs) => {
                    let mut results = exprs
                        .iter()
                        .flat_map(Expr::linked_results)
                        .map(|r| format!("c_{r}"))
                        .collect::<Vec<_>>();

                    results.sort();
                    results.dedup();
                    write!(f, "function of: ({})", results.join(", "))
                }
            },
            Expr::Bool(condition_expr) => write!(f, "{condition_expr}"),
            Expr::Unresolved(variable_id) => write!(f, "unresolved({variable_id:?})"),
        }
    }
}

impl Display for BoolExpr {
    fn fmt(&self, f: &mut std::fmt::Formatter<'_>) -> std::fmt::Result {
        match self {
            BoolExpr::Result(r) => write!(f, "c_{r} = |1〉"),
            BoolExpr::NotResult(r) => write!(f, "c_{r} = |0〉"),
            BoolExpr::LiteralBool(true) => write!(f, "true"),
            BoolExpr::LiteralBool(false) => write!(f, "false"),
            BoolExpr::TwoResultCondition {
                results: (result_1, result_2),
                filter,
            } => {
                let (f00, f01, f10, f11) = filter;
                let var_name = format!("c_{result_1}c_{result_2}");
                let mut conditions = vec![];
                if *f00 {
                    conditions.push(format!("{var_name} = |00〉"));
                }
                if *f01 {
                    conditions.push(format!("{var_name} = |01〉"));
                }
                if *f10 {
                    conditions.push(format!("{var_name} = |10〉"));
                }
                if *f11 {
                    conditions.push(format!("{var_name} = |11〉"));
                }
                write!(f, "{}", conditions.join(" or "))
            }
            BoolExpr::BinOp(condition_expr, condition_expr1, op) => {
                write!(f, "({condition_expr}) {op} ({condition_expr1})")
            }
        }
    }
}

fn store_variable_placeholder(variables: &mut IndexMap<VariableId, Expr>, variable: Variable) {
    if variables.get(variable.variable_id).is_none() {
        variables.insert(variable.variable_id, Expr::Unresolved(variable.variable_id));
    }
}

fn expr_for_variable(
    variables: &IndexMap<VariableId, Expr>,
    variable_id: VariableId,
) -> Result<&Expr, Error> {
    let expr = variables.get(variable_id);
    Ok(expr.unwrap_or_else(|| {
        panic!("variable {variable_id:?} is not linked to a result or expression")
    }))
}

fn store_expr_in_variable(
    variables: &mut IndexMap<VariableId, Expr>,
    var: Variable,
    expr: Expr,
) -> Result<(), Error> {
    let variable_id = var.variable_id;
    if let Some(old_value) = variables.get(variable_id) {
        if old_value.is_unresolved() {
            // allow overwriting unresolved variables
            debug!("note: variable {variable_id:?} was unresolved, now storing {expr:?}");
        } else if old_value != &expr {
            panic!("variable {variable_id:?} already stored {old_value:?}, cannot store {expr:?}");
        }
    }
    if let Expr::Bool(condition_expr) = &expr {
        if let Ty::Boolean = var.ty {
        } else {
            return Err(Error::UnsupportedFeature(format!(
                "variable {variable_id:?} has type {var_ty:?} but is being assigned a condition expression: {condition_expr:?}",
                var_ty = var.ty,
            )));
        }
    }

    variables.insert(variable_id, expr);
    Ok(())
}

fn process_callable_variables(
    variables: &mut IndexMap<VariableId, Expr>,
    register_map: &mut FixedQubitRegisterMapBuilder,
    callable: &Callable,
    operands: &Vec<Operand>,
    var: Option<Variable>,
) -> Result<(), Error> {
    match callable.call_type {
        CallableType::Measurement => {
            let (qubit, result) = gather_measurement_operands_inner(operands)?;
            register_map.link_result_to_qubit(qubit, result);
        }
        CallableType::Readout => match callable.name.as_str() {
            "__quantum__rt__read_result" => {
                for operand in operands {
                    match operand {
                        Operand::Literal(Literal::Result(r)) => {
                            let var =
                                var.expect("read_result must have a variable to store the result");
                            store_expr_in_variable(
                                variables,
                                var,
                                Expr::Bool(BoolExpr::Result(
                                    usize::try_from(*r).expect("result id should fit in usize"),
                                )),
                            )?;
                        }
                        operand => {
                            return Err(Error::UnsupportedFeature(format!(
                                "operand for result readout is not a result: {operand:?}"
                            )));
                        }
                    }
                }
            }
            name => {
                return Err(Error::UnsupportedFeature(format!(
                    "unknown readout callable: {name}"
                )));
            }
        },
        CallableType::Regular => {
            if let Some(var) = var {
                let result_expr = Expr::Rich(RichExpr::FunctionOf(
                    operands
                        .iter()
                        .map(|o| expr_from_operand(variables, o))
                        .collect::<Result<Vec<_>, _>>()?
                        .into_iter()
                        .flat_map(|e| e.flat_exprs())
                        .collect(),
                ));

                store_expr_in_variable(variables, var, result_expr)?;
            }
        }
        CallableType::Reset | CallableType::OutputRecording | CallableType::Initialize => {}
    }

    Ok(())
}

fn trace_call(
    state: &mut ProgramMap,
    builder_ctx: &mut BuilderWithRegisterMap,
    callable: &Callable,
    operands: &[Operand],
    metadata: Option<&InstructionMetadata>,
) -> Result<(), Error> {
    match callable.call_type {
        CallableType::Measurement => trace_measurement(builder_ctx, callable, operands, metadata),
        CallableType::Reset => trace_reset(state, builder_ctx, callable, operands, metadata),
        CallableType::Regular => trace_gate(state, builder_ctx, callable, operands, metadata),
        CallableType::Readout | CallableType::OutputRecording | CallableType::Initialize => Ok(()),
    }
}

fn trace_gate(
    state: &mut ProgramMap,
    builder_ctx: &mut BuilderWithRegisterMap,
    callable: &Callable,
    operands: &[Operand],
    metadata: Option<&InstructionMetadata>,
) -> Result<(), Error> {
    let GateSpec {
        name,
        operand_types,
        is_adjoint,
    } = callable_spec(callable, operands)?;

    let (target_qubits, control_qubits, control_results, args) =
        match_operands(state, &operand_types, operands)?;

    if target_qubits.is_empty() && control_qubits.is_empty() && control_results.is_empty() {
        // Skip operations without targets or controls.
        // Alternative might be to include these anyway, across the entire state,
        // or annotated in the circuit in some way.
    } else {
        builder_ctx.builder.gate(
            builder_ctx.register_map,
            &GateLabel { name, is_adjoint },
            GateInputs {
                target_qubits,
                control_qubits,
            },
            &control_results,
            args,
            metadata.cloned(),
        );
    }
    Ok(())
}

fn trace_reset(
    state: &mut ProgramMap,
    builder_ctx: &mut BuilderWithRegisterMap,
    callable: &Callable,
    operands: &[Operand],
    metadata: Option<&InstructionMetadata>,
) -> Result<(), Error> {
    match callable.name.as_str() {
        "__quantum__qis__reset__body" => {
            let (target_qubits, control_qubits, control_results, _) =
                match_operands(state, &[OperandType::Target], operands)?;
            assert!(
                control_qubits.is_empty() && control_results.is_empty(),
                "reset cannot have controls"
            );
            assert!(
                control_results.is_empty(),
                "reset cannot have control results"
            );
            assert!(
                target_qubits.len() == 1,
                "reset must have exactly one target"
            );

            let qubit = target_qubits[0];
            builder_ctx
                .builder
                .reset(builder_ctx.register_map, qubit, metadata.cloned());
        }
        name => {
            return Err(Error::UnsupportedFeature(format!(
                "unknown reset callable: {name}"
            )));
        }
    }
    Ok(())
}

fn trace_measurement(
    builder_ctx: &mut BuilderWithRegisterMap,
    callable: &Callable,
    operands: &[Operand],
    metadata: Option<&InstructionMetadata>,
) -> Result<(), Error> {
    let (qubit, result) = gather_measurement_operands_inner(operands)?;

    match callable.name.as_str() {
        "__quantum__qis__mresetz__body" => {
            builder_ctx
                .builder
                .mresetz(builder_ctx.register_map, qubit, result, metadata.cloned());
        }
        "__quantum__qis__m__body" => {
            builder_ctx
                .builder
                .m(builder_ctx.register_map, qubit, result, metadata.cloned());
        }
        name => panic!("unknown measurement callable: {name}"),
    }

    Ok(())
}

struct GateSpec<'a> {
    name: &'a str,
    operand_types: Vec<OperandType>,
    is_adjoint: bool,
}

impl<'a> GateSpec<'a> {
    fn single_qubit_gate(name: &'a str) -> Self {
        Self {
            name,
            operand_types: vec![OperandType::Target],
            is_adjoint: false,
        }
    }

    fn single_qubit_gate_adjoint(name: &'a str) -> Self {
        Self {
            name,
            operand_types: vec![OperandType::Target],
            is_adjoint: true,
        }
    }

    fn rotation_gate(name: &'a str) -> Self {
        Self {
            name,
            operand_types: vec![OperandType::Arg, OperandType::Target],
            is_adjoint: false,
        }
    }

    fn controlled_gate(name: &'a str, num_controls: usize) -> Self {
        let mut operand_types = vec![];
        for _ in 0..num_controls {
            operand_types.push(OperandType::Control);
        }
        operand_types.push(OperandType::Target);
        Self {
            name,
            operand_types,
            is_adjoint: false,
        }
    }

    fn two_qubit_gate(name: &'a str) -> Self {
        Self {
            name,
            operand_types: vec![OperandType::Target, OperandType::Target],
            is_adjoint: false,
        }
    }

    fn two_qubit_rotation_gate(name: &'a str) -> Self {
        Self {
            name,
            operand_types: vec![OperandType::Arg, OperandType::Target, OperandType::Target],
            is_adjoint: false,
        }
    }
}

fn callable_spec<'a>(callable: &'a Callable, operands: &[Operand]) -> Result<GateSpec<'a>, Error> {
    let gate_spec = match callable.name.as_str() {
        // single-qubit gates
        "__quantum__qis__x__body" => GateSpec::single_qubit_gate("X"),
        "__quantum__qis__y__body" => GateSpec::single_qubit_gate("Y"),
        "__quantum__qis__z__body" => GateSpec::single_qubit_gate("Z"),
        "__quantum__qis__s__body" => GateSpec::single_qubit_gate("S"),
        "__quantum__qis__s__adj" => GateSpec::single_qubit_gate_adjoint("S"),
        "__quantum__qis__t__body" => GateSpec::single_qubit_gate("T"),
        "__quantum__qis__t__adj" => GateSpec::single_qubit_gate_adjoint("T"),
        "__quantum__qis__h__body" => GateSpec::single_qubit_gate("H"),
        "__quantum__qis__rx__body" => GateSpec::rotation_gate("Rx"),
        "__quantum__qis__ry__body" => GateSpec::rotation_gate("Ry"),
        "__quantum__qis__rz__body" => GateSpec::rotation_gate("Rz"),
        // multi-qubit gates
        "__quantum__qis__cx__body" => GateSpec::controlled_gate("X", 1),
        "__quantum__qis__cy__body" => GateSpec::controlled_gate("Y", 1),
        "__quantum__qis__cz__body" => GateSpec::controlled_gate("Z", 1),
        "__quantum__qis__ccx__body" => GateSpec::controlled_gate("X", 2),
        "__quantum__qis__rxx__body" => GateSpec::two_qubit_rotation_gate("Rxx"),
        "__quantum__qis__ryy__body" => GateSpec::two_qubit_rotation_gate("Ryy"),
        "__quantum__qis__rzz__body" => GateSpec::two_qubit_rotation_gate("Rzz"),
        "__quantum__qis__swap__body" => GateSpec::two_qubit_gate("SWAP"),
        custom => {
            let mut operand_types = vec![];
            for o in operands {
                match o {
                    Operand::Literal(Literal::Integer(_) | Literal::Double(_)) => {
                        operand_types.push(OperandType::Arg);
                    }
                    Operand::Variable(Variable {
                        ty: Ty::Boolean | Ty::Integer | Ty::Double,
                        ..
                    }) => operand_types.push(OperandType::Arg),
                    Operand::Variable(Variable { ty: Ty::Qubit, .. })
                    | Operand::Literal(Literal::Qubit(_)) => {
                        // assume all qubit operands are targets for custom gates
                        operand_types.push(OperandType::Target);
                    }
                    o => {
                        return Err(Error::UnsupportedFeature(format!(
                            "unsupported operand for custom gate {custom}: {o:?}"
                        )));
                    }
                }
            }

            GateSpec {
                name: custom,
                operand_types,
                is_adjoint: false,
            }
        }
    };
    Ok(gate_spec)
}

fn gather_measurement_operands_inner(operands: &[Operand]) -> Result<(usize, usize), Error> {
    let mut qubits = operands.iter().filter_map(|o| match o {
        Operand::Literal(Literal::Qubit(q)) => Some(q),
        _ => None,
    });
    let qubit = qubits.next();
    let Some(qubit) = qubit else {
        return Err(Error::UnsupportedFeature(
            "measurement must have a qubit operand".to_owned(),
        ));
    };
    if qubits.next().is_some() {
        return Err(Error::UnsupportedFeature(
            "measurement should only have one qubit operand".to_owned(),
        ));
    }

    let mut results = operands.iter().filter_map(|o| match o {
        Operand::Literal(Literal::Result(r)) => {
            Some(usize::try_from(*r).expect("result id should fit in usize"))
        }
        _ => None,
    });
    let result = results.next();
    let Some(result) = result else {
        return Err(Error::UnsupportedFeature(
            "measurement must have a result operand".to_owned(),
        ));
    };
    if results.next().is_some() {
        return Err(Error::UnsupportedFeature(
            "measurement should only have one result operand".to_owned(),
        ));
    }

    if operands.len() != 2 {
        return Err(Error::UnsupportedFeature(
            "measurement should only have a qubit and result operand".to_owned(),
        ));
    }

    Ok((
        usize::try_from(*qubit).expect("qubit id should fit in usize"),
        result,
    ))
}

enum OperandType {
    Control,
    Target,
    Arg,
}

type Operands = (Vec<usize>, Vec<usize>, Vec<usize>, Vec<String>);

fn match_operands(
    state: &mut ProgramMap,
    operand_types: &[OperandType],
    operands: &[Operand],
) -> Result<Operands, Error> {
    let mut target_qubits = vec![];
    let mut control_results = vec![];
    let mut control_qubits = vec![];
    let mut args = vec![];
    if operand_types.len() != operands.len() {
        return Err(Error::UnsupportedFeature(
            "unexpected number of operands for known operation".to_owned(),
        ));
    }
    for (operand, operand_type) in operands.iter().zip(operand_types) {
        match operand {
            Operand::Literal(literal) => match literal {
                Literal::Qubit(q) => {
                    let qubit_operands_array = match operand_type {
                        OperandType::Control => &mut control_qubits,
                        OperandType::Target => &mut target_qubits,
                        OperandType::Arg => {
                            return Err(Error::UnsupportedFeature(
                                "qubit operand cannot be an argument".to_owned(),
                            ));
                        }
                    };
                    qubit_operands_array
                        .push(usize::try_from(*q).expect("qubit id should fit in usize"));
                }
                Literal::Result(_r) => {
                    return Err(Error::UnsupportedFeature(
                        "result operand cannot be a target of a unitary operation".to_owned(),
                    ));
                }
                Literal::Integer(i) => match operand_type {
                    OperandType::Arg => {
                        args.push(i.to_string());
                    }
                    _ => {
                        return Err(Error::UnsupportedFeature(
                            "integer operand where qubit was expected".to_owned(),
                        ));
                    }
                },
                Literal::Double(d) => match operand_type {
                    OperandType::Arg => {
                        args.push(format!("{d:.4}"));
                    }
                    _ => {
                        return Err(Error::UnsupportedFeature(
                            "double operand where qubit was expected".to_owned(),
                        ));
                    }
                },
                l => {
                    return Err(Error::UnsupportedFeature(format!(
                        "unsupported literal operand for unitary operation: {l:?}"
                    )));
                }
            },
            o @ Operand::Variable(var) => {
                if let &OperandType::Arg = operand_type {
                    let expr = expr_for_variable(&state.variables, var.variable_id)?.clone();
                    // Add classical controls if this expr is dependent on a result
                    let results = expr.linked_results();
                    for r in results {
                        if !control_results.contains(&r) {
                            control_results.push(r);
                        }
                    }
                    args.push(expr.to_string());
                } else {
                    return Err(Error::UnsupportedFeature(format!(
                        "variable operand cannot be a target or control of a unitary operation: {o:?}"
                    )));
                }
            }
        }
    }
    Ok((target_qubits, control_qubits, control_results, args))
}

// TODO: __quantum__rt__read_loss<|MERGE_RESOLUTION|>--- conflicted
+++ resolved
@@ -16,20 +16,15 @@
     builder::{RegisterMap, finish_circuit},
     circuit::{ResolvedSourceLocation, SourceLocation},
     rir_to_circuit::tracer::{
-        BlockBuilder, FixedQubitRegisterMapBuilder, GateLabel, ResultRegister, WireId,
+        CircuitBuilder, FixedQubitRegisterMapBuilder, GateLabel, ResultRegister, WireId,
     },
 };
-<<<<<<< HEAD
 use log::{debug, warn};
 use qsc_data_structures::{
     debug::{DbgInfo, DbgLocation, DbgMetadataScope, InstructionMetadata, MetadataPackageSpan},
     index_map::IndexMap,
-    line_column::Encoding,
 };
 use qsc_eval::backend::GateInputs;
-=======
-use qsc_data_structures::debug::{DbgInfo, DbgMetadataScope, MetadataPackageSpan};
->>>>>>> c3a496d3
 use qsc_frontend::{compile::PackageStore, location::Location};
 use qsc_hir::hir::PackageId;
 use qsc_partial_eval::{
@@ -211,7 +206,6 @@
 pub fn make_circuit(
     program: &Program,
     package_store: &PackageStore,
-    position_encoding: Encoding,
     config: Config,
 ) -> std::result::Result<Circuit, Error> {
     assert!(config.generation_method == GenerationMethod::Static);
@@ -304,7 +298,7 @@
         qubits,
         operations,
         &program.dbg_info,
-        Some((package_store, position_encoding)),
+        Some(package_store),
         config.loop_detection,
         config.collapse_qubit_registers,
     );
@@ -361,7 +355,6 @@
         .map(|l| dbg_info.dbg_locations[l].location.clone())
 }
 
-<<<<<<< HEAD
 /// true result means done
 fn expand_branches_for_vars(
     register_map: &RegisterMap,
@@ -719,14 +712,7 @@
     operations
 }
 
-pub(crate) fn fill_in_dbg_metadata(
-    operations: &mut [Operation],
-    package_store: &PackageStore,
-    position_encoding: Encoding,
-) {
-=======
 pub(crate) fn fill_in_dbg_metadata(operations: &mut [Operation], package_store: &PackageStore) {
->>>>>>> c3a496d3
     for op in operations {
         let children_columns = op.children_mut();
         for column in children_columns {
@@ -898,7 +884,7 @@
     let mut phis = vec![];
     let mut done = false;
 
-    let mut builder = BlockBuilder::new(ops_remaining);
+    let mut builder = CircuitBuilder::new(ops_remaining);
     for instruction in &block.0 {
         if done {
             return Err(Error::UnsupportedFeature(
@@ -1404,7 +1390,7 @@
 }
 
 struct BuilderWithRegisterMap<'a> {
-    builder: &'a mut BlockBuilder,
+    builder: &'a mut CircuitBuilder,
     register_map: &'a RegisterMap,
 }
 
