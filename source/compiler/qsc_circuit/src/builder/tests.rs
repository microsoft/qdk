// Copyright (c) Microsoft Corporation.
// Licensed under the MIT License.

use super::*;
use expect_test::expect;

#[test]
fn exceed_max_operations() {
<<<<<<< HEAD
    let mut builder = CircuitTracer::new(TracerConfig {
        max_operations: 2,
        source_locations: false,
        loop_detection: false,
        group_scopes: false,
        collapse_qubit_registers: false,
    });

    let tracer: &mut dyn Tracer = &mut builder;
    tracer.qubit_allocate(&[], 0);

    tracer.gate(&[], "X", false, &[0], &[], None);
    tracer.gate(&[], "X", false, &[0], &[], None);
    tracer.gate(&[], "X", false, &[0], &[], None);
=======
    let mut builder = CircuitTracer::new(
        TracerConfig {
            max_operations: 2,
            source_locations: false,
        },
        &[],
    );

    builder.qubit_allocate(&[], 0);

    builder.gate(&[], "X", false, &[0], &[], None);
    builder.gate(&[], "X", false, &[0], &[], None);
    builder.gate(&[], "X", false, &[0], &[], None);
>>>>>>> b9536a97

    let circuit = builder.finish(None);

    // The current behavior is to silently truncate the circuit
    // if it exceeds the maximum allowed number of operations.
    expect![[r#"
        q_0    ── X ──── X ──
    "#]]
    .assert_eq(&circuit.to_string());
}

#[test]
fn exceed_max_operations_deferred_measurements() {
<<<<<<< HEAD
    let mut builder = CircuitTracer::new(TracerConfig {
        max_operations: 2,
        source_locations: false,
        loop_detection: false,
        group_scopes: false,
        collapse_qubit_registers: false,
    });

    // TODO: ugh...
    let tracer: &mut dyn Tracer = &mut builder;
    tracer.qubit_allocate(&[], 0);

    tracer.gate(&[], "X", false, &[0], &[], None);
    tracer.measure(&[], "M", 0, &(0.into()));
    tracer.gate(&[], "X", false, &[0], &[], None);
=======
    let mut builder = CircuitTracer::new(
        TracerConfig {
            max_operations: 2,
            source_locations: false,
        },
        &[],
    );

    builder.qubit_allocate(&[], 0);

    builder.gate(&[], "X", false, &[0], &[], None);
    builder.measure(&[], "M", 0, &(0.into()));
    builder.gate(&[], "X", false, &[0], &[], None);
>>>>>>> b9536a97

    let circuit = builder.finish(None);

    // The current behavior is to silently truncate the circuit
    // if it exceeds the maximum allowed number of operations.
    // The second X will be dropped.
    expect![[r#"
        q_0    ── X ──── M ──
                         ╘═══
    "#]]
    .assert_eq(&circuit.to_string());
}<|MERGE_RESOLUTION|>--- conflicted
+++ resolved
@@ -6,26 +6,13 @@
 
 #[test]
 fn exceed_max_operations() {
-<<<<<<< HEAD
-    let mut builder = CircuitTracer::new(TracerConfig {
-        max_operations: 2,
-        source_locations: false,
-        loop_detection: false,
-        group_scopes: false,
-        collapse_qubit_registers: false,
-    });
-
-    let tracer: &mut dyn Tracer = &mut builder;
-    tracer.qubit_allocate(&[], 0);
-
-    tracer.gate(&[], "X", false, &[0], &[], None);
-    tracer.gate(&[], "X", false, &[0], &[], None);
-    tracer.gate(&[], "X", false, &[0], &[], None);
-=======
     let mut builder = CircuitTracer::new(
         TracerConfig {
             max_operations: 2,
             source_locations: false,
+            loop_detection: false,
+            group_scopes: false,
+            collapse_qubit_registers: false,
         },
         &[],
     );
@@ -35,7 +22,6 @@
     builder.gate(&[], "X", false, &[0], &[], None);
     builder.gate(&[], "X", false, &[0], &[], None);
     builder.gate(&[], "X", false, &[0], &[], None);
->>>>>>> b9536a97
 
     let circuit = builder.finish(None);
 
@@ -49,27 +35,13 @@
 
 #[test]
 fn exceed_max_operations_deferred_measurements() {
-<<<<<<< HEAD
-    let mut builder = CircuitTracer::new(TracerConfig {
-        max_operations: 2,
-        source_locations: false,
-        loop_detection: false,
-        group_scopes: false,
-        collapse_qubit_registers: false,
-    });
-
-    // TODO: ugh...
-    let tracer: &mut dyn Tracer = &mut builder;
-    tracer.qubit_allocate(&[], 0);
-
-    tracer.gate(&[], "X", false, &[0], &[], None);
-    tracer.measure(&[], "M", 0, &(0.into()));
-    tracer.gate(&[], "X", false, &[0], &[], None);
-=======
     let mut builder = CircuitTracer::new(
         TracerConfig {
             max_operations: 2,
             source_locations: false,
+            loop_detection: false,
+            group_scopes: false,
+            collapse_qubit_registers: false,
         },
         &[],
     );
@@ -79,7 +51,6 @@
     builder.gate(&[], "X", false, &[0], &[], None);
     builder.measure(&[], "M", 0, &(0.into()));
     builder.gate(&[], "X", false, &[0], &[], None);
->>>>>>> b9536a97
 
     let circuit = builder.finish(None);
 
