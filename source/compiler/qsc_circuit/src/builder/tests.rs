// Copyright (c) Microsoft Corporation.
// Licensed under the MIT License.

use super::*;
use expect_test::expect;

#[test]
fn exceed_max_operations() {
    let mut builder = CircuitTracer::new(TracerConfig {
        max_operations: 2,
<<<<<<< HEAD
        loop_detection: false,
        generation_method: GenerationMethod::ClassicalEval,
        group_scopes: false,
        collapse_qubit_registers: false,
=======
>>>>>>> 27bf9223
        locations: false,
    });

    let tracer: &mut dyn Tracer = &mut builder;
    tracer.qubit_allocate(0, &[]);

    tracer.gate("X", false, GateInputs::with_targets(vec![0]), vec![], &[]);
    tracer.gate("X", false, GateInputs::with_targets(vec![0]), vec![], &[]);
    tracer.gate("X", false, GateInputs::with_targets(vec![0]), vec![], &[]);

    let circuit = builder.finish(None);

    // The current behavior is to silently truncate the circuit
    // if it exceeds the maximum allowed number of operations.
    expect![[r#"
        q_0    ── X ──── X ──
    "#]]
    .assert_eq(&circuit.to_string());
}

#[test]
fn exceed_max_operations_deferred_measurements() {
    let mut builder = CircuitTracer::new(TracerConfig {
        max_operations: 2,
<<<<<<< HEAD
        loop_detection: false,
        generation_method: GenerationMethod::ClassicalEval,
        group_scopes: false,
        collapse_qubit_registers: false,
=======
>>>>>>> 27bf9223
        locations: false,
    });

    // TODO: ugh...
    let tracer: &mut dyn Tracer = &mut builder;
    tracer.qubit_allocate(0, &[]);

    tracer.gate("X", false, GateInputs::with_targets(vec![0]), vec![], &[]);
    tracer.m(0, &(0.into()), &[]);
    tracer.gate("X", false, GateInputs::with_targets(vec![0]), vec![], &[]);

    let circuit = builder.finish(None);

    // The current behavior is to silently truncate the circuit
    // if it exceeds the maximum allowed number of operations.
    // The second X will be dropped.
    expect![[r#"
        q_0    ── X ──── M ──
                         ╘═══
    "#]]
    .assert_eq(&circuit.to_string());
}<|MERGE_RESOLUTION|>--- conflicted
+++ resolved
@@ -8,14 +8,10 @@
 fn exceed_max_operations() {
     let mut builder = CircuitTracer::new(TracerConfig {
         max_operations: 2,
-<<<<<<< HEAD
+        locations: false,
         loop_detection: false,
-        generation_method: GenerationMethod::ClassicalEval,
         group_scopes: false,
         collapse_qubit_registers: false,
-=======
->>>>>>> 27bf9223
-        locations: false,
     });
 
     let tracer: &mut dyn Tracer = &mut builder;
@@ -39,14 +35,10 @@
 fn exceed_max_operations_deferred_measurements() {
     let mut builder = CircuitTracer::new(TracerConfig {
         max_operations: 2,
-<<<<<<< HEAD
+        locations: false,
         loop_detection: false,
-        generation_method: GenerationMethod::ClassicalEval,
         group_scopes: false,
         collapse_qubit_registers: false,
-=======
->>>>>>> 27bf9223
-        locations: false,
     });
 
     // TODO: ugh...
