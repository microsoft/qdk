--- conflicted
+++ resolved
@@ -8,14 +8,10 @@
 fn exceed_max_operations() {
     let mut builder = CircuitTracer::new(TracerConfig {
         max_operations: 2,
-<<<<<<< HEAD
-        locations: false,
+        source_locations: false,
         loop_detection: false,
         group_scopes: false,
         collapse_qubit_registers: false,
-=======
-        source_locations: false,
->>>>>>> 5a59b92c
     });
 
     let tracer: &mut dyn Tracer = &mut builder;
@@ -39,14 +35,10 @@
 fn exceed_max_operations_deferred_measurements() {
     let mut builder = CircuitTracer::new(TracerConfig {
         max_operations: 2,
-<<<<<<< HEAD
-        locations: false,
+        source_locations: false,
         loop_detection: false,
         group_scopes: false,
         collapse_qubit_registers: false,
-=======
-        source_locations: false,
->>>>>>> 5a59b92c
     });
 
     // TODO: ugh...
