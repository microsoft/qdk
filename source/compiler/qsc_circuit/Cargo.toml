[package]
name = "qsc_circuit"

version.workspace = true
authors.workspace = true
homepage.workspace = true
repository.workspace = true
edition.workspace = true
license.workspace = true

[dependencies]
log = { workspace = true }
miette = { workspace = true }
num-bigint = { workspace = true }
num-complex = { workspace = true }
qsc_codegen = { path = "../qsc_codegen" }
qsc_eval = { path = "../qsc_eval" }
qsc_data_structures = { path = "../qsc_data_structures" }
qsc_frontend = { path = "../qsc_frontend" }
qsc_fir = { path = "../qsc_fir" }
qsc_hir = { path = "../qsc_hir" }
<<<<<<< HEAD
qsc_partial_eval = { path = "../qsc_partial_eval" }
=======
qsc_lowerer = { path = "../qsc_lowerer" }
>>>>>>> b9536a97
regex-lite = { workspace = true }
rustc-hash = { workspace = true }
serde = { workspace = true, features = ["derive"] }
serde_json = { workspace = true }
thiserror = { workspace = true }

[dev-dependencies]
expect-test = { workspace = true }
indoc = { workspace = true }
qsc_passes = { path = "../qsc_passes" }

[lints]
workspace = true

[lib]
doctest = false<|MERGE_RESOLUTION|>--- conflicted
+++ resolved
@@ -19,11 +19,8 @@
 qsc_frontend = { path = "../qsc_frontend" }
 qsc_fir = { path = "../qsc_fir" }
 qsc_hir = { path = "../qsc_hir" }
-<<<<<<< HEAD
 qsc_partial_eval = { path = "../qsc_partial_eval" }
-=======
 qsc_lowerer = { path = "../qsc_lowerer" }
->>>>>>> b9536a97
 regex-lite = { workspace = true }
 rustc-hash = { workspace = true }
 serde = { workspace = true, features = ["derive"] }
