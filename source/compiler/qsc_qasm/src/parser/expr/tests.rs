--- conflicted
+++ resolved
@@ -1193,7 +1193,6 @@
 }
 
 #[test]
-<<<<<<< HEAD
 fn array_concatenation_is_not_part_of_the_expr_tree() {
     let source = "a ++ b;";
 
@@ -1218,7 +1217,9 @@
                 ),
             ),
         ]"#]],
-=======
+    );
+}
+
 fn duration_of() {
     check_expr(
         "durationof({x [25ms] $0;})",
@@ -1236,6 +1237,6 @@
                             qubits:
                                 GateOperand [21-23]:
                                     kind: HardwareQubit [21-23]: 0"#]],
->>>>>>> 82b4ff84
+
     );
 }