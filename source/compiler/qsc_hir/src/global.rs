--- conflicted
+++ resolved
@@ -187,37 +187,6 @@
                     kind: Kind::Namespace(item_id),
                 })
             }
-<<<<<<< HEAD
-            (ItemKind::Ty(name, def), None) => {
-                self.next = Some(Global {
-                    namespace: Vec::new(),
-                    name: alias.map_or_else(|| Rc::clone(&name.name), |alias| alias.name.clone()),
-                    visibility,
-                    status,
-                    kind: Kind::Term(Term {
-                        id,
-                        scheme: def.cons_scheme(id),
-                        intrinsic: false,
-                    }),
-                });
-
-                Some(Global {
-                    namespace: Vec::new(),
-                    name: Rc::clone(&name.name),
-                    visibility,
-                    status,
-                    kind: Kind::Ty(Ty { id }),
-                })
-            }
-            (ItemKind::Namespace(ident, _), None) => Some(Global {
-                namespace: ident.into(),
-                name: "".into(),
-                visibility: Visibility::Public,
-                status,
-                kind: Kind::Namespace,
-            }),
-=======
->>>>>>> d5fc73f5
             (
                 ItemKind::Export(name, Res::Item(item_id)),
                 Some(ItemKind::Namespace(namespace, _)),
