// Copyright (c) Microsoft Corporation.
// Licensed under the MIT License.

#![allow(
    clippy::needless_raw_string_hashes,
    clippy::similar_names,
    clippy::too_many_lines
)]

use super::{
    assert_block_instructions, assert_blocks, assert_callable, assert_error,
    get_partial_evaluation_error, get_rir_program,
};
use expect_test::expect;
use indoc::indoc;
use qsc_rir::rir::{BlockId, CallableId};

#[test]
fn non_classical_entry_point_with_classical_implicit_return() {
    let program = get_rir_program(indoc! {r#"
        namespace Test {
            @EntryPoint()
            operation Main() : Bool {
                use q = Qubit(); // Needed to make `Main` non-classical.
                true
            }
        }
    "#});
    let output_recording_callable_id = CallableId(1);
    assert_callable(
        &program,
        output_recording_callable_id,
        &expect![[r#"
            Callable:
                name: __quantum__rt__initialize
                call_type: Regular
                input_type:
                    [0]: Pointer
                output_type: <VOID>
                body: <NONE>"#]],
    );
    assert_block_instructions(
        &program,
        BlockId(0),
        &expect![[r#"
            Block:
<<<<<<< HEAD
                Call id(1), args( Bool(true), Pointer, ) !dbg package_id=2 span=[50-54]
                Return !dbg package_id=2 span=[50-54]"#]],
=======
                Call id(1), args( Pointer, )
                Call id(2), args( Bool(true), Tag(0, 3), )
                Return"#]],
>>>>>>> e39d888e
    );
}

#[test]
fn non_classical_entry_point_with_non_classical_implicit_return() {
    let program = get_rir_program(indoc! {r#"
        namespace Test {
            @EntryPoint()
            operation Main() : Result {
                use q = Qubit();
                QIR.Intrinsic.__quantum__qis__mresetz__body(q)
            }
        }
    "#});
    let mresetz_callable_id = CallableId(1);
    assert_callable(
        &program,
        mresetz_callable_id,
        &expect![[r#"
            Callable:
                name: __quantum__rt__initialize
                call_type: Regular
                input_type:
                    [0]: Pointer
                output_type: <VOID>
                body: <NONE>"#]],
    );
    let output_recording_callable_id = CallableId(2);
    assert_callable(
        &program,
        output_recording_callable_id,
        &expect![[r#"
            Callable:
                name: __quantum__qis__mresetz__body
                call_type: Measurement
                input_type:
                    [0]: Qubit
                    [1]: Result
                output_type: <VOID>
                body: <NONE>"#]],
    );
    assert_block_instructions(
        &program,
        BlockId(0),
        &expect![[r#"
            Block:
<<<<<<< HEAD
                Call id(1), args( Qubit(0), Result(0), ) !dbg package_id=2 span=[0-0] scope=0 scope_package_id=2 scope_span=[66-153] callable=Main
                Call id(2), args( Result(0), Pointer, ) !dbg package_id=2 span=[50-54]
                Return !dbg package_id=2 span=[50-54]"#]],
=======
                Call id(1), args( Pointer, )
                Call id(2), args( Qubit(0), Result(0), )
                Call id(3), args( Result(0), Tag(0, 3), )
                Return"#]],
>>>>>>> e39d888e
    );
}

#[test]
fn non_classical_entry_point_with_classical_explicit_return() {
    let program = get_rir_program(indoc! {r#"
        namespace Test {
            @EntryPoint()
            operation Main() : Bool {
                use q = Qubit(); // Needed to make `Main` non-classical.
                return false;
            }
        }
    "#});
    let output_recording_callable_id = CallableId(1);
    assert_callable(
        &program,
        output_recording_callable_id,
        &expect![[r#"
            Callable:
                name: __quantum__rt__initialize
                call_type: Regular
                input_type:
                    [0]: Pointer
                output_type: <VOID>
                body: <NONE>"#]],
    );
    assert_block_instructions(
        &program,
        BlockId(0),
        &expect![[r#"
            Block:
<<<<<<< HEAD
                Call id(1), args( Bool(false), Pointer, ) !dbg package_id=2 span=[50-54]
                Return !dbg package_id=2 span=[50-54]"#]],
=======
                Call id(1), args( Pointer, )
                Call id(2), args( Bool(false), Tag(0, 3), )
                Return"#]],
>>>>>>> e39d888e
    );
}

#[test]
fn non_classical_entry_point_with_non_classical_explicit_return() {
    let program = get_rir_program(indoc! {r#"
        namespace Test {
            @EntryPoint()
            operation Main() : Result {
                use q = Qubit();
                return QIR.Intrinsic.__quantum__qis__mresetz__body(q);
            }
        }
    "#});
    let mresetz_callable_id = CallableId(1);
    assert_callable(
        &program,
        mresetz_callable_id,
        &expect![[r#"
            Callable:
                name: __quantum__rt__initialize
                call_type: Regular
                input_type:
                    [0]: Pointer
                output_type: <VOID>
                body: <NONE>"#]],
    );
    let output_recording_callable_id = CallableId(2);
    assert_callable(
        &program,
        output_recording_callable_id,
        &expect![[r#"
            Callable:
                name: __quantum__qis__mresetz__body
                call_type: Measurement
                input_type:
                    [0]: Qubit
                    [1]: Result
                output_type: <VOID>
                body: <NONE>"#]],
    );
    assert_block_instructions(
        &program,
        BlockId(0),
        &expect![[r#"
            Block:
<<<<<<< HEAD
                Call id(1), args( Qubit(0), Result(0), ) !dbg package_id=2 span=[0-0] scope=1 scope_package_id=2 scope_span=[101-154] callable=Main
                Call id(2), args( Result(0), Pointer, ) !dbg package_id=2 span=[50-54]
                Return !dbg package_id=2 span=[50-54]"#]],
=======
                Call id(1), args( Pointer, )
                Call id(2), args( Qubit(0), Result(0), )
                Call id(3), args( Result(0), Tag(0, 3), )
                Return"#]],
>>>>>>> e39d888e
    );
}

#[test]
fn non_classical_entry_point_with_classical_inline_early_return_halts_evaluation() {
    let program = get_rir_program(indoc! {r#"
    namespace Test {
        operation OpA(q : Qubit) : Unit { body intrinsic; }
        operation OpB(q : Qubit) : Unit { body intrinsic; }
        @EntryPoint()
        operation Main() : Unit {
            use q = Qubit();
            OpA(q);
            return ();
            OpB(q);
        }
    }
    "#});
    let op_a_callable_id = CallableId(1);
    assert_callable(
        &program,
        op_a_callable_id,
        &expect![[r#"
            Callable:
                name: __quantum__rt__initialize
                call_type: Regular
                input_type:
                    [0]: Pointer
                output_type: <VOID>
                body: <NONE>"#]],
    );
    let output_recording_callable_id = CallableId(2);
    assert_callable(
        &program,
        output_recording_callable_id,
        &expect![[r#"
            Callable:
                name: OpA
                call_type: Regular
                input_type:
                    [0]: Qubit
                output_type: <VOID>
                body: <NONE>"#]],
    );
    assert_block_instructions(
        &program,
        BlockId(0),
        &expect![[r#"
            Block:
<<<<<<< HEAD
                Call id(1), args( Qubit(0), ) !dbg package_id=2 span=[0-0] scope=0 scope_package_id=2 scope_span=[176-259] callable=Main
                Call id(2), args( Integer(0), Pointer, ) !dbg package_id=2 span=[162-166]
                Return !dbg package_id=2 span=[162-166]"#]],
=======
                Call id(1), args( Pointer, )
                Call id(2), args( Qubit(0), )
                Call id(3), args( Integer(0), EmptyTag, )
                Return"#]],
>>>>>>> e39d888e
    );
}

#[test]
fn non_classical_entry_point_with_non_classical_inline_early_return_halts_evaluation() {
    let program = get_rir_program(indoc! {r#"
        namespace Test {
            @EntryPoint()
            operation Main() : Result {
                use q = Qubit();
                return QIR.Intrinsic.__quantum__qis__mresetz__body(q);
                Zero
            }
        }
    "#});
    let mresetz_callable_id = CallableId(1);
    assert_callable(
        &program,
        mresetz_callable_id,
        &expect![[r#"
            Callable:
                name: __quantum__rt__initialize
                call_type: Regular
                input_type:
                    [0]: Pointer
                output_type: <VOID>
                body: <NONE>"#]],
    );
    let output_recording_callable_id = CallableId(2);
    assert_callable(
        &program,
        output_recording_callable_id,
        &expect![[r#"
            Callable:
                name: __quantum__qis__mresetz__body
                call_type: Measurement
                input_type:
                    [0]: Qubit
                    [1]: Result
                output_type: <VOID>
                body: <NONE>"#]],
    );
    assert_block_instructions(
        &program,
        BlockId(0),
        &expect![[r#"
            Block:
<<<<<<< HEAD
                Call id(1), args( Qubit(0), Result(0), ) !dbg package_id=2 span=[0-0] scope=1 scope_package_id=2 scope_span=[101-154] callable=Main
                Call id(2), args( Result(0), Pointer, ) !dbg package_id=2 span=[50-54]
                Return !dbg package_id=2 span=[50-54]"#]],
=======
                Call id(1), args( Pointer, )
                Call id(2), args( Qubit(0), Result(0), )
                Call id(3), args( Result(0), Tag(0, 3), )
                Return"#]],
>>>>>>> e39d888e
    );
}

#[test]
fn non_classical_entry_point_with_classical_early_return_within_classical_branch_halts_evaluation()
{
    let program = get_rir_program(indoc! {r#"
        namespace Test {
            operation OpA(q : Qubit) : Unit { body intrinsic; }
            operation OpB(q : Qubit) : Unit { body intrinsic; }
            @EntryPoint()
            operation Main() : Bool {
                use q = Qubit();
                if true {
                    OpA(q);
                    return true;
                }
                OpB(q);
                return false;
            }
        }
    "#});
    let op_a_callable_id = CallableId(1);
    assert_callable(
        &program,
        op_a_callable_id,
        &expect![[r#"
            Callable:
                name: __quantum__rt__initialize
                call_type: Regular
                input_type:
                    [0]: Pointer
                output_type: <VOID>
                body: <NONE>"#]],
    );
    let output_recording_callable_id = CallableId(2);
    assert_callable(
        &program,
        output_recording_callable_id,
        &expect![[r#"
            Callable:
                name: OpA
                call_type: Regular
                input_type:
                    [0]: Qubit
                output_type: <VOID>
                body: <NONE>"#]],
    );
    assert_block_instructions(
        &program,
        BlockId(0),
        &expect![[r#"
            Block:
<<<<<<< HEAD
                Call id(1), args( Qubit(0), ) !dbg package_id=2 span=[0-0] scope=1 scope_package_id=2 scope_span=[219-275] callable=Main
                Call id(2), args( Bool(true), Pointer, ) !dbg package_id=2 span=[162-166]
                Return !dbg package_id=2 span=[162-166]"#]],
=======
                Call id(1), args( Pointer, )
                Call id(2), args( Qubit(0), )
                Call id(3), args( Bool(true), Tag(0, 3), )
                Return"#]],
>>>>>>> e39d888e
    );
}

#[test]
fn non_classical_entry_point_with_classical_early_return_within_non_classical_branch_yields_error()
{
    let error = get_partial_evaluation_error(indoc! {r#"
        namespace Test {
            @EntryPoint()
            operation Main() : Bool {
                use q = Qubit();
                let r = QIR.Intrinsic.__quantum__qis__mresetz__body(q);
                if r == Zero {
                    return false;
                }
                return true;
            }
        }
    "#});
    assert_error(
        &error,
        &expect![[
            r#"Unimplemented("early return", PackageSpan { package: PackageId(2), span: Span { lo: 176, hi: 213 } })"#
        ]],
    );
}

#[test]
fn non_classical_entry_point_with_non_classical_early_return_within_non_classical_branch_yields_error()
 {
    let error = get_partial_evaluation_error(indoc! {r#"
        namespace Test {
            @EntryPoint()
            operation Main() : Result {
                use (q0, q1) = (Qubit(), Qubit());
                let r0 = QIR.Intrinsic.__quantum__qis__mresetz__body(q0);
                if r0 == Zero {
                    return QIR.Intrinsic.__quantum__qis__mresetz__body(q1);
                }
                return One;
            }
        }
    "#});
    assert_error(
        &error,
        &expect![[
            r#"Unimplemented("early return", PackageSpan { package: PackageId(2), span: Span { lo: 199, hi: 278 } })"#
        ]],
    );
}

#[test]
fn non_classical_entry_point_with_early_return_after_branching_halts_evaluation() {
    let program = get_rir_program(indoc! {r#"
        namespace Test {
            operation OpA(q : Qubit) : Unit { body intrinsic; }
            operation OpB(q : Qubit) : Unit { body intrinsic; }
            operation OpC(q : Qubit) : Unit { body intrinsic; }
            operation OpD(q : Qubit) : Unit { body intrinsic; }
            @EntryPoint()
            operation Main() : Unit {
                use (q0, q1) = (Qubit(), Qubit());
                let r0 = QIR.Intrinsic.__quantum__qis__mresetz__body(q0);
                if r0 == Zero {
                    OpA(q1);
                } else {
                    OpB(q1);
                }
                OpC(q1);
                return ();
                OpD(q1);
            }
        }
    "#});
    let mresetz_callable_id = CallableId(1);
    assert_callable(
        &program,
        mresetz_callable_id,
        &expect![[r#"
            Callable:
                name: __quantum__rt__initialize
                call_type: Regular
                input_type:
                    [0]: Pointer
                output_type: <VOID>
                body: <NONE>"#]],
    );
    let read_result_callable_id = CallableId(2);
    assert_callable(
        &program,
        read_result_callable_id,
        &expect![[r#"
            Callable:
                name: __quantum__qis__mresetz__body
                call_type: Measurement
                input_type:
                    [0]: Qubit
                    [1]: Result
                output_type: <VOID>
                body: <NONE>"#]],
    );
    let op_a_callable_id = CallableId(3);
    assert_callable(
        &program,
        op_a_callable_id,
        &expect![[r#"
            Callable:
                name: __quantum__rt__read_result
                call_type: Readout
                input_type:
                    [0]: Result
                output_type: Boolean
                body: <NONE>"#]],
    );
    let op_b_callable_id = CallableId(4);
    assert_callable(
        &program,
        op_b_callable_id,
        &expect![[r#"
            Callable:
                name: OpA
                call_type: Regular
                input_type:
                    [0]: Qubit
                output_type: <VOID>
                body: <NONE>"#]],
    );
    let op_c_callable_id = CallableId(5);
    assert_callable(
        &program,
        op_c_callable_id,
        &expect![[r#"
            Callable:
                name: OpB
                call_type: Regular
                input_type:
                    [0]: Qubit
                output_type: <VOID>
                body: <NONE>"#]],
    );
    let output_recording_callable_id = CallableId(6);
    assert_callable(
        &program,
        output_recording_callable_id,
        &expect![[r#"
            Callable:
                name: OpC
                call_type: Regular
                input_type:
                    [0]: Qubit
                output_type: <VOID>
                body: <NONE>"#]],
    );
    assert_blocks(
        &program,
        &expect![[r#"
            Blocks:
            Block 0:Block:
<<<<<<< HEAD
                Call id(1), args( Qubit(0), Result(0), ) !dbg package_id=2 span=[0-0] scope=0 scope_package_id=2 scope_span=[288-550] callable=Main
                Variable(0, Boolean) = Call id(2), args( Result(0), ) !dbg package_id=2 span=[410-420] scope=0 scope_package_id=2 scope_span=[288-550] callable=Main
                Variable(1, Boolean) = Icmp Eq, Variable(0, Boolean), Bool(false) !dbg package_id=2 span=[410-420] scope=0 scope_package_id=2 scope_span=[288-550] callable=Main
                Branch Variable(1, Boolean), 2, 3 !dbg package_id=2 span=[410-420] scope=0 scope_package_id=2 scope_span=[288-550] callable=Main
            Block 1:Block:
                Call id(5), args( Qubit(1), ) !dbg package_id=2 span=[0-0] scope=0 scope_package_id=2 scope_span=[288-550] callable=Main
                Call id(6), args( Integer(0), Pointer, ) !dbg package_id=2 span=[274-278]
                Return !dbg package_id=2 span=[274-278]
            Block 2:Block:
                Call id(3), args( Qubit(1), ) !dbg package_id=2 span=[0-0] scope=1 scope_package_id=2 scope_span=[421-453] callable=Main
                Jump(1) !dbg package_id=2 span=[421-453] scope=0 scope_package_id=2 scope_span=[288-550] callable=Main
            Block 3:Block:
                Call id(4), args( Qubit(1), ) !dbg package_id=2 span=[0-0] scope=2 scope_package_id=2 scope_span=[459-491] callable=Main
                Jump(1) !dbg package_id=2 span=[454-491] scope=0 scope_package_id=2 scope_span=[288-550] callable=Main"#]],
=======
                Call id(1), args( Pointer, )
                Call id(2), args( Qubit(0), Result(0), )
                Variable(0, Boolean) = Call id(3), args( Result(0), )
                Variable(1, Boolean) = Icmp Eq, Variable(0, Boolean), Bool(false)
                Branch Variable(1, Boolean), 2, 3
            Block 1:Block:
                Call id(6), args( Qubit(1), )
                Call id(7), args( Integer(0), EmptyTag, )
                Return
            Block 2:Block:
                Call id(4), args( Qubit(1), )
                Jump(1)
            Block 3:Block:
                Call id(5), args( Qubit(1), )
                Jump(1)"#]],
>>>>>>> e39d888e
    );
}

#[test]
fn operation_with_early_return_within_dynamic_branch_halts_evaluation_at_the_callable_level() {
    let program = get_rir_program(indoc! {r#"
        namespace Test {
            operation OpA(q : Qubit) : Unit { body intrinsic; }
            operation OpB(q : Qubit) : Unit { body intrinsic; }
            operation OpC(q : Qubit) : Unit { body intrinsic; }
            operation EarlyReturn(q : Qubit) : Unit {
                OpA(q);
                return ();
                OpC(q);
            }
            @EntryPoint()
            operation Main() : Unit {
                use q = Qubit();
                let r = QIR.Intrinsic.__quantum__qis__mresetz__body(q);
                if r == Zero {
                    EarlyReturn(q);
                }
                OpB(q);
            }
        }
    "#});
    let mresetz_callable_id = CallableId(1);
    assert_callable(
        &program,
        mresetz_callable_id,
        &expect![[r#"
            Callable:
                name: __quantum__rt__initialize
                call_type: Regular
                input_type:
                    [0]: Pointer
                output_type: <VOID>
                body: <NONE>"#]],
    );
    let read_result_callable_id = CallableId(2);
    assert_callable(
        &program,
        read_result_callable_id,
        &expect![[r#"
            Callable:
                name: __quantum__qis__mresetz__body
                call_type: Measurement
                input_type:
                    [0]: Qubit
                    [1]: Result
                output_type: <VOID>
                body: <NONE>"#]],
    );
    let op_a_callable_id = CallableId(3);
    assert_callable(
        &program,
        op_a_callable_id,
        &expect![[r#"
            Callable:
                name: __quantum__rt__read_result
                call_type: Readout
                input_type:
                    [0]: Result
                output_type: Boolean
                body: <NONE>"#]],
    );
    let op_b_callable_id = CallableId(4);
    assert_callable(
        &program,
        op_b_callable_id,
        &expect![[r#"
            Callable:
                name: OpA
                call_type: Regular
                input_type:
                    [0]: Qubit
                output_type: <VOID>
                body: <NONE>"#]],
    );
    let output_recording_callable_id = CallableId(5);
    assert_callable(
        &program,
        output_recording_callable_id,
        &expect![[r#"
            Callable:
                name: OpB
                call_type: Regular
                input_type:
                    [0]: Qubit
                output_type: <VOID>
                body: <NONE>"#]],
    );
    assert_blocks(
        &program,
        &expect![[r#"
            Blocks:
            Block 0:Block:
<<<<<<< HEAD
                Call id(1), args( Qubit(0), Result(0), ) !dbg package_id=2 span=[0-0] scope=1 scope_package_id=2 scope_span=[335-508] callable=Main
                Variable(0, Boolean) = Call id(2), args( Result(0), ) !dbg package_id=2 span=[437-446] scope=1 scope_package_id=2 scope_span=[335-508] callable=Main
                Variable(1, Boolean) = Icmp Eq, Variable(0, Boolean), Bool(false) !dbg package_id=2 span=[437-446] scope=1 scope_package_id=2 scope_span=[335-508] callable=Main
                Branch Variable(1, Boolean), 2, 1 !dbg package_id=2 span=[437-446] scope=1 scope_package_id=2 scope_span=[335-508] callable=Main
            Block 1:Block:
                Call id(4), args( Qubit(0), ) !dbg package_id=2 span=[0-0] scope=1 scope_package_id=2 scope_span=[335-508] callable=Main
                Call id(5), args( Integer(0), Pointer, ) !dbg package_id=2 span=[321-325]
                Return !dbg package_id=2 span=[321-325]
            Block 2:Block:
                Call id(3), args( Qubit(0), ) !dbg package_id=2 span=[461-475] scope=0 scope_package_id=2 scope_span=[230-288] callable=EarlyReturn
                Jump(1) !dbg package_id=2 span=[447-486] scope=1 scope_package_id=2 scope_span=[335-508] callable=Main"#]],
=======
                Call id(1), args( Pointer, )
                Call id(2), args( Qubit(0), Result(0), )
                Variable(0, Boolean) = Call id(3), args( Result(0), )
                Variable(1, Boolean) = Icmp Eq, Variable(0, Boolean), Bool(false)
                Branch Variable(1, Boolean), 2, 1
            Block 1:Block:
                Call id(5), args( Qubit(0), )
                Call id(6), args( Integer(0), EmptyTag, )
                Return
            Block 2:Block:
                Call id(4), args( Qubit(0), )
                Jump(1)"#]],
>>>>>>> e39d888e
    );
}

#[test]
fn default_qubit_management_releases_qubits_when_they_are_out_of_scope_with_implicit_return() {
    let program = get_rir_program(indoc! {
        r#"
        namespace Test {
            operation AllocateAndApply() : Unit {
                use q = Qubit();
                OpB(q);
            }
            operation OpA(q : Qubit) : Unit { body intrinsic; }
            operation OpB(q : Qubit) : Unit { body intrinsic; }
            @EntryPoint()
            operation Main() : Unit {
                use q0 = Qubit();
                OpA(q0);
                AllocateAndApply();
                use q1 = Qubit();
                OpA(q1);
            }
        }
        "#,
    });
    let op_a_callable_id = CallableId(1);
    assert_callable(
        &program,
        op_a_callable_id,
        &expect![[r#"
            Callable:
                name: __quantum__rt__initialize
                call_type: Regular
                input_type:
                    [0]: Pointer
                output_type: <VOID>
                body: <NONE>"#]],
    );
    let op_b_callable_id = CallableId(2);
    assert_callable(
        &program,
        op_b_callable_id,
        &expect![[r#"
            Callable:
                name: OpA
                call_type: Regular
                input_type:
                    [0]: Qubit
                output_type: <VOID>
                body: <NONE>"#]],
    );
    assert_block_instructions(
        &program,
        BlockId(0),
        &expect![[r#"
            Block:
<<<<<<< HEAD
                Call id(1), args( Qubit(0), ) !dbg package_id=2 span=[0-0] scope=1 scope_package_id=2 scope_span=[265-386] callable=Main
                Call id(2), args( Qubit(1), ) !dbg package_id=2 span=[318-336] scope=0 scope_package_id=2 scope_span=[58-106] callable=AllocateAndApply
                Call id(1), args( Qubit(1), ) !dbg package_id=2 span=[0-0] scope=1 scope_package_id=2 scope_span=[265-386] callable=Main
                Call id(3), args( Integer(0), Pointer, ) !dbg package_id=2 span=[251-255]
                Return !dbg package_id=2 span=[251-255]"#]],
=======
                Call id(1), args( Pointer, )
                Call id(2), args( Qubit(0), )
                Call id(3), args( Qubit(1), )
                Call id(2), args( Qubit(1), )
                Call id(4), args( Integer(0), EmptyTag, )
                Return"#]],
>>>>>>> e39d888e
    );
    assert_eq!(program.num_qubits, 2);
    assert_eq!(program.num_results, 0);
}

#[test]
fn default_qubit_management_releases_qubits_when_they_are_out_of_scope_with_explicit_return() {
    let program = get_rir_program(indoc! {
        r#"
        namespace Test {
            operation AllocateAndApply() : Unit {
                use q = Qubit();
                OpB(q);
                return ();
            }
            operation OpA(q : Qubit) : Unit { body intrinsic; }
            operation OpB(q : Qubit) : Unit { body intrinsic; }
            @EntryPoint()
            operation Main() : Unit {
                use q0 = Qubit();
                OpA(q0);
                AllocateAndApply();
                use q1 = Qubit();
                OpA(q1);
            }
        }
        "#,
    });
    let op_a_callable_id = CallableId(1);
    assert_callable(
        &program,
        op_a_callable_id,
        &expect![[r#"
            Callable:
                name: __quantum__rt__initialize
                call_type: Regular
                input_type:
                    [0]: Pointer
                output_type: <VOID>
                body: <NONE>"#]],
    );
    let op_b_callable_id = CallableId(2);
    assert_callable(
        &program,
        op_b_callable_id,
        &expect![[r#"
            Callable:
                name: OpA
                call_type: Regular
                input_type:
                    [0]: Qubit
                output_type: <VOID>
                body: <NONE>"#]],
    );
    assert_block_instructions(
        &program,
        BlockId(0),
        &expect![[r#"
            Block:
<<<<<<< HEAD
                Call id(1), args( Qubit(0), ) !dbg package_id=2 span=[0-0] scope=2 scope_package_id=2 scope_span=[284-405] callable=Main
                Call id(2), args( Qubit(1), ) !dbg package_id=2 span=[337-355] scope=0 scope_package_id=2 scope_span=[58-125] callable=AllocateAndApply
                Call id(1), args( Qubit(1), ) !dbg package_id=2 span=[0-0] scope=2 scope_package_id=2 scope_span=[284-405] callable=Main
                Call id(3), args( Integer(0), Pointer, ) !dbg package_id=2 span=[270-274]
                Return !dbg package_id=2 span=[270-274]"#]],
=======
                Call id(1), args( Pointer, )
                Call id(2), args( Qubit(0), )
                Call id(3), args( Qubit(1), )
                Call id(2), args( Qubit(1), )
                Call id(4), args( Integer(0), EmptyTag, )
                Return"#]],
>>>>>>> e39d888e
    );
    assert_eq!(program.num_qubits, 2);
    assert_eq!(program.num_results, 0);
}

#[test]
fn default_qubit_management_releases_qubits_when_they_are_out_of_scope_with_explicit_early_return()
{
    let program = get_rir_program(indoc! {
        r#"
        namespace Test {
            operation AllocateAndApply() : Unit {
                use q = Qubit();
                OpB(q);
                return ();
                OpB(q);
            }
            operation OpA(q : Qubit) : Unit { body intrinsic; }
            operation OpB(q : Qubit) : Unit { body intrinsic; }
            @EntryPoint()
            operation Main() : Unit {
                use q0 = Qubit();
                OpA(q0);
                AllocateAndApply();
                use q1 = Qubit();
                OpA(q1);
            }
        }
        "#,
    });
    let op_a_callable_id = CallableId(1);
    assert_callable(
        &program,
        op_a_callable_id,
        &expect![[r#"
            Callable:
                name: __quantum__rt__initialize
                call_type: Regular
                input_type:
                    [0]: Pointer
                output_type: <VOID>
                body: <NONE>"#]],
    );
    let op_b_callable_id = CallableId(2);
    assert_callable(
        &program,
        op_b_callable_id,
        &expect![[r#"
            Callable:
                name: OpA
                call_type: Regular
                input_type:
                    [0]: Qubit
                output_type: <VOID>
                body: <NONE>"#]],
    );
    assert_block_instructions(
        &program,
        BlockId(0),
        &expect![[r#"
            Block:
<<<<<<< HEAD
                Call id(1), args( Qubit(0), ) !dbg package_id=2 span=[0-0] scope=2 scope_package_id=2 scope_span=[300-421] callable=Main
                Call id(2), args( Qubit(1), ) !dbg package_id=2 span=[353-371] scope=0 scope_package_id=2 scope_span=[58-141] callable=AllocateAndApply
                Call id(1), args( Qubit(1), ) !dbg package_id=2 span=[0-0] scope=2 scope_package_id=2 scope_span=[300-421] callable=Main
                Call id(3), args( Integer(0), Pointer, ) !dbg package_id=2 span=[286-290]
                Return !dbg package_id=2 span=[286-290]"#]],
=======
                Call id(1), args( Pointer, )
                Call id(2), args( Qubit(0), )
                Call id(3), args( Qubit(1), )
                Call id(2), args( Qubit(1), )
                Call id(4), args( Integer(0), EmptyTag, )
                Return"#]],
>>>>>>> e39d888e
    );
    assert_eq!(program.num_qubits, 2);
    assert_eq!(program.num_results, 0);
}

#[test]
fn explicit_return_embedded_in_array_expr_yields_error() {
    let error = get_partial_evaluation_error(indoc! {r#"
    namespace Test {
        @EntryPoint()
        operation Main() : Bool {
            use q = Qubit(); // Needed to make `Main` non-classical.
            let a = [return false];
            true
        }
    }
    "#});
    assert_error(
        &error,
        &expect![[
            r#"Unexpected("embedded return in array", PackageSpan { package: PackageId(2), span: Span { lo: 148, hi: 160 } })"#
        ]],
    );
}

#[test]
fn explicit_return_embedded_in_array_repeat_expr_yields_error() {
    let error = get_partial_evaluation_error(indoc! {r#"
    namespace Test {
        @EntryPoint()
        operation Main() : Bool {
            use q = Qubit(); // Needed to make `Main` non-classical.
            let a = [Zero, size = return false];
            true
        }
    }
    "#});
    assert_error(
        &error,
        &expect![[
            r#"Unexpected("embedded return in array size", PackageSpan { package: PackageId(2), span: Span { lo: 161, hi: 173 } })"#
        ]],
    );
}

#[test]
fn explicit_return_embedded_in_assign_expr_yields_error() {
    let error = get_partial_evaluation_error(indoc! {r#"
    namespace Test {
        @EntryPoint()
        operation Main() : Bool {
            use q = Qubit(); // Needed to make `Main` non-classical.
            mutable b = true;
            set b = return false;
            b
        }
    }
    "#});
    assert_error(
        &error,
        &expect![[
            r#"Unexpected("embedded return in assign expression", PackageSpan { package: PackageId(2), span: Span { lo: 173, hi: 185 } })"#
        ]],
    );
}

#[test]
fn explicit_return_embedded_in_assign_field_expr_yields_error() {
    let error = get_partial_evaluation_error(indoc! {r#"
    namespace Test {
        import Std.Math.*;
        @EntryPoint()
        operation Main() : Bool {
            use q = Qubit(); // Needed to make `Main` non-classical.
            let c1 = Complex(0.0, 1.0);
            let c2 = c1 w/ Real <- return false;
            true
        }
    }
    "#});
    assert_error(
        &error,
        &expect![[
            r#"Unexpected("updating a field of a dynamic user-defined type is invalid", PackageSpan { package: PackageId(2), span: Span { lo: 207, hi: 233 } })"#
        ]],
    );
}

#[test]
fn explicit_return_embedded_in_assign_index_expr_yields_error() {
    let error = get_partial_evaluation_error(indoc! {r#"
    namespace Test {
        @EntryPoint()
        operation Main() : Bool {
            use q = Qubit(); // Needed to make `Main` non-classical.
            let a1 = [1];
            let a2 = a1 w/ 0 <- return false;
            true
        }
    }
    "#});
    assert_error(
        &error,
        &expect![[
            r#"Unexpected("embedded return in update expression", PackageSpan { package: PackageId(2), span: Span { lo: 181, hi: 193 } })"#
        ]],
    );
}

#[test]
fn explicit_return_embedded_in_assign_op_expr_yields_error() {
    let error = get_partial_evaluation_error(indoc! {r#"
    namespace Test {
        @EntryPoint()
        operation Main() : Bool {
            use q = Qubit(); // Needed to make `Main` non-classical.
            mutable i = 0;
            set i += return false;
            true
        }
    }
    "#});
    assert_error(
        &error,
        &expect![[
            r#"Unexpected("embedded return in RHS expression", PackageSpan { package: PackageId(2), span: Span { lo: 171, hi: 183 } })"#
        ]],
    );
}

#[test]
fn explicit_return_embedded_in_bin_op_expr_yields_error() {
    let error = get_partial_evaluation_error(indoc! {r#"
    namespace Test {
        @EntryPoint()
        operation Main() : Bool {
            use q = Qubit(); // Needed to make `Main` non-classical.
            let i = 0 * return false;
            true
        }
    }
    "#});
    assert_error(
        &error,
        &expect![[
            r#"Unexpected("embedded return in RHS expression", PackageSpan { package: PackageId(2), span: Span { lo: 151, hi: 163 } })"#
        ]],
    );
}

#[test]
fn explicit_return_embedded_in_call_expr_yields_error() {
    let error = get_partial_evaluation_error(indoc! {r#"
    namespace Test {
        import Std.Math.*;
        @EntryPoint()
        operation Main() : Bool {
            use q = Qubit(); // Needed to make `Main` non-classical.
            H(return false);
            true
        }
    }
    "#});
    assert_error(
        &error,
        &expect![[
            r#"Unexpected("embedded return in call arguments", PackageSpan { package: PackageId(2), span: Span { lo: 164, hi: 176 } })"#
        ]],
    );
}

#[test]
fn explicit_return_embedded_in_if_expr_yields_error() {
    let error = get_partial_evaluation_error(indoc! {r#"
    namespace Test {
        import Std.Math.*;
        @EntryPoint()
        operation Main() : Bool {
            use q = Qubit(); // Needed to make `Main` non-classical.
            if return false {
                X(q);
            }
            true
        }
    }
    "#});
    assert_error(
        &error,
        &expect![[
            r#"Unexpected("embedded return in if condition", PackageSpan { package: PackageId(2), span: Span { lo: 165, hi: 177 } })"#
        ]],
    );
}

#[test]
fn explicit_return_embedded_in_index_expr_yields_error() {
    let error = get_partial_evaluation_error(indoc! {r#"
    namespace Test {
        @EntryPoint()
        operation Main() : Bool {
            use q = Qubit(); // Needed to make `Main` non-classical.
            let a = [1];
            let i = a[false ? 0 | return false];
            true
        }
    }
    "#});
    assert_error(
        &error,
        &expect![[
            r#"Unexpected("embedded return in index expression", PackageSpan { package: PackageId(2), span: Span { lo: 170, hi: 194 } })"#
        ]],
    );
}

#[test]
fn explicit_return_embedded_in_tuple_expr_yields_error() {
    let error = get_partial_evaluation_error(indoc! {r#"
    namespace Test {
        @EntryPoint()
        operation Main() : Bool {
            use q = Qubit(); // Needed to make `Main` non-classical.
            let a = (0, return false);
            true
        }
    }
    "#});
    assert_error(
        &error,
        &expect![[
            r#"Unexpected("embedded return in tuple", PackageSpan { package: PackageId(2), span: Span { lo: 151, hi: 163 } })"#
        ]],
    );
}

#[test]
fn explicit_return_embedded_in_unary_expr_yields_error() {
    let error = get_partial_evaluation_error(indoc! {r#"
    namespace Test {
        @EntryPoint()
        operation Main() : Bool {
            use q = Qubit(); // Needed to make `Main` non-classical.
            let a = not return false;
            true
        }
    }
    "#});
    assert_error(
        &error,
        &expect![[
            r#"Unexpected("embedded return in unary operation expression", PackageSpan { package: PackageId(2), span: Span { lo: 151, hi: 163 } })"#
        ]],
    );
}

#[test]
fn explicit_return_embedded_in_update_field_expr_yields_error() {
    let error = get_partial_evaluation_error(indoc! {r#"
    namespace Test {
        import Std.Math.*;
        @EntryPoint()
        operation Main() : Bool {
            use q = Qubit(); // Needed to make `Main` non-classical.
            mutable c = Complex(0.0, 1.0);
            set c w/= Real <- return false;
            true
        }
    }
    "#});
    assert_error(
        &error,
        &expect![[
            r#"Unexpected("assigning a dynamic value to a field of a user-defined type is invalid", PackageSpan { package: PackageId(2), span: Span { lo: 201, hi: 231 } })"#
        ]],
    );
}

#[test]
fn explicit_return_embedded_in_hybrid_update_index_expr_yields_error() {
    let error = get_partial_evaluation_error(indoc! {r#"
    namespace Test {
        @EntryPoint()
        operation Main() : Bool {
            use q = Qubit();
            mutable a = [true];
            set a w/= 0 <- return false;
            true
        }
    }
    "#});
    assert_error(
        &error,
        &expect![[
            r#"Unexpected("embedded return in update expression", PackageSpan { package: PackageId(2), span: Span { lo: 142, hi: 154 } })"#
        ]],
    );
}

#[test]
fn explicit_return_embedded_in_hybrid_array_assignop_expr_yields_error() {
    let error = get_partial_evaluation_error(indoc! {r#"
    namespace Test {
        @EntryPoint()
        operation Main() : Bool {
            use q = Qubit();
            mutable a = [true];
            set a += return false;
            true
        }
    }
    "#});
    assert_error(
        &error,
        &expect![[
            r#"Unexpected("embedded return in RHS expression", PackageSpan { package: PackageId(2), span: Span { lo: 136, hi: 148 } })"#
        ]],
    );
}<|MERGE_RESOLUTION|>--- conflicted
+++ resolved
@@ -44,14 +44,9 @@
         BlockId(0),
         &expect![[r#"
             Block:
-<<<<<<< HEAD
-                Call id(1), args( Bool(true), Pointer, ) !dbg package_id=2 span=[50-54]
-                Return !dbg package_id=2 span=[50-54]"#]],
-=======
                 Call id(1), args( Pointer, )
                 Call id(2), args( Bool(true), Tag(0, 3), )
                 Return"#]],
->>>>>>> e39d888e
     );
 }
 
@@ -98,16 +93,10 @@
         BlockId(0),
         &expect![[r#"
             Block:
-<<<<<<< HEAD
-                Call id(1), args( Qubit(0), Result(0), ) !dbg package_id=2 span=[0-0] scope=0 scope_package_id=2 scope_span=[66-153] callable=Main
-                Call id(2), args( Result(0), Pointer, ) !dbg package_id=2 span=[50-54]
-                Return !dbg package_id=2 span=[50-54]"#]],
-=======
                 Call id(1), args( Pointer, )
                 Call id(2), args( Qubit(0), Result(0), )
                 Call id(3), args( Result(0), Tag(0, 3), )
                 Return"#]],
->>>>>>> e39d888e
     );
 }
 
@@ -140,14 +129,9 @@
         BlockId(0),
         &expect![[r#"
             Block:
-<<<<<<< HEAD
-                Call id(1), args( Bool(false), Pointer, ) !dbg package_id=2 span=[50-54]
-                Return !dbg package_id=2 span=[50-54]"#]],
-=======
                 Call id(1), args( Pointer, )
                 Call id(2), args( Bool(false), Tag(0, 3), )
                 Return"#]],
->>>>>>> e39d888e
     );
 }
 
@@ -194,16 +178,10 @@
         BlockId(0),
         &expect![[r#"
             Block:
-<<<<<<< HEAD
-                Call id(1), args( Qubit(0), Result(0), ) !dbg package_id=2 span=[0-0] scope=1 scope_package_id=2 scope_span=[101-154] callable=Main
-                Call id(2), args( Result(0), Pointer, ) !dbg package_id=2 span=[50-54]
-                Return !dbg package_id=2 span=[50-54]"#]],
-=======
                 Call id(1), args( Pointer, )
                 Call id(2), args( Qubit(0), Result(0), )
                 Call id(3), args( Result(0), Tag(0, 3), )
                 Return"#]],
->>>>>>> e39d888e
     );
 }
 
@@ -253,16 +231,10 @@
         BlockId(0),
         &expect![[r#"
             Block:
-<<<<<<< HEAD
-                Call id(1), args( Qubit(0), ) !dbg package_id=2 span=[0-0] scope=0 scope_package_id=2 scope_span=[176-259] callable=Main
-                Call id(2), args( Integer(0), Pointer, ) !dbg package_id=2 span=[162-166]
-                Return !dbg package_id=2 span=[162-166]"#]],
-=======
                 Call id(1), args( Pointer, )
                 Call id(2), args( Qubit(0), )
                 Call id(3), args( Integer(0), EmptyTag, )
                 Return"#]],
->>>>>>> e39d888e
     );
 }
 
@@ -310,16 +282,10 @@
         BlockId(0),
         &expect![[r#"
             Block:
-<<<<<<< HEAD
-                Call id(1), args( Qubit(0), Result(0), ) !dbg package_id=2 span=[0-0] scope=1 scope_package_id=2 scope_span=[101-154] callable=Main
-                Call id(2), args( Result(0), Pointer, ) !dbg package_id=2 span=[50-54]
-                Return !dbg package_id=2 span=[50-54]"#]],
-=======
                 Call id(1), args( Pointer, )
                 Call id(2), args( Qubit(0), Result(0), )
                 Call id(3), args( Result(0), Tag(0, 3), )
                 Return"#]],
->>>>>>> e39d888e
     );
 }
 
@@ -373,16 +339,10 @@
         BlockId(0),
         &expect![[r#"
             Block:
-<<<<<<< HEAD
-                Call id(1), args( Qubit(0), ) !dbg package_id=2 span=[0-0] scope=1 scope_package_id=2 scope_span=[219-275] callable=Main
-                Call id(2), args( Bool(true), Pointer, ) !dbg package_id=2 span=[162-166]
-                Return !dbg package_id=2 span=[162-166]"#]],
-=======
                 Call id(1), args( Pointer, )
                 Call id(2), args( Qubit(0), )
                 Call id(3), args( Bool(true), Tag(0, 3), )
                 Return"#]],
->>>>>>> e39d888e
     );
 }
 
@@ -541,22 +501,6 @@
         &expect![[r#"
             Blocks:
             Block 0:Block:
-<<<<<<< HEAD
-                Call id(1), args( Qubit(0), Result(0), ) !dbg package_id=2 span=[0-0] scope=0 scope_package_id=2 scope_span=[288-550] callable=Main
-                Variable(0, Boolean) = Call id(2), args( Result(0), ) !dbg package_id=2 span=[410-420] scope=0 scope_package_id=2 scope_span=[288-550] callable=Main
-                Variable(1, Boolean) = Icmp Eq, Variable(0, Boolean), Bool(false) !dbg package_id=2 span=[410-420] scope=0 scope_package_id=2 scope_span=[288-550] callable=Main
-                Branch Variable(1, Boolean), 2, 3 !dbg package_id=2 span=[410-420] scope=0 scope_package_id=2 scope_span=[288-550] callable=Main
-            Block 1:Block:
-                Call id(5), args( Qubit(1), ) !dbg package_id=2 span=[0-0] scope=0 scope_package_id=2 scope_span=[288-550] callable=Main
-                Call id(6), args( Integer(0), Pointer, ) !dbg package_id=2 span=[274-278]
-                Return !dbg package_id=2 span=[274-278]
-            Block 2:Block:
-                Call id(3), args( Qubit(1), ) !dbg package_id=2 span=[0-0] scope=1 scope_package_id=2 scope_span=[421-453] callable=Main
-                Jump(1) !dbg package_id=2 span=[421-453] scope=0 scope_package_id=2 scope_span=[288-550] callable=Main
-            Block 3:Block:
-                Call id(4), args( Qubit(1), ) !dbg package_id=2 span=[0-0] scope=2 scope_package_id=2 scope_span=[459-491] callable=Main
-                Jump(1) !dbg package_id=2 span=[454-491] scope=0 scope_package_id=2 scope_span=[288-550] callable=Main"#]],
-=======
                 Call id(1), args( Pointer, )
                 Call id(2), args( Qubit(0), Result(0), )
                 Variable(0, Boolean) = Call id(3), args( Result(0), )
@@ -572,7 +516,6 @@
             Block 3:Block:
                 Call id(5), args( Qubit(1), )
                 Jump(1)"#]],
->>>>>>> e39d888e
     );
 }
 
@@ -670,19 +613,6 @@
         &expect![[r#"
             Blocks:
             Block 0:Block:
-<<<<<<< HEAD
-                Call id(1), args( Qubit(0), Result(0), ) !dbg package_id=2 span=[0-0] scope=1 scope_package_id=2 scope_span=[335-508] callable=Main
-                Variable(0, Boolean) = Call id(2), args( Result(0), ) !dbg package_id=2 span=[437-446] scope=1 scope_package_id=2 scope_span=[335-508] callable=Main
-                Variable(1, Boolean) = Icmp Eq, Variable(0, Boolean), Bool(false) !dbg package_id=2 span=[437-446] scope=1 scope_package_id=2 scope_span=[335-508] callable=Main
-                Branch Variable(1, Boolean), 2, 1 !dbg package_id=2 span=[437-446] scope=1 scope_package_id=2 scope_span=[335-508] callable=Main
-            Block 1:Block:
-                Call id(4), args( Qubit(0), ) !dbg package_id=2 span=[0-0] scope=1 scope_package_id=2 scope_span=[335-508] callable=Main
-                Call id(5), args( Integer(0), Pointer, ) !dbg package_id=2 span=[321-325]
-                Return !dbg package_id=2 span=[321-325]
-            Block 2:Block:
-                Call id(3), args( Qubit(0), ) !dbg package_id=2 span=[461-475] scope=0 scope_package_id=2 scope_span=[230-288] callable=EarlyReturn
-                Jump(1) !dbg package_id=2 span=[447-486] scope=1 scope_package_id=2 scope_span=[335-508] callable=Main"#]],
-=======
                 Call id(1), args( Pointer, )
                 Call id(2), args( Qubit(0), Result(0), )
                 Variable(0, Boolean) = Call id(3), args( Result(0), )
@@ -695,7 +625,6 @@
             Block 2:Block:
                 Call id(4), args( Qubit(0), )
                 Jump(1)"#]],
->>>>>>> e39d888e
     );
 }
 
@@ -752,20 +681,12 @@
         BlockId(0),
         &expect![[r#"
             Block:
-<<<<<<< HEAD
-                Call id(1), args( Qubit(0), ) !dbg package_id=2 span=[0-0] scope=1 scope_package_id=2 scope_span=[265-386] callable=Main
-                Call id(2), args( Qubit(1), ) !dbg package_id=2 span=[318-336] scope=0 scope_package_id=2 scope_span=[58-106] callable=AllocateAndApply
-                Call id(1), args( Qubit(1), ) !dbg package_id=2 span=[0-0] scope=1 scope_package_id=2 scope_span=[265-386] callable=Main
-                Call id(3), args( Integer(0), Pointer, ) !dbg package_id=2 span=[251-255]
-                Return !dbg package_id=2 span=[251-255]"#]],
-=======
                 Call id(1), args( Pointer, )
                 Call id(2), args( Qubit(0), )
                 Call id(3), args( Qubit(1), )
                 Call id(2), args( Qubit(1), )
                 Call id(4), args( Integer(0), EmptyTag, )
                 Return"#]],
->>>>>>> e39d888e
     );
     assert_eq!(program.num_qubits, 2);
     assert_eq!(program.num_results, 0);
@@ -825,20 +746,12 @@
         BlockId(0),
         &expect![[r#"
             Block:
-<<<<<<< HEAD
-                Call id(1), args( Qubit(0), ) !dbg package_id=2 span=[0-0] scope=2 scope_package_id=2 scope_span=[284-405] callable=Main
-                Call id(2), args( Qubit(1), ) !dbg package_id=2 span=[337-355] scope=0 scope_package_id=2 scope_span=[58-125] callable=AllocateAndApply
-                Call id(1), args( Qubit(1), ) !dbg package_id=2 span=[0-0] scope=2 scope_package_id=2 scope_span=[284-405] callable=Main
-                Call id(3), args( Integer(0), Pointer, ) !dbg package_id=2 span=[270-274]
-                Return !dbg package_id=2 span=[270-274]"#]],
-=======
                 Call id(1), args( Pointer, )
                 Call id(2), args( Qubit(0), )
                 Call id(3), args( Qubit(1), )
                 Call id(2), args( Qubit(1), )
                 Call id(4), args( Integer(0), EmptyTag, )
                 Return"#]],
->>>>>>> e39d888e
     );
     assert_eq!(program.num_qubits, 2);
     assert_eq!(program.num_results, 0);
@@ -900,20 +813,12 @@
         BlockId(0),
         &expect![[r#"
             Block:
-<<<<<<< HEAD
-                Call id(1), args( Qubit(0), ) !dbg package_id=2 span=[0-0] scope=2 scope_package_id=2 scope_span=[300-421] callable=Main
-                Call id(2), args( Qubit(1), ) !dbg package_id=2 span=[353-371] scope=0 scope_package_id=2 scope_span=[58-141] callable=AllocateAndApply
-                Call id(1), args( Qubit(1), ) !dbg package_id=2 span=[0-0] scope=2 scope_package_id=2 scope_span=[300-421] callable=Main
-                Call id(3), args( Integer(0), Pointer, ) !dbg package_id=2 span=[286-290]
-                Return !dbg package_id=2 span=[286-290]"#]],
-=======
                 Call id(1), args( Pointer, )
                 Call id(2), args( Qubit(0), )
                 Call id(3), args( Qubit(1), )
                 Call id(2), args( Qubit(1), )
                 Call id(4), args( Integer(0), EmptyTag, )
                 Return"#]],
->>>>>>> e39d888e
     );
     assert_eq!(program.num_qubits, 2);
     assert_eq!(program.num_results, 0);
