// Copyright (c) Microsoft Corporation.
// Licensed under the MIT License.

#![allow(clippy::needless_raw_string_hashes, clippy::similar_names)]

use super::{
    assert_block_instructions, assert_blocks, assert_callable, assert_error,
    get_partial_evaluation_error, get_rir_program,
};
use expect_test::expect;
use indoc::indoc;
use qsc_rir::rir::{BlockId, CallableId};

#[test]
fn unitary_call_within_an_if_with_classical_condition_within_a_for_loop() {
    let program = get_rir_program(indoc! {
        r#"
        namespace Test {
            operation op(q : Qubit) : Unit { body intrinsic; }
            @EntryPoint()
            operation Main() : Unit {
                use q = Qubit();
                for idx in 0..5 {
                    if idx % 2 == 0 {
                        op(q);
                    }
                }
            }
        }
        "#,
    });

    let op_callable_id = CallableId(1);
    assert_callable(
        &program,
        op_callable_id,
        &expect![[r#"
            Callable:
                name: __quantum__rt__initialize
                call_type: Regular
                input_type:
                    [0]: Pointer
                output_type: <VOID>
                body: <NONE>"#]],
    );
    assert_block_instructions(
        &program,
        BlockId(0),
        &expect![[r#"
            Block:
<<<<<<< HEAD
                Variable(0, Integer) = Store Integer(0) !dbg package_id=2 span=[165-169] scope=1 scope_package_id=2 scope_span=[154-248] callable=Main
                Call id(1), args( Qubit(0), ) !dbg package_id=2 span=[0-0] scope=3 scope_package_id=2 scope_span=[200-238] discriminator=1 callable=Main
                Variable(0, Integer) = Store Integer(1) !dbg package_id=2 span=[165-169] scope=2 scope_package_id=2 scope_span=[170-248] discriminator=1 callable=Main
                Variable(0, Integer) = Store Integer(2) !dbg package_id=2 span=[165-169] scope=2 scope_package_id=2 scope_span=[170-248] discriminator=2 callable=Main
                Call id(1), args( Qubit(0), ) !dbg package_id=2 span=[0-0] scope=3 scope_package_id=2 scope_span=[200-238] discriminator=3 callable=Main
                Variable(0, Integer) = Store Integer(3) !dbg package_id=2 span=[165-169] scope=2 scope_package_id=2 scope_span=[170-248] discriminator=3 callable=Main
                Variable(0, Integer) = Store Integer(4) !dbg package_id=2 span=[165-169] scope=2 scope_package_id=2 scope_span=[170-248] discriminator=4 callable=Main
                Call id(1), args( Qubit(0), ) !dbg package_id=2 span=[0-0] scope=3 scope_package_id=2 scope_span=[200-238] discriminator=5 callable=Main
                Variable(0, Integer) = Store Integer(5) !dbg package_id=2 span=[165-169] scope=2 scope_package_id=2 scope_span=[170-248] discriminator=5 callable=Main
                Variable(0, Integer) = Store Integer(6) !dbg package_id=2 span=[165-169] scope=2 scope_package_id=2 scope_span=[170-248] discriminator=6 callable=Main
                Call id(2), args( Integer(0), Pointer, ) !dbg package_id=2 span=[105-109]
                Return !dbg package_id=2 span=[105-109]"#]],
=======
                Call id(1), args( Pointer, )
                Variable(0, Integer) = Store Integer(0)
                Call id(2), args( Qubit(0), )
                Variable(0, Integer) = Store Integer(1)
                Variable(0, Integer) = Store Integer(2)
                Call id(2), args( Qubit(0), )
                Variable(0, Integer) = Store Integer(3)
                Variable(0, Integer) = Store Integer(4)
                Call id(2), args( Qubit(0), )
                Variable(0, Integer) = Store Integer(5)
                Variable(0, Integer) = Store Integer(6)
                Call id(3), args( Integer(0), EmptyTag, )
                Return"#]],
>>>>>>> e39d888e
    );
}

#[test]
fn unitary_call_within_an_if_with_classical_condition_within_a_while_loop() {
    let program = get_rir_program(indoc! {
        r#"
        namespace Test {
            operation op(q : Qubit) : Unit { body intrinsic; }
            @EntryPoint()
            operation Main() : Unit {
                use q = Qubit();
                mutable idx = 0;
                while idx <= 5 {
                    if idx % 2 == 0 {
                        op(q);
                    }
                    set idx += 1;
                }
            }
        }
        "#,
    });

    let op_callable_id = CallableId(1);
    assert_callable(
        &program,
        op_callable_id,
        &expect![[r#"
            Callable:
                name: __quantum__rt__initialize
                call_type: Regular
                input_type:
                    [0]: Pointer
                output_type: <VOID>
                body: <NONE>"#]],
    );
    assert_block_instructions(
        &program,
        BlockId(0),
        &expect![[r#"
            Block:
<<<<<<< HEAD
                Variable(0, Integer) = Store Integer(0) !dbg package_id=2 span=[162-165] scope=0 scope_package_id=2 scope_span=[119-304] callable=Main
                Call id(1), args( Qubit(0), ) !dbg package_id=2 span=[0-0] scope=2 scope_package_id=2 scope_span=[224-262] discriminator=1 callable=Main
                Variable(0, Integer) = Store Integer(1) !dbg package_id=2 span=[279-282] scope=1 scope_package_id=2 scope_span=[194-298] discriminator=1 callable=Main
                Variable(0, Integer) = Store Integer(2) !dbg package_id=2 span=[279-282] scope=1 scope_package_id=2 scope_span=[194-298] discriminator=2 callable=Main
                Call id(1), args( Qubit(0), ) !dbg package_id=2 span=[0-0] scope=2 scope_package_id=2 scope_span=[224-262] discriminator=3 callable=Main
                Variable(0, Integer) = Store Integer(3) !dbg package_id=2 span=[279-282] scope=1 scope_package_id=2 scope_span=[194-298] discriminator=3 callable=Main
                Variable(0, Integer) = Store Integer(4) !dbg package_id=2 span=[279-282] scope=1 scope_package_id=2 scope_span=[194-298] discriminator=4 callable=Main
                Call id(1), args( Qubit(0), ) !dbg package_id=2 span=[0-0] scope=2 scope_package_id=2 scope_span=[224-262] discriminator=5 callable=Main
                Variable(0, Integer) = Store Integer(5) !dbg package_id=2 span=[279-282] scope=1 scope_package_id=2 scope_span=[194-298] discriminator=5 callable=Main
                Variable(0, Integer) = Store Integer(6) !dbg package_id=2 span=[279-282] scope=1 scope_package_id=2 scope_span=[194-298] discriminator=6 callable=Main
                Call id(2), args( Integer(0), Pointer, ) !dbg package_id=2 span=[105-109]
                Return !dbg package_id=2 span=[105-109]"#]],
=======
                Call id(1), args( Pointer, )
                Variable(0, Integer) = Store Integer(0)
                Call id(2), args( Qubit(0), )
                Variable(0, Integer) = Store Integer(1)
                Variable(0, Integer) = Store Integer(2)
                Call id(2), args( Qubit(0), )
                Variable(0, Integer) = Store Integer(3)
                Variable(0, Integer) = Store Integer(4)
                Call id(2), args( Qubit(0), )
                Variable(0, Integer) = Store Integer(5)
                Variable(0, Integer) = Store Integer(6)
                Call id(3), args( Integer(0), EmptyTag, )
                Return"#]],
>>>>>>> e39d888e
    );
}

#[test]
fn unitary_call_within_an_if_with_classical_condition_within_a_repeat_until_loop() {
    let program = get_rir_program(indoc! {
        r#"
        namespace Test {
            operation op(q : Qubit) : Unit { body intrinsic; }
            @EntryPoint()
            operation Main() : Unit {
                use q = Qubit();
                mutable idx = 0;
                repeat {
                    if idx % 2 == 0 {
                        op(q);
                    }
                    set idx += 1;
                } until idx > 5;
            }
        }
        "#,
    });

    let op_callable_id = CallableId(1);
    assert_callable(
        &program,
        op_callable_id,
        &expect![[r#"
            Callable:
                name: __quantum__rt__initialize
                call_type: Regular
                input_type:
                    [0]: Pointer
                output_type: <VOID>
                body: <NONE>"#]],
    );
    assert_block_instructions(
        &program,
        BlockId(0),
        &expect![[r#"
            Block:
<<<<<<< HEAD
                Variable(0, Integer) = Store Integer(0) !dbg package_id=2 span=[162-165] scope=0 scope_package_id=2 scope_span=[119-311] callable=Main
                Variable(1, Boolean) = Store Bool(true) !dbg package_id=2 span=[297-304] scope=1 scope_package_id=2 scope_span=[179-304] callable=Main
                Call id(1), args( Qubit(0), ) !dbg package_id=2 span=[0-0] scope=3 scope_package_id=2 scope_span=[216-254] discriminator=1 callable=Main
                Variable(0, Integer) = Store Integer(1) !dbg package_id=2 span=[271-274] scope=2 scope_package_id=2 scope_span=[186-290] discriminator=1 callable=Main
                Variable(1, Boolean) = Store Bool(true) !dbg package_id=2 span=[297-304] scope=2 scope_package_id=2 scope_span=[186-290] discriminator=1 callable=Main
                Variable(0, Integer) = Store Integer(2) !dbg package_id=2 span=[271-274] scope=2 scope_package_id=2 scope_span=[186-290] discriminator=2 callable=Main
                Variable(1, Boolean) = Store Bool(true) !dbg package_id=2 span=[297-304] scope=2 scope_package_id=2 scope_span=[186-290] discriminator=2 callable=Main
                Call id(1), args( Qubit(0), ) !dbg package_id=2 span=[0-0] scope=3 scope_package_id=2 scope_span=[216-254] discriminator=3 callable=Main
                Variable(0, Integer) = Store Integer(3) !dbg package_id=2 span=[271-274] scope=2 scope_package_id=2 scope_span=[186-290] discriminator=3 callable=Main
                Variable(1, Boolean) = Store Bool(true) !dbg package_id=2 span=[297-304] scope=2 scope_package_id=2 scope_span=[186-290] discriminator=3 callable=Main
                Variable(0, Integer) = Store Integer(4) !dbg package_id=2 span=[271-274] scope=2 scope_package_id=2 scope_span=[186-290] discriminator=4 callable=Main
                Variable(1, Boolean) = Store Bool(true) !dbg package_id=2 span=[297-304] scope=2 scope_package_id=2 scope_span=[186-290] discriminator=4 callable=Main
                Call id(1), args( Qubit(0), ) !dbg package_id=2 span=[0-0] scope=3 scope_package_id=2 scope_span=[216-254] discriminator=5 callable=Main
                Variable(0, Integer) = Store Integer(5) !dbg package_id=2 span=[271-274] scope=2 scope_package_id=2 scope_span=[186-290] discriminator=5 callable=Main
                Variable(1, Boolean) = Store Bool(true) !dbg package_id=2 span=[297-304] scope=2 scope_package_id=2 scope_span=[186-290] discriminator=5 callable=Main
                Variable(0, Integer) = Store Integer(6) !dbg package_id=2 span=[271-274] scope=2 scope_package_id=2 scope_span=[186-290] discriminator=6 callable=Main
                Variable(1, Boolean) = Store Bool(false) !dbg package_id=2 span=[297-304] scope=2 scope_package_id=2 scope_span=[186-290] discriminator=6 callable=Main
                Call id(2), args( Integer(0), Pointer, ) !dbg package_id=2 span=[105-109]
                Return !dbg package_id=2 span=[105-109]"#]],
=======
                Call id(1), args( Pointer, )
                Variable(0, Integer) = Store Integer(0)
                Variable(1, Boolean) = Store Bool(true)
                Call id(2), args( Qubit(0), )
                Variable(0, Integer) = Store Integer(1)
                Variable(1, Boolean) = Store Bool(true)
                Variable(0, Integer) = Store Integer(2)
                Variable(1, Boolean) = Store Bool(true)
                Call id(2), args( Qubit(0), )
                Variable(0, Integer) = Store Integer(3)
                Variable(1, Boolean) = Store Bool(true)
                Variable(0, Integer) = Store Integer(4)
                Variable(1, Boolean) = Store Bool(true)
                Call id(2), args( Qubit(0), )
                Variable(0, Integer) = Store Integer(5)
                Variable(1, Boolean) = Store Bool(true)
                Variable(0, Integer) = Store Integer(6)
                Variable(1, Boolean) = Store Bool(false)
                Call id(3), args( Integer(0), EmptyTag, )
                Return"#]],
>>>>>>> e39d888e
    );
}

#[test]
fn boolean_assign_and_update_with_classical_value_within_an_if_with_dynamic_condition() {
    let program = get_rir_program(indoc! {
        r#"
        namespace Test {
            @EntryPoint()
            operation Main() : Bool {
                use qubit = Qubit();
                mutable b = true;
                if MResetZ(qubit) == One {
                    set b and= false;
                }
                return b;
            }
        }
        "#,
    });
    assert_blocks(
        &program,
        &expect![[r#"
            Blocks:
            Block 0:Block:
<<<<<<< HEAD
                Variable(0, Boolean) = Store Bool(true) !dbg package_id=2 span=[111-112] scope=0 scope_package_id=2 scope_span=[64-219] callable=Main
                Call id(1), args( Qubit(0), Result(0), ) !dbg package_id=2 span=[132-146] scope=0 scope_package_id=2 scope_span=[64-219] callable=Main
                Variable(1, Boolean) = Call id(2), args( Result(0), ) !dbg package_id=2 span=[132-153] scope=0 scope_package_id=2 scope_span=[64-219] callable=Main
                Variable(2, Boolean) = Store Variable(1, Boolean) !dbg package_id=2 span=[132-153] scope=0 scope_package_id=2 scope_span=[64-219] callable=Main
                Branch Variable(2, Boolean), 2, 1 !dbg package_id=2 span=[132-153] scope=0 scope_package_id=2 scope_span=[64-219] callable=Main
            Block 1:Block:
                Variable(3, Boolean) = Store Variable(0, Boolean) !dbg package_id=2 span=[211-212] scope=2 scope_package_id=2 scope_span=[204-212] callable=Main
                Call id(3), args( Variable(3, Boolean), Pointer, ) !dbg package_id=2 span=[50-54]
                Return !dbg package_id=2 span=[50-54]
=======
                Call id(1), args( Pointer, )
                Variable(0, Boolean) = Store Bool(true)
                Call id(2), args( Qubit(0), Result(0), )
                Variable(1, Boolean) = Call id(3), args( Result(0), )
                Variable(2, Boolean) = Store Variable(1, Boolean)
                Branch Variable(2, Boolean), 2, 1
            Block 1:Block:
                Variable(3, Boolean) = Store Variable(0, Boolean)
                Call id(4), args( Variable(3, Boolean), Tag(0, 3), )
                Return
>>>>>>> e39d888e
            Block 2:Block:
                Variable(0, Boolean) = Store Bool(false) !dbg package_id=2 span=[172-173] scope=1 scope_package_id=2 scope_span=[154-195] callable=Main
                Jump(1) !dbg package_id=2 span=[154-195] scope=0 scope_package_id=2 scope_span=[64-219] callable=Main"#]],
    );
}

#[test]
fn integer_assign_and_update_with_classical_value_within_an_if_with_dynamic_condition() {
    let program = get_rir_program(indoc! {
        r#"
        namespace Test {
            @EntryPoint()
            operation Main() : Int {
                use qubit = Qubit();
                mutable i = 1;
                if MResetZ(qubit) == One {
                    set i |||= 1 <<< 2;
                }
                return i;
            }
        }
        "#,
    });
    assert_blocks(
        &program,
        &expect![[r#"
            Blocks:
            Block 0:Block:
<<<<<<< HEAD
                Variable(0, Integer) = Store Integer(1) !dbg package_id=2 span=[110-111] scope=0 scope_package_id=2 scope_span=[63-217] callable=Main
                Call id(1), args( Qubit(0), Result(0), ) !dbg package_id=2 span=[128-142] scope=0 scope_package_id=2 scope_span=[63-217] callable=Main
                Variable(1, Boolean) = Call id(2), args( Result(0), ) !dbg package_id=2 span=[128-149] scope=0 scope_package_id=2 scope_span=[63-217] callable=Main
                Variable(2, Boolean) = Store Variable(1, Boolean) !dbg package_id=2 span=[128-149] scope=0 scope_package_id=2 scope_span=[63-217] callable=Main
                Branch Variable(2, Boolean), 2, 1 !dbg package_id=2 span=[128-149] scope=0 scope_package_id=2 scope_span=[63-217] callable=Main
            Block 1:Block:
                Variable(3, Integer) = Store Variable(0, Integer) !dbg package_id=2 span=[209-210] scope=2 scope_package_id=2 scope_span=[202-210] callable=Main
                Call id(3), args( Variable(3, Integer), Pointer, ) !dbg package_id=2 span=[50-54]
                Return !dbg package_id=2 span=[50-54]
=======
                Call id(1), args( Pointer, )
                Variable(0, Integer) = Store Integer(1)
                Call id(2), args( Qubit(0), Result(0), )
                Variable(1, Boolean) = Call id(3), args( Result(0), )
                Variable(2, Boolean) = Store Variable(1, Boolean)
                Branch Variable(2, Boolean), 2, 1
            Block 1:Block:
                Variable(3, Integer) = Store Variable(0, Integer)
                Call id(4), args( Variable(3, Integer), Tag(0, 3), )
                Return
>>>>>>> e39d888e
            Block 2:Block:
                Variable(0, Integer) = Store Integer(5) !dbg package_id=2 span=[168-169] scope=1 scope_package_id=2 scope_span=[150-193] callable=Main
                Jump(1) !dbg package_id=2 span=[150-193] scope=0 scope_package_id=2 scope_span=[63-217] callable=Main"#]],
    );
}

#[test]
fn integer_assign_with_hybrid_value_within_an_if_with_dynamic_condition() {
    let program = get_rir_program(indoc! {
        r#"
        namespace Test {
            @EntryPoint()
            operation Main() : Int {
                use qubit = Qubit();
                mutable i = 0;
                for idxBit in 0..1{
                    if (MResetZ(qubit) == One) {
                        set i |||= 1 <<< idxBit;
                    }
                }
                return i;
            }
        }
        "#,
    });
    let measurement_callable_id = CallableId(1);
    assert_callable(
        &program,
        measurement_callable_id,
        &expect![[r#"
            Callable:
                name: __quantum__rt__initialize
                call_type: Regular
                input_type:
                    [0]: Pointer
                output_type: <VOID>
                body: <NONE>"#]],
    );
    let readout_callable_id = CallableId(2);
    assert_callable(
        &program,
        readout_callable_id,
        &expect![[r#"
            Callable:
                name: __quantum__qis__mresetz__body
                call_type: Measurement
                input_type:
                    [0]: Qubit
                    [1]: Result
                output_type: <VOID>
                body: <NONE>"#]],
    );
    let output_record_id = CallableId(3);
    assert_callable(
        &program,
        output_record_id,
        &expect![[r#"
            Callable:
                name: __quantum__rt__read_result
                call_type: Readout
                input_type:
                    [0]: Result
                output_type: Boolean
                body: <NONE>"#]],
    );
    assert_blocks(
        &program,
        &expect![[r#"
            Blocks:
            Block 0:Block:
<<<<<<< HEAD
                Variable(0, Integer) = Store Integer(0) !dbg package_id=2 span=[110-111] scope=0 scope_package_id=2 scope_span=[63-274] callable=Main
                Variable(1, Integer) = Store Integer(0) !dbg package_id=2 span=[139-143] scope=1 scope_package_id=2 scope_span=[125-250] callable=Main
                Call id(1), args( Qubit(0), Result(0), ) !dbg package_id=2 span=[161-175] scope=2 scope_package_id=2 scope_span=[143-250] discriminator=1 callable=Main
                Variable(2, Boolean) = Call id(2), args( Result(0), ) !dbg package_id=2 span=[161-182] scope=2 scope_package_id=2 scope_span=[143-250] discriminator=1 callable=Main
                Variable(3, Boolean) = Store Variable(2, Boolean) !dbg package_id=2 span=[161-182] scope=2 scope_package_id=2 scope_span=[143-250] discriminator=1 callable=Main
                Branch Variable(3, Boolean), 2, 1 !dbg package_id=2 span=[161-182] scope=2 scope_package_id=2 scope_span=[143-250] discriminator=1 callable=Main
            Block 1:Block:
                Variable(1, Integer) = Store Integer(1) !dbg package_id=2 span=[139-143] scope=2 scope_package_id=2 scope_span=[143-250] discriminator=1 callable=Main
                Call id(1), args( Qubit(0), Result(1), ) !dbg package_id=2 span=[161-175] scope=2 scope_package_id=2 scope_span=[143-250] discriminator=2 callable=Main
                Variable(4, Boolean) = Call id(2), args( Result(1), ) !dbg package_id=2 span=[161-182] scope=2 scope_package_id=2 scope_span=[143-250] discriminator=2 callable=Main
                Variable(5, Boolean) = Store Variable(4, Boolean) !dbg package_id=2 span=[161-182] scope=2 scope_package_id=2 scope_span=[143-250] discriminator=2 callable=Main
                Branch Variable(5, Boolean), 4, 3 !dbg package_id=2 span=[161-182] scope=2 scope_package_id=2 scope_span=[143-250] discriminator=2 callable=Main
=======
                Call id(1), args( Pointer, )
                Variable(0, Integer) = Store Integer(0)
                Variable(1, Integer) = Store Integer(0)
                Call id(2), args( Qubit(0), Result(0), )
                Variable(2, Boolean) = Call id(3), args( Result(0), )
                Variable(3, Boolean) = Store Variable(2, Boolean)
                Branch Variable(3, Boolean), 2, 1
            Block 1:Block:
                Variable(1, Integer) = Store Integer(1)
                Call id(2), args( Qubit(0), Result(1), )
                Variable(4, Boolean) = Call id(3), args( Result(1), )
                Variable(5, Boolean) = Store Variable(4, Boolean)
                Branch Variable(5, Boolean), 4, 3
>>>>>>> e39d888e
            Block 2:Block:
                Variable(0, Integer) = Store Integer(1) !dbg package_id=2 span=[206-207] scope=3 scope_package_id=2 scope_span=[184-240] discriminator=1 callable=Main
                Jump(1) !dbg package_id=2 span=[184-240] scope=2 scope_package_id=2 scope_span=[143-250] discriminator=1 callable=Main
            Block 3:Block:
<<<<<<< HEAD
                Variable(1, Integer) = Store Integer(2) !dbg package_id=2 span=[139-143] scope=2 scope_package_id=2 scope_span=[143-250] discriminator=2 callable=Main
                Variable(7, Integer) = Store Variable(0, Integer) !dbg package_id=2 span=[266-267] scope=4 scope_package_id=2 scope_span=[259-267] callable=Main
                Call id(3), args( Variable(7, Integer), Pointer, ) !dbg package_id=2 span=[50-54]
                Return !dbg package_id=2 span=[50-54]
=======
                Variable(1, Integer) = Store Integer(2)
                Variable(7, Integer) = Store Variable(0, Integer)
                Call id(4), args( Variable(7, Integer), Tag(0, 3), )
                Return
>>>>>>> e39d888e
            Block 4:Block:
                Variable(6, Integer) = BitwiseOr Variable(0, Integer), Integer(2) !dbg package_id=2 span=[202-225] scope=3 scope_package_id=2 scope_span=[184-240] discriminator=2 callable=Main
                Variable(0, Integer) = Store Variable(6, Integer) !dbg package_id=2 span=[206-207] scope=3 scope_package_id=2 scope_span=[184-240] discriminator=2 callable=Main
                Jump(3) !dbg package_id=2 span=[184-240] scope=2 scope_package_id=2 scope_span=[143-250] discriminator=2 callable=Main"#]],
    );
}

#[test]
fn large_loop_with_inner_if_completes_eval_and_transform() {
    let program = get_rir_program(indoc! {
        r#"
        namespace Test {
            @EntryPoint()
            operation Main() : Int {
                use q = Qubit();
                mutable i = 0;
                for idx in 0..99 {
                    if i == 0 {
                        if MResetZ(q) == One {
                            set i += 1;
                        }
                    }
                }
                return i;
            }
        }
        "#,
    });

    // Program is expected to be too large to reasonably print out here, so instead verify the last block
    // and the total number of blocks.
    assert_eq!(program.blocks.iter().count(), 399);
    assert_block_instructions(
        &program,
        BlockId(395),
        &expect![[r#"
            Block:
<<<<<<< HEAD
                Variable(1, Integer) = Store Integer(100) !dbg package_id=2 span=[132-137] scope=2 scope_package_id=2 scope_span=[138-276] discriminator=100 callable=Main
                Variable(400, Integer) = Store Variable(0, Integer) !dbg package_id=2 span=[292-293] scope=5 scope_package_id=2 scope_span=[285-293] callable=Main
                Call id(3), args( Variable(400, Integer), Pointer, ) !dbg package_id=2 span=[50-54]
                Return !dbg package_id=2 span=[50-54]"#]],
=======
                Variable(1, Integer) = Store Integer(100)
                Variable(400, Integer) = Store Variable(0, Integer)
                Call id(4), args( Variable(400, Integer), Tag(0, 3), )
                Return"#]],
>>>>>>> e39d888e
    );
}

#[test]
fn if_else_expression_with_dynamic_logical_and_condition() {
    let program = get_rir_program(indoc! {
        r#"
        namespace Test {
            operation opA(q : Qubit) : Unit { body intrinsic; }
            operation opB(q : Qubit) : Unit { body intrinsic; }
            @EntryPoint()
            operation Main() : Unit {
                use (q0, q1, q2) = (Qubit(), Qubit(), Qubit());
                if MResetZ(q0) == One and MResetZ(q1) == One {
                    opA(q2);
                } else {
                    opB(q2);
                }
            }
        }
        "#,
    });

    // Verify the callables added to the program.
    let mresetz_callable_id = CallableId(1);
    assert_callable(
        &program,
        mresetz_callable_id,
        &expect![[r#"
            Callable:
                name: __quantum__rt__initialize
                call_type: Regular
                input_type:
                    [0]: Pointer
                output_type: <VOID>
                body: <NONE>"#]],
    );
    let read_result_callable_id = CallableId(2);
    assert_callable(
        &program,
        read_result_callable_id,
        &expect![[r#"
            Callable:
                name: __quantum__qis__mresetz__body
                call_type: Measurement
                input_type:
                    [0]: Qubit
                    [1]: Result
                output_type: <VOID>
                body: <NONE>"#]],
    );
    let op_a_callable_id = CallableId(3);
    assert_callable(
        &program,
        op_a_callable_id,
        &expect![[r#"
            Callable:
                name: __quantum__rt__read_result
                call_type: Readout
                input_type:
                    [0]: Result
                output_type: Boolean
                body: <NONE>"#]],
    );
    let op_b_callable_id = CallableId(4);
    assert_callable(
        &program,
        op_b_callable_id,
        &expect![[r#"
            Callable:
                name: opA
                call_type: Regular
                input_type:
                    [0]: Qubit
                output_type: <VOID>
                body: <NONE>"#]],
    );

    assert_blocks(
        &program,
        &expect![[r#"
            Blocks:
            Block 0:Block:
<<<<<<< HEAD
                Call id(1), args( Qubit(0), Result(0), ) !dbg package_id=2 span=[245-256] scope=0 scope_package_id=2 scope_span=[176-363] callable=Main
                Variable(0, Boolean) = Call id(2), args( Result(0), ) !dbg package_id=2 span=[245-263] scope=0 scope_package_id=2 scope_span=[176-363] callable=Main
                Variable(1, Boolean) = Store Variable(0, Boolean) !dbg package_id=2 span=[245-263] scope=0 scope_package_id=2 scope_span=[176-363] callable=Main
                Variable(2, Boolean) = Store Bool(false) !dbg package_id=2 span=[268-286] scope=0 scope_package_id=2 scope_span=[176-363] callable=Main
                Branch Variable(1, Boolean), 2, 1 !dbg package_id=2 span=[268-286] scope=0 scope_package_id=2 scope_span=[176-363] callable=Main
=======
                Call id(1), args( Pointer, )
                Call id(2), args( Qubit(0), Result(0), )
                Variable(0, Boolean) = Call id(3), args( Result(0), )
                Variable(1, Boolean) = Store Variable(0, Boolean)
                Variable(2, Boolean) = Store Bool(false)
                Branch Variable(1, Boolean), 2, 1
>>>>>>> e39d888e
            Block 1:Block:
                Branch Variable(2, Boolean), 4, 5 !dbg package_id=2 span=[245-286] scope=0 scope_package_id=2 scope_span=[176-363] callable=Main
            Block 2:Block:
<<<<<<< HEAD
                Call id(1), args( Qubit(1), Result(1), ) !dbg package_id=2 span=[268-279] scope=0 scope_package_id=2 scope_span=[176-363] callable=Main
                Variable(3, Boolean) = Call id(2), args( Result(1), ) !dbg package_id=2 span=[268-286] scope=0 scope_package_id=2 scope_span=[176-363] callable=Main
                Variable(4, Boolean) = Store Variable(3, Boolean) !dbg package_id=2 span=[268-286] scope=0 scope_package_id=2 scope_span=[176-363] callable=Main
                Variable(2, Boolean) = Store Variable(4, Boolean) !dbg package_id=2 span=[268-286] scope=0 scope_package_id=2 scope_span=[176-363] callable=Main
                Jump(1) !dbg package_id=2 span=[268-286] scope=0 scope_package_id=2 scope_span=[176-363] callable=Main
            Block 3:Block:
                Call id(5), args( Integer(0), Pointer, ) !dbg package_id=2 span=[162-166]
                Return !dbg package_id=2 span=[162-166]
            Block 4:Block:
                Call id(3), args( Qubit(2), ) !dbg package_id=2 span=[0-0] scope=1 scope_package_id=2 scope_span=[287-319] callable=Main
                Jump(3) !dbg package_id=2 span=[287-319] scope=0 scope_package_id=2 scope_span=[176-363] callable=Main
            Block 5:Block:
                Call id(4), args( Qubit(2), ) !dbg package_id=2 span=[0-0] scope=2 scope_package_id=2 scope_span=[325-357] callable=Main
                Jump(3) !dbg package_id=2 span=[320-357] scope=0 scope_package_id=2 scope_span=[176-363] callable=Main"#]],
=======
                Call id(2), args( Qubit(1), Result(1), )
                Variable(3, Boolean) = Call id(3), args( Result(1), )
                Variable(4, Boolean) = Store Variable(3, Boolean)
                Variable(2, Boolean) = Store Variable(4, Boolean)
                Jump(1)
            Block 3:Block:
                Call id(6), args( Integer(0), EmptyTag, )
                Return
            Block 4:Block:
                Call id(4), args( Qubit(2), )
                Jump(3)
            Block 5:Block:
                Call id(5), args( Qubit(2), )
                Jump(3)"#]],
>>>>>>> e39d888e
    );
}

#[test]
fn if_else_expression_with_dynamic_logical_or_condition() {
    let program = get_rir_program(indoc! {
        r#"
        namespace Test {
            operation opA(q : Qubit) : Unit { body intrinsic; }
            operation opB(q : Qubit) : Unit { body intrinsic; }
            @EntryPoint()
            operation Main() : Unit {
                use (q0, q1, q2) = (Qubit(), Qubit(), Qubit());
                if MResetZ(q0) == One or MResetZ(q1) == One {
                    opA(q2);
                } else {
                    opB(q2);
                }
            }
        }
        "#,
    });

    // Verify the callables added to the program.
    let mresetz_callable_id = CallableId(1);
    assert_callable(
        &program,
        mresetz_callable_id,
        &expect![[r#"
            Callable:
                name: __quantum__rt__initialize
                call_type: Regular
                input_type:
                    [0]: Pointer
                output_type: <VOID>
                body: <NONE>"#]],
    );
    let read_result_callable_id = CallableId(2);
    assert_callable(
        &program,
        read_result_callable_id,
        &expect![[r#"
            Callable:
                name: __quantum__qis__mresetz__body
                call_type: Measurement
                input_type:
                    [0]: Qubit
                    [1]: Result
                output_type: <VOID>
                body: <NONE>"#]],
    );
    let op_a_callable_id = CallableId(3);
    assert_callable(
        &program,
        op_a_callable_id,
        &expect![[r#"
            Callable:
                name: __quantum__rt__read_result
                call_type: Readout
                input_type:
                    [0]: Result
                output_type: Boolean
                body: <NONE>"#]],
    );
    let op_b_callable_id = CallableId(4);
    assert_callable(
        &program,
        op_b_callable_id,
        &expect![[r#"
            Callable:
                name: opA
                call_type: Regular
                input_type:
                    [0]: Qubit
                output_type: <VOID>
                body: <NONE>"#]],
    );

    assert_blocks(
        &program,
        &expect![[r#"
            Blocks:
            Block 0:Block:
<<<<<<< HEAD
                Call id(1), args( Qubit(0), Result(0), ) !dbg package_id=2 span=[245-256] scope=0 scope_package_id=2 scope_span=[176-362] callable=Main
                Variable(0, Boolean) = Call id(2), args( Result(0), ) !dbg package_id=2 span=[245-263] scope=0 scope_package_id=2 scope_span=[176-362] callable=Main
                Variable(1, Boolean) = Store Variable(0, Boolean) !dbg package_id=2 span=[245-263] scope=0 scope_package_id=2 scope_span=[176-362] callable=Main
                Variable(2, Boolean) = Store Bool(true) !dbg package_id=2 span=[267-285] scope=0 scope_package_id=2 scope_span=[176-362] callable=Main
                Branch Variable(1, Boolean), 1, 2 !dbg package_id=2 span=[267-285] scope=0 scope_package_id=2 scope_span=[176-362] callable=Main
=======
                Call id(1), args( Pointer, )
                Call id(2), args( Qubit(0), Result(0), )
                Variable(0, Boolean) = Call id(3), args( Result(0), )
                Variable(1, Boolean) = Store Variable(0, Boolean)
                Variable(2, Boolean) = Store Bool(true)
                Branch Variable(1, Boolean), 1, 2
>>>>>>> e39d888e
            Block 1:Block:
                Branch Variable(2, Boolean), 4, 5 !dbg package_id=2 span=[245-285] scope=0 scope_package_id=2 scope_span=[176-362] callable=Main
            Block 2:Block:
<<<<<<< HEAD
                Call id(1), args( Qubit(1), Result(1), ) !dbg package_id=2 span=[267-278] scope=0 scope_package_id=2 scope_span=[176-362] callable=Main
                Variable(3, Boolean) = Call id(2), args( Result(1), ) !dbg package_id=2 span=[267-285] scope=0 scope_package_id=2 scope_span=[176-362] callable=Main
                Variable(4, Boolean) = Store Variable(3, Boolean) !dbg package_id=2 span=[267-285] scope=0 scope_package_id=2 scope_span=[176-362] callable=Main
                Variable(2, Boolean) = Store Variable(4, Boolean) !dbg package_id=2 span=[267-285] scope=0 scope_package_id=2 scope_span=[176-362] callable=Main
                Jump(1) !dbg package_id=2 span=[267-285] scope=0 scope_package_id=2 scope_span=[176-362] callable=Main
            Block 3:Block:
                Call id(5), args( Integer(0), Pointer, ) !dbg package_id=2 span=[162-166]
                Return !dbg package_id=2 span=[162-166]
            Block 4:Block:
                Call id(3), args( Qubit(2), ) !dbg package_id=2 span=[0-0] scope=1 scope_package_id=2 scope_span=[286-318] callable=Main
                Jump(3) !dbg package_id=2 span=[286-318] scope=0 scope_package_id=2 scope_span=[176-362] callable=Main
            Block 5:Block:
                Call id(4), args( Qubit(2), ) !dbg package_id=2 span=[0-0] scope=2 scope_package_id=2 scope_span=[324-356] callable=Main
                Jump(3) !dbg package_id=2 span=[319-356] scope=0 scope_package_id=2 scope_span=[176-362] callable=Main"#]],
=======
                Call id(2), args( Qubit(1), Result(1), )
                Variable(3, Boolean) = Call id(3), args( Result(1), )
                Variable(4, Boolean) = Store Variable(3, Boolean)
                Variable(2, Boolean) = Store Variable(4, Boolean)
                Jump(1)
            Block 3:Block:
                Call id(6), args( Integer(0), EmptyTag, )
                Return
            Block 4:Block:
                Call id(4), args( Qubit(2), )
                Jump(3)
            Block 5:Block:
                Call id(5), args( Qubit(2), )
                Jump(3)"#]],
>>>>>>> e39d888e
    );
}

#[test]
fn evaluation_error_within_stdlib_yield_correct_package_span() {
    let error = get_partial_evaluation_error(indoc! {
        r#"
        namespace Test {
            import Std.Arrays.*;
            @EntryPoint()
            operation Main() : Result[] {
                use qs = Qubit[1];
                let rs = ForEach(MResetZ, qs);
                return rs;
            }
        }
        "#,
    });
    assert_error(
        &error,
        &expect![
            "UnexpectedDynamicValue(PackageSpan { package: PackageId(1), span: Span { lo: 13910, hi: 13925 } })"
        ],
    );
}<|MERGE_RESOLUTION|>--- conflicted
+++ resolved
@@ -48,20 +48,6 @@
         BlockId(0),
         &expect![[r#"
             Block:
-<<<<<<< HEAD
-                Variable(0, Integer) = Store Integer(0) !dbg package_id=2 span=[165-169] scope=1 scope_package_id=2 scope_span=[154-248] callable=Main
-                Call id(1), args( Qubit(0), ) !dbg package_id=2 span=[0-0] scope=3 scope_package_id=2 scope_span=[200-238] discriminator=1 callable=Main
-                Variable(0, Integer) = Store Integer(1) !dbg package_id=2 span=[165-169] scope=2 scope_package_id=2 scope_span=[170-248] discriminator=1 callable=Main
-                Variable(0, Integer) = Store Integer(2) !dbg package_id=2 span=[165-169] scope=2 scope_package_id=2 scope_span=[170-248] discriminator=2 callable=Main
-                Call id(1), args( Qubit(0), ) !dbg package_id=2 span=[0-0] scope=3 scope_package_id=2 scope_span=[200-238] discriminator=3 callable=Main
-                Variable(0, Integer) = Store Integer(3) !dbg package_id=2 span=[165-169] scope=2 scope_package_id=2 scope_span=[170-248] discriminator=3 callable=Main
-                Variable(0, Integer) = Store Integer(4) !dbg package_id=2 span=[165-169] scope=2 scope_package_id=2 scope_span=[170-248] discriminator=4 callable=Main
-                Call id(1), args( Qubit(0), ) !dbg package_id=2 span=[0-0] scope=3 scope_package_id=2 scope_span=[200-238] discriminator=5 callable=Main
-                Variable(0, Integer) = Store Integer(5) !dbg package_id=2 span=[165-169] scope=2 scope_package_id=2 scope_span=[170-248] discriminator=5 callable=Main
-                Variable(0, Integer) = Store Integer(6) !dbg package_id=2 span=[165-169] scope=2 scope_package_id=2 scope_span=[170-248] discriminator=6 callable=Main
-                Call id(2), args( Integer(0), Pointer, ) !dbg package_id=2 span=[105-109]
-                Return !dbg package_id=2 span=[105-109]"#]],
-=======
                 Call id(1), args( Pointer, )
                 Variable(0, Integer) = Store Integer(0)
                 Call id(2), args( Qubit(0), )
@@ -75,7 +61,6 @@
                 Variable(0, Integer) = Store Integer(6)
                 Call id(3), args( Integer(0), EmptyTag, )
                 Return"#]],
->>>>>>> e39d888e
     );
 }
 
@@ -118,20 +103,6 @@
         BlockId(0),
         &expect![[r#"
             Block:
-<<<<<<< HEAD
-                Variable(0, Integer) = Store Integer(0) !dbg package_id=2 span=[162-165] scope=0 scope_package_id=2 scope_span=[119-304] callable=Main
-                Call id(1), args( Qubit(0), ) !dbg package_id=2 span=[0-0] scope=2 scope_package_id=2 scope_span=[224-262] discriminator=1 callable=Main
-                Variable(0, Integer) = Store Integer(1) !dbg package_id=2 span=[279-282] scope=1 scope_package_id=2 scope_span=[194-298] discriminator=1 callable=Main
-                Variable(0, Integer) = Store Integer(2) !dbg package_id=2 span=[279-282] scope=1 scope_package_id=2 scope_span=[194-298] discriminator=2 callable=Main
-                Call id(1), args( Qubit(0), ) !dbg package_id=2 span=[0-0] scope=2 scope_package_id=2 scope_span=[224-262] discriminator=3 callable=Main
-                Variable(0, Integer) = Store Integer(3) !dbg package_id=2 span=[279-282] scope=1 scope_package_id=2 scope_span=[194-298] discriminator=3 callable=Main
-                Variable(0, Integer) = Store Integer(4) !dbg package_id=2 span=[279-282] scope=1 scope_package_id=2 scope_span=[194-298] discriminator=4 callable=Main
-                Call id(1), args( Qubit(0), ) !dbg package_id=2 span=[0-0] scope=2 scope_package_id=2 scope_span=[224-262] discriminator=5 callable=Main
-                Variable(0, Integer) = Store Integer(5) !dbg package_id=2 span=[279-282] scope=1 scope_package_id=2 scope_span=[194-298] discriminator=5 callable=Main
-                Variable(0, Integer) = Store Integer(6) !dbg package_id=2 span=[279-282] scope=1 scope_package_id=2 scope_span=[194-298] discriminator=6 callable=Main
-                Call id(2), args( Integer(0), Pointer, ) !dbg package_id=2 span=[105-109]
-                Return !dbg package_id=2 span=[105-109]"#]],
-=======
                 Call id(1), args( Pointer, )
                 Variable(0, Integer) = Store Integer(0)
                 Call id(2), args( Qubit(0), )
@@ -145,7 +116,6 @@
                 Variable(0, Integer) = Store Integer(6)
                 Call id(3), args( Integer(0), EmptyTag, )
                 Return"#]],
->>>>>>> e39d888e
     );
 }
 
@@ -188,27 +158,6 @@
         BlockId(0),
         &expect![[r#"
             Block:
-<<<<<<< HEAD
-                Variable(0, Integer) = Store Integer(0) !dbg package_id=2 span=[162-165] scope=0 scope_package_id=2 scope_span=[119-311] callable=Main
-                Variable(1, Boolean) = Store Bool(true) !dbg package_id=2 span=[297-304] scope=1 scope_package_id=2 scope_span=[179-304] callable=Main
-                Call id(1), args( Qubit(0), ) !dbg package_id=2 span=[0-0] scope=3 scope_package_id=2 scope_span=[216-254] discriminator=1 callable=Main
-                Variable(0, Integer) = Store Integer(1) !dbg package_id=2 span=[271-274] scope=2 scope_package_id=2 scope_span=[186-290] discriminator=1 callable=Main
-                Variable(1, Boolean) = Store Bool(true) !dbg package_id=2 span=[297-304] scope=2 scope_package_id=2 scope_span=[186-290] discriminator=1 callable=Main
-                Variable(0, Integer) = Store Integer(2) !dbg package_id=2 span=[271-274] scope=2 scope_package_id=2 scope_span=[186-290] discriminator=2 callable=Main
-                Variable(1, Boolean) = Store Bool(true) !dbg package_id=2 span=[297-304] scope=2 scope_package_id=2 scope_span=[186-290] discriminator=2 callable=Main
-                Call id(1), args( Qubit(0), ) !dbg package_id=2 span=[0-0] scope=3 scope_package_id=2 scope_span=[216-254] discriminator=3 callable=Main
-                Variable(0, Integer) = Store Integer(3) !dbg package_id=2 span=[271-274] scope=2 scope_package_id=2 scope_span=[186-290] discriminator=3 callable=Main
-                Variable(1, Boolean) = Store Bool(true) !dbg package_id=2 span=[297-304] scope=2 scope_package_id=2 scope_span=[186-290] discriminator=3 callable=Main
-                Variable(0, Integer) = Store Integer(4) !dbg package_id=2 span=[271-274] scope=2 scope_package_id=2 scope_span=[186-290] discriminator=4 callable=Main
-                Variable(1, Boolean) = Store Bool(true) !dbg package_id=2 span=[297-304] scope=2 scope_package_id=2 scope_span=[186-290] discriminator=4 callable=Main
-                Call id(1), args( Qubit(0), ) !dbg package_id=2 span=[0-0] scope=3 scope_package_id=2 scope_span=[216-254] discriminator=5 callable=Main
-                Variable(0, Integer) = Store Integer(5) !dbg package_id=2 span=[271-274] scope=2 scope_package_id=2 scope_span=[186-290] discriminator=5 callable=Main
-                Variable(1, Boolean) = Store Bool(true) !dbg package_id=2 span=[297-304] scope=2 scope_package_id=2 scope_span=[186-290] discriminator=5 callable=Main
-                Variable(0, Integer) = Store Integer(6) !dbg package_id=2 span=[271-274] scope=2 scope_package_id=2 scope_span=[186-290] discriminator=6 callable=Main
-                Variable(1, Boolean) = Store Bool(false) !dbg package_id=2 span=[297-304] scope=2 scope_package_id=2 scope_span=[186-290] discriminator=6 callable=Main
-                Call id(2), args( Integer(0), Pointer, ) !dbg package_id=2 span=[105-109]
-                Return !dbg package_id=2 span=[105-109]"#]],
-=======
                 Call id(1), args( Pointer, )
                 Variable(0, Integer) = Store Integer(0)
                 Variable(1, Boolean) = Store Bool(true)
@@ -229,7 +178,6 @@
                 Variable(1, Boolean) = Store Bool(false)
                 Call id(3), args( Integer(0), EmptyTag, )
                 Return"#]],
->>>>>>> e39d888e
     );
 }
 
@@ -255,17 +203,6 @@
         &expect![[r#"
             Blocks:
             Block 0:Block:
-<<<<<<< HEAD
-                Variable(0, Boolean) = Store Bool(true) !dbg package_id=2 span=[111-112] scope=0 scope_package_id=2 scope_span=[64-219] callable=Main
-                Call id(1), args( Qubit(0), Result(0), ) !dbg package_id=2 span=[132-146] scope=0 scope_package_id=2 scope_span=[64-219] callable=Main
-                Variable(1, Boolean) = Call id(2), args( Result(0), ) !dbg package_id=2 span=[132-153] scope=0 scope_package_id=2 scope_span=[64-219] callable=Main
-                Variable(2, Boolean) = Store Variable(1, Boolean) !dbg package_id=2 span=[132-153] scope=0 scope_package_id=2 scope_span=[64-219] callable=Main
-                Branch Variable(2, Boolean), 2, 1 !dbg package_id=2 span=[132-153] scope=0 scope_package_id=2 scope_span=[64-219] callable=Main
-            Block 1:Block:
-                Variable(3, Boolean) = Store Variable(0, Boolean) !dbg package_id=2 span=[211-212] scope=2 scope_package_id=2 scope_span=[204-212] callable=Main
-                Call id(3), args( Variable(3, Boolean), Pointer, ) !dbg package_id=2 span=[50-54]
-                Return !dbg package_id=2 span=[50-54]
-=======
                 Call id(1), args( Pointer, )
                 Variable(0, Boolean) = Store Bool(true)
                 Call id(2), args( Qubit(0), Result(0), )
@@ -276,7 +213,6 @@
                 Variable(3, Boolean) = Store Variable(0, Boolean)
                 Call id(4), args( Variable(3, Boolean), Tag(0, 3), )
                 Return
->>>>>>> e39d888e
             Block 2:Block:
                 Variable(0, Boolean) = Store Bool(false) !dbg package_id=2 span=[172-173] scope=1 scope_package_id=2 scope_span=[154-195] callable=Main
                 Jump(1) !dbg package_id=2 span=[154-195] scope=0 scope_package_id=2 scope_span=[64-219] callable=Main"#]],
@@ -305,17 +241,6 @@
         &expect![[r#"
             Blocks:
             Block 0:Block:
-<<<<<<< HEAD
-                Variable(0, Integer) = Store Integer(1) !dbg package_id=2 span=[110-111] scope=0 scope_package_id=2 scope_span=[63-217] callable=Main
-                Call id(1), args( Qubit(0), Result(0), ) !dbg package_id=2 span=[128-142] scope=0 scope_package_id=2 scope_span=[63-217] callable=Main
-                Variable(1, Boolean) = Call id(2), args( Result(0), ) !dbg package_id=2 span=[128-149] scope=0 scope_package_id=2 scope_span=[63-217] callable=Main
-                Variable(2, Boolean) = Store Variable(1, Boolean) !dbg package_id=2 span=[128-149] scope=0 scope_package_id=2 scope_span=[63-217] callable=Main
-                Branch Variable(2, Boolean), 2, 1 !dbg package_id=2 span=[128-149] scope=0 scope_package_id=2 scope_span=[63-217] callable=Main
-            Block 1:Block:
-                Variable(3, Integer) = Store Variable(0, Integer) !dbg package_id=2 span=[209-210] scope=2 scope_package_id=2 scope_span=[202-210] callable=Main
-                Call id(3), args( Variable(3, Integer), Pointer, ) !dbg package_id=2 span=[50-54]
-                Return !dbg package_id=2 span=[50-54]
-=======
                 Call id(1), args( Pointer, )
                 Variable(0, Integer) = Store Integer(1)
                 Call id(2), args( Qubit(0), Result(0), )
@@ -326,7 +251,6 @@
                 Variable(3, Integer) = Store Variable(0, Integer)
                 Call id(4), args( Variable(3, Integer), Tag(0, 3), )
                 Return
->>>>>>> e39d888e
             Block 2:Block:
                 Variable(0, Integer) = Store Integer(5) !dbg package_id=2 span=[168-169] scope=1 scope_package_id=2 scope_span=[150-193] callable=Main
                 Jump(1) !dbg package_id=2 span=[150-193] scope=0 scope_package_id=2 scope_span=[63-217] callable=Main"#]],
@@ -397,20 +321,6 @@
         &expect![[r#"
             Blocks:
             Block 0:Block:
-<<<<<<< HEAD
-                Variable(0, Integer) = Store Integer(0) !dbg package_id=2 span=[110-111] scope=0 scope_package_id=2 scope_span=[63-274] callable=Main
-                Variable(1, Integer) = Store Integer(0) !dbg package_id=2 span=[139-143] scope=1 scope_package_id=2 scope_span=[125-250] callable=Main
-                Call id(1), args( Qubit(0), Result(0), ) !dbg package_id=2 span=[161-175] scope=2 scope_package_id=2 scope_span=[143-250] discriminator=1 callable=Main
-                Variable(2, Boolean) = Call id(2), args( Result(0), ) !dbg package_id=2 span=[161-182] scope=2 scope_package_id=2 scope_span=[143-250] discriminator=1 callable=Main
-                Variable(3, Boolean) = Store Variable(2, Boolean) !dbg package_id=2 span=[161-182] scope=2 scope_package_id=2 scope_span=[143-250] discriminator=1 callable=Main
-                Branch Variable(3, Boolean), 2, 1 !dbg package_id=2 span=[161-182] scope=2 scope_package_id=2 scope_span=[143-250] discriminator=1 callable=Main
-            Block 1:Block:
-                Variable(1, Integer) = Store Integer(1) !dbg package_id=2 span=[139-143] scope=2 scope_package_id=2 scope_span=[143-250] discriminator=1 callable=Main
-                Call id(1), args( Qubit(0), Result(1), ) !dbg package_id=2 span=[161-175] scope=2 scope_package_id=2 scope_span=[143-250] discriminator=2 callable=Main
-                Variable(4, Boolean) = Call id(2), args( Result(1), ) !dbg package_id=2 span=[161-182] scope=2 scope_package_id=2 scope_span=[143-250] discriminator=2 callable=Main
-                Variable(5, Boolean) = Store Variable(4, Boolean) !dbg package_id=2 span=[161-182] scope=2 scope_package_id=2 scope_span=[143-250] discriminator=2 callable=Main
-                Branch Variable(5, Boolean), 4, 3 !dbg package_id=2 span=[161-182] scope=2 scope_package_id=2 scope_span=[143-250] discriminator=2 callable=Main
-=======
                 Call id(1), args( Pointer, )
                 Variable(0, Integer) = Store Integer(0)
                 Variable(1, Integer) = Store Integer(0)
@@ -424,22 +334,14 @@
                 Variable(4, Boolean) = Call id(3), args( Result(1), )
                 Variable(5, Boolean) = Store Variable(4, Boolean)
                 Branch Variable(5, Boolean), 4, 3
->>>>>>> e39d888e
             Block 2:Block:
                 Variable(0, Integer) = Store Integer(1) !dbg package_id=2 span=[206-207] scope=3 scope_package_id=2 scope_span=[184-240] discriminator=1 callable=Main
                 Jump(1) !dbg package_id=2 span=[184-240] scope=2 scope_package_id=2 scope_span=[143-250] discriminator=1 callable=Main
             Block 3:Block:
-<<<<<<< HEAD
-                Variable(1, Integer) = Store Integer(2) !dbg package_id=2 span=[139-143] scope=2 scope_package_id=2 scope_span=[143-250] discriminator=2 callable=Main
-                Variable(7, Integer) = Store Variable(0, Integer) !dbg package_id=2 span=[266-267] scope=4 scope_package_id=2 scope_span=[259-267] callable=Main
-                Call id(3), args( Variable(7, Integer), Pointer, ) !dbg package_id=2 span=[50-54]
-                Return !dbg package_id=2 span=[50-54]
-=======
                 Variable(1, Integer) = Store Integer(2)
                 Variable(7, Integer) = Store Variable(0, Integer)
                 Call id(4), args( Variable(7, Integer), Tag(0, 3), )
                 Return
->>>>>>> e39d888e
             Block 4:Block:
                 Variable(6, Integer) = BitwiseOr Variable(0, Integer), Integer(2) !dbg package_id=2 span=[202-225] scope=3 scope_package_id=2 scope_span=[184-240] discriminator=2 callable=Main
                 Variable(0, Integer) = Store Variable(6, Integer) !dbg package_id=2 span=[206-207] scope=3 scope_package_id=2 scope_span=[184-240] discriminator=2 callable=Main
@@ -477,17 +379,10 @@
         BlockId(395),
         &expect![[r#"
             Block:
-<<<<<<< HEAD
-                Variable(1, Integer) = Store Integer(100) !dbg package_id=2 span=[132-137] scope=2 scope_package_id=2 scope_span=[138-276] discriminator=100 callable=Main
-                Variable(400, Integer) = Store Variable(0, Integer) !dbg package_id=2 span=[292-293] scope=5 scope_package_id=2 scope_span=[285-293] callable=Main
-                Call id(3), args( Variable(400, Integer), Pointer, ) !dbg package_id=2 span=[50-54]
-                Return !dbg package_id=2 span=[50-54]"#]],
-=======
                 Variable(1, Integer) = Store Integer(100)
                 Variable(400, Integer) = Store Variable(0, Integer)
                 Call id(4), args( Variable(400, Integer), Tag(0, 3), )
                 Return"#]],
->>>>>>> e39d888e
     );
 }
 
@@ -571,39 +466,15 @@
         &expect![[r#"
             Blocks:
             Block 0:Block:
-<<<<<<< HEAD
-                Call id(1), args( Qubit(0), Result(0), ) !dbg package_id=2 span=[245-256] scope=0 scope_package_id=2 scope_span=[176-363] callable=Main
-                Variable(0, Boolean) = Call id(2), args( Result(0), ) !dbg package_id=2 span=[245-263] scope=0 scope_package_id=2 scope_span=[176-363] callable=Main
-                Variable(1, Boolean) = Store Variable(0, Boolean) !dbg package_id=2 span=[245-263] scope=0 scope_package_id=2 scope_span=[176-363] callable=Main
-                Variable(2, Boolean) = Store Bool(false) !dbg package_id=2 span=[268-286] scope=0 scope_package_id=2 scope_span=[176-363] callable=Main
-                Branch Variable(1, Boolean), 2, 1 !dbg package_id=2 span=[268-286] scope=0 scope_package_id=2 scope_span=[176-363] callable=Main
-=======
                 Call id(1), args( Pointer, )
                 Call id(2), args( Qubit(0), Result(0), )
                 Variable(0, Boolean) = Call id(3), args( Result(0), )
                 Variable(1, Boolean) = Store Variable(0, Boolean)
                 Variable(2, Boolean) = Store Bool(false)
                 Branch Variable(1, Boolean), 2, 1
->>>>>>> e39d888e
             Block 1:Block:
                 Branch Variable(2, Boolean), 4, 5 !dbg package_id=2 span=[245-286] scope=0 scope_package_id=2 scope_span=[176-363] callable=Main
             Block 2:Block:
-<<<<<<< HEAD
-                Call id(1), args( Qubit(1), Result(1), ) !dbg package_id=2 span=[268-279] scope=0 scope_package_id=2 scope_span=[176-363] callable=Main
-                Variable(3, Boolean) = Call id(2), args( Result(1), ) !dbg package_id=2 span=[268-286] scope=0 scope_package_id=2 scope_span=[176-363] callable=Main
-                Variable(4, Boolean) = Store Variable(3, Boolean) !dbg package_id=2 span=[268-286] scope=0 scope_package_id=2 scope_span=[176-363] callable=Main
-                Variable(2, Boolean) = Store Variable(4, Boolean) !dbg package_id=2 span=[268-286] scope=0 scope_package_id=2 scope_span=[176-363] callable=Main
-                Jump(1) !dbg package_id=2 span=[268-286] scope=0 scope_package_id=2 scope_span=[176-363] callable=Main
-            Block 3:Block:
-                Call id(5), args( Integer(0), Pointer, ) !dbg package_id=2 span=[162-166]
-                Return !dbg package_id=2 span=[162-166]
-            Block 4:Block:
-                Call id(3), args( Qubit(2), ) !dbg package_id=2 span=[0-0] scope=1 scope_package_id=2 scope_span=[287-319] callable=Main
-                Jump(3) !dbg package_id=2 span=[287-319] scope=0 scope_package_id=2 scope_span=[176-363] callable=Main
-            Block 5:Block:
-                Call id(4), args( Qubit(2), ) !dbg package_id=2 span=[0-0] scope=2 scope_package_id=2 scope_span=[325-357] callable=Main
-                Jump(3) !dbg package_id=2 span=[320-357] scope=0 scope_package_id=2 scope_span=[176-363] callable=Main"#]],
-=======
                 Call id(2), args( Qubit(1), Result(1), )
                 Variable(3, Boolean) = Call id(3), args( Result(1), )
                 Variable(4, Boolean) = Store Variable(3, Boolean)
@@ -618,7 +489,6 @@
             Block 5:Block:
                 Call id(5), args( Qubit(2), )
                 Jump(3)"#]],
->>>>>>> e39d888e
     );
 }
 
@@ -702,39 +572,15 @@
         &expect![[r#"
             Blocks:
             Block 0:Block:
-<<<<<<< HEAD
-                Call id(1), args( Qubit(0), Result(0), ) !dbg package_id=2 span=[245-256] scope=0 scope_package_id=2 scope_span=[176-362] callable=Main
-                Variable(0, Boolean) = Call id(2), args( Result(0), ) !dbg package_id=2 span=[245-263] scope=0 scope_package_id=2 scope_span=[176-362] callable=Main
-                Variable(1, Boolean) = Store Variable(0, Boolean) !dbg package_id=2 span=[245-263] scope=0 scope_package_id=2 scope_span=[176-362] callable=Main
-                Variable(2, Boolean) = Store Bool(true) !dbg package_id=2 span=[267-285] scope=0 scope_package_id=2 scope_span=[176-362] callable=Main
-                Branch Variable(1, Boolean), 1, 2 !dbg package_id=2 span=[267-285] scope=0 scope_package_id=2 scope_span=[176-362] callable=Main
-=======
                 Call id(1), args( Pointer, )
                 Call id(2), args( Qubit(0), Result(0), )
                 Variable(0, Boolean) = Call id(3), args( Result(0), )
                 Variable(1, Boolean) = Store Variable(0, Boolean)
                 Variable(2, Boolean) = Store Bool(true)
                 Branch Variable(1, Boolean), 1, 2
->>>>>>> e39d888e
             Block 1:Block:
                 Branch Variable(2, Boolean), 4, 5 !dbg package_id=2 span=[245-285] scope=0 scope_package_id=2 scope_span=[176-362] callable=Main
             Block 2:Block:
-<<<<<<< HEAD
-                Call id(1), args( Qubit(1), Result(1), ) !dbg package_id=2 span=[267-278] scope=0 scope_package_id=2 scope_span=[176-362] callable=Main
-                Variable(3, Boolean) = Call id(2), args( Result(1), ) !dbg package_id=2 span=[267-285] scope=0 scope_package_id=2 scope_span=[176-362] callable=Main
-                Variable(4, Boolean) = Store Variable(3, Boolean) !dbg package_id=2 span=[267-285] scope=0 scope_package_id=2 scope_span=[176-362] callable=Main
-                Variable(2, Boolean) = Store Variable(4, Boolean) !dbg package_id=2 span=[267-285] scope=0 scope_package_id=2 scope_span=[176-362] callable=Main
-                Jump(1) !dbg package_id=2 span=[267-285] scope=0 scope_package_id=2 scope_span=[176-362] callable=Main
-            Block 3:Block:
-                Call id(5), args( Integer(0), Pointer, ) !dbg package_id=2 span=[162-166]
-                Return !dbg package_id=2 span=[162-166]
-            Block 4:Block:
-                Call id(3), args( Qubit(2), ) !dbg package_id=2 span=[0-0] scope=1 scope_package_id=2 scope_span=[286-318] callable=Main
-                Jump(3) !dbg package_id=2 span=[286-318] scope=0 scope_package_id=2 scope_span=[176-362] callable=Main
-            Block 5:Block:
-                Call id(4), args( Qubit(2), ) !dbg package_id=2 span=[0-0] scope=2 scope_package_id=2 scope_span=[324-356] callable=Main
-                Jump(3) !dbg package_id=2 span=[319-356] scope=0 scope_package_id=2 scope_span=[176-362] callable=Main"#]],
-=======
                 Call id(2), args( Qubit(1), Result(1), )
                 Variable(3, Boolean) = Call id(3), args( Result(1), )
                 Variable(4, Boolean) = Store Variable(3, Boolean)
@@ -749,7 +595,6 @@
             Block 5:Block:
                 Call id(5), args( Qubit(2), )
                 Jump(3)"#]],
->>>>>>> e39d888e
     );
 }
 
