--- conflicted
+++ resolved
@@ -51,11 +51,11 @@
         BlockId(0),
         &expect![[r#"
             Block:
-<<<<<<< HEAD
-                Call id(1), args( Qubit(0), ) !dbg package_id=2 span=[125-127] scope=0 scope_package_id=2 scope_span=[115-152] callable=OpSquared dbg_location=3
-                Call id(1), args( Qubit(0), ) !dbg package_id=2 span=[140-142] scope=0 scope_package_id=2 scope_span=[115-152] callable=OpSquared dbg_location=4
-                Call id(2), args( Integer(0), Pointer, ) !dbg package_id=2 span=[185-189]
-                Return !dbg package_id=2 span=[185-189]"#]],
+                Call id(1), args( Pointer, )
+                Call id(2), args( Qubit(0), )
+                Call id(2), args( Qubit(0), )
+                Call id(3), args( Integer(0), EmptyTag, )
+                Return"#]],
     );
     expect![[r#"
         [
@@ -172,15 +172,8 @@
                 },
             },
         ]
-    "#]].assert_debug_eq(&program.dbg_metadata_scopes);
-=======
-                Call id(1), args( Pointer, )
-                Call id(2), args( Qubit(0), )
-                Call id(2), args( Qubit(0), )
-                Call id(3), args( Integer(0), EmptyTag, )
-                Return"#]],
-    );
->>>>>>> e39d888e
+    "#]]
+    .assert_debug_eq(&program.dbg_metadata_scopes);
 }
 
 #[test]
@@ -231,18 +224,11 @@
         BlockId(0),
         &expect![[r#"
             Block:
-<<<<<<< HEAD
-                Call id(1), args( Qubit(0), ) !dbg package_id=2 span=[181-184] scope=0 scope_package_id=2 scope_span=[171-210] callable=Combined dbg_location=3
-                Call id(2), args( Qubit(0), ) !dbg package_id=2 span=[197-200] scope=0 scope_package_id=2 scope_span=[171-210] callable=Combined dbg_location=4
-                Call id(3), args( Integer(0), Pointer, ) !dbg package_id=2 span=[243-247]
-                Return !dbg package_id=2 span=[243-247]"#]],
-=======
                 Call id(1), args( Pointer, )
                 Call id(2), args( Qubit(0), )
                 Call id(3), args( Qubit(0), )
                 Call id(4), args( Integer(0), EmptyTag, )
                 Return"#]],
->>>>>>> e39d888e
     );
 }
 
@@ -280,18 +266,11 @@
         BlockId(0),
         &expect![[r#"
             Block:
-<<<<<<< HEAD
-                Call id(1), args( Qubit(0), Qubit(1), ) !dbg package_id=2 span=[161-163] scope=0 scope_package_id=2 scope_span=[151-198] callable=ApplyOpCombinations dbg_location=4
-                Call id(1), args( Qubit(1), Qubit(0), ) !dbg package_id=2 span=[181-183] scope=0 scope_package_id=2 scope_span=[151-198] callable=ApplyOpCombinations dbg_location=5
-                Call id(2), args( Integer(0), Pointer, ) !dbg package_id=2 span=[231-235]
-                Return !dbg package_id=2 span=[231-235]"#]],
-=======
                 Call id(1), args( Pointer, )
                 Call id(2), args( Qubit(0), Qubit(1), )
                 Call id(2), args( Qubit(1), Qubit(0), )
                 Call id(3), args( Integer(0), EmptyTag, )
                 Return"#]],
->>>>>>> e39d888e
     );
 }
 
@@ -344,18 +323,11 @@
         BlockId(0),
         &expect![[r#"
             Block:
-<<<<<<< HEAD
-                Call id(1), args( Double(1), Qubit(0), ) !dbg package_id=2 span=[226-237] scope=0 scope_package_id=2 scope_span=[216-276] callable=Op dbg_location=3
-                Call id(2), args( Qubit(0), Double(1), ) !dbg package_id=2 span=[253-263] scope=0 scope_package_id=2 scope_span=[216-276] callable=Op dbg_location=4
-                Call id(3), args( Integer(0), Pointer, ) !dbg package_id=2 span=[309-313]
-                Return !dbg package_id=2 span=[309-313]"#]],
-=======
                 Call id(1), args( Pointer, )
                 Call id(2), args( Double(1), Qubit(0), )
                 Call id(3), args( Qubit(0), Double(1), )
                 Call id(4), args( Integer(0), EmptyTag, )
                 Return"#]],
->>>>>>> e39d888e
     );
 }
 
@@ -424,18 +396,11 @@
         BlockId(0),
         &expect![[r#"
             Block:
-<<<<<<< HEAD
-                Call id(1), args( Qubit(0), ) !dbg package_id=2 span=[221-224] scope=1 scope_package_id=2 scope_span=[207-238] callable=ConditionallyCallOp dbg_location=3
-                Call id(2), args( Qubit(0), ) !dbg package_id=2 span=[258-261] scope=2 scope_package_id=2 scope_span=[244-275] callable=ConditionallyCallOp dbg_location=5
-                Call id(3), args( Integer(0), Pointer, ) !dbg package_id=2 span=[314-318]
-                Return !dbg package_id=2 span=[314-318]"#]],
-=======
                 Call id(1), args( Pointer, )
                 Call id(2), args( Qubit(0), )
                 Call id(3), args( Qubit(0), )
                 Call id(4), args( Integer(0), EmptyTag, )
                 Return"#]],
->>>>>>> e39d888e
     );
 }
 
@@ -531,21 +496,6 @@
         &expect![[r#"
             Blocks:
             Block 0:Block:
-<<<<<<< HEAD
-                Call id(1), args( Qubit(0), Result(0), ) !dbg package_id=2 span=[0-0] scope=3 scope_package_id=2 scope_span=[328-480] callable=Main
-                Variable(0, Boolean) = Call id(2), args( Result(0), ) !dbg package_id=2 span=[460-468] scope=3 scope_package_id=2 scope_span=[328-480] callable=Main
-                Variable(1, Boolean) = Store Variable(0, Boolean) !dbg package_id=2 span=[460-468] scope=3 scope_package_id=2 scope_span=[328-480] callable=Main
-                Branch Variable(1, Boolean), 2, 3 !dbg package_id=2 span=[205-206] scope=0 scope_package_id=2 scope_span=[192-281] callable=ConditionallyCallOp
-            Block 1:Block:
-                Call id(5), args( Integer(0), Pointer, ) !dbg package_id=2 span=[314-318]
-                Return !dbg package_id=2 span=[314-318]
-            Block 2:Block:
-                Call id(3), args( Qubit(1), ) !dbg package_id=2 span=[221-224] scope=1 scope_package_id=2 scope_span=[207-238] callable=ConditionallyCallOp dbg_location=5
-                Jump(1) !dbg package_id=2 span=[207-238] scope=0 scope_package_id=2 scope_span=[192-281] callable=ConditionallyCallOp
-            Block 3:Block:
-                Call id(4), args( Qubit(1), ) !dbg package_id=2 span=[258-261] scope=2 scope_package_id=2 scope_span=[244-275] callable=ConditionallyCallOp dbg_location=6
-                Jump(1) !dbg package_id=2 span=[239-275] scope=0 scope_package_id=2 scope_span=[192-281] callable=ConditionallyCallOp"#]],
-=======
                 Call id(1), args( Pointer, )
                 Call id(2), args( Qubit(0), Result(0), )
                 Variable(0, Boolean) = Call id(3), args( Result(0), )
@@ -560,7 +510,6 @@
             Block 3:Block:
                 Call id(5), args( Qubit(1), )
                 Jump(1)"#]],
->>>>>>> e39d888e
     );
 }
 
@@ -598,18 +547,11 @@
         BlockId(0),
         &expect![[r#"
             Block:
-<<<<<<< HEAD
-                Call id(1), args( Double(4), Qubit(0), ) !dbg package_id=2 span=[169-177] scope=0 scope_package_id=2 scope_span=[159-196] callable=RotationWithComputation dbg_location=3
-                Call id(1), args( Double(6), Qubit(0), ) !dbg package_id=2 span=[169-177] scope=0 scope_package_id=2 scope_span=[159-196] callable=RotationWithComputation dbg_location=5
-                Call id(2), args( Integer(0), Pointer, ) !dbg package_id=2 span=[229-233]
-                Return !dbg package_id=2 span=[229-233]"#]],
-=======
                 Call id(1), args( Pointer, )
                 Call id(2), args( Double(4), Qubit(0), )
                 Call id(2), args( Double(6), Qubit(0), )
                 Call id(3), args( Integer(0), EmptyTag, )
                 Return"#]],
->>>>>>> e39d888e
     );
 }
 
@@ -659,16 +601,10 @@
         BlockId(0),
         &expect![[r#"
             Block:
-<<<<<<< HEAD
-                Call id(1), args( Qubit(0), Result(0), ) !dbg package_id=2 span=[195-200] scope=0 scope_package_id=2 scope_span=[55-111] callable=Op
-                Call id(2), args( Result(0), Pointer, ) !dbg package_id=2 span=[144-148]
-                Return !dbg package_id=2 span=[144-148]"#]],
-=======
                 Call id(1), args( Pointer, )
                 Call id(2), args( Qubit(0), Result(0), )
                 Call id(3), args( Result(0), Tag(0, 3), )
                 Return"#]],
->>>>>>> e39d888e
     );
 }
 
@@ -732,14 +668,6 @@
         BlockId(0),
         &expect![[r#"
             Block:
-<<<<<<< HEAD
-                Call id(1), args( Qubit(0), Result(0), ) !dbg package_id=2 span=[218-223] scope=0 scope_package_id=2 scope_span=[53-136] callable=Op
-                Variable(0, Boolean) = Call id(2), args( Result(0), ) !dbg package_id=2 span=[121-130] scope=0 scope_package_id=2 scope_span=[53-136] callable=Op
-                Variable(1, Boolean) = Icmp Eq, Variable(0, Boolean), Bool(false) !dbg package_id=2 span=[121-130] scope=0 scope_package_id=2 scope_span=[53-136] callable=Op
-                Variable(2, Boolean) = Store Variable(1, Boolean) !dbg package_id=2 span=[218-223] scope=1 scope_package_id=2 scope_span=[183-229] callable=Main
-                Call id(3), args( Variable(2, Boolean), Pointer, ) !dbg package_id=2 span=[169-173]
-                Return !dbg package_id=2 span=[169-173]"#]],
-=======
                 Call id(1), args( Pointer, )
                 Call id(2), args( Qubit(0), Result(0), )
                 Variable(0, Boolean) = Call id(3), args( Result(0), )
@@ -747,7 +675,6 @@
                 Variable(2, Boolean) = Store Variable(1, Boolean)
                 Call id(4), args( Variable(2, Boolean), Tag(0, 3), )
                 Return"#]],
->>>>>>> e39d888e
     );
 }
 
@@ -803,16 +730,10 @@
         BlockId(0),
         &expect![[r#"
             Block:
-<<<<<<< HEAD
-                Call id(1), args( Qubit(0), ) !dbg package_id=2 span=[374-376] scope=3 scope_package_id=2 scope_span=[360-390] callable=Main dbg_location=2
-                Call id(2), args( Integer(0), Pointer, ) !dbg package_id=2 span=[175-179]
-                Return !dbg package_id=2 span=[175-179]"#]],
-=======
                 Call id(1), args( Pointer, )
                 Call id(2), args( Qubit(0), )
                 Call id(3), args( Integer(0), EmptyTag, )
                 Return"#]],
->>>>>>> e39d888e
     );
 }
 
@@ -894,18 +815,6 @@
         &expect![[r#"
             Blocks:
             Block 0:Block:
-<<<<<<< HEAD
-                Call id(1), args( Qubit(0), Result(0), ) !dbg package_id=2 span=[0-0] scope=1 scope_package_id=2 scope_span=[213-421] callable=Main
-                Variable(0, Boolean) = Call id(2), args( Result(0), ) !dbg package_id=2 span=[152-160] scope=0 scope_package_id=2 scope_span=[142-166] callable=ResultAsBool
-                Variable(1, Boolean) = Store Variable(0, Boolean) !dbg package_id=2 span=[152-160] scope=0 scope_package_id=2 scope_span=[142-166] callable=ResultAsBool
-                Branch Variable(1, Boolean), 2, 1 !dbg package_id=2 span=[368-383] scope=1 scope_package_id=2 scope_span=[213-421] callable=Main
-            Block 1:Block:
-                Call id(4), args( Integer(0), Pointer, ) !dbg package_id=2 span=[199-203]
-                Return !dbg package_id=2 span=[199-203]
-            Block 2:Block:
-                Call id(3), args( Qubit(1), ) !dbg package_id=2 span=[398-400] scope=2 scope_package_id=2 scope_span=[384-415] callable=Main dbg_location=5
-                Jump(1) !dbg package_id=2 span=[384-415] scope=1 scope_package_id=2 scope_span=[213-421] callable=Main"#]],
-=======
                 Call id(1), args( Pointer, )
                 Call id(2), args( Qubit(0), Result(0), )
                 Variable(0, Boolean) = Call id(3), args( Result(0), )
@@ -917,7 +826,6 @@
             Block 2:Block:
                 Call id(4), args( Qubit(1), )
                 Jump(1)"#]],
->>>>>>> e39d888e
     );
 }
 
@@ -988,18 +896,11 @@
         BlockId(0),
         &expect![[r#"
             Block:
-<<<<<<< HEAD
-                Call id(1), args( Qubit(1), ) !dbg package_id=2 span=[240-250] scope=0 scope_package_id=2 scope_span=[226-264] callable=Op dbg_location=4
-                Call id(2), args( Qubit(0), Qubit(1), ) !dbg package_id=2 span=[310-320] scope=1 scope_package_id=2 scope_span=[296-343] callable=Op dbg_location=6
-                Call id(3), args( Integer(0), Pointer, ) !dbg package_id=2 span=[382-386]
-                Return !dbg package_id=2 span=[382-386]"#]],
-=======
                 Call id(1), args( Pointer, )
                 Call id(2), args( Qubit(1), )
                 Call id(3), args( Qubit(0), Qubit(1), )
                 Call id(4), args( Integer(0), EmptyTag, )
                 Return"#]],
->>>>>>> e39d888e
     );
 }
 
@@ -1071,18 +972,11 @@
         BlockId(0),
         &expect![[r#"
             Block:
-<<<<<<< HEAD
-                Call id(1), args( Qubit(2), ) !dbg package_id=2 span=[258-268] scope=0 scope_package_id=2 scope_span=[244-282] callable=Op dbg_location=5
-                Call id(2), args( Qubit(0), Qubit(1), Qubit(2), ) !dbg package_id=2 span=[328-338] scope=1 scope_package_id=2 scope_span=[314-370] callable=Op dbg_location=7
-                Call id(3), args( Integer(0), Pointer, ) !dbg package_id=2 span=[409-413]
-                Return !dbg package_id=2 span=[409-413]"#]],
-=======
                 Call id(1), args( Pointer, )
                 Call id(2), args( Qubit(2), )
                 Call id(3), args( Qubit(0), Qubit(1), Qubit(2), )
                 Call id(4), args( Integer(0), EmptyTag, )
                 Return"#]],
->>>>>>> e39d888e
     );
 }
 
@@ -1155,18 +1049,11 @@
         BlockId(0),
         &expect![[r#"
             Block:
-<<<<<<< HEAD
-                Call id(1), args( Qubit(1), Qubit(2), ) !dbg package_id=2 span=[283-293] scope=0 scope_package_id=2 scope_span=[269-312] callable=Op dbg_location=5
-                Call id(2), args( Qubit(0), Qubit(1), Qubit(2), ) !dbg package_id=2 span=[358-368] scope=1 scope_package_id=2 scope_span=[344-396] callable=Op dbg_location=7
-                Call id(3), args( Integer(0), Pointer, ) !dbg package_id=2 span=[435-439]
-                Return !dbg package_id=2 span=[435-439]"#]],
-=======
                 Call id(1), args( Pointer, )
                 Call id(2), args( Qubit(1), Qubit(2), )
                 Call id(3), args( Qubit(0), Qubit(1), Qubit(2), )
                 Call id(4), args( Integer(0), EmptyTag, )
                 Return"#]],
->>>>>>> e39d888e
     );
 }
 
@@ -1276,14 +1163,6 @@
         BlockId(0),
         &expect![[r#"
             Block:
-<<<<<<< HEAD
-                Call id(1), args( Qubit(0), ) !dbg package_id=2 span=[407-418] scope=0 scope_package_id=2 scope_span=[393-432] callable=Op dbg_location=6
-                Call id(2), args( Qubit(1), Qubit(0), ) !dbg package_id=2 span=[544-554] scope=2 scope_package_id=2 scope_span=[526-581] callable=Op dbg_location=8
-                Call id(3), args( Qubit(1), Qubit(2), Qubit(0), ) !dbg package_id=2 span=[614-624] scope=3 scope_package_id=2 scope_span=[596-660] callable=Op dbg_location=10
-                Call id(4), args( Qubit(3), ) !dbg package_id=2 span=[684-695] scope=4 scope_package_id=2 scope_span=[666-719] callable=Op dbg_location=12
-                Call id(5), args( Integer(0), Pointer, ) !dbg package_id=2 span=[768-772]
-                Return !dbg package_id=2 span=[768-772]"#]],
-=======
                 Call id(1), args( Pointer, )
                 Call id(2), args( Qubit(0), )
                 Call id(3), args( Qubit(1), Qubit(0), )
@@ -1291,7 +1170,6 @@
                 Call id(5), args( Qubit(3), )
                 Call id(6), args( Integer(0), EmptyTag, )
                 Return"#]],
->>>>>>> e39d888e
     );
 }
 
@@ -1326,16 +1204,10 @@
         BlockId(0),
         &expect![[r#"
             Block:
-<<<<<<< HEAD
-                Call id(1), args( Qubit(0), ) !dbg package_id=1 span=[133086-133109] scope=3 scope_package_id=2 scope_span=[65-69] callable=<lambda> dbg_location=4
-                Call id(2), args( Integer(0), Pointer, ) !dbg package_id=2 span=[108-112]
-                Return !dbg package_id=2 span=[108-112]"#]],
-=======
                 Call id(1), args( Pointer, )
                 Call id(2), args( Qubit(0), )
                 Call id(3), args( Integer(0), EmptyTag, )
                 Return"#]],
->>>>>>> e39d888e
     );
 }
 
@@ -1370,16 +1242,10 @@
         BlockId(0),
         &expect![[r#"
             Block:
-<<<<<<< HEAD
-                Call id(1), args( Double(1), Qubit(0), ) !dbg package_id=1 span=[118832-118856] scope=3 scope_package_id=2 scope_span=[65-75] callable=<lambda> dbg_location=4
-                Call id(2), args( Integer(0), Pointer, ) !dbg package_id=2 span=[114-118]
-                Return !dbg package_id=2 span=[114-118]"#]],
-=======
                 Call id(1), args( Pointer, )
                 Call id(2), args( Double(1), Qubit(0), )
                 Call id(3), args( Integer(0), EmptyTag, )
                 Return"#]],
->>>>>>> e39d888e
     );
 }
 
@@ -1414,16 +1280,10 @@
         BlockId(0),
         &expect![[r#"
             Block:
-<<<<<<< HEAD
-                Call id(1), args( Double(1), Qubit(0), ) !dbg package_id=1 span=[118832-118856] scope=3 scope_package_id=2 scope_span=[65-82] callable=<lambda> dbg_location=5
-                Call id(2), args( Integer(0), Pointer, ) !dbg package_id=2 span=[121-125]
-                Return !dbg package_id=2 span=[121-125]"#]],
-=======
                 Call id(1), args( Pointer, )
                 Call id(2), args( Double(1), Qubit(0), )
                 Call id(3), args( Integer(0), EmptyTag, )
                 Return"#]],
->>>>>>> e39d888e
     );
 }
 
@@ -1458,16 +1318,10 @@
         BlockId(0),
         &expect![[r#"
             Block:
-<<<<<<< HEAD
-                Call id(1), args( Double(1), Qubit(0), ) !dbg package_id=1 span=[118832-118856] scope=3 scope_package_id=2 scope_span=[75-90] callable=<lambda> dbg_location=5
-                Call id(2), args( Integer(0), Pointer, ) !dbg package_id=2 span=[129-133]
-                Return !dbg package_id=2 span=[129-133]"#]],
-=======
                 Call id(1), args( Pointer, )
                 Call id(2), args( Double(1), Qubit(0), )
                 Call id(3), args( Integer(0), EmptyTag, )
                 Return"#]],
->>>>>>> e39d888e
     );
 }
 
@@ -1495,16 +1349,10 @@
         BlockId(0),
         &expect![[r#"
             Block:
-<<<<<<< HEAD
-                Call id(1), args( Double(1), Qubit(0), ) !dbg package_id=1 span=[118832-118856] scope=0 scope_package_id=2 scope_span=[88-126] callable=Op dbg_location=4
-                Call id(2), args( Integer(0), Pointer, ) !dbg package_id=2 span=[159-163]
-                Return !dbg package_id=2 span=[159-163]"#]],
-=======
                 Call id(1), args( Pointer, )
                 Call id(2), args( Double(1), Qubit(0), )
                 Call id(3), args( Integer(0), EmptyTag, )
                 Return"#]],
->>>>>>> e39d888e
     );
 }
 
@@ -1614,18 +1462,11 @@
         BlockId(0),
         &expect![[r#"
             Block:
-<<<<<<< HEAD
-                Call id(1), args( Double(1), Qubit(0), ) !dbg package_id=1 span=[118832-118856] scope=0 scope_package_id=2 scope_span=[88-126] callable=Op dbg_location=4
-                Call id(2), args( Qubit(0), Result(0), ) !dbg package_id=2 span=[252-262] scope=1 scope_package_id=2 scope_span=[175-268] callable=Main
-                Call id(3), args( Result(0), Pointer, ) !dbg package_id=2 span=[159-163]
-                Return !dbg package_id=2 span=[159-163]"#]],
-=======
                 Call id(1), args( Pointer, )
                 Call id(2), args( Double(1), Qubit(0), )
                 Call id(3), args( Qubit(0), Result(0), )
                 Call id(4), args( Result(0), Tag(0, 3), )
                 Return"#]],
->>>>>>> e39d888e
     );
 }
 
@@ -1654,14 +1495,6 @@
         BlockId(0),
         &expect![[r#"
             Block:
-<<<<<<< HEAD
-                Call id(1), args( Qubit(0), ) !dbg package_id=1 span=[110288-110311] scope=2 scope_package_id=2 scope_span=[195-256] callable=Recursive dbg_location=4
-                Call id(1), args( Qubit(0), ) !dbg package_id=1 span=[110288-110311] scope=2 scope_package_id=2 scope_span=[195-256] callable=Recursive dbg_location=7
-                Call id(1), args( Qubit(0), ) !dbg package_id=1 span=[110288-110311] scope=2 scope_package_id=2 scope_span=[195-256] callable=Recursive dbg_location=10
-                Call id(2), args( Qubit(0), Result(0), ) !dbg package_id=2 span=[108-118] scope=0 scope_package_id=2 scope_span=[48-124] callable=Main
-                Call id(3), args( Result(0), Pointer, ) !dbg package_id=2 span=[32-36]
-                Return !dbg package_id=2 span=[32-36]"#]],
-=======
                 Call id(1), args( Pointer, )
                 Call id(2), args( Qubit(0), )
                 Call id(2), args( Qubit(0), )
@@ -1669,7 +1502,6 @@
                 Call id(3), args( Qubit(0), Result(0), )
                 Call id(4), args( Result(0), Tag(0, 3), )
                 Return"#]],
->>>>>>> e39d888e
     );
 }
 
