// Copyright (c) Microsoft Corporation.
// Licensed under the MIT License.

use super::{assert_block_instructions, assert_blocks, assert_callable, get_rir_program};
use expect_test::{Expect, expect};
use indoc::{formatdoc, indoc};
use qsc_rir::rir::{BlockId, CallableId};

fn check_call_to_single_qubit_instrinsic_adds_callable_and_generates_instruction(
    intrinsic_name: &str,
    expected_callable: &Expect,
    expected_block: &Expect,
) {
    let program = get_rir_program(
        formatdoc! {
            r#"
            namespace Test {{
                @EntryPoint()
                operation Main() : Unit {{
                    use q = Qubit();
                    QIR.Intrinsic.{intrinsic_name}(q);
                }}
            }}
            "#,
            intrinsic_name = intrinsic_name
        }
        .as_str(),
    );
    let op_callable_id = CallableId(1);
    assert_callable(&program, op_callable_id, expected_callable);
    assert_block_instructions(&program, BlockId(0), expected_block);
}

fn check_call_to_single_qubit_rotation_instrinsic_adds_callable_and_generates_instruction(
    intrinsic_name: &str,
    expected_callable: &Expect,
    expected_block: &Expect,
) {
    let program = get_rir_program(
        formatdoc! {
            r#"
            namespace Test {{
                @EntryPoint()
                operation Main() : Unit {{
                    use q = Qubit();
                    QIR.Intrinsic.{intrinsic_name}(0.0, q);
                }}
            }}
            "#,
            intrinsic_name = intrinsic_name
        }
        .as_str(),
    );
    let op_callable_id = CallableId(1);
    assert_callable(&program, op_callable_id, expected_callable);
    assert_block_instructions(&program, BlockId(0), expected_block);
}

fn check_call_to_two_qubits_rotation_instrinsic_adds_callable_and_generates_instruction(
    intrinsic_name: &str,
    expected_callable: &Expect,
    expected_block: &Expect,
) {
    let program = get_rir_program(
        formatdoc! {
            r#"
            namespace Test {{
                @EntryPoint()
                operation Main() : Unit {{
                    use (q0, q1) = (Qubit(), Qubit());
                    QIR.Intrinsic.{intrinsic_name}(0.0, q0, q1);
                }}
            }}
            "#,
            intrinsic_name = intrinsic_name
        }
        .as_str(),
    );
    let op_callable_id = CallableId(1);
    assert_callable(&program, op_callable_id, expected_callable);
    assert_block_instructions(&program, BlockId(0), expected_block);
}

fn check_call_to_two_qubits_instrinsic_adds_callable_and_generates_instruction(
    intrinsic_name: &str,
    expected_callable: &Expect,
    expected_block: &Expect,
) {
    let program = get_rir_program(
        formatdoc! {
            r#"
            namespace Test {{
                @EntryPoint()
                operation Main() : Unit {{
                    use (q0, q1) = (Qubit(), Qubit());
                    QIR.Intrinsic.{intrinsic_name}(q0, q1);
                }}
            }}
            "#,
            intrinsic_name = intrinsic_name
        }
        .as_str(),
    );
    let op_callable_id = CallableId(1);
    assert_callable(&program, op_callable_id, expected_callable);
    assert_block_instructions(&program, BlockId(0), expected_block);
}

fn check_call_to_three_qubits_instrinsic_adds_callable_and_generates_instruction(
    intrinsic_name: &str,
    expected_callable: &Expect,
    expected_block: &Expect,
) {
    let program = get_rir_program(
        formatdoc! {
            r#"
            namespace Test {{
                @EntryPoint()
                operation Main() : Unit {{
                    use (q0, q1, q2) = (Qubit(), Qubit(), Qubit());
                    QIR.Intrinsic.{intrinsic_name}(q0, q1, q2);
                }}
            }}
            "#,
            intrinsic_name = intrinsic_name
        }
        .as_str(),
    );
    let op_callable_id = CallableId(1);
    assert_callable(&program, op_callable_id, expected_callable);
    assert_block_instructions(&program, BlockId(0), expected_block);
}

#[test]
fn call_to_intrinsic_h_adds_callable_and_generates_instruction() {
    check_call_to_single_qubit_instrinsic_adds_callable_and_generates_instruction(
        "__quantum__qis__h__body",
        &expect![[r#"
            Callable:
                name: __quantum__rt__initialize
                call_type: Regular
                input_type:
                    [0]: Pointer
                output_type: <VOID>
                body: <NONE>"#]],
        &expect![[r#"
            Block:
<<<<<<< HEAD
                Call id(1), args( Qubit(0), ) !dbg package_id=2 span=[0-0] scope=0 scope_package_id=2 scope_span=[64-146] callable=Main
                Call id(2), args( Integer(0), Pointer, ) !dbg package_id=2 span=[50-54]
                Return !dbg package_id=2 span=[50-54]"#]],
=======
                Call id(1), args( Pointer, )
                Call id(2), args( Qubit(0), )
                Call id(3), args( Integer(0), EmptyTag, )
                Return"#]],
>>>>>>> e39d888e
    );
}

#[test]
fn call_to_intrinsic_s_adds_callable_and_generates_instruction() {
    check_call_to_single_qubit_instrinsic_adds_callable_and_generates_instruction(
        "__quantum__qis__s__body",
        &expect![[r#"
            Callable:
                name: __quantum__rt__initialize
                call_type: Regular
                input_type:
                    [0]: Pointer
                output_type: <VOID>
                body: <NONE>"#]],
        &expect![[r#"
            Block:
<<<<<<< HEAD
                Call id(1), args( Qubit(0), ) !dbg package_id=2 span=[0-0] scope=0 scope_package_id=2 scope_span=[64-146] callable=Main
                Call id(2), args( Integer(0), Pointer, ) !dbg package_id=2 span=[50-54]
                Return !dbg package_id=2 span=[50-54]"#]],
=======
                Call id(1), args( Pointer, )
                Call id(2), args( Qubit(0), )
                Call id(3), args( Integer(0), EmptyTag, )
                Return"#]],
>>>>>>> e39d888e
    );
}

#[test]
fn call_to_intrinsic_adjoint_s_adds_callable_and_generates_instruction() {
    check_call_to_single_qubit_instrinsic_adds_callable_and_generates_instruction(
        "__quantum__qis__s__adj",
        &expect![[r#"
            Callable:
                name: __quantum__rt__initialize
                call_type: Regular
                input_type:
                    [0]: Pointer
                output_type: <VOID>
                body: <NONE>"#]],
        &expect![[r#"
            Block:
<<<<<<< HEAD
                Call id(1), args( Qubit(0), ) !dbg package_id=2 span=[0-0] scope=0 scope_package_id=2 scope_span=[64-145] callable=Main
                Call id(2), args( Integer(0), Pointer, ) !dbg package_id=2 span=[50-54]
                Return !dbg package_id=2 span=[50-54]"#]],
=======
                Call id(1), args( Pointer, )
                Call id(2), args( Qubit(0), )
                Call id(3), args( Integer(0), EmptyTag, )
                Return"#]],
>>>>>>> e39d888e
    );
}

#[test]
fn call_to_intrinsic_sx_adds_callable_and_generates_instruction() {
    check_call_to_single_qubit_instrinsic_adds_callable_and_generates_instruction(
        "__quantum__qis__sx__body",
        &expect![[r#"
            Callable:
                name: __quantum__rt__initialize
                call_type: Regular
                input_type:
                    [0]: Pointer
                output_type: <VOID>
                body: <NONE>"#]],
        &expect![[r#"
            Block:
<<<<<<< HEAD
                Call id(1), args( Qubit(0), ) !dbg package_id=2 span=[0-0] scope=0 scope_package_id=2 scope_span=[64-147] callable=Main
                Call id(2), args( Integer(0), Pointer, ) !dbg package_id=2 span=[50-54]
                Return !dbg package_id=2 span=[50-54]"#]],
=======
                Call id(1), args( Pointer, )
                Call id(2), args( Qubit(0), )
                Call id(3), args( Integer(0), EmptyTag, )
                Return"#]],
>>>>>>> e39d888e
    );
}

#[test]
fn call_to_intrinsic_t_adds_callable_and_generates_instruction() {
    check_call_to_single_qubit_instrinsic_adds_callable_and_generates_instruction(
        "__quantum__qis__t__body",
        &expect![[r#"
            Callable:
                name: __quantum__rt__initialize
                call_type: Regular
                input_type:
                    [0]: Pointer
                output_type: <VOID>
                body: <NONE>"#]],
        &expect![[r#"
            Block:
<<<<<<< HEAD
                Call id(1), args( Qubit(0), ) !dbg package_id=2 span=[0-0] scope=0 scope_package_id=2 scope_span=[64-146] callable=Main
                Call id(2), args( Integer(0), Pointer, ) !dbg package_id=2 span=[50-54]
                Return !dbg package_id=2 span=[50-54]"#]],
=======
                Call id(1), args( Pointer, )
                Call id(2), args( Qubit(0), )
                Call id(3), args( Integer(0), EmptyTag, )
                Return"#]],
>>>>>>> e39d888e
    );
}

#[test]
fn call_to_intrinsic_adjoint_t_adds_callable_and_generates_instruction() {
    check_call_to_single_qubit_instrinsic_adds_callable_and_generates_instruction(
        "__quantum__qis__t__adj",
        &expect![[r#"
            Callable:
                name: __quantum__rt__initialize
                call_type: Regular
                input_type:
                    [0]: Pointer
                output_type: <VOID>
                body: <NONE>"#]],
        &expect![[r#"
            Block:
<<<<<<< HEAD
                Call id(1), args( Qubit(0), ) !dbg package_id=2 span=[0-0] scope=0 scope_package_id=2 scope_span=[64-145] callable=Main
                Call id(2), args( Integer(0), Pointer, ) !dbg package_id=2 span=[50-54]
                Return !dbg package_id=2 span=[50-54]"#]],
=======
                Call id(1), args( Pointer, )
                Call id(2), args( Qubit(0), )
                Call id(3), args( Integer(0), EmptyTag, )
                Return"#]],
>>>>>>> e39d888e
    );
}

#[test]
fn call_to_intrinsic_x_adds_callable_and_generates_instruction() {
    check_call_to_single_qubit_instrinsic_adds_callable_and_generates_instruction(
        "__quantum__qis__x__body",
        &expect![[r#"
            Callable:
                name: __quantum__rt__initialize
                call_type: Regular
                input_type:
                    [0]: Pointer
                output_type: <VOID>
                body: <NONE>"#]],
        &expect![[r#"
            Block:
<<<<<<< HEAD
                Call id(1), args( Qubit(0), ) !dbg package_id=2 span=[0-0] scope=0 scope_package_id=2 scope_span=[64-146] callable=Main
                Call id(2), args( Integer(0), Pointer, ) !dbg package_id=2 span=[50-54]
                Return !dbg package_id=2 span=[50-54]"#]],
=======
                Call id(1), args( Pointer, )
                Call id(2), args( Qubit(0), )
                Call id(3), args( Integer(0), EmptyTag, )
                Return"#]],
>>>>>>> e39d888e
    );
}

#[test]
fn call_to_intrinsic_y_adds_callable_and_generates_instruction() {
    check_call_to_single_qubit_instrinsic_adds_callable_and_generates_instruction(
        "__quantum__qis__y__body",
        &expect![[r#"
            Callable:
                name: __quantum__rt__initialize
                call_type: Regular
                input_type:
                    [0]: Pointer
                output_type: <VOID>
                body: <NONE>"#]],
        &expect![[r#"
            Block:
<<<<<<< HEAD
                Call id(1), args( Qubit(0), ) !dbg package_id=2 span=[0-0] scope=0 scope_package_id=2 scope_span=[64-146] callable=Main
                Call id(2), args( Integer(0), Pointer, ) !dbg package_id=2 span=[50-54]
                Return !dbg package_id=2 span=[50-54]"#]],
=======
                Call id(1), args( Pointer, )
                Call id(2), args( Qubit(0), )
                Call id(3), args( Integer(0), EmptyTag, )
                Return"#]],
>>>>>>> e39d888e
    );
}

#[test]
fn call_to_intrinsic_z_adds_callable_and_generates_instruction() {
    check_call_to_single_qubit_instrinsic_adds_callable_and_generates_instruction(
        "__quantum__qis__z__body",
        &expect![[r#"
            Callable:
                name: __quantum__rt__initialize
                call_type: Regular
                input_type:
                    [0]: Pointer
                output_type: <VOID>
                body: <NONE>"#]],
        &expect![[r#"
            Block:
<<<<<<< HEAD
                Call id(1), args( Qubit(0), ) !dbg package_id=2 span=[0-0] scope=0 scope_package_id=2 scope_span=[64-146] callable=Main
                Call id(2), args( Integer(0), Pointer, ) !dbg package_id=2 span=[50-54]
                Return !dbg package_id=2 span=[50-54]"#]],
=======
                Call id(1), args( Pointer, )
                Call id(2), args( Qubit(0), )
                Call id(3), args( Integer(0), EmptyTag, )
                Return"#]],
>>>>>>> e39d888e
    );
}

#[test]
fn call_to_intrinsic_swap_adds_callable_and_generates_instruction() {
    check_call_to_two_qubits_instrinsic_adds_callable_and_generates_instruction(
        "__quantum__qis__swap__body",
        &expect![[r#"
            Callable:
                name: __quantum__rt__initialize
                call_type: Regular
                input_type:
                    [0]: Pointer
                output_type: <VOID>
                body: <NONE>"#]],
        &expect![[r#"
            Block:
<<<<<<< HEAD
                Call id(1), args( Qubit(0), Qubit(1), ) !dbg package_id=2 span=[0-0] scope=0 scope_package_id=2 scope_span=[64-172] callable=Main
                Call id(2), args( Integer(0), Pointer, ) !dbg package_id=2 span=[50-54]
                Return !dbg package_id=2 span=[50-54]"#]],
=======
                Call id(1), args( Pointer, )
                Call id(2), args( Qubit(0), Qubit(1), )
                Call id(3), args( Integer(0), EmptyTag, )
                Return"#]],
>>>>>>> e39d888e
    );
}

#[test]
fn call_to_intrinsic_cx_adds_callable_and_generates_instruction() {
    check_call_to_two_qubits_instrinsic_adds_callable_and_generates_instruction(
        "__quantum__qis__cx__body",
        &expect![[r#"
            Callable:
                name: __quantum__rt__initialize
                call_type: Regular
                input_type:
                    [0]: Pointer
                output_type: <VOID>
                body: <NONE>"#]],
        &expect![[r#"
            Block:
<<<<<<< HEAD
                Call id(1), args( Qubit(0), Qubit(1), ) !dbg package_id=2 span=[0-0] scope=0 scope_package_id=2 scope_span=[64-170] callable=Main
                Call id(2), args( Integer(0), Pointer, ) !dbg package_id=2 span=[50-54]
                Return !dbg package_id=2 span=[50-54]"#]],
=======
                Call id(1), args( Pointer, )
                Call id(2), args( Qubit(0), Qubit(1), )
                Call id(3), args( Integer(0), EmptyTag, )
                Return"#]],
>>>>>>> e39d888e
    );
}

#[test]
fn call_to_intrinsic_cy_adds_callable_and_generates_instruction() {
    check_call_to_two_qubits_instrinsic_adds_callable_and_generates_instruction(
        "__quantum__qis__cy__body",
        &expect![[r#"
            Callable:
                name: __quantum__rt__initialize
                call_type: Regular
                input_type:
                    [0]: Pointer
                output_type: <VOID>
                body: <NONE>"#]],
        &expect![[r#"
            Block:
<<<<<<< HEAD
                Call id(1), args( Qubit(0), Qubit(1), ) !dbg package_id=2 span=[0-0] scope=0 scope_package_id=2 scope_span=[64-170] callable=Main
                Call id(2), args( Integer(0), Pointer, ) !dbg package_id=2 span=[50-54]
                Return !dbg package_id=2 span=[50-54]"#]],
=======
                Call id(1), args( Pointer, )
                Call id(2), args( Qubit(0), Qubit(1), )
                Call id(3), args( Integer(0), EmptyTag, )
                Return"#]],
>>>>>>> e39d888e
    );
}

#[test]
fn call_to_intrinsic_cz_adds_callable_and_generates_instruction() {
    check_call_to_two_qubits_instrinsic_adds_callable_and_generates_instruction(
        "__quantum__qis__cz__body",
        &expect![[r#"
            Callable:
                name: __quantum__rt__initialize
                call_type: Regular
                input_type:
                    [0]: Pointer
                output_type: <VOID>
                body: <NONE>"#]],
        &expect![[r#"
            Block:
<<<<<<< HEAD
                Call id(1), args( Qubit(0), Qubit(1), ) !dbg package_id=2 span=[0-0] scope=0 scope_package_id=2 scope_span=[64-170] callable=Main
                Call id(2), args( Integer(0), Pointer, ) !dbg package_id=2 span=[50-54]
                Return !dbg package_id=2 span=[50-54]"#]],
=======
                Call id(1), args( Pointer, )
                Call id(2), args( Qubit(0), Qubit(1), )
                Call id(3), args( Integer(0), EmptyTag, )
                Return"#]],
>>>>>>> e39d888e
    );
}

#[test]
fn call_to_intrinsic_ccx_adds_callable_and_generates_instruction() {
    check_call_to_three_qubits_instrinsic_adds_callable_and_generates_instruction(
        "__quantum__qis__ccx__body",
        &expect![[r#"
            Callable:
                name: __quantum__rt__initialize
                call_type: Regular
                input_type:
                    [0]: Pointer
                output_type: <VOID>
                body: <NONE>"#]],
        &expect![[r#"
            Block:
<<<<<<< HEAD
                Call id(1), args( Qubit(0), Qubit(1), Qubit(2), ) !dbg package_id=2 span=[0-0] scope=0 scope_package_id=2 scope_span=[64-188] callable=Main
                Call id(2), args( Integer(0), Pointer, ) !dbg package_id=2 span=[50-54]
                Return !dbg package_id=2 span=[50-54]"#]],
=======
                Call id(1), args( Pointer, )
                Call id(2), args( Qubit(0), Qubit(1), Qubit(2), )
                Call id(3), args( Integer(0), EmptyTag, )
                Return"#]],
>>>>>>> e39d888e
    );
}

#[test]
fn call_to_intrinsic_rx_adds_callable_and_generates_instruction() {
    check_call_to_single_qubit_rotation_instrinsic_adds_callable_and_generates_instruction(
        "__quantum__qis__rx__body",
        &expect![[r#"
            Callable:
                name: __quantum__rt__initialize
                call_type: Regular
                input_type:
                    [0]: Pointer
                output_type: <VOID>
                body: <NONE>"#]],
        &expect![[r#"
            Block:
<<<<<<< HEAD
                Call id(1), args( Double(0), Qubit(0), ) !dbg package_id=2 span=[0-0] scope=0 scope_package_id=2 scope_span=[64-152] callable=Main
                Call id(2), args( Integer(0), Pointer, ) !dbg package_id=2 span=[50-54]
                Return !dbg package_id=2 span=[50-54]"#]],
=======
                Call id(1), args( Pointer, )
                Call id(2), args( Double(0), Qubit(0), )
                Call id(3), args( Integer(0), EmptyTag, )
                Return"#]],
>>>>>>> e39d888e
    );
}

#[test]
fn call_to_intrinsic_rxx_adds_callable_and_generates_instruction() {
    check_call_to_two_qubits_rotation_instrinsic_adds_callable_and_generates_instruction(
        "__quantum__qis__rxx__body",
        &expect![[r#"
            Callable:
                name: __quantum__rt__initialize
                call_type: Regular
                input_type:
                    [0]: Pointer
                output_type: <VOID>
                body: <NONE>"#]],
        &expect![[r#"
            Block:
<<<<<<< HEAD
                Call id(1), args( Double(0), Qubit(0), Qubit(1), ) !dbg package_id=2 span=[0-0] scope=0 scope_package_id=2 scope_span=[64-176] callable=Main
                Call id(2), args( Integer(0), Pointer, ) !dbg package_id=2 span=[50-54]
                Return !dbg package_id=2 span=[50-54]"#]],
=======
                Call id(1), args( Pointer, )
                Call id(2), args( Double(0), Qubit(0), Qubit(1), )
                Call id(3), args( Integer(0), EmptyTag, )
                Return"#]],
>>>>>>> e39d888e
    );
}

#[test]
fn call_to_intrinsic_ry_adds_callable_and_generates_instruction() {
    check_call_to_single_qubit_rotation_instrinsic_adds_callable_and_generates_instruction(
        "__quantum__qis__ry__body",
        &expect![[r#"
            Callable:
                name: __quantum__rt__initialize
                call_type: Regular
                input_type:
                    [0]: Pointer
                output_type: <VOID>
                body: <NONE>"#]],
        &expect![[r#"
            Block:
<<<<<<< HEAD
                Call id(1), args( Double(0), Qubit(0), ) !dbg package_id=2 span=[0-0] scope=0 scope_package_id=2 scope_span=[64-152] callable=Main
                Call id(2), args( Integer(0), Pointer, ) !dbg package_id=2 span=[50-54]
                Return !dbg package_id=2 span=[50-54]"#]],
=======
                Call id(1), args( Pointer, )
                Call id(2), args( Double(0), Qubit(0), )
                Call id(3), args( Integer(0), EmptyTag, )
                Return"#]],
>>>>>>> e39d888e
    );
}

#[test]
fn call_to_intrinsic_ryy_adds_callable_and_generates_instruction() {
    check_call_to_two_qubits_rotation_instrinsic_adds_callable_and_generates_instruction(
        "__quantum__qis__ryy__body",
        &expect![[r#"
            Callable:
                name: __quantum__rt__initialize
                call_type: Regular
                input_type:
                    [0]: Pointer
                output_type: <VOID>
                body: <NONE>"#]],
        &expect![[r#"
            Block:
<<<<<<< HEAD
                Call id(1), args( Double(0), Qubit(0), Qubit(1), ) !dbg package_id=2 span=[0-0] scope=0 scope_package_id=2 scope_span=[64-176] callable=Main
                Call id(2), args( Integer(0), Pointer, ) !dbg package_id=2 span=[50-54]
                Return !dbg package_id=2 span=[50-54]"#]],
=======
                Call id(1), args( Pointer, )
                Call id(2), args( Double(0), Qubit(0), Qubit(1), )
                Call id(3), args( Integer(0), EmptyTag, )
                Return"#]],
>>>>>>> e39d888e
    );
}

#[test]
fn call_to_intrinsic_rz_adds_callable_and_generates_instruction() {
    check_call_to_single_qubit_rotation_instrinsic_adds_callable_and_generates_instruction(
        "__quantum__qis__rz__body",
        &expect![[r#"
            Callable:
                name: __quantum__rt__initialize
                call_type: Regular
                input_type:
                    [0]: Pointer
                output_type: <VOID>
                body: <NONE>"#]],
        &expect![[r#"
            Block:
<<<<<<< HEAD
                Call id(1), args( Double(0), Qubit(0), ) !dbg package_id=2 span=[0-0] scope=0 scope_package_id=2 scope_span=[64-152] callable=Main
                Call id(2), args( Integer(0), Pointer, ) !dbg package_id=2 span=[50-54]
                Return !dbg package_id=2 span=[50-54]"#]],
=======
                Call id(1), args( Pointer, )
                Call id(2), args( Double(0), Qubit(0), )
                Call id(3), args( Integer(0), EmptyTag, )
                Return"#]],
>>>>>>> e39d888e
    );
}

#[test]
fn call_to_intrinsic_rzz_adds_callable_and_generates_instruction() {
    check_call_to_two_qubits_rotation_instrinsic_adds_callable_and_generates_instruction(
        "__quantum__qis__rzz__body",
        &expect![[r#"
            Callable:
                name: __quantum__rt__initialize
                call_type: Regular
                input_type:
                    [0]: Pointer
                output_type: <VOID>
                body: <NONE>"#]],
        &expect![[r#"
            Block:
<<<<<<< HEAD
                Call id(1), args( Double(0), Qubit(0), Qubit(1), ) !dbg package_id=2 span=[0-0] scope=0 scope_package_id=2 scope_span=[64-176] callable=Main
                Call id(2), args( Integer(0), Pointer, ) !dbg package_id=2 span=[50-54]
                Return !dbg package_id=2 span=[50-54]"#]],
=======
                Call id(1), args( Pointer, )
                Call id(2), args( Double(0), Qubit(0), Qubit(1), )
                Call id(3), args( Integer(0), EmptyTag, )
                Return"#]],
>>>>>>> e39d888e
    );
}

#[test]
fn check_partial_eval_for_call_to_reset() {
    let program = get_rir_program(indoc! {
        r#"
        namespace Test {
            @EntryPoint()
            operation Main() : Unit {
                use q = Qubit();
                QIR.Intrinsic.__quantum__qis__reset__body(q);
            }
        }
        "#,
    });
    let op_callable_id = CallableId(1);
    assert_callable(
        &program,
        op_callable_id,
        &expect![[r#"
            Callable:
                name: __quantum__rt__initialize
                call_type: Regular
                input_type:
                    [0]: Pointer
                output_type: <VOID>
                body: <NONE>"#]],
    );
    assert_block_instructions(
        &program,
        BlockId(0),
        &expect![[r#"
            Block:
<<<<<<< HEAD
                Call id(1), args( Qubit(0), ) !dbg package_id=2 span=[0-0] scope=0 scope_package_id=2 scope_span=[64-150] callable=Main
                Call id(2), args( Integer(0), Pointer, ) !dbg package_id=2 span=[50-54]
                Return !dbg package_id=2 span=[50-54]"#]],
=======
                Call id(1), args( Pointer, )
                Call id(2), args( Qubit(0), )
                Call id(3), args( Integer(0), EmptyTag, )
                Return"#]],
>>>>>>> e39d888e
    );
}

#[test]
fn call_to_intrinsic_m_adds_callable_and_generates_instruction() {
    let program = get_rir_program(indoc! {
        r#"
        namespace Test {
            @EntryPoint()
            operation Main() : Unit {
                use q = Qubit();
                QIR.Intrinsic.__quantum__qis__m__body(q);
            }
        }
        "#,
    });
    let op_callable_id = CallableId(1);
    assert_callable(
        &program,
        op_callable_id,
        &expect![[r#"
            Callable:
                name: __quantum__rt__initialize
                call_type: Regular
                input_type:
                    [0]: Pointer
                output_type: <VOID>
                body: <NONE>"#]],
    );
    assert_block_instructions(
        &program,
        BlockId(0),
        &expect![[r#"
            Block:
<<<<<<< HEAD
                Call id(1), args( Qubit(0), Result(0), ) !dbg package_id=2 span=[0-0] scope=0 scope_package_id=2 scope_span=[64-146] callable=Main
                Call id(2), args( Integer(0), Pointer, ) !dbg package_id=2 span=[50-54]
                Return !dbg package_id=2 span=[50-54]"#]],
=======
                Call id(1), args( Pointer, )
                Call id(2), args( Qubit(0), Result(0), )
                Call id(3), args( Integer(0), EmptyTag, )
                Return"#]],
>>>>>>> e39d888e
    );
}

#[test]
fn call_to_intrinsic_mresetz_adds_callable_and_generates_instruction() {
    let program = get_rir_program(indoc! {
        r#"
        namespace Test {
            @EntryPoint()
            operation Main() : Unit {
                use q = Qubit();
                QIR.Intrinsic.__quantum__qis__mresetz__body(q);
            }
        }
        "#,
    });
    let op_callable_id = CallableId(1);
    assert_callable(
        &program,
        op_callable_id,
        &expect![[r#"
            Callable:
                name: __quantum__rt__initialize
                call_type: Regular
                input_type:
                    [0]: Pointer
                output_type: <VOID>
                body: <NONE>"#]],
    );
    assert_block_instructions(
        &program,
        BlockId(0),
        &expect![[r#"
            Block:
<<<<<<< HEAD
                Call id(1), args( Qubit(0), Result(0), ) !dbg package_id=2 span=[0-0] scope=0 scope_package_id=2 scope_span=[64-152] callable=Main
                Call id(2), args( Integer(0), Pointer, ) !dbg package_id=2 span=[50-54]
                Return !dbg package_id=2 span=[50-54]"#]],
=======
                Call id(1), args( Pointer, )
                Call id(2), args( Qubit(0), Result(0), )
                Call id(3), args( Integer(0), EmptyTag, )
                Return"#]],
>>>>>>> e39d888e
    );
}

#[test]
fn calls_to_intrinsic_begin_estimate_caching_with_classical_values_always_yield_true() {
    let program = get_rir_program(indoc! {
        r#"
        namespace Test {
            import Std.ResourceEstimation.*;
            operation Op(q : Qubit) : Unit { body intrinsic; }
            @EntryPoint()
            operation Main() : Unit {
                use q = Qubit();
                if BeginEstimateCaching("test0", 0) {
                    Op(q);
                }
                if BeginEstimateCaching("test1", 1) {
                    Op(q);
                }
            }
        }
        "#,
    });
    let op_callable_id = CallableId(1);
    assert_callable(
        &program,
        op_callable_id,
        &expect![[r#"
            Callable:
                name: __quantum__rt__initialize
                call_type: Regular
                input_type:
                    [0]: Pointer
                output_type: <VOID>
                body: <NONE>"#]],
    );
    assert_block_instructions(
        &program,
        BlockId(0),
        &expect![[r#"
            Block:
<<<<<<< HEAD
                Call id(1), args( Qubit(0), ) !dbg package_id=2 span=[0-0] scope=1 scope_package_id=2 scope_span=[227-257] callable=Main
                Call id(1), args( Qubit(0), ) !dbg package_id=2 span=[0-0] scope=2 scope_package_id=2 scope_span=[302-332] callable=Main
                Call id(2), args( Integer(0), Pointer, ) !dbg package_id=2 span=[142-146]
                Return !dbg package_id=2 span=[142-146]"#]],
=======
                Call id(1), args( Pointer, )
                Call id(2), args( Qubit(0), )
                Call id(2), args( Qubit(0), )
                Call id(3), args( Integer(0), EmptyTag, )
                Return"#]],
>>>>>>> e39d888e
    );
}

#[test]
fn call_to_intrinsic_begin_estimate_caching_with_dynamic_values_yields_true() {
    let program = get_rir_program(indoc! {
        r#"
        namespace Test {
            import Std.ResourceEstimation.*;
            open QIR.Intrinsic;
            operation Op(q : Qubit) : Unit { body intrinsic; }
            @EntryPoint()
            operation Main() : Unit {
                use q = Qubit();
                let i = __quantum__qis__m__body(q) == Zero ? 0 | 1;
                if BeginEstimateCaching("test0", i) {
                    Op(q);
                }
            }
        }
        "#,
    });
    let measure_callable_id = CallableId(1);
    assert_callable(
        &program,
        measure_callable_id,
        &expect![[r#"
            Callable:
                name: __quantum__rt__initialize
                call_type: Regular
                input_type:
                    [0]: Pointer
                output_type: <VOID>
                body: <NONE>"#]],
    );
    let read_result_callable_id = CallableId(2);
    assert_callable(
        &program,
        read_result_callable_id,
        &expect![[r#"
            Callable:
                name: __quantum__qis__m__body
                call_type: Measurement
                input_type:
                    [0]: Qubit
                    [1]: Result
                output_type: <VOID>
                body: <NONE>"#]],
    );
    let op_callable_id = CallableId(3);
    assert_callable(
        &program,
        op_callable_id,
        &expect![[r#"
            Callable:
                name: __quantum__rt__read_result
                call_type: Readout
                input_type:
                    [0]: Result
                output_type: Boolean
                body: <NONE>"#]],
    );
    let output_recording_callable_id = CallableId(4);
    assert_callable(
        &program,
        output_recording_callable_id,
        &expect![[r#"
            Callable:
                name: Op
                call_type: Regular
                input_type:
                    [0]: Qubit
                output_type: <VOID>
                body: <NONE>"#]],
    );
    assert_blocks(
        &program,
        &expect![[r#"
            Blocks:
            Block 0:Block:
<<<<<<< HEAD
                Call id(1), args( Qubit(0), Result(0), ) !dbg package_id=2 span=[0-0] scope=0 scope_package_id=2 scope_span=[180-347] callable=Main
                Variable(0, Boolean) = Call id(2), args( Result(0), ) !dbg package_id=2 span=[223-257] scope=0 scope_package_id=2 scope_span=[180-347] callable=Main
                Variable(1, Boolean) = Icmp Eq, Variable(0, Boolean), Bool(false) !dbg package_id=2 span=[223-257] scope=0 scope_package_id=2 scope_span=[180-347] callable=Main
                Branch Variable(1, Boolean), 2, 3 !dbg package_id=2 span=[223-257] scope=0 scope_package_id=2 scope_span=[180-347] callable=Main
            Block 1:Block:
                Variable(3, Integer) = Store Variable(2, Integer) !dbg package_id=2 span=[219-220] scope=0 scope_package_id=2 scope_span=[180-347] callable=Main
                Call id(3), args( Qubit(0), ) !dbg package_id=2 span=[0-0] scope=1 scope_package_id=2 scope_span=[311-341] callable=Main
                Call id(4), args( Integer(0), Pointer, ) !dbg package_id=2 span=[166-170]
                Return !dbg package_id=2 span=[166-170]
=======
                Call id(1), args( Pointer, )
                Call id(2), args( Qubit(0), Result(0), )
                Variable(0, Boolean) = Call id(3), args( Result(0), )
                Variable(1, Boolean) = Icmp Eq, Variable(0, Boolean), Bool(false)
                Branch Variable(1, Boolean), 2, 3
            Block 1:Block:
                Variable(3, Integer) = Store Variable(2, Integer)
                Call id(4), args( Qubit(0), )
                Call id(5), args( Integer(0), EmptyTag, )
                Return
>>>>>>> e39d888e
            Block 2:Block:
                Variable(2, Integer) = Store Integer(0) !dbg package_id=2 span=[260-261] scope=0 scope_package_id=2 scope_span=[180-347] callable=Main
                Jump(1) !dbg package_id=2 span=[260-261] scope=0 scope_package_id=2 scope_span=[180-347] callable=Main
            Block 3:Block:
                Variable(2, Integer) = Store Integer(1) !dbg package_id=2 span=[264-265] scope=0 scope_package_id=2 scope_span=[180-347] callable=Main
                Jump(1) !dbg package_id=2 span=[264-265] scope=0 scope_package_id=2 scope_span=[180-347] callable=Main"#]],
    );
}

#[test]
fn call_to_intrinsic_end_estimate_caching_does_not_generate_instructions() {
    let program = get_rir_program(indoc! {
        r#"
        namespace Test {
            import Std.ResourceEstimation.*;
            @EntryPoint()
            operation Main() : Unit {
                EndEstimateCaching();
            }
        }
        "#,
    });
    assert_block_instructions(
        &program,
        BlockId(0),
        &expect![[r#"
            Block:
<<<<<<< HEAD
                Call id(1), args( Integer(0), Pointer, ) !dbg package_id=2 span=[87-91]
                Return !dbg package_id=2 span=[87-91]"#]],
=======
                Call id(1), args( Pointer, )
                Call id(2), args( Integer(0), EmptyTag, )
                Return"#]],
>>>>>>> e39d888e
    );
}

#[test]
fn call_to_account_for_estimates_does_not_generate_instructions() {
    let program = get_rir_program(indoc! {
        r#"
        namespace Test {
            import Std.ResourceEstimation.*;
            @EntryPoint()
            operation Main() : Unit {
                // Calls to internal operation `AccountForEstimatesInternal`, which is intrinsic.
                AccountForEstimates([], 0, []);
            }
        }
        "#,
    });
    assert_block_instructions(
        &program,
        BlockId(0),
        &expect![[r#"
            Block:
<<<<<<< HEAD
                Call id(1), args( Integer(0), Pointer, ) !dbg package_id=2 span=[87-91]
                Return !dbg package_id=2 span=[87-91]"#]],
=======
                Call id(1), args( Pointer, )
                Call id(2), args( Integer(0), EmptyTag, )
                Return"#]],
>>>>>>> e39d888e
    );
}

#[test]
fn call_to_begin_repeat_estimates_does_not_generate_instructions() {
    let program = get_rir_program(indoc! {
        r#"
        namespace Test {
            import Std.ResourceEstimation.*;
            @EntryPoint()
            operation Main() : Unit {
                // Calls to internal operation `BeginRepeatEstimatesInternal`, which is intrinsic.
                BeginRepeatEstimates(0);
            }
        }
        "#,
    });
    assert_block_instructions(
        &program,
        BlockId(0),
        &expect![[r#"
            Block:
<<<<<<< HEAD
                Call id(1), args( Integer(0), Pointer, ) !dbg package_id=2 span=[87-91]
                Return !dbg package_id=2 span=[87-91]"#]],
=======
                Call id(1), args( Pointer, )
                Call id(2), args( Integer(0), EmptyTag, )
                Return"#]],
>>>>>>> e39d888e
    );
}

#[test]
fn call_to_end_repeat_estimates_does_not_generate_instructions() {
    let program = get_rir_program(indoc! {
        r#"
        namespace Test {
            import Std.ResourceEstimation.*;
            @EntryPoint()
            operation Main() : Unit {
                // Calls to internal operation `EndRepeatEstimatesInternal`, which is intrinsic.
                EndRepeatEstimates();
            }
        }
        "#,
    });
    assert_block_instructions(
        &program,
        BlockId(0),
        &expect![[r#"
            Block:
<<<<<<< HEAD
                Call id(1), args( Integer(0), Pointer, ) !dbg package_id=2 span=[87-91]
                Return !dbg package_id=2 span=[87-91]"#]],
=======
                Call id(1), args( Pointer, )
                Call id(2), args( Integer(0), EmptyTag, )
                Return"#]],
>>>>>>> e39d888e
    );
}

#[test]
fn call_to_dump_machine_does_not_generate_instructions() {
    let program = get_rir_program(indoc! {
        r#"
        namespace Test {
            import Std.Diagnostics.*;
            @EntryPoint()
            operation Main() : Unit {
                DumpMachine();
            }
        }
        "#,
    });
    assert_block_instructions(
        &program,
        BlockId(0),
        &expect![[r#"
            Block:
<<<<<<< HEAD
                Call id(1), args( Integer(0), Pointer, ) !dbg package_id=2 span=[80-84]
                Return !dbg package_id=2 span=[80-84]"#]],
=======
                Call id(1), args( Pointer, )
                Call id(2), args( Integer(0), EmptyTag, )
                Return"#]],
>>>>>>> e39d888e
    );
}

#[test]
fn call_to_dump_register_does_not_generate_instructions() {
    let program = get_rir_program(indoc! {
        r#"
        namespace Test {
            import Std.Diagnostics.*;
            @EntryPoint()
            operation Main() : Unit {
                use q = Qubit();
                DumpRegister([q]);
            }
        }
        "#,
    });
    assert_block_instructions(
        &program,
        BlockId(0),
        &expect![[r#"
            Block:
<<<<<<< HEAD
                Call id(1), args( Integer(0), Pointer, ) !dbg package_id=2 span=[80-84]
                Return !dbg package_id=2 span=[80-84]"#]],
=======
                Call id(1), args( Pointer, )
                Call id(2), args( Integer(0), EmptyTag, )
                Return"#]],
>>>>>>> e39d888e
    );
}

#[test]
fn use_of_noise_does_not_generate_instructions() {
    let program = get_rir_program(indoc! {
        r#"
        namespace Test {
            import Std.Diagnostics.*;
            @EntryPoint()
            operation Main() : Unit {
                use q = Qubit();
                ConfigurePauliNoise(0.2, 0.2, 0.2);
                ApplyIdleNoise(q);
            }
        }
        "#,
    });
    assert_block_instructions(
        &program,
        BlockId(0),
        &expect![[r#"
            Block:
<<<<<<< HEAD
                Call id(1), args( Integer(0), Pointer, ) !dbg package_id=2 span=[80-84]
                Return !dbg package_id=2 span=[80-84]"#]],
=======
                Call id(1), args( Pointer, )
                Call id(2), args( Integer(0), EmptyTag, )
                Return"#]],
>>>>>>> e39d888e
    );
}

#[test]
#[should_panic(
    expected = "partial evaluation failed: UnsupportedSimulationIntrinsic(\"CheckZero\","
)]
fn call_to_check_zero_panics() {
    _ = get_rir_program(indoc! {
        r#"
        namespace Test {
            import Std.Diagnostics.*;
            @EntryPoint()
            operation Main() : Unit {
                use q = Qubit();
                let _ = CheckZero(q);
            }
        }
        "#,
    });
}

#[test]
#[should_panic(expected = "`DrawRandomInt` is not a supported by partial evaluation")]
fn call_to_draw_random_int_panics() {
    _ = get_rir_program(indoc! {
        r#"
        namespace Test {
            import Std.Random.*;
            @EntryPoint()
            operation Main() : Unit {
                let _ = DrawRandomInt(0, 1);
            }
        }
        "#,
    });
}

#[test]
#[should_panic(expected = "`DrawRandomDouble` is not a supported by partial evaluation")]
fn call_to_draw_random_double_panics() {
    _ = get_rir_program(indoc! {
        r#"
        namespace Test {
            import Std.Random.*;
            @EntryPoint()
            operation Main() : Unit {
                let _ = DrawRandomDouble(0.0, 1.0);
            }
        }
        "#,
    });
}

#[test]
#[should_panic(expected = "`DrawRandomBool` is not a supported by partial evaluation")]
fn call_to_draw_random_bool_panics() {
    _ = get_rir_program(indoc! {
        r#"
        namespace Test {
            import Std.Random.*;
            @EntryPoint()
            operation Main() : Unit {
                let _ = DrawRandomBool(0.0);
            }
        }
        "#,
    });
}

#[test]
fn call_to_length_in_inner_function_succeeds() {
    let program = get_rir_program(indoc! {
        r#"
        namespace Test {
            @EntryPoint()
            operation Main() : Int {
                use q = Qubit();
                mutable results = [One];
                set results w/= 0 <- MResetZ(q);
                Inner(results)
            }

            function Inner(results : Result[]) : Int {
                Length(results)
            }
        }
        "#,
    });
    let measurement_callable_id = CallableId(1);
    assert_callable(
        &program,
        measurement_callable_id,
        &expect![[r#"
            Callable:
                name: __quantum__rt__initialize
                call_type: Regular
                input_type:
                    [0]: Pointer
                output_type: <VOID>
                body: <NONE>"#]],
    );
    let output_recording_callable_id = CallableId(2);
    assert_callable(
        &program,
        output_recording_callable_id,
        &expect![[r#"
            Callable:
                name: __quantum__qis__mresetz__body
                call_type: Measurement
                input_type:
                    [0]: Qubit
                    [1]: Result
                output_type: <VOID>
                body: <NONE>"#]],
    );
    assert_block_instructions(
        &program,
        BlockId(0),
        &expect![[r#"
            Block:
<<<<<<< HEAD
                Call id(1), args( Qubit(0), Result(0), ) !dbg package_id=2 span=[152-162] scope=0 scope_package_id=2 scope_span=[63-192] callable=Main
                Call id(2), args( Integer(1), Pointer, ) !dbg package_id=2 span=[50-54]
                Return !dbg package_id=2 span=[50-54]"#]],
=======
                Call id(1), args( Pointer, )
                Call id(2), args( Qubit(0), Result(0), )
                Call id(3), args( Integer(1), Tag(0, 3), )
                Return"#]],
>>>>>>> e39d888e
    );
}

#[test]
fn call_to_pauli_i_rotation_for_global_phase_is_noop() {
    let program = get_rir_program(indoc! {
        r#"
        namespace Test {
            @EntryPoint()
            operation Main() : Unit {
                use q = Qubit();
                R(PauliI, 1.0, q);
            }
        }
        "#,
    });
    assert_block_instructions(
        &program,
        BlockId(0),
        &expect![[r#"
            Block:
<<<<<<< HEAD
                Call id(1), args( Integer(0), Pointer, ) !dbg package_id=2 span=[50-54]
                Return !dbg package_id=2 span=[50-54]"#]],
=======
                Call id(1), args( Pointer, )
                Call id(2), args( Integer(0), EmptyTag, )
                Return"#]],
>>>>>>> e39d888e
    );
}

#[test]
fn call_to_operation_with_codegen_intrinsic_override_should_skip_impl() {
    let program = get_rir_program(indoc! {"
        namespace Test {
            operation Op1() : Unit {
                body intrinsic;
            }
            @SimulatableIntrinsic()
            operation Op2() : Unit {
                Op1();
            }
            operation Op3() : Unit {
                Op1();
            }
            @EntryPoint()
            operation Main() : Unit {
                Op1();
                Op2();
                Op3();
            }
        }
    "});

    let op1_callable_id = CallableId(1);
    assert_callable(
        &program,
        op1_callable_id,
        &expect![[r#"
            Callable:
                name: __quantum__rt__initialize
                call_type: Regular
                input_type:
                    [0]: Pointer
                output_type: <VOID>
                body: <NONE>"#]],
    );
    let op2_callable_id = CallableId(2);
    assert_callable(
        &program,
        op2_callable_id,
        &expect![[r#"
            Callable:
                name: Op1
                call_type: Regular
                input_type: <VOID>
                output_type: <VOID>
                body: <NONE>"#]],
    );
    assert_block_instructions(
        &program,
        BlockId(0),
        &expect![[r#"
            Block:
<<<<<<< HEAD
                Call id(1), args( ) !dbg package_id=2 span=[0-0] scope=2 scope_package_id=2 scope_span=[251-303] callable=Main
                Call id(2), args( ) !dbg package_id=2 span=[0-0] scope=2 scope_package_id=2 scope_span=[251-303] callable=Main
                Call id(1), args( ) !dbg package_id=2 span=[291-296] scope=1 scope_package_id=2 scope_span=[182-204] callable=Op3
                Call id(3), args( Integer(0), Pointer, ) !dbg package_id=2 span=[237-241]
                Return !dbg package_id=2 span=[237-241]"#]],
=======
                Call id(1), args( Pointer, )
                Call id(2), args( )
                Call id(3), args( )
                Call id(2), args( )
                Call id(4), args( Integer(0), EmptyTag, )
                Return"#]],
>>>>>>> e39d888e
    );
}

#[test]
fn call_to_intrinsic_operation_that_returns_bool_value_should_produce_variable_usage() {
    let program = get_rir_program(indoc! {"
        namespace Test {
            operation Op1() : Bool {
                body intrinsic;
            }
            @EntryPoint()
            operation Main() : Bool {
                Op1()
            }
        }
    "});

    let op1_callable_id = CallableId(1);
    assert_callable(
        &program,
        op1_callable_id,
        &expect![[r#"
            Callable:
                name: __quantum__rt__initialize
                call_type: Regular
                input_type:
                    [0]: Pointer
                output_type: <VOID>
                body: <NONE>"#]],
    );
    assert_block_instructions(
        &program,
        BlockId(0),
        &expect![[r#"
            Block:
<<<<<<< HEAD
                Variable(0, Boolean) = Call id(1), args( ) !dbg package_id=2 span=[0-0] scope=0 scope_package_id=2 scope_span=[123-144] callable=Main
                Call id(2), args( Variable(0, Boolean), Pointer, ) !dbg package_id=2 span=[109-113]
                Return !dbg package_id=2 span=[109-113]"#]],
=======
                Call id(1), args( Pointer, )
                Variable(0, Boolean) = Call id(2), args( )
                Call id(3), args( Variable(0, Boolean), Tag(0, 3), )
                Return"#]],
>>>>>>> e39d888e
    );
}

#[test]
fn call_to_intrinsic_operation_that_returns_int_value_should_produce_variable_usage() {
    let program = get_rir_program(indoc! {"
        namespace Test {
            operation Op1() : Int {
                body intrinsic;
            }
            @EntryPoint()
            operation Main() : Int {
                Op1()
            }
        }
    "});

    let op1_callable_id = CallableId(1);
    assert_callable(
        &program,
        op1_callable_id,
        &expect![[r#"
            Callable:
                name: __quantum__rt__initialize
                call_type: Regular
                input_type:
                    [0]: Pointer
                output_type: <VOID>
                body: <NONE>"#]],
    );
    assert_block_instructions(
        &program,
        BlockId(0),
        &expect![[r#"
            Block:
<<<<<<< HEAD
                Variable(0, Integer) = Call id(1), args( ) !dbg package_id=2 span=[0-0] scope=0 scope_package_id=2 scope_span=[121-142] callable=Main
                Call id(2), args( Variable(0, Integer), Pointer, ) !dbg package_id=2 span=[108-112]
                Return !dbg package_id=2 span=[108-112]"#]],
=======
                Call id(1), args( Pointer, )
                Variable(0, Integer) = Call id(2), args( )
                Call id(3), args( Variable(0, Integer), Tag(0, 3), )
                Return"#]],
>>>>>>> e39d888e
    );
}

#[test]
fn call_to_intrinsic_operation_that_returns_double_value_should_produce_variable_usage() {
    let program = get_rir_program(indoc! {"
        namespace Test {
            operation Op1() : Double {
                body intrinsic;
            }
            @EntryPoint()
            operation Main() : Double {
                Op1()
            }
        }
    "});

    let op1_callable_id = CallableId(1);
    assert_callable(
        &program,
        op1_callable_id,
        &expect![[r#"
            Callable:
                name: __quantum__rt__initialize
                call_type: Regular
                input_type:
                    [0]: Pointer
                output_type: <VOID>
                body: <NONE>"#]],
    );
    assert_block_instructions(
        &program,
        BlockId(0),
        &expect![[r#"
            Block:
<<<<<<< HEAD
                Variable(0, Double) = Call id(1), args( ) !dbg package_id=2 span=[0-0] scope=0 scope_package_id=2 scope_span=[127-148] callable=Main
                Call id(2), args( Variable(0, Double), Pointer, ) !dbg package_id=2 span=[111-115]
                Return !dbg package_id=2 span=[111-115]"#]],
=======
                Call id(1), args( Pointer, )
                Variable(0, Double) = Call id(2), args( )
                Call id(3), args( Variable(0, Double), Tag(0, 3), )
                Return"#]],
>>>>>>> e39d888e
    );
}

#[test]
#[should_panic(
    expected = "partial evaluation failed: UnexpectedDynamicIntrinsicReturnType(\"Result\", PackageSpan { package: PackageId(2), span: Span { lo: 137, hi: 140 } })"
)]
fn call_to_intrinsic_operation_that_returns_result_value_should_fail() {
    let _ = get_rir_program(indoc! {"
        namespace Test {
            operation Op1() : Result {
                body intrinsic;
            }
            @EntryPoint()
            operation Main() : Result {
                Op1()
            }
        }
    "});
}

#[test]
#[should_panic(
    expected = "partial evaluation failed: UnexpectedDynamicIntrinsicReturnType(\"Qubit\", PackageSpan { package: PackageId(2), span: Span { lo: 142, hi: 145 } })"
)]
fn call_to_intrinsic_operation_that_returns_qubit_value_should_fail() {
    let _ = get_rir_program(indoc! {"
        namespace Test {
            operation Op1() : Qubit {
                body intrinsic;
            }
            @EntryPoint()
            operation Main() : Unit {
                let q = Op1();
            }
        }
    "});
}<|MERGE_RESOLUTION|>--- conflicted
+++ resolved
@@ -145,16 +145,10 @@
                 body: <NONE>"#]],
         &expect![[r#"
             Block:
-<<<<<<< HEAD
-                Call id(1), args( Qubit(0), ) !dbg package_id=2 span=[0-0] scope=0 scope_package_id=2 scope_span=[64-146] callable=Main
-                Call id(2), args( Integer(0), Pointer, ) !dbg package_id=2 span=[50-54]
-                Return !dbg package_id=2 span=[50-54]"#]],
-=======
                 Call id(1), args( Pointer, )
                 Call id(2), args( Qubit(0), )
                 Call id(3), args( Integer(0), EmptyTag, )
                 Return"#]],
->>>>>>> e39d888e
     );
 }
 
@@ -172,16 +166,10 @@
                 body: <NONE>"#]],
         &expect![[r#"
             Block:
-<<<<<<< HEAD
-                Call id(1), args( Qubit(0), ) !dbg package_id=2 span=[0-0] scope=0 scope_package_id=2 scope_span=[64-146] callable=Main
-                Call id(2), args( Integer(0), Pointer, ) !dbg package_id=2 span=[50-54]
-                Return !dbg package_id=2 span=[50-54]"#]],
-=======
                 Call id(1), args( Pointer, )
                 Call id(2), args( Qubit(0), )
                 Call id(3), args( Integer(0), EmptyTag, )
                 Return"#]],
->>>>>>> e39d888e
     );
 }
 
@@ -199,16 +187,10 @@
                 body: <NONE>"#]],
         &expect![[r#"
             Block:
-<<<<<<< HEAD
-                Call id(1), args( Qubit(0), ) !dbg package_id=2 span=[0-0] scope=0 scope_package_id=2 scope_span=[64-145] callable=Main
-                Call id(2), args( Integer(0), Pointer, ) !dbg package_id=2 span=[50-54]
-                Return !dbg package_id=2 span=[50-54]"#]],
-=======
                 Call id(1), args( Pointer, )
                 Call id(2), args( Qubit(0), )
                 Call id(3), args( Integer(0), EmptyTag, )
                 Return"#]],
->>>>>>> e39d888e
     );
 }
 
@@ -226,16 +208,10 @@
                 body: <NONE>"#]],
         &expect![[r#"
             Block:
-<<<<<<< HEAD
-                Call id(1), args( Qubit(0), ) !dbg package_id=2 span=[0-0] scope=0 scope_package_id=2 scope_span=[64-147] callable=Main
-                Call id(2), args( Integer(0), Pointer, ) !dbg package_id=2 span=[50-54]
-                Return !dbg package_id=2 span=[50-54]"#]],
-=======
                 Call id(1), args( Pointer, )
                 Call id(2), args( Qubit(0), )
                 Call id(3), args( Integer(0), EmptyTag, )
                 Return"#]],
->>>>>>> e39d888e
     );
 }
 
@@ -253,16 +229,10 @@
                 body: <NONE>"#]],
         &expect![[r#"
             Block:
-<<<<<<< HEAD
-                Call id(1), args( Qubit(0), ) !dbg package_id=2 span=[0-0] scope=0 scope_package_id=2 scope_span=[64-146] callable=Main
-                Call id(2), args( Integer(0), Pointer, ) !dbg package_id=2 span=[50-54]
-                Return !dbg package_id=2 span=[50-54]"#]],
-=======
                 Call id(1), args( Pointer, )
                 Call id(2), args( Qubit(0), )
                 Call id(3), args( Integer(0), EmptyTag, )
                 Return"#]],
->>>>>>> e39d888e
     );
 }
 
@@ -280,16 +250,10 @@
                 body: <NONE>"#]],
         &expect![[r#"
             Block:
-<<<<<<< HEAD
-                Call id(1), args( Qubit(0), ) !dbg package_id=2 span=[0-0] scope=0 scope_package_id=2 scope_span=[64-145] callable=Main
-                Call id(2), args( Integer(0), Pointer, ) !dbg package_id=2 span=[50-54]
-                Return !dbg package_id=2 span=[50-54]"#]],
-=======
                 Call id(1), args( Pointer, )
                 Call id(2), args( Qubit(0), )
                 Call id(3), args( Integer(0), EmptyTag, )
                 Return"#]],
->>>>>>> e39d888e
     );
 }
 
@@ -307,16 +271,10 @@
                 body: <NONE>"#]],
         &expect![[r#"
             Block:
-<<<<<<< HEAD
-                Call id(1), args( Qubit(0), ) !dbg package_id=2 span=[0-0] scope=0 scope_package_id=2 scope_span=[64-146] callable=Main
-                Call id(2), args( Integer(0), Pointer, ) !dbg package_id=2 span=[50-54]
-                Return !dbg package_id=2 span=[50-54]"#]],
-=======
                 Call id(1), args( Pointer, )
                 Call id(2), args( Qubit(0), )
                 Call id(3), args( Integer(0), EmptyTag, )
                 Return"#]],
->>>>>>> e39d888e
     );
 }
 
@@ -334,16 +292,10 @@
                 body: <NONE>"#]],
         &expect![[r#"
             Block:
-<<<<<<< HEAD
-                Call id(1), args( Qubit(0), ) !dbg package_id=2 span=[0-0] scope=0 scope_package_id=2 scope_span=[64-146] callable=Main
-                Call id(2), args( Integer(0), Pointer, ) !dbg package_id=2 span=[50-54]
-                Return !dbg package_id=2 span=[50-54]"#]],
-=======
                 Call id(1), args( Pointer, )
                 Call id(2), args( Qubit(0), )
                 Call id(3), args( Integer(0), EmptyTag, )
                 Return"#]],
->>>>>>> e39d888e
     );
 }
 
@@ -361,16 +313,10 @@
                 body: <NONE>"#]],
         &expect![[r#"
             Block:
-<<<<<<< HEAD
-                Call id(1), args( Qubit(0), ) !dbg package_id=2 span=[0-0] scope=0 scope_package_id=2 scope_span=[64-146] callable=Main
-                Call id(2), args( Integer(0), Pointer, ) !dbg package_id=2 span=[50-54]
-                Return !dbg package_id=2 span=[50-54]"#]],
-=======
                 Call id(1), args( Pointer, )
                 Call id(2), args( Qubit(0), )
                 Call id(3), args( Integer(0), EmptyTag, )
                 Return"#]],
->>>>>>> e39d888e
     );
 }
 
@@ -388,16 +334,10 @@
                 body: <NONE>"#]],
         &expect![[r#"
             Block:
-<<<<<<< HEAD
-                Call id(1), args( Qubit(0), Qubit(1), ) !dbg package_id=2 span=[0-0] scope=0 scope_package_id=2 scope_span=[64-172] callable=Main
-                Call id(2), args( Integer(0), Pointer, ) !dbg package_id=2 span=[50-54]
-                Return !dbg package_id=2 span=[50-54]"#]],
-=======
                 Call id(1), args( Pointer, )
                 Call id(2), args( Qubit(0), Qubit(1), )
                 Call id(3), args( Integer(0), EmptyTag, )
                 Return"#]],
->>>>>>> e39d888e
     );
 }
 
@@ -415,16 +355,10 @@
                 body: <NONE>"#]],
         &expect![[r#"
             Block:
-<<<<<<< HEAD
-                Call id(1), args( Qubit(0), Qubit(1), ) !dbg package_id=2 span=[0-0] scope=0 scope_package_id=2 scope_span=[64-170] callable=Main
-                Call id(2), args( Integer(0), Pointer, ) !dbg package_id=2 span=[50-54]
-                Return !dbg package_id=2 span=[50-54]"#]],
-=======
                 Call id(1), args( Pointer, )
                 Call id(2), args( Qubit(0), Qubit(1), )
                 Call id(3), args( Integer(0), EmptyTag, )
                 Return"#]],
->>>>>>> e39d888e
     );
 }
 
@@ -442,16 +376,10 @@
                 body: <NONE>"#]],
         &expect![[r#"
             Block:
-<<<<<<< HEAD
-                Call id(1), args( Qubit(0), Qubit(1), ) !dbg package_id=2 span=[0-0] scope=0 scope_package_id=2 scope_span=[64-170] callable=Main
-                Call id(2), args( Integer(0), Pointer, ) !dbg package_id=2 span=[50-54]
-                Return !dbg package_id=2 span=[50-54]"#]],
-=======
                 Call id(1), args( Pointer, )
                 Call id(2), args( Qubit(0), Qubit(1), )
                 Call id(3), args( Integer(0), EmptyTag, )
                 Return"#]],
->>>>>>> e39d888e
     );
 }
 
@@ -469,16 +397,10 @@
                 body: <NONE>"#]],
         &expect![[r#"
             Block:
-<<<<<<< HEAD
-                Call id(1), args( Qubit(0), Qubit(1), ) !dbg package_id=2 span=[0-0] scope=0 scope_package_id=2 scope_span=[64-170] callable=Main
-                Call id(2), args( Integer(0), Pointer, ) !dbg package_id=2 span=[50-54]
-                Return !dbg package_id=2 span=[50-54]"#]],
-=======
                 Call id(1), args( Pointer, )
                 Call id(2), args( Qubit(0), Qubit(1), )
                 Call id(3), args( Integer(0), EmptyTag, )
                 Return"#]],
->>>>>>> e39d888e
     );
 }
 
@@ -496,16 +418,10 @@
                 body: <NONE>"#]],
         &expect![[r#"
             Block:
-<<<<<<< HEAD
-                Call id(1), args( Qubit(0), Qubit(1), Qubit(2), ) !dbg package_id=2 span=[0-0] scope=0 scope_package_id=2 scope_span=[64-188] callable=Main
-                Call id(2), args( Integer(0), Pointer, ) !dbg package_id=2 span=[50-54]
-                Return !dbg package_id=2 span=[50-54]"#]],
-=======
                 Call id(1), args( Pointer, )
                 Call id(2), args( Qubit(0), Qubit(1), Qubit(2), )
                 Call id(3), args( Integer(0), EmptyTag, )
                 Return"#]],
->>>>>>> e39d888e
     );
 }
 
@@ -523,16 +439,10 @@
                 body: <NONE>"#]],
         &expect![[r#"
             Block:
-<<<<<<< HEAD
-                Call id(1), args( Double(0), Qubit(0), ) !dbg package_id=2 span=[0-0] scope=0 scope_package_id=2 scope_span=[64-152] callable=Main
-                Call id(2), args( Integer(0), Pointer, ) !dbg package_id=2 span=[50-54]
-                Return !dbg package_id=2 span=[50-54]"#]],
-=======
                 Call id(1), args( Pointer, )
                 Call id(2), args( Double(0), Qubit(0), )
                 Call id(3), args( Integer(0), EmptyTag, )
                 Return"#]],
->>>>>>> e39d888e
     );
 }
 
@@ -550,16 +460,10 @@
                 body: <NONE>"#]],
         &expect![[r#"
             Block:
-<<<<<<< HEAD
-                Call id(1), args( Double(0), Qubit(0), Qubit(1), ) !dbg package_id=2 span=[0-0] scope=0 scope_package_id=2 scope_span=[64-176] callable=Main
-                Call id(2), args( Integer(0), Pointer, ) !dbg package_id=2 span=[50-54]
-                Return !dbg package_id=2 span=[50-54]"#]],
-=======
                 Call id(1), args( Pointer, )
                 Call id(2), args( Double(0), Qubit(0), Qubit(1), )
                 Call id(3), args( Integer(0), EmptyTag, )
                 Return"#]],
->>>>>>> e39d888e
     );
 }
 
@@ -577,16 +481,10 @@
                 body: <NONE>"#]],
         &expect![[r#"
             Block:
-<<<<<<< HEAD
-                Call id(1), args( Double(0), Qubit(0), ) !dbg package_id=2 span=[0-0] scope=0 scope_package_id=2 scope_span=[64-152] callable=Main
-                Call id(2), args( Integer(0), Pointer, ) !dbg package_id=2 span=[50-54]
-                Return !dbg package_id=2 span=[50-54]"#]],
-=======
                 Call id(1), args( Pointer, )
                 Call id(2), args( Double(0), Qubit(0), )
                 Call id(3), args( Integer(0), EmptyTag, )
                 Return"#]],
->>>>>>> e39d888e
     );
 }
 
@@ -604,16 +502,10 @@
                 body: <NONE>"#]],
         &expect![[r#"
             Block:
-<<<<<<< HEAD
-                Call id(1), args( Double(0), Qubit(0), Qubit(1), ) !dbg package_id=2 span=[0-0] scope=0 scope_package_id=2 scope_span=[64-176] callable=Main
-                Call id(2), args( Integer(0), Pointer, ) !dbg package_id=2 span=[50-54]
-                Return !dbg package_id=2 span=[50-54]"#]],
-=======
                 Call id(1), args( Pointer, )
                 Call id(2), args( Double(0), Qubit(0), Qubit(1), )
                 Call id(3), args( Integer(0), EmptyTag, )
                 Return"#]],
->>>>>>> e39d888e
     );
 }
 
@@ -631,16 +523,10 @@
                 body: <NONE>"#]],
         &expect![[r#"
             Block:
-<<<<<<< HEAD
-                Call id(1), args( Double(0), Qubit(0), ) !dbg package_id=2 span=[0-0] scope=0 scope_package_id=2 scope_span=[64-152] callable=Main
-                Call id(2), args( Integer(0), Pointer, ) !dbg package_id=2 span=[50-54]
-                Return !dbg package_id=2 span=[50-54]"#]],
-=======
                 Call id(1), args( Pointer, )
                 Call id(2), args( Double(0), Qubit(0), )
                 Call id(3), args( Integer(0), EmptyTag, )
                 Return"#]],
->>>>>>> e39d888e
     );
 }
 
@@ -658,16 +544,10 @@
                 body: <NONE>"#]],
         &expect![[r#"
             Block:
-<<<<<<< HEAD
-                Call id(1), args( Double(0), Qubit(0), Qubit(1), ) !dbg package_id=2 span=[0-0] scope=0 scope_package_id=2 scope_span=[64-176] callable=Main
-                Call id(2), args( Integer(0), Pointer, ) !dbg package_id=2 span=[50-54]
-                Return !dbg package_id=2 span=[50-54]"#]],
-=======
                 Call id(1), args( Pointer, )
                 Call id(2), args( Double(0), Qubit(0), Qubit(1), )
                 Call id(3), args( Integer(0), EmptyTag, )
                 Return"#]],
->>>>>>> e39d888e
     );
 }
 
@@ -702,16 +582,10 @@
         BlockId(0),
         &expect![[r#"
             Block:
-<<<<<<< HEAD
-                Call id(1), args( Qubit(0), ) !dbg package_id=2 span=[0-0] scope=0 scope_package_id=2 scope_span=[64-150] callable=Main
-                Call id(2), args( Integer(0), Pointer, ) !dbg package_id=2 span=[50-54]
-                Return !dbg package_id=2 span=[50-54]"#]],
-=======
                 Call id(1), args( Pointer, )
                 Call id(2), args( Qubit(0), )
                 Call id(3), args( Integer(0), EmptyTag, )
                 Return"#]],
->>>>>>> e39d888e
     );
 }
 
@@ -746,16 +620,10 @@
         BlockId(0),
         &expect![[r#"
             Block:
-<<<<<<< HEAD
-                Call id(1), args( Qubit(0), Result(0), ) !dbg package_id=2 span=[0-0] scope=0 scope_package_id=2 scope_span=[64-146] callable=Main
-                Call id(2), args( Integer(0), Pointer, ) !dbg package_id=2 span=[50-54]
-                Return !dbg package_id=2 span=[50-54]"#]],
-=======
                 Call id(1), args( Pointer, )
                 Call id(2), args( Qubit(0), Result(0), )
                 Call id(3), args( Integer(0), EmptyTag, )
                 Return"#]],
->>>>>>> e39d888e
     );
 }
 
@@ -790,16 +658,10 @@
         BlockId(0),
         &expect![[r#"
             Block:
-<<<<<<< HEAD
-                Call id(1), args( Qubit(0), Result(0), ) !dbg package_id=2 span=[0-0] scope=0 scope_package_id=2 scope_span=[64-152] callable=Main
-                Call id(2), args( Integer(0), Pointer, ) !dbg package_id=2 span=[50-54]
-                Return !dbg package_id=2 span=[50-54]"#]],
-=======
                 Call id(1), args( Pointer, )
                 Call id(2), args( Qubit(0), Result(0), )
                 Call id(3), args( Integer(0), EmptyTag, )
                 Return"#]],
->>>>>>> e39d888e
     );
 }
 
@@ -841,18 +703,11 @@
         BlockId(0),
         &expect![[r#"
             Block:
-<<<<<<< HEAD
-                Call id(1), args( Qubit(0), ) !dbg package_id=2 span=[0-0] scope=1 scope_package_id=2 scope_span=[227-257] callable=Main
-                Call id(1), args( Qubit(0), ) !dbg package_id=2 span=[0-0] scope=2 scope_package_id=2 scope_span=[302-332] callable=Main
-                Call id(2), args( Integer(0), Pointer, ) !dbg package_id=2 span=[142-146]
-                Return !dbg package_id=2 span=[142-146]"#]],
-=======
                 Call id(1), args( Pointer, )
                 Call id(2), args( Qubit(0), )
                 Call id(2), args( Qubit(0), )
                 Call id(3), args( Integer(0), EmptyTag, )
                 Return"#]],
->>>>>>> e39d888e
     );
 }
 
@@ -933,17 +788,6 @@
         &expect![[r#"
             Blocks:
             Block 0:Block:
-<<<<<<< HEAD
-                Call id(1), args( Qubit(0), Result(0), ) !dbg package_id=2 span=[0-0] scope=0 scope_package_id=2 scope_span=[180-347] callable=Main
-                Variable(0, Boolean) = Call id(2), args( Result(0), ) !dbg package_id=2 span=[223-257] scope=0 scope_package_id=2 scope_span=[180-347] callable=Main
-                Variable(1, Boolean) = Icmp Eq, Variable(0, Boolean), Bool(false) !dbg package_id=2 span=[223-257] scope=0 scope_package_id=2 scope_span=[180-347] callable=Main
-                Branch Variable(1, Boolean), 2, 3 !dbg package_id=2 span=[223-257] scope=0 scope_package_id=2 scope_span=[180-347] callable=Main
-            Block 1:Block:
-                Variable(3, Integer) = Store Variable(2, Integer) !dbg package_id=2 span=[219-220] scope=0 scope_package_id=2 scope_span=[180-347] callable=Main
-                Call id(3), args( Qubit(0), ) !dbg package_id=2 span=[0-0] scope=1 scope_package_id=2 scope_span=[311-341] callable=Main
-                Call id(4), args( Integer(0), Pointer, ) !dbg package_id=2 span=[166-170]
-                Return !dbg package_id=2 span=[166-170]
-=======
                 Call id(1), args( Pointer, )
                 Call id(2), args( Qubit(0), Result(0), )
                 Variable(0, Boolean) = Call id(3), args( Result(0), )
@@ -954,7 +798,6 @@
                 Call id(4), args( Qubit(0), )
                 Call id(5), args( Integer(0), EmptyTag, )
                 Return
->>>>>>> e39d888e
             Block 2:Block:
                 Variable(2, Integer) = Store Integer(0) !dbg package_id=2 span=[260-261] scope=0 scope_package_id=2 scope_span=[180-347] callable=Main
                 Jump(1) !dbg package_id=2 span=[260-261] scope=0 scope_package_id=2 scope_span=[180-347] callable=Main
@@ -982,14 +825,9 @@
         BlockId(0),
         &expect![[r#"
             Block:
-<<<<<<< HEAD
-                Call id(1), args( Integer(0), Pointer, ) !dbg package_id=2 span=[87-91]
-                Return !dbg package_id=2 span=[87-91]"#]],
-=======
                 Call id(1), args( Pointer, )
                 Call id(2), args( Integer(0), EmptyTag, )
                 Return"#]],
->>>>>>> e39d888e
     );
 }
 
@@ -1012,14 +850,9 @@
         BlockId(0),
         &expect![[r#"
             Block:
-<<<<<<< HEAD
-                Call id(1), args( Integer(0), Pointer, ) !dbg package_id=2 span=[87-91]
-                Return !dbg package_id=2 span=[87-91]"#]],
-=======
                 Call id(1), args( Pointer, )
                 Call id(2), args( Integer(0), EmptyTag, )
                 Return"#]],
->>>>>>> e39d888e
     );
 }
 
@@ -1042,14 +875,9 @@
         BlockId(0),
         &expect![[r#"
             Block:
-<<<<<<< HEAD
-                Call id(1), args( Integer(0), Pointer, ) !dbg package_id=2 span=[87-91]
-                Return !dbg package_id=2 span=[87-91]"#]],
-=======
                 Call id(1), args( Pointer, )
                 Call id(2), args( Integer(0), EmptyTag, )
                 Return"#]],
->>>>>>> e39d888e
     );
 }
 
@@ -1072,14 +900,9 @@
         BlockId(0),
         &expect![[r#"
             Block:
-<<<<<<< HEAD
-                Call id(1), args( Integer(0), Pointer, ) !dbg package_id=2 span=[87-91]
-                Return !dbg package_id=2 span=[87-91]"#]],
-=======
                 Call id(1), args( Pointer, )
                 Call id(2), args( Integer(0), EmptyTag, )
                 Return"#]],
->>>>>>> e39d888e
     );
 }
 
@@ -1101,14 +924,9 @@
         BlockId(0),
         &expect![[r#"
             Block:
-<<<<<<< HEAD
-                Call id(1), args( Integer(0), Pointer, ) !dbg package_id=2 span=[80-84]
-                Return !dbg package_id=2 span=[80-84]"#]],
-=======
                 Call id(1), args( Pointer, )
                 Call id(2), args( Integer(0), EmptyTag, )
                 Return"#]],
->>>>>>> e39d888e
     );
 }
 
@@ -1131,14 +949,9 @@
         BlockId(0),
         &expect![[r#"
             Block:
-<<<<<<< HEAD
-                Call id(1), args( Integer(0), Pointer, ) !dbg package_id=2 span=[80-84]
-                Return !dbg package_id=2 span=[80-84]"#]],
-=======
                 Call id(1), args( Pointer, )
                 Call id(2), args( Integer(0), EmptyTag, )
                 Return"#]],
->>>>>>> e39d888e
     );
 }
 
@@ -1162,14 +975,9 @@
         BlockId(0),
         &expect![[r#"
             Block:
-<<<<<<< HEAD
-                Call id(1), args( Integer(0), Pointer, ) !dbg package_id=2 span=[80-84]
-                Return !dbg package_id=2 span=[80-84]"#]],
-=======
                 Call id(1), args( Pointer, )
                 Call id(2), args( Integer(0), EmptyTag, )
                 Return"#]],
->>>>>>> e39d888e
     );
 }
 
@@ -1291,16 +1099,10 @@
         BlockId(0),
         &expect![[r#"
             Block:
-<<<<<<< HEAD
-                Call id(1), args( Qubit(0), Result(0), ) !dbg package_id=2 span=[152-162] scope=0 scope_package_id=2 scope_span=[63-192] callable=Main
-                Call id(2), args( Integer(1), Pointer, ) !dbg package_id=2 span=[50-54]
-                Return !dbg package_id=2 span=[50-54]"#]],
-=======
                 Call id(1), args( Pointer, )
                 Call id(2), args( Qubit(0), Result(0), )
                 Call id(3), args( Integer(1), Tag(0, 3), )
                 Return"#]],
->>>>>>> e39d888e
     );
 }
 
@@ -1322,14 +1124,9 @@
         BlockId(0),
         &expect![[r#"
             Block:
-<<<<<<< HEAD
-                Call id(1), args( Integer(0), Pointer, ) !dbg package_id=2 span=[50-54]
-                Return !dbg package_id=2 span=[50-54]"#]],
-=======
                 Call id(1), args( Pointer, )
                 Call id(2), args( Integer(0), EmptyTag, )
                 Return"#]],
->>>>>>> e39d888e
     );
 }
 
@@ -1386,20 +1183,12 @@
         BlockId(0),
         &expect![[r#"
             Block:
-<<<<<<< HEAD
-                Call id(1), args( ) !dbg package_id=2 span=[0-0] scope=2 scope_package_id=2 scope_span=[251-303] callable=Main
-                Call id(2), args( ) !dbg package_id=2 span=[0-0] scope=2 scope_package_id=2 scope_span=[251-303] callable=Main
-                Call id(1), args( ) !dbg package_id=2 span=[291-296] scope=1 scope_package_id=2 scope_span=[182-204] callable=Op3
-                Call id(3), args( Integer(0), Pointer, ) !dbg package_id=2 span=[237-241]
-                Return !dbg package_id=2 span=[237-241]"#]],
-=======
                 Call id(1), args( Pointer, )
                 Call id(2), args( )
                 Call id(3), args( )
                 Call id(2), args( )
                 Call id(4), args( Integer(0), EmptyTag, )
                 Return"#]],
->>>>>>> e39d888e
     );
 }
 
@@ -1435,16 +1224,10 @@
         BlockId(0),
         &expect![[r#"
             Block:
-<<<<<<< HEAD
-                Variable(0, Boolean) = Call id(1), args( ) !dbg package_id=2 span=[0-0] scope=0 scope_package_id=2 scope_span=[123-144] callable=Main
-                Call id(2), args( Variable(0, Boolean), Pointer, ) !dbg package_id=2 span=[109-113]
-                Return !dbg package_id=2 span=[109-113]"#]],
-=======
                 Call id(1), args( Pointer, )
                 Variable(0, Boolean) = Call id(2), args( )
                 Call id(3), args( Variable(0, Boolean), Tag(0, 3), )
                 Return"#]],
->>>>>>> e39d888e
     );
 }
 
@@ -1480,16 +1263,10 @@
         BlockId(0),
         &expect![[r#"
             Block:
-<<<<<<< HEAD
-                Variable(0, Integer) = Call id(1), args( ) !dbg package_id=2 span=[0-0] scope=0 scope_package_id=2 scope_span=[121-142] callable=Main
-                Call id(2), args( Variable(0, Integer), Pointer, ) !dbg package_id=2 span=[108-112]
-                Return !dbg package_id=2 span=[108-112]"#]],
-=======
                 Call id(1), args( Pointer, )
                 Variable(0, Integer) = Call id(2), args( )
                 Call id(3), args( Variable(0, Integer), Tag(0, 3), )
                 Return"#]],
->>>>>>> e39d888e
     );
 }
 
@@ -1525,16 +1302,10 @@
         BlockId(0),
         &expect![[r#"
             Block:
-<<<<<<< HEAD
-                Variable(0, Double) = Call id(1), args( ) !dbg package_id=2 span=[0-0] scope=0 scope_package_id=2 scope_span=[127-148] callable=Main
-                Call id(2), args( Variable(0, Double), Pointer, ) !dbg package_id=2 span=[111-115]
-                Return !dbg package_id=2 span=[111-115]"#]],
-=======
                 Call id(1), args( Pointer, )
                 Variable(0, Double) = Call id(2), args( )
                 Call id(3), args( Variable(0, Double), Tag(0, 3), )
                 Return"#]],
->>>>>>> e39d888e
     );
 }
 
