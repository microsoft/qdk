// Copyright (c) Microsoft Corporation.
// Licensed under the MIT License.

use super::{assert_block_instructions, assert_callable, get_rir_program};
use expect_test::expect;
use indoc::indoc;
use qsc_rir::rir::{BlockId, CallableId};

#[test]
fn call_to_intrinsic_operation_using_double_literal() {
    let program = get_rir_program(indoc! {r#"
        namespace Test {
            operation op(d : Double) : Unit { body intrinsic; }
            @EntryPoint()
            operation Main() : Unit {
                op(1.0);
            }
        }
    "#});
    let op_callable_id = CallableId(1);
    assert_callable(
        &program,
        op_callable_id,
        &expect![[r#"
            Callable:
                name: __quantum__rt__initialize
                call_type: Regular
                input_type:
                    [0]: Pointer
                output_type: <VOID>
                body: <NONE>"#]],
    );
    assert_block_instructions(
        &program,
        BlockId(0),
        &expect![[r#"
            Block:
<<<<<<< HEAD
                Call id(1), args( Double(1), ) !dbg package_id=2 span=[0-0] scope=0 scope_package_id=2 scope_span=[120-144] callable=Main
                Call id(2), args( Integer(0), Pointer, ) !dbg package_id=2 span=[106-110]
                Return !dbg package_id=2 span=[106-110]"#]],
=======
                Call id(1), args( Pointer, )
                Call id(2), args( Double(1), )
                Call id(3), args( Integer(0), EmptyTag, )
                Return"#]],
>>>>>>> e39d888e
    );
}

#[test]
fn calls_to_intrinsic_operation_using_inline_expressions() {
    let program = get_rir_program(indoc! {r#"
        namespace Test {
            function PI() : Double { 3.14159 }
            operation op(d : Double) : Unit { body intrinsic; }
            @EntryPoint()
            operation Main() : Unit {
                op(2.71828 * 0.0);
                op(PI() / PI());
                op((PI() + PI()) / (2.0 * PI()));
            }
        }
    "#});
    let op_callable_id = CallableId(1);
    assert_callable(
        &program,
        op_callable_id,
        &expect![[r#"
            Callable:
                name: __quantum__rt__initialize
                call_type: Regular
                input_type:
                    [0]: Pointer
                output_type: <VOID>
                body: <NONE>"#]],
    );
    assert_block_instructions(
        &program,
        BlockId(0),
        &expect![[r#"
            Block:
<<<<<<< HEAD
                Call id(1), args( Double(0), ) !dbg package_id=2 span=[0-0] scope=1 scope_package_id=2 scope_span=[159-260] callable=Main
                Call id(1), args( Double(1), ) !dbg package_id=2 span=[0-0] scope=1 scope_package_id=2 scope_span=[159-260] callable=Main
                Call id(1), args( Double(1), ) !dbg package_id=2 span=[0-0] scope=1 scope_package_id=2 scope_span=[159-260] callable=Main
                Call id(2), args( Integer(0), Pointer, ) !dbg package_id=2 span=[145-149]
                Return !dbg package_id=2 span=[145-149]"#]],
=======
                Call id(1), args( Pointer, )
                Call id(2), args( Double(0), )
                Call id(2), args( Double(1), )
                Call id(2), args( Double(1), )
                Call id(3), args( Integer(0), EmptyTag, )
                Return"#]],
>>>>>>> e39d888e
    );
}

#[test]
fn calls_to_intrinsic_operation_using_variables() {
    let program = get_rir_program(indoc! {r#"
        namespace Test {
            operation op(d : Double) : Unit { body intrinsic; }
            @EntryPoint()
            operation Main() : Unit {
                let pi = 4.0;
                let pi_over_two = pi / 2.0;
                op(pi_over_two);
                mutable n_pi = 1.0 * pi;
                op(n_pi);
                set n_pi = 2.0 * pi;
                op(n_pi);
            }
        }
    "#});
    let op_callable_id = CallableId(1);
    assert_callable(
        &program,
        op_callable_id,
        &expect![[r#"
            Callable:
                name: __quantum__rt__initialize
                call_type: Regular
                input_type:
                    [0]: Pointer
                output_type: <VOID>
                body: <NONE>"#]],
    );
    assert_block_instructions(
        &program,
        BlockId(0),
        &expect![[r#"
            Block:
<<<<<<< HEAD
                Call id(1), args( Double(2), ) !dbg package_id=2 span=[0-0] scope=0 scope_package_id=2 scope_span=[120-308] callable=Main
                Variable(0, Double) = Store Double(4) !dbg package_id=2 span=[221-225] scope=0 scope_package_id=2 scope_span=[120-308] callable=Main
                Call id(1), args( Double(4), ) !dbg package_id=2 span=[0-0] scope=0 scope_package_id=2 scope_span=[120-308] callable=Main
                Variable(0, Double) = Store Double(8) !dbg package_id=2 span=[268-272] scope=0 scope_package_id=2 scope_span=[120-308] callable=Main
                Call id(1), args( Double(8), ) !dbg package_id=2 span=[0-0] scope=0 scope_package_id=2 scope_span=[120-308] callable=Main
                Call id(2), args( Integer(0), Pointer, ) !dbg package_id=2 span=[106-110]
                Return !dbg package_id=2 span=[106-110]"#]],
=======
                Call id(1), args( Pointer, )
                Call id(2), args( Double(2), )
                Variable(0, Double) = Store Double(4)
                Call id(2), args( Double(4), )
                Variable(0, Double) = Store Double(8)
                Call id(2), args( Double(8), )
                Call id(3), args( Integer(0), EmptyTag, )
                Return"#]],
>>>>>>> e39d888e
    );
}<|MERGE_RESOLUTION|>--- conflicted
+++ resolved
@@ -35,16 +35,10 @@
         BlockId(0),
         &expect![[r#"
             Block:
-<<<<<<< HEAD
-                Call id(1), args( Double(1), ) !dbg package_id=2 span=[0-0] scope=0 scope_package_id=2 scope_span=[120-144] callable=Main
-                Call id(2), args( Integer(0), Pointer, ) !dbg package_id=2 span=[106-110]
-                Return !dbg package_id=2 span=[106-110]"#]],
-=======
                 Call id(1), args( Pointer, )
                 Call id(2), args( Double(1), )
                 Call id(3), args( Integer(0), EmptyTag, )
                 Return"#]],
->>>>>>> e39d888e
     );
 }
 
@@ -80,20 +74,12 @@
         BlockId(0),
         &expect![[r#"
             Block:
-<<<<<<< HEAD
-                Call id(1), args( Double(0), ) !dbg package_id=2 span=[0-0] scope=1 scope_package_id=2 scope_span=[159-260] callable=Main
-                Call id(1), args( Double(1), ) !dbg package_id=2 span=[0-0] scope=1 scope_package_id=2 scope_span=[159-260] callable=Main
-                Call id(1), args( Double(1), ) !dbg package_id=2 span=[0-0] scope=1 scope_package_id=2 scope_span=[159-260] callable=Main
-                Call id(2), args( Integer(0), Pointer, ) !dbg package_id=2 span=[145-149]
-                Return !dbg package_id=2 span=[145-149]"#]],
-=======
                 Call id(1), args( Pointer, )
                 Call id(2), args( Double(0), )
                 Call id(2), args( Double(1), )
                 Call id(2), args( Double(1), )
                 Call id(3), args( Integer(0), EmptyTag, )
                 Return"#]],
->>>>>>> e39d888e
     );
 }
 
@@ -132,15 +118,6 @@
         BlockId(0),
         &expect![[r#"
             Block:
-<<<<<<< HEAD
-                Call id(1), args( Double(2), ) !dbg package_id=2 span=[0-0] scope=0 scope_package_id=2 scope_span=[120-308] callable=Main
-                Variable(0, Double) = Store Double(4) !dbg package_id=2 span=[221-225] scope=0 scope_package_id=2 scope_span=[120-308] callable=Main
-                Call id(1), args( Double(4), ) !dbg package_id=2 span=[0-0] scope=0 scope_package_id=2 scope_span=[120-308] callable=Main
-                Variable(0, Double) = Store Double(8) !dbg package_id=2 span=[268-272] scope=0 scope_package_id=2 scope_span=[120-308] callable=Main
-                Call id(1), args( Double(8), ) !dbg package_id=2 span=[0-0] scope=0 scope_package_id=2 scope_span=[120-308] callable=Main
-                Call id(2), args( Integer(0), Pointer, ) !dbg package_id=2 span=[106-110]
-                Return !dbg package_id=2 span=[106-110]"#]],
-=======
                 Call id(1), args( Pointer, )
                 Call id(2), args( Double(2), )
                 Variable(0, Double) = Store Double(4)
@@ -149,6 +126,5 @@
                 Call id(2), args( Double(8), )
                 Call id(3), args( Integer(0), EmptyTag, )
                 Return"#]],
->>>>>>> e39d888e
     );
 }