// Copyright (c) Microsoft Corporation.
// Licensed under the MIT License.

#![allow(
    clippy::needless_raw_string_hashes,
    clippy::similar_names,
    clippy::too_many_lines
)]

use super::{
    assert_block_instructions, assert_callable, assert_error, get_partial_evaluation_error,
    get_rir_program,
};
use expect_test::expect;
use indoc::indoc;
use qsc_rir::rir::{BlockId, CallableId};

#[test]
fn array_with_dynamic_content() {
    let program = get_rir_program(indoc! {r#"
        namespace Test {
            @EntryPoint()
            operation Main() : Result[] {
                use (q0, q1) = (Qubit(), Qubit());
                [MResetZ(q0), MResetZ(q1)]
            }
        }
    "#});
    let mresetz_callable_id = CallableId(1);
    assert_callable(
        &program,
        mresetz_callable_id,
        &expect![[r#"
            Callable:
                name: __quantum__rt__initialize
                call_type: Regular
                input_type:
                    [0]: Pointer
                output_type: <VOID>
                body: <NONE>"#]],
    );
    let array_output_recording_callable_id = CallableId(2);
    assert_callable(
        &program,
        array_output_recording_callable_id,
        &expect![[r#"
            Callable:
                name: __quantum__qis__mresetz__body
                call_type: Measurement
                input_type:
                    [0]: Qubit
                    [1]: Result
                output_type: <VOID>
                body: <NONE>"#]],
    );
    let result_output_recording_callable_id = CallableId(3);
    assert_callable(
        &program,
        result_output_recording_callable_id,
        &expect![[r#"
            Callable:
                name: __quantum__rt__array_record_output
                call_type: OutputRecording
                input_type:
                    [0]: Integer
                    [1]: Pointer
                output_type: <VOID>
                body: <NONE>"#]],
    );
    assert_block_instructions(
        &program,
        BlockId(0),
        &expect![[r#"
            Block:
<<<<<<< HEAD
                Call id(1), args( Qubit(0), Result(0), ) !dbg package_id=2 span=[122-133] scope=0 scope_package_id=2 scope_span=[68-153] callable=Main
                Call id(1), args( Qubit(1), Result(1), ) !dbg package_id=2 span=[135-146] scope=0 scope_package_id=2 scope_span=[68-153] callable=Main
                Call id(2), args( Integer(2), Pointer, ) !dbg package_id=2 span=[50-54]
                Call id(3), args( Result(0), Pointer, ) !dbg package_id=2 span=[50-54]
                Call id(3), args( Result(1), Pointer, ) !dbg package_id=2 span=[50-54]
                Return !dbg package_id=2 span=[50-54]"#]],
=======
                Call id(1), args( Pointer, )
                Call id(2), args( Qubit(0), Result(0), )
                Call id(2), args( Qubit(1), Result(1), )
                Call id(3), args( Integer(2), EmptyTag, )
                Call id(4), args( Result(0), Tag(0, 5), )
                Call id(4), args( Result(1), Tag(1, 5), )
                Return"#]],
>>>>>>> e39d888e
    );
}

#[test]
fn array_with_hybrid_content() {
    let program = get_rir_program(indoc! {r#"
        namespace Test {
            @EntryPoint()
            operation Main() : Bool[] {
                use q = Qubit();
                let r = MResetZ(q);
                [true, r == One]
            }
        }
    "#});
    let mresetz_callable_id = CallableId(1);
    assert_callable(
        &program,
        mresetz_callable_id,
        &expect![[r#"
            Callable:
                name: __quantum__rt__initialize
                call_type: Regular
                input_type:
                    [0]: Pointer
                output_type: <VOID>
                body: <NONE>"#]],
    );
    let array_output_recording_callable_id = CallableId(2);
    assert_callable(
        &program,
        array_output_recording_callable_id,
        &expect![[r#"
            Callable:
                name: __quantum__qis__mresetz__body
                call_type: Measurement
                input_type:
                    [0]: Qubit
                    [1]: Result
                output_type: <VOID>
                body: <NONE>"#]],
    );
    let boolean_output_recording_callable_id = CallableId(3);
    assert_callable(
        &program,
        boolean_output_recording_callable_id,
        &expect![[r#"
            Callable:
                name: __quantum__rt__read_result
                call_type: Readout
                input_type:
                    [0]: Result
                output_type: Boolean
                body: <NONE>"#]],
    );
    assert_block_instructions(
        &program,
        BlockId(0),
        &expect![[r#"
            Block:
<<<<<<< HEAD
                Call id(1), args( Qubit(0), Result(0), ) !dbg package_id=2 span=[109-119] scope=0 scope_package_id=2 scope_span=[66-151] callable=Main
                Variable(0, Boolean) = Call id(2), args( Result(0), ) !dbg package_id=2 span=[136-144] scope=0 scope_package_id=2 scope_span=[66-151] callable=Main
                Variable(1, Boolean) = Store Variable(0, Boolean) !dbg package_id=2 span=[136-144] scope=0 scope_package_id=2 scope_span=[66-151] callable=Main
                Call id(3), args( Integer(2), Pointer, ) !dbg package_id=2 span=[50-54]
                Call id(4), args( Bool(true), Pointer, ) !dbg package_id=2 span=[50-54]
                Call id(4), args( Variable(1, Boolean), Pointer, ) !dbg package_id=2 span=[50-54]
                Return !dbg package_id=2 span=[50-54]"#]],
=======
                Call id(1), args( Pointer, )
                Call id(2), args( Qubit(0), Result(0), )
                Variable(0, Boolean) = Call id(3), args( Result(0), )
                Variable(1, Boolean) = Store Variable(0, Boolean)
                Call id(4), args( Integer(2), EmptyTag, )
                Call id(5), args( Bool(true), Tag(0, 5), )
                Call id(5), args( Variable(1, Boolean), Tag(1, 5), )
                Return"#]],
>>>>>>> e39d888e
    );
}

#[test]
fn array_repeat_with_dynamic_content() {
    let program = get_rir_program(indoc! {r#"
        namespace Test {
            @EntryPoint()
            operation Main() : Result[] {
                use q = Qubit();
                [MResetZ(q), size = 2]
            }
        }
    "#});
    let mresetz_callable_id = CallableId(1);
    assert_callable(
        &program,
        mresetz_callable_id,
        &expect![[r#"
            Callable:
                name: __quantum__rt__initialize
                call_type: Regular
                input_type:
                    [0]: Pointer
                output_type: <VOID>
                body: <NONE>"#]],
    );
    let array_output_recording_callable_id = CallableId(2);
    assert_callable(
        &program,
        array_output_recording_callable_id,
        &expect![[r#"
            Callable:
                name: __quantum__qis__mresetz__body
                call_type: Measurement
                input_type:
                    [0]: Qubit
                    [1]: Result
                output_type: <VOID>
                body: <NONE>"#]],
    );
    let result_output_recording_callable_id = CallableId(3);
    assert_callable(
        &program,
        result_output_recording_callable_id,
        &expect![[r#"
            Callable:
                name: __quantum__rt__array_record_output
                call_type: OutputRecording
                input_type:
                    [0]: Integer
                    [1]: Pointer
                output_type: <VOID>
                body: <NONE>"#]],
    );
    assert_block_instructions(
        &program,
        BlockId(0),
        &expect![[r#"
            Block:
<<<<<<< HEAD
                Call id(1), args( Qubit(0), Result(0), ) !dbg package_id=2 span=[104-114] scope=0 scope_package_id=2 scope_span=[68-131] callable=Main
                Call id(2), args( Integer(2), Pointer, ) !dbg package_id=2 span=[50-54]
                Call id(3), args( Result(0), Pointer, ) !dbg package_id=2 span=[50-54]
                Call id(3), args( Result(0), Pointer, ) !dbg package_id=2 span=[50-54]
                Return !dbg package_id=2 span=[50-54]"#]],
=======
                Call id(1), args( Pointer, )
                Call id(2), args( Qubit(0), Result(0), )
                Call id(3), args( Integer(2), EmptyTag, )
                Call id(4), args( Result(0), Tag(0, 5), )
                Call id(4), args( Result(0), Tag(1, 5), )
                Return"#]],
>>>>>>> e39d888e
    );
}

#[test]
fn result_array_value_at_index() {
    let program = get_rir_program(indoc! {r#"
        namespace Test {
            @EntryPoint()
            operation Main() : Result {
                use (q0, q1) = (Qubit(), Qubit());
                let results = [MResetZ(q0), MResetZ(q1)];
                results[1]
            }
        }
    "#});
    let measurement_callable_id = CallableId(1);
    assert_callable(
        &program,
        measurement_callable_id,
        &expect![[r#"
            Callable:
                name: __quantum__rt__initialize
                call_type: Regular
                input_type:
                    [0]: Pointer
                output_type: <VOID>
                body: <NONE>"#]],
    );
    let result_output_recording_callable_id = CallableId(2);
    assert_callable(
        &program,
        result_output_recording_callable_id,
        &expect![[r#"
            Callable:
                name: __quantum__qis__mresetz__body
                call_type: Measurement
                input_type:
                    [0]: Qubit
                    [1]: Result
                output_type: <VOID>
                body: <NONE>"#]],
    );
    assert_block_instructions(
        &program,
        BlockId(0),
        &expect![[r#"
            Block:
<<<<<<< HEAD
                Call id(1), args( Qubit(0), Result(0), ) !dbg package_id=2 span=[134-145] scope=0 scope_package_id=2 scope_span=[66-185] callable=Main
                Call id(1), args( Qubit(1), Result(1), ) !dbg package_id=2 span=[147-158] scope=0 scope_package_id=2 scope_span=[66-185] callable=Main
                Call id(2), args( Result(1), Pointer, ) !dbg package_id=2 span=[50-54]
                Return !dbg package_id=2 span=[50-54]"#]],
=======
                Call id(1), args( Pointer, )
                Call id(2), args( Qubit(0), Result(0), )
                Call id(2), args( Qubit(1), Result(1), )
                Call id(3), args( Result(1), Tag(0, 3), )
                Return"#]],
>>>>>>> e39d888e
    );
}

#[test]
fn result_array_value_at_negative_index_works() {
    let program = get_rir_program(indoc! {r#"
        namespace Test {
            @EntryPoint()
            operation Main() : Result {
                use (q0, q1) = (Qubit(), Qubit());
                let results = [MResetZ(q0), MResetZ(q1)];
                results[-1]
            }
        }
    "#});
    assert_block_instructions(
        &program,
        BlockId(0),
        &expect![[r#"
            Block:
<<<<<<< HEAD
                Call id(1), args( Qubit(0), Result(0), ) !dbg package_id=2 span=[134-145] scope=0 scope_package_id=2 scope_span=[66-186] callable=Main
                Call id(1), args( Qubit(1), Result(1), ) !dbg package_id=2 span=[147-158] scope=0 scope_package_id=2 scope_span=[66-186] callable=Main
                Call id(2), args( Result(1), Pointer, ) !dbg package_id=2 span=[50-54]
                Return !dbg package_id=2 span=[50-54]"#]],
=======
                Call id(1), args( Pointer, )
                Call id(2), args( Qubit(0), Result(0), )
                Call id(2), args( Qubit(1), Result(1), )
                Call id(3), args( Result(1), Tag(0, 3), )
                Return"#]],
>>>>>>> e39d888e
    );
}

#[test]
fn result_array_value_at_index_out_of_bounds_raises_error() {
    let error = get_partial_evaluation_error(indoc! {r#"
        namespace Test {
            @EntryPoint()
            operation Main() : Result {
                use (q0, q1) = (Qubit(), Qubit());
                let results = [MResetZ(q0), MResetZ(q1)];
                results[2]
            }
        }
    "#});
    assert_error(
        &error,
        &expect![[
            r#"EvaluationFailed("index out of range: 2", PackageSpan { package: PackageId(2), span: Span { lo: 177, hi: 178 } })"#
        ]],
    );
}

#[test]
fn result_array_slice_with_explicit_range() {
    let program = get_rir_program(indoc! {r#"
        namespace Test {
            @EntryPoint()
            operation Main() : Result[] {
                use (q0, q1, q2, q3, q4) = (Qubit(), Qubit(), Qubit(), Qubit(), Qubit());
                let a = [MResetZ(q0), MResetZ(q1), MResetZ(q2), MResetZ(q3), MResetZ(q4)];
                a[0..2..4]
            }
        }
    "#});
    let measurement_callable_id = CallableId(1);
    assert_callable(
        &program,
        measurement_callable_id,
        &expect![[r#"
            Callable:
                name: __quantum__rt__initialize
                call_type: Regular
                input_type:
                    [0]: Pointer
                output_type: <VOID>
                body: <NONE>"#]],
    );
    let array_output_recording_callable_id = CallableId(2);
    assert_callable(
        &program,
        array_output_recording_callable_id,
        &expect![[r#"
            Callable:
                name: __quantum__qis__mresetz__body
                call_type: Measurement
                input_type:
                    [0]: Qubit
                    [1]: Result
                output_type: <VOID>
                body: <NONE>"#]],
    );
    let result_output_recording_callable_id = CallableId(3);
    assert_callable(
        &program,
        result_output_recording_callable_id,
        &expect![[r#"
            Callable:
                name: __quantum__rt__array_record_output
                call_type: OutputRecording
                input_type:
                    [0]: Integer
                    [1]: Pointer
                output_type: <VOID>
                body: <NONE>"#]],
    );
    assert_block_instructions(
        &program,
        BlockId(0),
        &expect![[r#"
            Block:
<<<<<<< HEAD
                Call id(1), args( Qubit(0), Result(0), ) !dbg package_id=2 span=[169-180] scope=0 scope_package_id=2 scope_span=[68-259] callable=Main
                Call id(1), args( Qubit(1), Result(1), ) !dbg package_id=2 span=[182-193] scope=0 scope_package_id=2 scope_span=[68-259] callable=Main
                Call id(1), args( Qubit(2), Result(2), ) !dbg package_id=2 span=[195-206] scope=0 scope_package_id=2 scope_span=[68-259] callable=Main
                Call id(1), args( Qubit(3), Result(3), ) !dbg package_id=2 span=[208-219] scope=0 scope_package_id=2 scope_span=[68-259] callable=Main
                Call id(1), args( Qubit(4), Result(4), ) !dbg package_id=2 span=[221-232] scope=0 scope_package_id=2 scope_span=[68-259] callable=Main
                Call id(2), args( Integer(3), Pointer, ) !dbg package_id=2 span=[50-54]
                Call id(3), args( Result(0), Pointer, ) !dbg package_id=2 span=[50-54]
                Call id(3), args( Result(2), Pointer, ) !dbg package_id=2 span=[50-54]
                Call id(3), args( Result(4), Pointer, ) !dbg package_id=2 span=[50-54]
                Return !dbg package_id=2 span=[50-54]"#]],
=======
                Call id(1), args( Pointer, )
                Call id(2), args( Qubit(0), Result(0), )
                Call id(2), args( Qubit(1), Result(1), )
                Call id(2), args( Qubit(2), Result(2), )
                Call id(2), args( Qubit(3), Result(3), )
                Call id(2), args( Qubit(4), Result(4), )
                Call id(3), args( Integer(3), EmptyTag, )
                Call id(4), args( Result(0), Tag(0, 5), )
                Call id(4), args( Result(2), Tag(1, 5), )
                Call id(4), args( Result(4), Tag(2, 5), )
                Return"#]],
>>>>>>> e39d888e
    );
}

#[test]
fn result_array_slice_with_open_start_range() {
    let program = get_rir_program(indoc! {r#"
        namespace Test {
            @EntryPoint()
            operation Main() : Result[] {
                use (q0, q1, q2) = (Qubit(), Qubit(), Qubit());
                let a = [MResetZ(q0), MResetZ(q1), MResetZ(q2)];
                a[...1]
            }
        }
    "#});
    let measurement_callable_id = CallableId(1);
    assert_callable(
        &program,
        measurement_callable_id,
        &expect![[r#"
            Callable:
                name: __quantum__rt__initialize
                call_type: Regular
                input_type:
                    [0]: Pointer
                output_type: <VOID>
                body: <NONE>"#]],
    );
    let array_output_recording_callable_id = CallableId(2);
    assert_callable(
        &program,
        array_output_recording_callable_id,
        &expect![[r#"
            Callable:
                name: __quantum__qis__mresetz__body
                call_type: Measurement
                input_type:
                    [0]: Qubit
                    [1]: Result
                output_type: <VOID>
                body: <NONE>"#]],
    );
    let result_output_recording_callable_id = CallableId(3);
    assert_callable(
        &program,
        result_output_recording_callable_id,
        &expect![[r#"
            Callable:
                name: __quantum__rt__array_record_output
                call_type: OutputRecording
                input_type:
                    [0]: Integer
                    [1]: Pointer
                output_type: <VOID>
                body: <NONE>"#]],
    );
    assert_block_instructions(
        &program,
        BlockId(0),
        &expect![[r#"
            Block:
<<<<<<< HEAD
                Call id(1), args( Qubit(0), Result(0), ) !dbg package_id=2 span=[143-154] scope=0 scope_package_id=2 scope_span=[68-204] callable=Main
                Call id(1), args( Qubit(1), Result(1), ) !dbg package_id=2 span=[156-167] scope=0 scope_package_id=2 scope_span=[68-204] callable=Main
                Call id(1), args( Qubit(2), Result(2), ) !dbg package_id=2 span=[169-180] scope=0 scope_package_id=2 scope_span=[68-204] callable=Main
                Call id(2), args( Integer(2), Pointer, ) !dbg package_id=2 span=[50-54]
                Call id(3), args( Result(0), Pointer, ) !dbg package_id=2 span=[50-54]
                Call id(3), args( Result(1), Pointer, ) !dbg package_id=2 span=[50-54]
                Return !dbg package_id=2 span=[50-54]"#]],
=======
                Call id(1), args( Pointer, )
                Call id(2), args( Qubit(0), Result(0), )
                Call id(2), args( Qubit(1), Result(1), )
                Call id(2), args( Qubit(2), Result(2), )
                Call id(3), args( Integer(2), EmptyTag, )
                Call id(4), args( Result(0), Tag(0, 5), )
                Call id(4), args( Result(1), Tag(1, 5), )
                Return"#]],
>>>>>>> e39d888e
    );
}

#[test]
fn result_array_slice_with_open_ended_range() {
    let program = get_rir_program(indoc! {r#"
        namespace Test {
            @EntryPoint()
            operation Main() : Result[] {
                use (q0, q1, q2) = (Qubit(), Qubit(), Qubit());
                let a = [MResetZ(q0), MResetZ(q1), MResetZ(q2)];
                a[1...]
            }
        }
    "#});
    let measurement_callable_id = CallableId(1);
    assert_callable(
        &program,
        measurement_callable_id,
        &expect![[r#"
            Callable:
                name: __quantum__rt__initialize
                call_type: Regular
                input_type:
                    [0]: Pointer
                output_type: <VOID>
                body: <NONE>"#]],
    );
    let array_output_recording_callable_id = CallableId(2);
    assert_callable(
        &program,
        array_output_recording_callable_id,
        &expect![[r#"
            Callable:
                name: __quantum__qis__mresetz__body
                call_type: Measurement
                input_type:
                    [0]: Qubit
                    [1]: Result
                output_type: <VOID>
                body: <NONE>"#]],
    );
    let result_output_recording_callable_id = CallableId(3);
    assert_callable(
        &program,
        result_output_recording_callable_id,
        &expect![[r#"
            Callable:
                name: __quantum__rt__array_record_output
                call_type: OutputRecording
                input_type:
                    [0]: Integer
                    [1]: Pointer
                output_type: <VOID>
                body: <NONE>"#]],
    );
    assert_block_instructions(
        &program,
        BlockId(0),
        &expect![[r#"
            Block:
<<<<<<< HEAD
                Call id(1), args( Qubit(0), Result(0), ) !dbg package_id=2 span=[143-154] scope=0 scope_package_id=2 scope_span=[68-204] callable=Main
                Call id(1), args( Qubit(1), Result(1), ) !dbg package_id=2 span=[156-167] scope=0 scope_package_id=2 scope_span=[68-204] callable=Main
                Call id(1), args( Qubit(2), Result(2), ) !dbg package_id=2 span=[169-180] scope=0 scope_package_id=2 scope_span=[68-204] callable=Main
                Call id(2), args( Integer(2), Pointer, ) !dbg package_id=2 span=[50-54]
                Call id(3), args( Result(1), Pointer, ) !dbg package_id=2 span=[50-54]
                Call id(3), args( Result(2), Pointer, ) !dbg package_id=2 span=[50-54]
                Return !dbg package_id=2 span=[50-54]"#]],
=======
                Call id(1), args( Pointer, )
                Call id(2), args( Qubit(0), Result(0), )
                Call id(2), args( Qubit(1), Result(1), )
                Call id(2), args( Qubit(2), Result(2), )
                Call id(3), args( Integer(2), EmptyTag, )
                Call id(4), args( Result(1), Tag(0, 5), )
                Call id(4), args( Result(2), Tag(1, 5), )
                Return"#]],
>>>>>>> e39d888e
    );
}

#[test]
fn result_array_slice_with_open_two_step_range() {
    let program = get_rir_program(indoc! {r#"
        namespace Test {
            @EntryPoint()
            operation Main() : Result[] {
                use (q0, q1, q2, q3, q4) = (Qubit(), Qubit(), Qubit(), Qubit(), Qubit());
                let a = [MResetZ(q0), MResetZ(q1), MResetZ(q2), MResetZ(q3), MResetZ(q4)];
                a[...2...]
            }
        }
    "#});
    let measurement_callable_id = CallableId(1);
    assert_callable(
        &program,
        measurement_callable_id,
        &expect![[r#"
            Callable:
                name: __quantum__rt__initialize
                call_type: Regular
                input_type:
                    [0]: Pointer
                output_type: <VOID>
                body: <NONE>"#]],
    );
    let array_output_recording_callable_id = CallableId(2);
    assert_callable(
        &program,
        array_output_recording_callable_id,
        &expect![[r#"
            Callable:
                name: __quantum__qis__mresetz__body
                call_type: Measurement
                input_type:
                    [0]: Qubit
                    [1]: Result
                output_type: <VOID>
                body: <NONE>"#]],
    );
    let result_output_recording_callable_id = CallableId(3);
    assert_callable(
        &program,
        result_output_recording_callable_id,
        &expect![[r#"
            Callable:
                name: __quantum__rt__array_record_output
                call_type: OutputRecording
                input_type:
                    [0]: Integer
                    [1]: Pointer
                output_type: <VOID>
                body: <NONE>"#]],
    );
    assert_block_instructions(
        &program,
        BlockId(0),
        &expect![[r#"
            Block:
<<<<<<< HEAD
                Call id(1), args( Qubit(0), Result(0), ) !dbg package_id=2 span=[169-180] scope=0 scope_package_id=2 scope_span=[68-259] callable=Main
                Call id(1), args( Qubit(1), Result(1), ) !dbg package_id=2 span=[182-193] scope=0 scope_package_id=2 scope_span=[68-259] callable=Main
                Call id(1), args( Qubit(2), Result(2), ) !dbg package_id=2 span=[195-206] scope=0 scope_package_id=2 scope_span=[68-259] callable=Main
                Call id(1), args( Qubit(3), Result(3), ) !dbg package_id=2 span=[208-219] scope=0 scope_package_id=2 scope_span=[68-259] callable=Main
                Call id(1), args( Qubit(4), Result(4), ) !dbg package_id=2 span=[221-232] scope=0 scope_package_id=2 scope_span=[68-259] callable=Main
                Call id(2), args( Integer(3), Pointer, ) !dbg package_id=2 span=[50-54]
                Call id(3), args( Result(0), Pointer, ) !dbg package_id=2 span=[50-54]
                Call id(3), args( Result(2), Pointer, ) !dbg package_id=2 span=[50-54]
                Call id(3), args( Result(4), Pointer, ) !dbg package_id=2 span=[50-54]
                Return !dbg package_id=2 span=[50-54]"#]],
=======
                Call id(1), args( Pointer, )
                Call id(2), args( Qubit(0), Result(0), )
                Call id(2), args( Qubit(1), Result(1), )
                Call id(2), args( Qubit(2), Result(2), )
                Call id(2), args( Qubit(3), Result(3), )
                Call id(2), args( Qubit(4), Result(4), )
                Call id(3), args( Integer(3), EmptyTag, )
                Call id(4), args( Result(0), Tag(0, 5), )
                Call id(4), args( Result(2), Tag(1, 5), )
                Call id(4), args( Result(4), Tag(2, 5), )
                Return"#]],
>>>>>>> e39d888e
    );
}

#[test]
fn result_array_slice_with_out_of_bounds_range_raises_error() {
    let error = get_partial_evaluation_error(indoc! {r#"
        namespace Test {
            @EntryPoint()
            operation Main() : Result[] {
                use (q0, q1, q2, q3) = (Qubit(), Qubit(), Qubit(), Qubit());
                let a = [MResetZ(q0), MResetZ(q1), MResetZ(q2)];
                a[1..3]
            }
        }
    "#});
    assert_error(
        &error,
        &expect![[
            r#"EvaluationFailed("index out of range: 3", PackageSpan { package: PackageId(2), span: Span { lo: 206, hi: 210 } })"#
        ]],
    );
}

#[test]
fn result_array_copy_and_update_with_single_index() {
    let program = get_rir_program(indoc! {r#"
        namespace Test {
            @EntryPoint()
            operation Main() : Result[] {
                use (q0, q1, q2, q3) = (Qubit(), Qubit(), Qubit(), Qubit());
                let a = [MResetZ(q0), MResetZ(q1), MResetZ(q2)];
                a w/ 1 <- MResetZ(q3)
            }
        }
    "#});
    let measurement_callable_id = CallableId(1);
    assert_callable(
        &program,
        measurement_callable_id,
        &expect![[r#"
            Callable:
                name: __quantum__rt__initialize
                call_type: Regular
                input_type:
                    [0]: Pointer
                output_type: <VOID>
                body: <NONE>"#]],
    );
    let array_output_recording_callable_id = CallableId(2);
    assert_callable(
        &program,
        array_output_recording_callable_id,
        &expect![[r#"
            Callable:
                name: __quantum__qis__mresetz__body
                call_type: Measurement
                input_type:
                    [0]: Qubit
                    [1]: Result
                output_type: <VOID>
                body: <NONE>"#]],
    );
    let result_output_recording_callable_id = CallableId(3);
    assert_callable(
        &program,
        result_output_recording_callable_id,
        &expect![[r#"
            Callable:
                name: __quantum__rt__array_record_output
                call_type: OutputRecording
                input_type:
                    [0]: Integer
                    [1]: Pointer
                output_type: <VOID>
                body: <NONE>"#]],
    );
    assert_block_instructions(
        &program,
        BlockId(0),
        &expect![[r#"
            Block:
<<<<<<< HEAD
                Call id(1), args( Qubit(0), Result(0), ) !dbg package_id=2 span=[156-167] scope=0 scope_package_id=2 scope_span=[68-231] callable=Main
                Call id(1), args( Qubit(1), Result(1), ) !dbg package_id=2 span=[169-180] scope=0 scope_package_id=2 scope_span=[68-231] callable=Main
                Call id(1), args( Qubit(2), Result(2), ) !dbg package_id=2 span=[182-193] scope=0 scope_package_id=2 scope_span=[68-231] callable=Main
                Call id(1), args( Qubit(3), Result(3), ) !dbg package_id=2 span=[214-225] scope=0 scope_package_id=2 scope_span=[68-231] callable=Main
                Call id(2), args( Integer(3), Pointer, ) !dbg package_id=2 span=[50-54]
                Call id(3), args( Result(0), Pointer, ) !dbg package_id=2 span=[50-54]
                Call id(3), args( Result(3), Pointer, ) !dbg package_id=2 span=[50-54]
                Call id(3), args( Result(2), Pointer, ) !dbg package_id=2 span=[50-54]
                Return !dbg package_id=2 span=[50-54]"#]],
=======
                Call id(1), args( Pointer, )
                Call id(2), args( Qubit(0), Result(0), )
                Call id(2), args( Qubit(1), Result(1), )
                Call id(2), args( Qubit(2), Result(2), )
                Call id(2), args( Qubit(3), Result(3), )
                Call id(3), args( Integer(3), EmptyTag, )
                Call id(4), args( Result(0), Tag(0, 5), )
                Call id(4), args( Result(3), Tag(1, 5), )
                Call id(4), args( Result(2), Tag(2, 5), )
                Return"#]],
>>>>>>> e39d888e
    );
}

#[test]
fn result_array_copy_and_update_with_single_negative_index_raises_error() {
    let error = get_partial_evaluation_error(indoc! {r#"
        namespace Test {
            @EntryPoint()
            operation Main() : Result[] {
                use (q0, q1, q2, q3) = (Qubit(), Qubit(), Qubit(), Qubit());
                let a = [MResetZ(q0), MResetZ(q1), MResetZ(q2)];
                a w/ -1 <- MResetZ(q3)
            }
        }
    "#});
    assert_error(
        &error,
        &expect![[
            r#"EvaluationFailed("negative integers cannot be used here: -1", PackageSpan { package: PackageId(2), span: Span { lo: 209, hi: 211 } })"#
        ]],
    );
}

#[test]
fn result_array_copy_and_update_with_single_out_of_bounds_index_raises_error() {
    let error = get_partial_evaluation_error(indoc! {r#"
        namespace Test {
            @EntryPoint()
            operation Main() : Result[] {
                use (q0, q1, q2, q3) = (Qubit(), Qubit(), Qubit(), Qubit());
                let a = [MResetZ(q0), MResetZ(q1), MResetZ(q2)];
                a w/ 3 <- MResetZ(q3)
            }
        }
    "#});
    assert_error(
        &error,
        &expect![[
            r#"EvaluationFailed("index out of range: 3", PackageSpan { package: PackageId(2), span: Span { lo: 209, hi: 210 } })"#
        ]],
    );
}

#[test]
fn result_array_copy_and_update_with_explicit_range() {
    let program = get_rir_program(indoc! {r#"
        namespace Test {
            @EntryPoint()
            operation Main() : Result[] {
                use (q0, q1, q2, q3, q4) = (Qubit(), Qubit(), Qubit(), Qubit(), Qubit());
                use (aux0, aux1, aux2) = (Qubit(), Qubit(), Qubit());
                let a = [MResetZ(q0), MResetZ(q1), MResetZ(q2), MResetZ(q3), MResetZ(q4)];
                a w/ 0..2..4 <- [MResetZ(aux0), MResetZ(aux1), MResetZ(aux2)]
            }
        }
    "#});
    let measurement_callable_id = CallableId(1);
    assert_callable(
        &program,
        measurement_callable_id,
        &expect![[r#"
            Callable:
                name: __quantum__rt__initialize
                call_type: Regular
                input_type:
                    [0]: Pointer
                output_type: <VOID>
                body: <NONE>"#]],
    );
    let array_output_recording_callable_id = CallableId(2);
    assert_callable(
        &program,
        array_output_recording_callable_id,
        &expect![[r#"
            Callable:
                name: __quantum__qis__mresetz__body
                call_type: Measurement
                input_type:
                    [0]: Qubit
                    [1]: Result
                output_type: <VOID>
                body: <NONE>"#]],
    );
    let result_output_recording_callable_id = CallableId(3);
    assert_callable(
        &program,
        result_output_recording_callable_id,
        &expect![[r#"
            Callable:
                name: __quantum__rt__array_record_output
                call_type: OutputRecording
                input_type:
                    [0]: Integer
                    [1]: Pointer
                output_type: <VOID>
                body: <NONE>"#]],
    );
    assert_block_instructions(
        &program,
        BlockId(0),
        &expect![[r#"
            Block:
<<<<<<< HEAD
                Call id(1), args( Qubit(0), Result(0), ) !dbg package_id=2 span=[231-242] scope=0 scope_package_id=2 scope_span=[68-372] callable=Main
                Call id(1), args( Qubit(1), Result(1), ) !dbg package_id=2 span=[244-255] scope=0 scope_package_id=2 scope_span=[68-372] callable=Main
                Call id(1), args( Qubit(2), Result(2), ) !dbg package_id=2 span=[257-268] scope=0 scope_package_id=2 scope_span=[68-372] callable=Main
                Call id(1), args( Qubit(3), Result(3), ) !dbg package_id=2 span=[270-281] scope=0 scope_package_id=2 scope_span=[68-372] callable=Main
                Call id(1), args( Qubit(4), Result(4), ) !dbg package_id=2 span=[283-294] scope=0 scope_package_id=2 scope_span=[68-372] callable=Main
                Call id(1), args( Qubit(5), Result(5), ) !dbg package_id=2 span=[322-335] scope=0 scope_package_id=2 scope_span=[68-372] callable=Main
                Call id(1), args( Qubit(6), Result(6), ) !dbg package_id=2 span=[337-350] scope=0 scope_package_id=2 scope_span=[68-372] callable=Main
                Call id(1), args( Qubit(7), Result(7), ) !dbg package_id=2 span=[352-365] scope=0 scope_package_id=2 scope_span=[68-372] callable=Main
                Call id(2), args( Integer(5), Pointer, ) !dbg package_id=2 span=[50-54]
                Call id(3), args( Result(5), Pointer, ) !dbg package_id=2 span=[50-54]
                Call id(3), args( Result(1), Pointer, ) !dbg package_id=2 span=[50-54]
                Call id(3), args( Result(6), Pointer, ) !dbg package_id=2 span=[50-54]
                Call id(3), args( Result(3), Pointer, ) !dbg package_id=2 span=[50-54]
                Call id(3), args( Result(7), Pointer, ) !dbg package_id=2 span=[50-54]
                Return !dbg package_id=2 span=[50-54]"#]],
=======
                Call id(1), args( Pointer, )
                Call id(2), args( Qubit(0), Result(0), )
                Call id(2), args( Qubit(1), Result(1), )
                Call id(2), args( Qubit(2), Result(2), )
                Call id(2), args( Qubit(3), Result(3), )
                Call id(2), args( Qubit(4), Result(4), )
                Call id(2), args( Qubit(5), Result(5), )
                Call id(2), args( Qubit(6), Result(6), )
                Call id(2), args( Qubit(7), Result(7), )
                Call id(3), args( Integer(5), EmptyTag, )
                Call id(4), args( Result(5), Tag(0, 5), )
                Call id(4), args( Result(1), Tag(1, 5), )
                Call id(4), args( Result(6), Tag(2, 5), )
                Call id(4), args( Result(3), Tag(3, 5), )
                Call id(4), args( Result(7), Tag(4, 5), )
                Return"#]],
>>>>>>> e39d888e
    );
}

#[test]
fn result_array_copy_and_update_with_open_start_range() {
    let program = get_rir_program(indoc! {r#"
        namespace Test {
            @EntryPoint()
            operation Main() : Result[] {
                use (q0, q1, q2, q3, q4) = (Qubit(), Qubit(), Qubit(), Qubit(), Qubit());
                let a = [MResetZ(q0), MResetZ(q1), MResetZ(q2)];
                a w/ ...2 <- [MResetZ(q3), MResetZ(q4)]
            }
        }
    "#});
    let measurement_callable_id = CallableId(1);
    assert_callable(
        &program,
        measurement_callable_id,
        &expect![[r#"
            Callable:
                name: __quantum__rt__initialize
                call_type: Regular
                input_type:
                    [0]: Pointer
                output_type: <VOID>
                body: <NONE>"#]],
    );
    let array_output_recording_callable_id = CallableId(2);
    assert_callable(
        &program,
        array_output_recording_callable_id,
        &expect![[r#"
            Callable:
                name: __quantum__qis__mresetz__body
                call_type: Measurement
                input_type:
                    [0]: Qubit
                    [1]: Result
                output_type: <VOID>
                body: <NONE>"#]],
    );
    let result_output_recording_callable_id = CallableId(3);
    assert_callable(
        &program,
        result_output_recording_callable_id,
        &expect![[r#"
            Callable:
                name: __quantum__rt__array_record_output
                call_type: OutputRecording
                input_type:
                    [0]: Integer
                    [1]: Pointer
                output_type: <VOID>
                body: <NONE>"#]],
    );
    assert_block_instructions(
        &program,
        BlockId(0),
        &expect![[r#"
            Block:
<<<<<<< HEAD
                Call id(1), args( Qubit(0), Result(0), ) !dbg package_id=2 span=[169-180] scope=0 scope_package_id=2 scope_span=[68-262] callable=Main
                Call id(1), args( Qubit(1), Result(1), ) !dbg package_id=2 span=[182-193] scope=0 scope_package_id=2 scope_span=[68-262] callable=Main
                Call id(1), args( Qubit(2), Result(2), ) !dbg package_id=2 span=[195-206] scope=0 scope_package_id=2 scope_span=[68-262] callable=Main
                Call id(1), args( Qubit(3), Result(3), ) !dbg package_id=2 span=[231-242] scope=0 scope_package_id=2 scope_span=[68-262] callable=Main
                Call id(1), args( Qubit(4), Result(4), ) !dbg package_id=2 span=[244-255] scope=0 scope_package_id=2 scope_span=[68-262] callable=Main
                Call id(2), args( Integer(3), Pointer, ) !dbg package_id=2 span=[50-54]
                Call id(3), args( Result(3), Pointer, ) !dbg package_id=2 span=[50-54]
                Call id(3), args( Result(4), Pointer, ) !dbg package_id=2 span=[50-54]
                Call id(3), args( Result(2), Pointer, ) !dbg package_id=2 span=[50-54]
                Return !dbg package_id=2 span=[50-54]"#]],
=======
                Call id(1), args( Pointer, )
                Call id(2), args( Qubit(0), Result(0), )
                Call id(2), args( Qubit(1), Result(1), )
                Call id(2), args( Qubit(2), Result(2), )
                Call id(2), args( Qubit(3), Result(3), )
                Call id(2), args( Qubit(4), Result(4), )
                Call id(3), args( Integer(3), EmptyTag, )
                Call id(4), args( Result(3), Tag(0, 5), )
                Call id(4), args( Result(4), Tag(1, 5), )
                Call id(4), args( Result(2), Tag(2, 5), )
                Return"#]],
>>>>>>> e39d888e
    );
}

#[test]
fn result_array_copy_and_update_with_open_ended_range() {
    let program = get_rir_program(indoc! {r#"
        namespace Test {
            @EntryPoint()
            operation Main() : Result[] {
                use (q0, q1, q2, q3, q4) = (Qubit(), Qubit(), Qubit(), Qubit(), Qubit());
                let a = [MResetZ(q0), MResetZ(q1), MResetZ(q2)];
                a w/ 1... <- [MResetZ(q3), MResetZ(q4)]
            }
        }
    "#});
    let measurement_callable_id = CallableId(1);
    assert_callable(
        &program,
        measurement_callable_id,
        &expect![[r#"
            Callable:
                name: __quantum__rt__initialize
                call_type: Regular
                input_type:
                    [0]: Pointer
                output_type: <VOID>
                body: <NONE>"#]],
    );
    let array_output_recording_callable_id = CallableId(2);
    assert_callable(
        &program,
        array_output_recording_callable_id,
        &expect![[r#"
            Callable:
                name: __quantum__qis__mresetz__body
                call_type: Measurement
                input_type:
                    [0]: Qubit
                    [1]: Result
                output_type: <VOID>
                body: <NONE>"#]],
    );
    let result_output_recording_callable_id = CallableId(3);
    assert_callable(
        &program,
        result_output_recording_callable_id,
        &expect![[r#"
            Callable:
                name: __quantum__rt__array_record_output
                call_type: OutputRecording
                input_type:
                    [0]: Integer
                    [1]: Pointer
                output_type: <VOID>
                body: <NONE>"#]],
    );
    assert_block_instructions(
        &program,
        BlockId(0),
        &expect![[r#"
            Block:
<<<<<<< HEAD
                Call id(1), args( Qubit(0), Result(0), ) !dbg package_id=2 span=[169-180] scope=0 scope_package_id=2 scope_span=[68-262] callable=Main
                Call id(1), args( Qubit(1), Result(1), ) !dbg package_id=2 span=[182-193] scope=0 scope_package_id=2 scope_span=[68-262] callable=Main
                Call id(1), args( Qubit(2), Result(2), ) !dbg package_id=2 span=[195-206] scope=0 scope_package_id=2 scope_span=[68-262] callable=Main
                Call id(1), args( Qubit(3), Result(3), ) !dbg package_id=2 span=[231-242] scope=0 scope_package_id=2 scope_span=[68-262] callable=Main
                Call id(1), args( Qubit(4), Result(4), ) !dbg package_id=2 span=[244-255] scope=0 scope_package_id=2 scope_span=[68-262] callable=Main
                Call id(2), args( Integer(3), Pointer, ) !dbg package_id=2 span=[50-54]
                Call id(3), args( Result(0), Pointer, ) !dbg package_id=2 span=[50-54]
                Call id(3), args( Result(3), Pointer, ) !dbg package_id=2 span=[50-54]
                Call id(3), args( Result(4), Pointer, ) !dbg package_id=2 span=[50-54]
                Return !dbg package_id=2 span=[50-54]"#]],
=======
                Call id(1), args( Pointer, )
                Call id(2), args( Qubit(0), Result(0), )
                Call id(2), args( Qubit(1), Result(1), )
                Call id(2), args( Qubit(2), Result(2), )
                Call id(2), args( Qubit(3), Result(3), )
                Call id(2), args( Qubit(4), Result(4), )
                Call id(3), args( Integer(3), EmptyTag, )
                Call id(4), args( Result(0), Tag(0, 5), )
                Call id(4), args( Result(3), Tag(1, 5), )
                Call id(4), args( Result(4), Tag(2, 5), )
                Return"#]],
>>>>>>> e39d888e
    );
}

#[test]
fn result_array_copy_and_update_with_open_two_step_range() {
    let program = get_rir_program(indoc! {r#"
        namespace Test {
            @EntryPoint()
            operation Main() : Result[] {
                use (q0, q1, q2, q3, q4) = (Qubit(), Qubit(), Qubit(), Qubit(), Qubit());
                let a = [MResetZ(q0), MResetZ(q1), MResetZ(q2)];
                a w/ ...2... <- [MResetZ(q3), MResetZ(q4)]
            }
        }
    "#});
    let measurement_callable_id = CallableId(1);
    assert_callable(
        &program,
        measurement_callable_id,
        &expect![[r#"
            Callable:
                name: __quantum__rt__initialize
                call_type: Regular
                input_type:
                    [0]: Pointer
                output_type: <VOID>
                body: <NONE>"#]],
    );
    let array_output_recording_callable_id = CallableId(2);
    assert_callable(
        &program,
        array_output_recording_callable_id,
        &expect![[r#"
            Callable:
                name: __quantum__qis__mresetz__body
                call_type: Measurement
                input_type:
                    [0]: Qubit
                    [1]: Result
                output_type: <VOID>
                body: <NONE>"#]],
    );
    let result_output_recording_callable_id = CallableId(3);
    assert_callable(
        &program,
        result_output_recording_callable_id,
        &expect![[r#"
            Callable:
                name: __quantum__rt__array_record_output
                call_type: OutputRecording
                input_type:
                    [0]: Integer
                    [1]: Pointer
                output_type: <VOID>
                body: <NONE>"#]],
    );
    assert_block_instructions(
        &program,
        BlockId(0),
        &expect![[r#"
            Block:
<<<<<<< HEAD
                Call id(1), args( Qubit(0), Result(0), ) !dbg package_id=2 span=[169-180] scope=0 scope_package_id=2 scope_span=[68-265] callable=Main
                Call id(1), args( Qubit(1), Result(1), ) !dbg package_id=2 span=[182-193] scope=0 scope_package_id=2 scope_span=[68-265] callable=Main
                Call id(1), args( Qubit(2), Result(2), ) !dbg package_id=2 span=[195-206] scope=0 scope_package_id=2 scope_span=[68-265] callable=Main
                Call id(1), args( Qubit(3), Result(3), ) !dbg package_id=2 span=[234-245] scope=0 scope_package_id=2 scope_span=[68-265] callable=Main
                Call id(1), args( Qubit(4), Result(4), ) !dbg package_id=2 span=[247-258] scope=0 scope_package_id=2 scope_span=[68-265] callable=Main
                Call id(2), args( Integer(3), Pointer, ) !dbg package_id=2 span=[50-54]
                Call id(3), args( Result(3), Pointer, ) !dbg package_id=2 span=[50-54]
                Call id(3), args( Result(1), Pointer, ) !dbg package_id=2 span=[50-54]
                Call id(3), args( Result(4), Pointer, ) !dbg package_id=2 span=[50-54]
                Return !dbg package_id=2 span=[50-54]"#]],
=======
                Call id(1), args( Pointer, )
                Call id(2), args( Qubit(0), Result(0), )
                Call id(2), args( Qubit(1), Result(1), )
                Call id(2), args( Qubit(2), Result(2), )
                Call id(2), args( Qubit(3), Result(3), )
                Call id(2), args( Qubit(4), Result(4), )
                Call id(3), args( Integer(3), EmptyTag, )
                Call id(4), args( Result(3), Tag(0, 5), )
                Call id(4), args( Result(1), Tag(1, 5), )
                Call id(4), args( Result(4), Tag(2, 5), )
                Return"#]],
>>>>>>> e39d888e
    );
}

#[test]
fn result_array_copy_and_update_with_out_of_bounds_range_raises_error() {
    let error = get_partial_evaluation_error(indoc! {r#"
        namespace Test {
            @EntryPoint()
            operation Main() : Result[] {
                use (q0, q1, q2, q3) = (Qubit(), Qubit(), Qubit(), Qubit());
                let a = [MResetZ(q0), MResetZ(q1), MResetZ(q2)];
                a w/ 1..3 <- [MResetZ(q0), MResetZ(q1), MResetZ(q2)]
            }
        }
    "#});
    assert_error(
        &error,
        &expect![[
            r#"EvaluationFailed("index out of range: 3", PackageSpan { package: PackageId(2), span: Span { lo: 209, hi: 213 } })"#
        ]],
    );
}

#[test]
fn result_array_index_range_returns_length_as_end() {
    let program = get_rir_program(indoc! {r#"
        namespace Test {
            @EntryPoint()
            operation Main() : Int {
                use qs = Qubit[2];
                let results = MResetEachZ(qs);
                Std.Arrays.IndexRange(results).End
            }
        }
    "#});
    expect![[r#"
        Program:
            entry: 0
            callables:
                Callable 0: Callable:
                    name: main
                    call_type: Regular
                    input_type: <VOID>
                    output_type: Integer
                    body: 0
                Callable 1: Callable:
                    name: __quantum__rt__initialize
                    call_type: Regular
                    input_type:
                        [0]: Pointer
                    output_type: <VOID>
                    body: <NONE>
                Callable 2: Callable:
                    name: __quantum__qis__mresetz__body
                    call_type: Measurement
                    input_type:
                        [0]: Qubit
                        [1]: Result
                    output_type: <VOID>
                    body: <NONE>
                Callable 3: Callable:
                    name: __quantum__rt__int_record_output
                    call_type: OutputRecording
                    input_type:
                        [0]: Integer
                        [1]: Pointer
                    output_type: <VOID>
                    body: <NONE>
            blocks:
                Block 0: Block:
                    Call id(1), args( Pointer, )
                    Variable(0, Integer) = Store Integer(0)
                    Variable(0, Integer) = Store Integer(1)
                    Variable(0, Integer) = Store Integer(2)
                    Variable(1, Integer) = Store Integer(0)
                    Call id(2), args( Qubit(0), Result(0), )
                    Variable(1, Integer) = Store Integer(1)
                    Call id(2), args( Qubit(1), Result(1), )
                    Variable(1, Integer) = Store Integer(2)
                    Variable(2, Integer) = Store Integer(0)
                    Variable(2, Integer) = Store Integer(1)
                    Variable(2, Integer) = Store Integer(2)
                    Call id(3), args( Integer(1), Tag(0, 3), )
                    Return
            config: Config:
                capabilities: TargetCapabilityFlags(Adaptive | IntegerComputations | FloatingPointComputations | BackwardsBranching | HigherLevelConstructs | QubitReset)
            num_qubits: 2
            num_results: 2
            tags:
                [0]: 0_i
    "#]].assert_eq(&program.to_string());
}<|MERGE_RESOLUTION|>--- conflicted
+++ resolved
@@ -72,22 +72,12 @@
         BlockId(0),
         &expect![[r#"
             Block:
-<<<<<<< HEAD
                 Call id(1), args( Qubit(0), Result(0), ) !dbg package_id=2 span=[122-133] scope=0 scope_package_id=2 scope_span=[68-153] callable=Main
                 Call id(1), args( Qubit(1), Result(1), ) !dbg package_id=2 span=[135-146] scope=0 scope_package_id=2 scope_span=[68-153] callable=Main
                 Call id(2), args( Integer(2), Pointer, ) !dbg package_id=2 span=[50-54]
                 Call id(3), args( Result(0), Pointer, ) !dbg package_id=2 span=[50-54]
                 Call id(3), args( Result(1), Pointer, ) !dbg package_id=2 span=[50-54]
                 Return !dbg package_id=2 span=[50-54]"#]],
-=======
-                Call id(1), args( Pointer, )
-                Call id(2), args( Qubit(0), Result(0), )
-                Call id(2), args( Qubit(1), Result(1), )
-                Call id(3), args( Integer(2), EmptyTag, )
-                Call id(4), args( Result(0), Tag(0, 5), )
-                Call id(4), args( Result(1), Tag(1, 5), )
-                Return"#]],
->>>>>>> e39d888e
     );
 }
 
@@ -148,7 +138,6 @@
         BlockId(0),
         &expect![[r#"
             Block:
-<<<<<<< HEAD
                 Call id(1), args( Qubit(0), Result(0), ) !dbg package_id=2 span=[109-119] scope=0 scope_package_id=2 scope_span=[66-151] callable=Main
                 Variable(0, Boolean) = Call id(2), args( Result(0), ) !dbg package_id=2 span=[136-144] scope=0 scope_package_id=2 scope_span=[66-151] callable=Main
                 Variable(1, Boolean) = Store Variable(0, Boolean) !dbg package_id=2 span=[136-144] scope=0 scope_package_id=2 scope_span=[66-151] callable=Main
@@ -156,16 +145,6 @@
                 Call id(4), args( Bool(true), Pointer, ) !dbg package_id=2 span=[50-54]
                 Call id(4), args( Variable(1, Boolean), Pointer, ) !dbg package_id=2 span=[50-54]
                 Return !dbg package_id=2 span=[50-54]"#]],
-=======
-                Call id(1), args( Pointer, )
-                Call id(2), args( Qubit(0), Result(0), )
-                Variable(0, Boolean) = Call id(3), args( Result(0), )
-                Variable(1, Boolean) = Store Variable(0, Boolean)
-                Call id(4), args( Integer(2), EmptyTag, )
-                Call id(5), args( Bool(true), Tag(0, 5), )
-                Call id(5), args( Variable(1, Boolean), Tag(1, 5), )
-                Return"#]],
->>>>>>> e39d888e
     );
 }
 
@@ -226,20 +205,11 @@
         BlockId(0),
         &expect![[r#"
             Block:
-<<<<<<< HEAD
                 Call id(1), args( Qubit(0), Result(0), ) !dbg package_id=2 span=[104-114] scope=0 scope_package_id=2 scope_span=[68-131] callable=Main
                 Call id(2), args( Integer(2), Pointer, ) !dbg package_id=2 span=[50-54]
                 Call id(3), args( Result(0), Pointer, ) !dbg package_id=2 span=[50-54]
                 Call id(3), args( Result(0), Pointer, ) !dbg package_id=2 span=[50-54]
                 Return !dbg package_id=2 span=[50-54]"#]],
-=======
-                Call id(1), args( Pointer, )
-                Call id(2), args( Qubit(0), Result(0), )
-                Call id(3), args( Integer(2), EmptyTag, )
-                Call id(4), args( Result(0), Tag(0, 5), )
-                Call id(4), args( Result(0), Tag(1, 5), )
-                Return"#]],
->>>>>>> e39d888e
     );
 }
 
@@ -287,18 +257,10 @@
         BlockId(0),
         &expect![[r#"
             Block:
-<<<<<<< HEAD
                 Call id(1), args( Qubit(0), Result(0), ) !dbg package_id=2 span=[134-145] scope=0 scope_package_id=2 scope_span=[66-185] callable=Main
                 Call id(1), args( Qubit(1), Result(1), ) !dbg package_id=2 span=[147-158] scope=0 scope_package_id=2 scope_span=[66-185] callable=Main
                 Call id(2), args( Result(1), Pointer, ) !dbg package_id=2 span=[50-54]
                 Return !dbg package_id=2 span=[50-54]"#]],
-=======
-                Call id(1), args( Pointer, )
-                Call id(2), args( Qubit(0), Result(0), )
-                Call id(2), args( Qubit(1), Result(1), )
-                Call id(3), args( Result(1), Tag(0, 3), )
-                Return"#]],
->>>>>>> e39d888e
     );
 }
 
@@ -319,18 +281,10 @@
         BlockId(0),
         &expect![[r#"
             Block:
-<<<<<<< HEAD
                 Call id(1), args( Qubit(0), Result(0), ) !dbg package_id=2 span=[134-145] scope=0 scope_package_id=2 scope_span=[66-186] callable=Main
                 Call id(1), args( Qubit(1), Result(1), ) !dbg package_id=2 span=[147-158] scope=0 scope_package_id=2 scope_span=[66-186] callable=Main
                 Call id(2), args( Result(1), Pointer, ) !dbg package_id=2 span=[50-54]
                 Return !dbg package_id=2 span=[50-54]"#]],
-=======
-                Call id(1), args( Pointer, )
-                Call id(2), args( Qubit(0), Result(0), )
-                Call id(2), args( Qubit(1), Result(1), )
-                Call id(3), args( Result(1), Tag(0, 3), )
-                Return"#]],
->>>>>>> e39d888e
     );
 }
 
@@ -412,7 +366,6 @@
         BlockId(0),
         &expect![[r#"
             Block:
-<<<<<<< HEAD
                 Call id(1), args( Qubit(0), Result(0), ) !dbg package_id=2 span=[169-180] scope=0 scope_package_id=2 scope_span=[68-259] callable=Main
                 Call id(1), args( Qubit(1), Result(1), ) !dbg package_id=2 span=[182-193] scope=0 scope_package_id=2 scope_span=[68-259] callable=Main
                 Call id(1), args( Qubit(2), Result(2), ) !dbg package_id=2 span=[195-206] scope=0 scope_package_id=2 scope_span=[68-259] callable=Main
@@ -423,19 +376,6 @@
                 Call id(3), args( Result(2), Pointer, ) !dbg package_id=2 span=[50-54]
                 Call id(3), args( Result(4), Pointer, ) !dbg package_id=2 span=[50-54]
                 Return !dbg package_id=2 span=[50-54]"#]],
-=======
-                Call id(1), args( Pointer, )
-                Call id(2), args( Qubit(0), Result(0), )
-                Call id(2), args( Qubit(1), Result(1), )
-                Call id(2), args( Qubit(2), Result(2), )
-                Call id(2), args( Qubit(3), Result(3), )
-                Call id(2), args( Qubit(4), Result(4), )
-                Call id(3), args( Integer(3), EmptyTag, )
-                Call id(4), args( Result(0), Tag(0, 5), )
-                Call id(4), args( Result(2), Tag(1, 5), )
-                Call id(4), args( Result(4), Tag(2, 5), )
-                Return"#]],
->>>>>>> e39d888e
     );
 }
 
@@ -497,7 +437,6 @@
         BlockId(0),
         &expect![[r#"
             Block:
-<<<<<<< HEAD
                 Call id(1), args( Qubit(0), Result(0), ) !dbg package_id=2 span=[143-154] scope=0 scope_package_id=2 scope_span=[68-204] callable=Main
                 Call id(1), args( Qubit(1), Result(1), ) !dbg package_id=2 span=[156-167] scope=0 scope_package_id=2 scope_span=[68-204] callable=Main
                 Call id(1), args( Qubit(2), Result(2), ) !dbg package_id=2 span=[169-180] scope=0 scope_package_id=2 scope_span=[68-204] callable=Main
@@ -505,16 +444,6 @@
                 Call id(3), args( Result(0), Pointer, ) !dbg package_id=2 span=[50-54]
                 Call id(3), args( Result(1), Pointer, ) !dbg package_id=2 span=[50-54]
                 Return !dbg package_id=2 span=[50-54]"#]],
-=======
-                Call id(1), args( Pointer, )
-                Call id(2), args( Qubit(0), Result(0), )
-                Call id(2), args( Qubit(1), Result(1), )
-                Call id(2), args( Qubit(2), Result(2), )
-                Call id(3), args( Integer(2), EmptyTag, )
-                Call id(4), args( Result(0), Tag(0, 5), )
-                Call id(4), args( Result(1), Tag(1, 5), )
-                Return"#]],
->>>>>>> e39d888e
     );
 }
 
@@ -576,7 +505,6 @@
         BlockId(0),
         &expect![[r#"
             Block:
-<<<<<<< HEAD
                 Call id(1), args( Qubit(0), Result(0), ) !dbg package_id=2 span=[143-154] scope=0 scope_package_id=2 scope_span=[68-204] callable=Main
                 Call id(1), args( Qubit(1), Result(1), ) !dbg package_id=2 span=[156-167] scope=0 scope_package_id=2 scope_span=[68-204] callable=Main
                 Call id(1), args( Qubit(2), Result(2), ) !dbg package_id=2 span=[169-180] scope=0 scope_package_id=2 scope_span=[68-204] callable=Main
@@ -584,16 +512,6 @@
                 Call id(3), args( Result(1), Pointer, ) !dbg package_id=2 span=[50-54]
                 Call id(3), args( Result(2), Pointer, ) !dbg package_id=2 span=[50-54]
                 Return !dbg package_id=2 span=[50-54]"#]],
-=======
-                Call id(1), args( Pointer, )
-                Call id(2), args( Qubit(0), Result(0), )
-                Call id(2), args( Qubit(1), Result(1), )
-                Call id(2), args( Qubit(2), Result(2), )
-                Call id(3), args( Integer(2), EmptyTag, )
-                Call id(4), args( Result(1), Tag(0, 5), )
-                Call id(4), args( Result(2), Tag(1, 5), )
-                Return"#]],
->>>>>>> e39d888e
     );
 }
 
@@ -655,7 +573,6 @@
         BlockId(0),
         &expect![[r#"
             Block:
-<<<<<<< HEAD
                 Call id(1), args( Qubit(0), Result(0), ) !dbg package_id=2 span=[169-180] scope=0 scope_package_id=2 scope_span=[68-259] callable=Main
                 Call id(1), args( Qubit(1), Result(1), ) !dbg package_id=2 span=[182-193] scope=0 scope_package_id=2 scope_span=[68-259] callable=Main
                 Call id(1), args( Qubit(2), Result(2), ) !dbg package_id=2 span=[195-206] scope=0 scope_package_id=2 scope_span=[68-259] callable=Main
@@ -666,19 +583,6 @@
                 Call id(3), args( Result(2), Pointer, ) !dbg package_id=2 span=[50-54]
                 Call id(3), args( Result(4), Pointer, ) !dbg package_id=2 span=[50-54]
                 Return !dbg package_id=2 span=[50-54]"#]],
-=======
-                Call id(1), args( Pointer, )
-                Call id(2), args( Qubit(0), Result(0), )
-                Call id(2), args( Qubit(1), Result(1), )
-                Call id(2), args( Qubit(2), Result(2), )
-                Call id(2), args( Qubit(3), Result(3), )
-                Call id(2), args( Qubit(4), Result(4), )
-                Call id(3), args( Integer(3), EmptyTag, )
-                Call id(4), args( Result(0), Tag(0, 5), )
-                Call id(4), args( Result(2), Tag(1, 5), )
-                Call id(4), args( Result(4), Tag(2, 5), )
-                Return"#]],
->>>>>>> e39d888e
     );
 }
 
@@ -760,7 +664,6 @@
         BlockId(0),
         &expect![[r#"
             Block:
-<<<<<<< HEAD
                 Call id(1), args( Qubit(0), Result(0), ) !dbg package_id=2 span=[156-167] scope=0 scope_package_id=2 scope_span=[68-231] callable=Main
                 Call id(1), args( Qubit(1), Result(1), ) !dbg package_id=2 span=[169-180] scope=0 scope_package_id=2 scope_span=[68-231] callable=Main
                 Call id(1), args( Qubit(2), Result(2), ) !dbg package_id=2 span=[182-193] scope=0 scope_package_id=2 scope_span=[68-231] callable=Main
@@ -770,18 +673,6 @@
                 Call id(3), args( Result(3), Pointer, ) !dbg package_id=2 span=[50-54]
                 Call id(3), args( Result(2), Pointer, ) !dbg package_id=2 span=[50-54]
                 Return !dbg package_id=2 span=[50-54]"#]],
-=======
-                Call id(1), args( Pointer, )
-                Call id(2), args( Qubit(0), Result(0), )
-                Call id(2), args( Qubit(1), Result(1), )
-                Call id(2), args( Qubit(2), Result(2), )
-                Call id(2), args( Qubit(3), Result(3), )
-                Call id(3), args( Integer(3), EmptyTag, )
-                Call id(4), args( Result(0), Tag(0, 5), )
-                Call id(4), args( Result(3), Tag(1, 5), )
-                Call id(4), args( Result(2), Tag(2, 5), )
-                Return"#]],
->>>>>>> e39d888e
     );
 }
 
@@ -884,7 +775,6 @@
         BlockId(0),
         &expect![[r#"
             Block:
-<<<<<<< HEAD
                 Call id(1), args( Qubit(0), Result(0), ) !dbg package_id=2 span=[231-242] scope=0 scope_package_id=2 scope_span=[68-372] callable=Main
                 Call id(1), args( Qubit(1), Result(1), ) !dbg package_id=2 span=[244-255] scope=0 scope_package_id=2 scope_span=[68-372] callable=Main
                 Call id(1), args( Qubit(2), Result(2), ) !dbg package_id=2 span=[257-268] scope=0 scope_package_id=2 scope_span=[68-372] callable=Main
@@ -900,24 +790,6 @@
                 Call id(3), args( Result(3), Pointer, ) !dbg package_id=2 span=[50-54]
                 Call id(3), args( Result(7), Pointer, ) !dbg package_id=2 span=[50-54]
                 Return !dbg package_id=2 span=[50-54]"#]],
-=======
-                Call id(1), args( Pointer, )
-                Call id(2), args( Qubit(0), Result(0), )
-                Call id(2), args( Qubit(1), Result(1), )
-                Call id(2), args( Qubit(2), Result(2), )
-                Call id(2), args( Qubit(3), Result(3), )
-                Call id(2), args( Qubit(4), Result(4), )
-                Call id(2), args( Qubit(5), Result(5), )
-                Call id(2), args( Qubit(6), Result(6), )
-                Call id(2), args( Qubit(7), Result(7), )
-                Call id(3), args( Integer(5), EmptyTag, )
-                Call id(4), args( Result(5), Tag(0, 5), )
-                Call id(4), args( Result(1), Tag(1, 5), )
-                Call id(4), args( Result(6), Tag(2, 5), )
-                Call id(4), args( Result(3), Tag(3, 5), )
-                Call id(4), args( Result(7), Tag(4, 5), )
-                Return"#]],
->>>>>>> e39d888e
     );
 }
 
@@ -979,7 +851,6 @@
         BlockId(0),
         &expect![[r#"
             Block:
-<<<<<<< HEAD
                 Call id(1), args( Qubit(0), Result(0), ) !dbg package_id=2 span=[169-180] scope=0 scope_package_id=2 scope_span=[68-262] callable=Main
                 Call id(1), args( Qubit(1), Result(1), ) !dbg package_id=2 span=[182-193] scope=0 scope_package_id=2 scope_span=[68-262] callable=Main
                 Call id(1), args( Qubit(2), Result(2), ) !dbg package_id=2 span=[195-206] scope=0 scope_package_id=2 scope_span=[68-262] callable=Main
@@ -990,19 +861,6 @@
                 Call id(3), args( Result(4), Pointer, ) !dbg package_id=2 span=[50-54]
                 Call id(3), args( Result(2), Pointer, ) !dbg package_id=2 span=[50-54]
                 Return !dbg package_id=2 span=[50-54]"#]],
-=======
-                Call id(1), args( Pointer, )
-                Call id(2), args( Qubit(0), Result(0), )
-                Call id(2), args( Qubit(1), Result(1), )
-                Call id(2), args( Qubit(2), Result(2), )
-                Call id(2), args( Qubit(3), Result(3), )
-                Call id(2), args( Qubit(4), Result(4), )
-                Call id(3), args( Integer(3), EmptyTag, )
-                Call id(4), args( Result(3), Tag(0, 5), )
-                Call id(4), args( Result(4), Tag(1, 5), )
-                Call id(4), args( Result(2), Tag(2, 5), )
-                Return"#]],
->>>>>>> e39d888e
     );
 }
 
@@ -1064,7 +922,6 @@
         BlockId(0),
         &expect![[r#"
             Block:
-<<<<<<< HEAD
                 Call id(1), args( Qubit(0), Result(0), ) !dbg package_id=2 span=[169-180] scope=0 scope_package_id=2 scope_span=[68-262] callable=Main
                 Call id(1), args( Qubit(1), Result(1), ) !dbg package_id=2 span=[182-193] scope=0 scope_package_id=2 scope_span=[68-262] callable=Main
                 Call id(1), args( Qubit(2), Result(2), ) !dbg package_id=2 span=[195-206] scope=0 scope_package_id=2 scope_span=[68-262] callable=Main
@@ -1075,19 +932,6 @@
                 Call id(3), args( Result(3), Pointer, ) !dbg package_id=2 span=[50-54]
                 Call id(3), args( Result(4), Pointer, ) !dbg package_id=2 span=[50-54]
                 Return !dbg package_id=2 span=[50-54]"#]],
-=======
-                Call id(1), args( Pointer, )
-                Call id(2), args( Qubit(0), Result(0), )
-                Call id(2), args( Qubit(1), Result(1), )
-                Call id(2), args( Qubit(2), Result(2), )
-                Call id(2), args( Qubit(3), Result(3), )
-                Call id(2), args( Qubit(4), Result(4), )
-                Call id(3), args( Integer(3), EmptyTag, )
-                Call id(4), args( Result(0), Tag(0, 5), )
-                Call id(4), args( Result(3), Tag(1, 5), )
-                Call id(4), args( Result(4), Tag(2, 5), )
-                Return"#]],
->>>>>>> e39d888e
     );
 }
 
@@ -1149,7 +993,6 @@
         BlockId(0),
         &expect![[r#"
             Block:
-<<<<<<< HEAD
                 Call id(1), args( Qubit(0), Result(0), ) !dbg package_id=2 span=[169-180] scope=0 scope_package_id=2 scope_span=[68-265] callable=Main
                 Call id(1), args( Qubit(1), Result(1), ) !dbg package_id=2 span=[182-193] scope=0 scope_package_id=2 scope_span=[68-265] callable=Main
                 Call id(1), args( Qubit(2), Result(2), ) !dbg package_id=2 span=[195-206] scope=0 scope_package_id=2 scope_span=[68-265] callable=Main
@@ -1160,19 +1003,6 @@
                 Call id(3), args( Result(1), Pointer, ) !dbg package_id=2 span=[50-54]
                 Call id(3), args( Result(4), Pointer, ) !dbg package_id=2 span=[50-54]
                 Return !dbg package_id=2 span=[50-54]"#]],
-=======
-                Call id(1), args( Pointer, )
-                Call id(2), args( Qubit(0), Result(0), )
-                Call id(2), args( Qubit(1), Result(1), )
-                Call id(2), args( Qubit(2), Result(2), )
-                Call id(2), args( Qubit(3), Result(3), )
-                Call id(2), args( Qubit(4), Result(4), )
-                Call id(3), args( Integer(3), EmptyTag, )
-                Call id(4), args( Result(3), Tag(0, 5), )
-                Call id(4), args( Result(1), Tag(1, 5), )
-                Call id(4), args( Result(4), Tag(2, 5), )
-                Return"#]],
->>>>>>> e39d888e
     );
 }
 
