// Copyright (c) Microsoft Corporation.
// Licensed under the MIT License.

#![allow(
    clippy::needless_raw_string_hashes,
    clippy::similar_names,
    clippy::too_many_lines
)]

use super::{assert_block_instructions, assert_blocks, assert_callable, get_rir_program};
use expect_test::expect;
use indoc::indoc;
use qsc_rir::rir::{BlockId, CallableId};

#[test]
fn immutable_result_binding_does_not_generate_store_instruction() {
    let program = get_rir_program(indoc! {r#"
        namespace Test {
            @EntryPoint()
            operation Main() : Result {
                use q = Qubit();
                let r = MResetZ(q);
                r
            }
        }
    "#});
    let measurement_callable_id = CallableId(1);
    assert_callable(
        &program,
        measurement_callable_id,
        &expect![[r#"
            Callable:
                name: __quantum__rt__initialize
                call_type: Regular
                input_type:
                    [0]: Pointer
                output_type: <VOID>
                body: <NONE>"#]],
    );
    let output_recording_callable_id = CallableId(2);
    assert_callable(
        &program,
        output_recording_callable_id,
        &expect![[r#"
            Callable:
                name: __quantum__qis__mresetz__body
                call_type: Measurement
                input_type:
                    [0]: Qubit
                    [1]: Result
                output_type: <VOID>
                body: <NONE>"#]],
    );
    assert_block_instructions(
        &program,
        BlockId(0),
        &expect![[r#"
            Block:
<<<<<<< HEAD
                Call id(1), args( Qubit(0), Result(0), ) !dbg package_id=2 span=[109-119] scope=0 scope_package_id=2 scope_span=[66-136] callable=Main
                Call id(2), args( Result(0), Pointer, ) !dbg package_id=2 span=[50-54]
                Return !dbg package_id=2 span=[50-54]"#]],
=======
                Call id(1), args( Pointer, )
                Call id(2), args( Qubit(0), Result(0), )
                Call id(3), args( Result(0), Tag(0, 3), )
                Return"#]],
>>>>>>> e39d888e
    );
}

#[test]
fn mutable_result_binding_does_not_generate_store_instruction() {
    let program = get_rir_program(indoc! {r#"
        namespace Test {
            @EntryPoint()
            operation Main() : Result {
                use q = Qubit();
                mutable r = MResetZ(q);
                r
            }
        }
    "#});
    let measurement_callable_id = CallableId(1);
    assert_callable(
        &program,
        measurement_callable_id,
        &expect![[r#"
            Callable:
                name: __quantum__rt__initialize
                call_type: Regular
                input_type:
                    [0]: Pointer
                output_type: <VOID>
                body: <NONE>"#]],
    );
    let output_recording_callable_id = CallableId(2);
    assert_callable(
        &program,
        output_recording_callable_id,
        &expect![[r#"
            Callable:
                name: __quantum__qis__mresetz__body
                call_type: Measurement
                input_type:
                    [0]: Qubit
                    [1]: Result
                output_type: <VOID>
                body: <NONE>"#]],
    );
    assert_block_instructions(
        &program,
        BlockId(0),
        &expect![[r#"
            Block:
<<<<<<< HEAD
                Call id(1), args( Qubit(0), Result(0), ) !dbg package_id=2 span=[113-123] scope=0 scope_package_id=2 scope_span=[66-140] callable=Main
                Call id(2), args( Result(0), Pointer, ) !dbg package_id=2 span=[50-54]
                Return !dbg package_id=2 span=[50-54]"#]],
=======
                Call id(1), args( Pointer, )
                Call id(2), args( Qubit(0), Result(0), )
                Call id(3), args( Result(0), Tag(0, 3), )
                Return"#]],
>>>>>>> e39d888e
    );
}

#[test]
fn immutable_bool_binding_does_not_generate_store_instruction() {
    let program = get_rir_program(indoc! {r#"
        namespace Test {
            @EntryPoint()
            operation Main() : Bool {
                use q = Qubit();
                let b = MResetZ(q) == One;
                b
            }
        }
    "#});
    let measurement_callable_id = CallableId(1);
    assert_callable(
        &program,
        measurement_callable_id,
        &expect![[r#"
            Callable:
                name: __quantum__rt__initialize
                call_type: Regular
                input_type:
                    [0]: Pointer
                output_type: <VOID>
                body: <NONE>"#]],
    );
    let read_result_callable_id = CallableId(2);
    assert_callable(
        &program,
        read_result_callable_id,
        &expect![[r#"
            Callable:
                name: __quantum__qis__mresetz__body
                call_type: Measurement
                input_type:
                    [0]: Qubit
                    [1]: Result
                output_type: <VOID>
                body: <NONE>"#]],
    );
    let output_recording_callable_id = CallableId(3);
    assert_callable(
        &program,
        output_recording_callable_id,
        &expect![[r#"
            Callable:
                name: __quantum__rt__read_result
                call_type: Readout
                input_type:
                    [0]: Result
                output_type: Boolean
                body: <NONE>"#]],
    );
    assert_block_instructions(
        &program,
        BlockId(0),
        &expect![[r#"
            Block:
<<<<<<< HEAD
                Call id(1), args( Qubit(0), Result(0), ) !dbg package_id=2 span=[107-117] scope=0 scope_package_id=2 scope_span=[64-141] callable=Main
                Variable(0, Boolean) = Call id(2), args( Result(0), ) !dbg package_id=2 span=[107-124] scope=0 scope_package_id=2 scope_span=[64-141] callable=Main
                Variable(1, Boolean) = Store Variable(0, Boolean) !dbg package_id=2 span=[107-124] scope=0 scope_package_id=2 scope_span=[64-141] callable=Main
                Variable(2, Boolean) = Store Variable(1, Boolean) !dbg package_id=2 span=[103-104] scope=0 scope_package_id=2 scope_span=[64-141] callable=Main
                Variable(3, Boolean) = Store Variable(2, Boolean) !dbg package_id=2 span=[134-135] scope=0 scope_package_id=2 scope_span=[64-141] callable=Main
                Call id(3), args( Variable(3, Boolean), Pointer, ) !dbg package_id=2 span=[50-54]
                Return !dbg package_id=2 span=[50-54]"#]],
=======
                Call id(1), args( Pointer, )
                Call id(2), args( Qubit(0), Result(0), )
                Variable(0, Boolean) = Call id(3), args( Result(0), )
                Variable(1, Boolean) = Store Variable(0, Boolean)
                Variable(2, Boolean) = Store Variable(1, Boolean)
                Variable(3, Boolean) = Store Variable(2, Boolean)
                Call id(4), args( Variable(3, Boolean), Tag(0, 3), )
                Return"#]],
>>>>>>> e39d888e
    );
}

#[test]
fn mutable_bool_binding_generates_store_instruction() {
    let program = get_rir_program(indoc! {r#"
        namespace Test {
            @EntryPoint()
            operation Main() : Bool {
                use q = Qubit();
                mutable b = MResetZ(q) == One;
                b
            }
        }
    "#});
    let measurement_callable_id = CallableId(1);
    assert_callable(
        &program,
        measurement_callable_id,
        &expect![[r#"
            Callable:
                name: __quantum__rt__initialize
                call_type: Regular
                input_type:
                    [0]: Pointer
                output_type: <VOID>
                body: <NONE>"#]],
    );
    let read_result_callable_id = CallableId(2);
    assert_callable(
        &program,
        read_result_callable_id,
        &expect![[r#"
            Callable:
                name: __quantum__qis__mresetz__body
                call_type: Measurement
                input_type:
                    [0]: Qubit
                    [1]: Result
                output_type: <VOID>
                body: <NONE>"#]],
    );
    let output_recording_callable_id = CallableId(3);
    assert_callable(
        &program,
        output_recording_callable_id,
        &expect![[r#"
            Callable:
                name: __quantum__rt__read_result
                call_type: Readout
                input_type:
                    [0]: Result
                output_type: Boolean
                body: <NONE>"#]],
    );
    assert_block_instructions(
        &program,
        BlockId(0),
        &expect![[r#"
            Block:
<<<<<<< HEAD
                Call id(1), args( Qubit(0), Result(0), ) !dbg package_id=2 span=[111-121] scope=0 scope_package_id=2 scope_span=[64-145] callable=Main
                Variable(0, Boolean) = Call id(2), args( Result(0), ) !dbg package_id=2 span=[111-128] scope=0 scope_package_id=2 scope_span=[64-145] callable=Main
                Variable(1, Boolean) = Store Variable(0, Boolean) !dbg package_id=2 span=[111-128] scope=0 scope_package_id=2 scope_span=[64-145] callable=Main
                Variable(2, Boolean) = Store Variable(1, Boolean) !dbg package_id=2 span=[107-108] scope=0 scope_package_id=2 scope_span=[64-145] callable=Main
                Variable(3, Boolean) = Store Variable(2, Boolean) !dbg package_id=2 span=[138-139] scope=0 scope_package_id=2 scope_span=[64-145] callable=Main
                Call id(3), args( Variable(3, Boolean), Pointer, ) !dbg package_id=2 span=[50-54]
                Return !dbg package_id=2 span=[50-54]"#]],
=======
                Call id(1), args( Pointer, )
                Call id(2), args( Qubit(0), Result(0), )
                Variable(0, Boolean) = Call id(3), args( Result(0), )
                Variable(1, Boolean) = Store Variable(0, Boolean)
                Variable(2, Boolean) = Store Variable(1, Boolean)
                Variable(3, Boolean) = Store Variable(2, Boolean)
                Call id(4), args( Variable(3, Boolean), Tag(0, 3), )
                Return"#]],
>>>>>>> e39d888e
    );
}

#[test]
fn immutable_int_binding_does_not_generate_store_instruction() {
    let program = get_rir_program(indoc! {r#"
        namespace Test {
            @EntryPoint()
            operation Main() : Int {
                use q = Qubit();
                let i = MResetZ(q) == One ? 0 | 1;
                i
            }
        }
    "#});
    let measurement_callable_id = CallableId(1);
    assert_callable(
        &program,
        measurement_callable_id,
        &expect![[r#"
            Callable:
                name: __quantum__rt__initialize
                call_type: Regular
                input_type:
                    [0]: Pointer
                output_type: <VOID>
                body: <NONE>"#]],
    );
    let read_result_callable_id = CallableId(2);
    assert_callable(
        &program,
        read_result_callable_id,
        &expect![[r#"
            Callable:
                name: __quantum__qis__mresetz__body
                call_type: Measurement
                input_type:
                    [0]: Qubit
                    [1]: Result
                output_type: <VOID>
                body: <NONE>"#]],
    );
    let output_recording_callable_id = CallableId(3);
    assert_callable(
        &program,
        output_recording_callable_id,
        &expect![[r#"
            Callable:
                name: __quantum__rt__read_result
                call_type: Readout
                input_type:
                    [0]: Result
                output_type: Boolean
                body: <NONE>"#]],
    );
    assert_blocks(
        &program,
        &expect![[r#"
            Blocks:
            Block 0:Block:
<<<<<<< HEAD
                Call id(1), args( Qubit(0), Result(0), ) !dbg package_id=2 span=[106-116] scope=0 scope_package_id=2 scope_span=[63-148] callable=Main
                Variable(0, Boolean) = Call id(2), args( Result(0), ) !dbg package_id=2 span=[106-123] scope=0 scope_package_id=2 scope_span=[63-148] callable=Main
                Variable(1, Boolean) = Store Variable(0, Boolean) !dbg package_id=2 span=[106-123] scope=0 scope_package_id=2 scope_span=[63-148] callable=Main
                Branch Variable(1, Boolean), 2, 3 !dbg package_id=2 span=[106-123] scope=0 scope_package_id=2 scope_span=[63-148] callable=Main
            Block 1:Block:
                Variable(3, Integer) = Store Variable(2, Integer) !dbg package_id=2 span=[102-103] scope=0 scope_package_id=2 scope_span=[63-148] callable=Main
                Variable(4, Integer) = Store Variable(3, Integer) !dbg package_id=2 span=[141-142] scope=0 scope_package_id=2 scope_span=[63-148] callable=Main
                Call id(3), args( Variable(4, Integer), Pointer, ) !dbg package_id=2 span=[50-54]
                Return !dbg package_id=2 span=[50-54]
=======
                Call id(1), args( Pointer, )
                Call id(2), args( Qubit(0), Result(0), )
                Variable(0, Boolean) = Call id(3), args( Result(0), )
                Variable(1, Boolean) = Store Variable(0, Boolean)
                Branch Variable(1, Boolean), 2, 3
            Block 1:Block:
                Variable(3, Integer) = Store Variable(2, Integer)
                Variable(4, Integer) = Store Variable(3, Integer)
                Call id(4), args( Variable(4, Integer), Tag(0, 3), )
                Return
>>>>>>> e39d888e
            Block 2:Block:
                Variable(2, Integer) = Store Integer(0) !dbg package_id=2 span=[126-127] scope=0 scope_package_id=2 scope_span=[63-148] callable=Main
                Jump(1) !dbg package_id=2 span=[126-127] scope=0 scope_package_id=2 scope_span=[63-148] callable=Main
            Block 3:Block:
                Variable(2, Integer) = Store Integer(1) !dbg package_id=2 span=[130-131] scope=0 scope_package_id=2 scope_span=[63-148] callable=Main
                Jump(1) !dbg package_id=2 span=[130-131] scope=0 scope_package_id=2 scope_span=[63-148] callable=Main"#]],
    );
}

#[test]
fn mutable_int_binding_does_generate_store_instruction() {
    let program = get_rir_program(indoc! {r#"
        namespace Test {
            @EntryPoint()
            operation Main() : Int {
                use q = Qubit();
                mutable i = MResetZ(q) == One ? 0 | 1;
                i
            }
        }
    "#});
    let measurement_callable_id = CallableId(1);
    assert_callable(
        &program,
        measurement_callable_id,
        &expect![[r#"
            Callable:
                name: __quantum__rt__initialize
                call_type: Regular
                input_type:
                    [0]: Pointer
                output_type: <VOID>
                body: <NONE>"#]],
    );
    let read_result_callable_id = CallableId(2);
    assert_callable(
        &program,
        read_result_callable_id,
        &expect![[r#"
            Callable:
                name: __quantum__qis__mresetz__body
                call_type: Measurement
                input_type:
                    [0]: Qubit
                    [1]: Result
                output_type: <VOID>
                body: <NONE>"#]],
    );
    let output_recording_callable_id = CallableId(3);
    assert_callable(
        &program,
        output_recording_callable_id,
        &expect![[r#"
            Callable:
                name: __quantum__rt__read_result
                call_type: Readout
                input_type:
                    [0]: Result
                output_type: Boolean
                body: <NONE>"#]],
    );
    assert_blocks(
        &program,
        &expect![[r#"
            Blocks:
            Block 0:Block:
<<<<<<< HEAD
                Call id(1), args( Qubit(0), Result(0), ) !dbg package_id=2 span=[110-120] scope=0 scope_package_id=2 scope_span=[63-152] callable=Main
                Variable(0, Boolean) = Call id(2), args( Result(0), ) !dbg package_id=2 span=[110-127] scope=0 scope_package_id=2 scope_span=[63-152] callable=Main
                Variable(1, Boolean) = Store Variable(0, Boolean) !dbg package_id=2 span=[110-127] scope=0 scope_package_id=2 scope_span=[63-152] callable=Main
                Branch Variable(1, Boolean), 2, 3 !dbg package_id=2 span=[110-127] scope=0 scope_package_id=2 scope_span=[63-152] callable=Main
            Block 1:Block:
                Variable(3, Integer) = Store Variable(2, Integer) !dbg package_id=2 span=[106-107] scope=0 scope_package_id=2 scope_span=[63-152] callable=Main
                Variable(4, Integer) = Store Variable(3, Integer) !dbg package_id=2 span=[145-146] scope=0 scope_package_id=2 scope_span=[63-152] callable=Main
                Call id(3), args( Variable(4, Integer), Pointer, ) !dbg package_id=2 span=[50-54]
                Return !dbg package_id=2 span=[50-54]
=======
                Call id(1), args( Pointer, )
                Call id(2), args( Qubit(0), Result(0), )
                Variable(0, Boolean) = Call id(3), args( Result(0), )
                Variable(1, Boolean) = Store Variable(0, Boolean)
                Branch Variable(1, Boolean), 2, 3
            Block 1:Block:
                Variable(3, Integer) = Store Variable(2, Integer)
                Variable(4, Integer) = Store Variable(3, Integer)
                Call id(4), args( Variable(4, Integer), Tag(0, 3), )
                Return
>>>>>>> e39d888e
            Block 2:Block:
                Variable(2, Integer) = Store Integer(0) !dbg package_id=2 span=[130-131] scope=0 scope_package_id=2 scope_span=[63-152] callable=Main
                Jump(1) !dbg package_id=2 span=[130-131] scope=0 scope_package_id=2 scope_span=[63-152] callable=Main
            Block 3:Block:
                Variable(2, Integer) = Store Integer(1) !dbg package_id=2 span=[134-135] scope=0 scope_package_id=2 scope_span=[63-152] callable=Main
                Jump(1) !dbg package_id=2 span=[134-135] scope=0 scope_package_id=2 scope_span=[63-152] callable=Main"#]],
    );
}

#[test]
fn mutable_variable_in_outer_scope_set_to_mutable_from_inner_scope() {
    let program = get_rir_program(indoc! {
        r#"
        namespace Test {
            @EntryPoint()
            operation Main() : Int {
                use q = Qubit();
                mutable i = 0;
                if MResetZ(q) == One {
                    mutable j = 1;
                    set i = j;
                }
                else {
                    set i = 2;
                }
                return i;
            }
        }
        "#,
    });

    let measurement_callable_id = CallableId(1);
    assert_callable(
        &program,
        measurement_callable_id,
        &expect![[r#"
            Callable:
                name: __quantum__rt__initialize
                call_type: Regular
                input_type:
                    [0]: Pointer
                output_type: <VOID>
                body: <NONE>"#]],
    );
    let read_result_callable_id = CallableId(2);
    assert_callable(
        &program,
        read_result_callable_id,
        &expect![[r#"
            Callable:
                name: __quantum__qis__mresetz__body
                call_type: Measurement
                input_type:
                    [0]: Qubit
                    [1]: Result
                output_type: <VOID>
                body: <NONE>"#]],
    );
    let output_recording_callable_id = CallableId(3);
    assert_callable(
        &program,
        output_recording_callable_id,
        &expect![[r#"
            Callable:
                name: __quantum__rt__read_result
                call_type: Readout
                input_type:
                    [0]: Result
                output_type: Boolean
                body: <NONE>"#]],
    );
    assert_blocks(
        &program,
        &expect![[r#"
            Blocks:
            Block 0:Block:
<<<<<<< HEAD
                Variable(0, Integer) = Store Integer(0) !dbg package_id=2 span=[106-107] scope=0 scope_package_id=2 scope_span=[63-275] callable=Main
                Call id(1), args( Qubit(0), Result(0), ) !dbg package_id=2 span=[124-134] scope=0 scope_package_id=2 scope_span=[63-275] callable=Main
                Variable(1, Boolean) = Call id(2), args( Result(0), ) !dbg package_id=2 span=[124-141] scope=0 scope_package_id=2 scope_span=[63-275] callable=Main
                Variable(2, Boolean) = Store Variable(1, Boolean) !dbg package_id=2 span=[124-141] scope=0 scope_package_id=2 scope_span=[63-275] callable=Main
                Branch Variable(2, Boolean), 2, 3 !dbg package_id=2 span=[124-141] scope=0 scope_package_id=2 scope_span=[63-275] callable=Main
            Block 1:Block:
                Variable(4, Integer) = Store Variable(0, Integer) !dbg package_id=2 span=[267-268] scope=3 scope_package_id=2 scope_span=[260-268] callable=Main
                Call id(3), args( Variable(4, Integer), Pointer, ) !dbg package_id=2 span=[50-54]
                Return !dbg package_id=2 span=[50-54]
=======
                Call id(1), args( Pointer, )
                Variable(0, Integer) = Store Integer(0)
                Call id(2), args( Qubit(0), Result(0), )
                Variable(1, Boolean) = Call id(3), args( Result(0), )
                Variable(2, Boolean) = Store Variable(1, Boolean)
                Branch Variable(2, Boolean), 2, 3
            Block 1:Block:
                Variable(4, Integer) = Store Variable(0, Integer)
                Call id(4), args( Variable(4, Integer), Tag(0, 3), )
                Return
>>>>>>> e39d888e
            Block 2:Block:
                Variable(3, Integer) = Store Integer(1) !dbg package_id=2 span=[164-165] scope=1 scope_package_id=2 scope_span=[142-203] callable=Main
                Variable(0, Integer) = Store Integer(1) !dbg package_id=2 span=[187-188] scope=1 scope_package_id=2 scope_span=[142-203] callable=Main
                Jump(1) !dbg package_id=2 span=[142-203] scope=0 scope_package_id=2 scope_span=[63-275] callable=Main
            Block 3:Block:
                Variable(0, Integer) = Store Integer(2) !dbg package_id=2 span=[235-236] scope=2 scope_package_id=2 scope_span=[217-251] callable=Main
                Jump(1) !dbg package_id=2 span=[212-251] scope=0 scope_package_id=2 scope_span=[63-275] callable=Main"#]],
    );
}

#[test]
fn mutable_double_binding_does_generate_store_instruction() {
    let program = get_rir_program(indoc! {r#"
        namespace Test {
            @EntryPoint()
            operation Main() : Double {
                use q = Qubit();
                mutable d = MResetZ(q) == One ? 0.1 | 1.1;
                d
            }
        }
    "#});
    let measurement_callable_id = CallableId(1);
    assert_callable(
        &program,
        measurement_callable_id,
        &expect![[r#"
            Callable:
                name: __quantum__rt__initialize
                call_type: Regular
                input_type:
                    [0]: Pointer
                output_type: <VOID>
                body: <NONE>"#]],
    );
    let read_result_callable_id = CallableId(2);
    assert_callable(
        &program,
        read_result_callable_id,
        &expect![[r#"
            Callable:
                name: __quantum__qis__mresetz__body
                call_type: Measurement
                input_type:
                    [0]: Qubit
                    [1]: Result
                output_type: <VOID>
                body: <NONE>"#]],
    );
    let output_recording_callable_id = CallableId(3);
    assert_callable(
        &program,
        output_recording_callable_id,
        &expect![[r#"
            Callable:
                name: __quantum__rt__read_result
                call_type: Readout
                input_type:
                    [0]: Result
                output_type: Boolean
                body: <NONE>"#]],
    );
    assert_blocks(
        &program,
        &expect![[r#"
            Blocks:
            Block 0:Block:
<<<<<<< HEAD
                Call id(1), args( Qubit(0), Result(0), ) !dbg package_id=2 span=[113-123] scope=0 scope_package_id=2 scope_span=[66-159] callable=Main
                Variable(0, Boolean) = Call id(2), args( Result(0), ) !dbg package_id=2 span=[113-130] scope=0 scope_package_id=2 scope_span=[66-159] callable=Main
                Variable(1, Boolean) = Store Variable(0, Boolean) !dbg package_id=2 span=[113-130] scope=0 scope_package_id=2 scope_span=[66-159] callable=Main
                Branch Variable(1, Boolean), 2, 3 !dbg package_id=2 span=[113-130] scope=0 scope_package_id=2 scope_span=[66-159] callable=Main
            Block 1:Block:
                Variable(3, Double) = Store Variable(2, Double) !dbg package_id=2 span=[109-110] scope=0 scope_package_id=2 scope_span=[66-159] callable=Main
                Variable(4, Double) = Store Variable(3, Double) !dbg package_id=2 span=[152-153] scope=0 scope_package_id=2 scope_span=[66-159] callable=Main
                Call id(3), args( Variable(4, Double), Pointer, ) !dbg package_id=2 span=[50-54]
                Return !dbg package_id=2 span=[50-54]
=======
                Call id(1), args( Pointer, )
                Call id(2), args( Qubit(0), Result(0), )
                Variable(0, Boolean) = Call id(3), args( Result(0), )
                Variable(1, Boolean) = Store Variable(0, Boolean)
                Branch Variable(1, Boolean), 2, 3
            Block 1:Block:
                Variable(3, Double) = Store Variable(2, Double)
                Variable(4, Double) = Store Variable(3, Double)
                Call id(4), args( Variable(4, Double), Tag(0, 3), )
                Return
>>>>>>> e39d888e
            Block 2:Block:
                Variable(2, Double) = Store Double(0.1) !dbg package_id=2 span=[133-136] scope=0 scope_package_id=2 scope_span=[66-159] callable=Main
                Jump(1) !dbg package_id=2 span=[133-136] scope=0 scope_package_id=2 scope_span=[66-159] callable=Main
            Block 3:Block:
                Variable(2, Double) = Store Double(1.1) !dbg package_id=2 span=[139-142] scope=0 scope_package_id=2 scope_span=[66-159] callable=Main
                Jump(1) !dbg package_id=2 span=[139-142] scope=0 scope_package_id=2 scope_span=[66-159] callable=Main"#]],
    );
}<|MERGE_RESOLUTION|>--- conflicted
+++ resolved
@@ -56,16 +56,9 @@
         BlockId(0),
         &expect![[r#"
             Block:
-<<<<<<< HEAD
                 Call id(1), args( Qubit(0), Result(0), ) !dbg package_id=2 span=[109-119] scope=0 scope_package_id=2 scope_span=[66-136] callable=Main
                 Call id(2), args( Result(0), Pointer, ) !dbg package_id=2 span=[50-54]
                 Return !dbg package_id=2 span=[50-54]"#]],
-=======
-                Call id(1), args( Pointer, )
-                Call id(2), args( Qubit(0), Result(0), )
-                Call id(3), args( Result(0), Tag(0, 3), )
-                Return"#]],
->>>>>>> e39d888e
     );
 }
 
@@ -113,16 +106,9 @@
         BlockId(0),
         &expect![[r#"
             Block:
-<<<<<<< HEAD
                 Call id(1), args( Qubit(0), Result(0), ) !dbg package_id=2 span=[113-123] scope=0 scope_package_id=2 scope_span=[66-140] callable=Main
                 Call id(2), args( Result(0), Pointer, ) !dbg package_id=2 span=[50-54]
                 Return !dbg package_id=2 span=[50-54]"#]],
-=======
-                Call id(1), args( Pointer, )
-                Call id(2), args( Qubit(0), Result(0), )
-                Call id(3), args( Result(0), Tag(0, 3), )
-                Return"#]],
->>>>>>> e39d888e
     );
 }
 
@@ -183,7 +169,6 @@
         BlockId(0),
         &expect![[r#"
             Block:
-<<<<<<< HEAD
                 Call id(1), args( Qubit(0), Result(0), ) !dbg package_id=2 span=[107-117] scope=0 scope_package_id=2 scope_span=[64-141] callable=Main
                 Variable(0, Boolean) = Call id(2), args( Result(0), ) !dbg package_id=2 span=[107-124] scope=0 scope_package_id=2 scope_span=[64-141] callable=Main
                 Variable(1, Boolean) = Store Variable(0, Boolean) !dbg package_id=2 span=[107-124] scope=0 scope_package_id=2 scope_span=[64-141] callable=Main
@@ -191,16 +176,6 @@
                 Variable(3, Boolean) = Store Variable(2, Boolean) !dbg package_id=2 span=[134-135] scope=0 scope_package_id=2 scope_span=[64-141] callable=Main
                 Call id(3), args( Variable(3, Boolean), Pointer, ) !dbg package_id=2 span=[50-54]
                 Return !dbg package_id=2 span=[50-54]"#]],
-=======
-                Call id(1), args( Pointer, )
-                Call id(2), args( Qubit(0), Result(0), )
-                Variable(0, Boolean) = Call id(3), args( Result(0), )
-                Variable(1, Boolean) = Store Variable(0, Boolean)
-                Variable(2, Boolean) = Store Variable(1, Boolean)
-                Variable(3, Boolean) = Store Variable(2, Boolean)
-                Call id(4), args( Variable(3, Boolean), Tag(0, 3), )
-                Return"#]],
->>>>>>> e39d888e
     );
 }
 
@@ -261,7 +236,6 @@
         BlockId(0),
         &expect![[r#"
             Block:
-<<<<<<< HEAD
                 Call id(1), args( Qubit(0), Result(0), ) !dbg package_id=2 span=[111-121] scope=0 scope_package_id=2 scope_span=[64-145] callable=Main
                 Variable(0, Boolean) = Call id(2), args( Result(0), ) !dbg package_id=2 span=[111-128] scope=0 scope_package_id=2 scope_span=[64-145] callable=Main
                 Variable(1, Boolean) = Store Variable(0, Boolean) !dbg package_id=2 span=[111-128] scope=0 scope_package_id=2 scope_span=[64-145] callable=Main
@@ -269,16 +243,6 @@
                 Variable(3, Boolean) = Store Variable(2, Boolean) !dbg package_id=2 span=[138-139] scope=0 scope_package_id=2 scope_span=[64-145] callable=Main
                 Call id(3), args( Variable(3, Boolean), Pointer, ) !dbg package_id=2 span=[50-54]
                 Return !dbg package_id=2 span=[50-54]"#]],
-=======
-                Call id(1), args( Pointer, )
-                Call id(2), args( Qubit(0), Result(0), )
-                Variable(0, Boolean) = Call id(3), args( Result(0), )
-                Variable(1, Boolean) = Store Variable(0, Boolean)
-                Variable(2, Boolean) = Store Variable(1, Boolean)
-                Variable(3, Boolean) = Store Variable(2, Boolean)
-                Call id(4), args( Variable(3, Boolean), Tag(0, 3), )
-                Return"#]],
->>>>>>> e39d888e
     );
 }
 
@@ -339,7 +303,6 @@
         &expect![[r#"
             Blocks:
             Block 0:Block:
-<<<<<<< HEAD
                 Call id(1), args( Qubit(0), Result(0), ) !dbg package_id=2 span=[106-116] scope=0 scope_package_id=2 scope_span=[63-148] callable=Main
                 Variable(0, Boolean) = Call id(2), args( Result(0), ) !dbg package_id=2 span=[106-123] scope=0 scope_package_id=2 scope_span=[63-148] callable=Main
                 Variable(1, Boolean) = Store Variable(0, Boolean) !dbg package_id=2 span=[106-123] scope=0 scope_package_id=2 scope_span=[63-148] callable=Main
@@ -349,18 +312,6 @@
                 Variable(4, Integer) = Store Variable(3, Integer) !dbg package_id=2 span=[141-142] scope=0 scope_package_id=2 scope_span=[63-148] callable=Main
                 Call id(3), args( Variable(4, Integer), Pointer, ) !dbg package_id=2 span=[50-54]
                 Return !dbg package_id=2 span=[50-54]
-=======
-                Call id(1), args( Pointer, )
-                Call id(2), args( Qubit(0), Result(0), )
-                Variable(0, Boolean) = Call id(3), args( Result(0), )
-                Variable(1, Boolean) = Store Variable(0, Boolean)
-                Branch Variable(1, Boolean), 2, 3
-            Block 1:Block:
-                Variable(3, Integer) = Store Variable(2, Integer)
-                Variable(4, Integer) = Store Variable(3, Integer)
-                Call id(4), args( Variable(4, Integer), Tag(0, 3), )
-                Return
->>>>>>> e39d888e
             Block 2:Block:
                 Variable(2, Integer) = Store Integer(0) !dbg package_id=2 span=[126-127] scope=0 scope_package_id=2 scope_span=[63-148] callable=Main
                 Jump(1) !dbg package_id=2 span=[126-127] scope=0 scope_package_id=2 scope_span=[63-148] callable=Main
@@ -427,7 +378,6 @@
         &expect![[r#"
             Blocks:
             Block 0:Block:
-<<<<<<< HEAD
                 Call id(1), args( Qubit(0), Result(0), ) !dbg package_id=2 span=[110-120] scope=0 scope_package_id=2 scope_span=[63-152] callable=Main
                 Variable(0, Boolean) = Call id(2), args( Result(0), ) !dbg package_id=2 span=[110-127] scope=0 scope_package_id=2 scope_span=[63-152] callable=Main
                 Variable(1, Boolean) = Store Variable(0, Boolean) !dbg package_id=2 span=[110-127] scope=0 scope_package_id=2 scope_span=[63-152] callable=Main
@@ -437,18 +387,6 @@
                 Variable(4, Integer) = Store Variable(3, Integer) !dbg package_id=2 span=[145-146] scope=0 scope_package_id=2 scope_span=[63-152] callable=Main
                 Call id(3), args( Variable(4, Integer), Pointer, ) !dbg package_id=2 span=[50-54]
                 Return !dbg package_id=2 span=[50-54]
-=======
-                Call id(1), args( Pointer, )
-                Call id(2), args( Qubit(0), Result(0), )
-                Variable(0, Boolean) = Call id(3), args( Result(0), )
-                Variable(1, Boolean) = Store Variable(0, Boolean)
-                Branch Variable(1, Boolean), 2, 3
-            Block 1:Block:
-                Variable(3, Integer) = Store Variable(2, Integer)
-                Variable(4, Integer) = Store Variable(3, Integer)
-                Call id(4), args( Variable(4, Integer), Tag(0, 3), )
-                Return
->>>>>>> e39d888e
             Block 2:Block:
                 Variable(2, Integer) = Store Integer(0) !dbg package_id=2 span=[130-131] scope=0 scope_package_id=2 scope_span=[63-152] callable=Main
                 Jump(1) !dbg package_id=2 span=[130-131] scope=0 scope_package_id=2 scope_span=[63-152] callable=Main
@@ -525,7 +463,6 @@
         &expect![[r#"
             Blocks:
             Block 0:Block:
-<<<<<<< HEAD
                 Variable(0, Integer) = Store Integer(0) !dbg package_id=2 span=[106-107] scope=0 scope_package_id=2 scope_span=[63-275] callable=Main
                 Call id(1), args( Qubit(0), Result(0), ) !dbg package_id=2 span=[124-134] scope=0 scope_package_id=2 scope_span=[63-275] callable=Main
                 Variable(1, Boolean) = Call id(2), args( Result(0), ) !dbg package_id=2 span=[124-141] scope=0 scope_package_id=2 scope_span=[63-275] callable=Main
@@ -535,18 +472,6 @@
                 Variable(4, Integer) = Store Variable(0, Integer) !dbg package_id=2 span=[267-268] scope=3 scope_package_id=2 scope_span=[260-268] callable=Main
                 Call id(3), args( Variable(4, Integer), Pointer, ) !dbg package_id=2 span=[50-54]
                 Return !dbg package_id=2 span=[50-54]
-=======
-                Call id(1), args( Pointer, )
-                Variable(0, Integer) = Store Integer(0)
-                Call id(2), args( Qubit(0), Result(0), )
-                Variable(1, Boolean) = Call id(3), args( Result(0), )
-                Variable(2, Boolean) = Store Variable(1, Boolean)
-                Branch Variable(2, Boolean), 2, 3
-            Block 1:Block:
-                Variable(4, Integer) = Store Variable(0, Integer)
-                Call id(4), args( Variable(4, Integer), Tag(0, 3), )
-                Return
->>>>>>> e39d888e
             Block 2:Block:
                 Variable(3, Integer) = Store Integer(1) !dbg package_id=2 span=[164-165] scope=1 scope_package_id=2 scope_span=[142-203] callable=Main
                 Variable(0, Integer) = Store Integer(1) !dbg package_id=2 span=[187-188] scope=1 scope_package_id=2 scope_span=[142-203] callable=Main
@@ -614,7 +539,6 @@
         &expect![[r#"
             Blocks:
             Block 0:Block:
-<<<<<<< HEAD
                 Call id(1), args( Qubit(0), Result(0), ) !dbg package_id=2 span=[113-123] scope=0 scope_package_id=2 scope_span=[66-159] callable=Main
                 Variable(0, Boolean) = Call id(2), args( Result(0), ) !dbg package_id=2 span=[113-130] scope=0 scope_package_id=2 scope_span=[66-159] callable=Main
                 Variable(1, Boolean) = Store Variable(0, Boolean) !dbg package_id=2 span=[113-130] scope=0 scope_package_id=2 scope_span=[66-159] callable=Main
@@ -624,18 +548,6 @@
                 Variable(4, Double) = Store Variable(3, Double) !dbg package_id=2 span=[152-153] scope=0 scope_package_id=2 scope_span=[66-159] callable=Main
                 Call id(3), args( Variable(4, Double), Pointer, ) !dbg package_id=2 span=[50-54]
                 Return !dbg package_id=2 span=[50-54]
-=======
-                Call id(1), args( Pointer, )
-                Call id(2), args( Qubit(0), Result(0), )
-                Variable(0, Boolean) = Call id(3), args( Result(0), )
-                Variable(1, Boolean) = Store Variable(0, Boolean)
-                Branch Variable(1, Boolean), 2, 3
-            Block 1:Block:
-                Variable(3, Double) = Store Variable(2, Double)
-                Variable(4, Double) = Store Variable(3, Double)
-                Call id(4), args( Variable(4, Double), Tag(0, 3), )
-                Return
->>>>>>> e39d888e
             Block 2:Block:
                 Variable(2, Double) = Store Double(0.1) !dbg package_id=2 span=[133-136] scope=0 scope_package_id=2 scope_span=[66-159] callable=Main
                 Jump(1) !dbg package_id=2 span=[133-136] scope=0 scope_package_id=2 scope_span=[66-159] callable=Main
