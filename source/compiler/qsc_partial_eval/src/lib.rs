--- conflicted
+++ resolved
@@ -45,14 +45,9 @@
         get_missing_runtime_features,
     },
 };
-<<<<<<< HEAD
 use qsc_rir::rir::{DbgLocation, DbgMetadataScope, InstructionMetadata, MetadataPackageSpan};
 pub use qsc_rir::{
-    builder,
-=======
-use qsc_rir::{
     builder::{self, initialize_decl},
->>>>>>> e39d888e
     rir::{
         self, Callable, CallableId, CallableType, ConditionCode, FcmpConditionCode, Instruction,
         Literal, Operand, Program, VariableId,
