// Copyright (c) Microsoft Corporation.
// Licensed under the MIT License.

//! The Q# partial evaluator residualizes a Q# program, producing RIR from FIR.
//! It does this by evaluating all purely classical expressions and generating RIR instructions for expressions that are
//! not purely classical.

#[cfg(test)]
mod tests;

mod evaluation_context;
mod management;

use core::panic;
use evaluation_context::{Arg, BlockNode, EvalControlFlow, EvaluationContext, Scope};
use management::{QuantumIntrinsicsChecker, ResourceManager};
use miette::Diagnostic;
use qsc_data_structures::{functors::FunctorApp, span::Span, target::TargetCapabilityFlags};
use qsc_eval::{
    self, Error as EvalError, ErrorBehavior, PackageSpan, State, StepAction, StepResult, Variable,
    are_ctls_unique, exec_graph_section,
    intrinsic::qubit_relabel,
    output::GenericReceiver,
    resolve_closure,
    val::{
        self, Value, Var, VarTy, index_array, slice_array, update_functor_app, update_index_range,
        update_index_single,
    },
};
use qsc_fir::{
    fir::{
        self, BinOp, Block, BlockId, CallableDecl, CallableImpl, ExecGraph, Expr, ExprId, ExprKind,
        Global, Ident, LocalVarId, Mutability, PackageId, PackageStore, PackageStoreLookup, Pat,
        PatId, PatKind, Res, SpecDecl, SpecImpl, Stmt, StmtId, StmtKind, StoreBlockId, StoreExprId,
        StoreItemId, StorePatId, StoreStmtId, UnOp,
    },
    ty::{Prim, Ty},
};
use qsc_lowerer::map_fir_package_to_hir;
use qsc_rca::{
    ComputeKind, ComputePropertiesLookup, ItemComputeProperties, PackageStoreComputeProperties,
    QuantumProperties, RuntimeFeatureFlags,
    errors::{
        Error as CapabilityError, generate_errors_from_runtime_features,
        get_missing_runtime_features,
    },
};
use qsc_rir::rir::{InstructionMetadata, MetadataPackageSpan};
pub use qsc_rir::{
    builder,
    rir::{
        self, Callable, CallableId, CallableType, ConditionCode, FcmpConditionCode, Instruction,
        Literal, Operand, Program, VariableId,
    },
};
use rustc_hash::FxHashMap;
use std::{collections::hash_map::Entry, rc::Rc, result::Result};
use thiserror::Error;

/// Partially evaluates a program with the specified entry expression.
pub fn partially_evaluate(
    package_store: &PackageStore,
    compute_properties: &PackageStoreComputeProperties,
    entry: &ProgramEntry,
    capabilities: TargetCapabilityFlags,
) -> Result<Program, Error> {
    let partial_evaluator =
        PartialEvaluator::new(package_store, compute_properties, entry, capabilities);
    partial_evaluator.eval()
}

/// Partially evaluates a callable with the specified arguments.
pub fn partially_evaluate_call(
    package_store: &PackageStore,
    compute_properties: &PackageStoreComputeProperties,
    callable: StoreItemId,
    args: Value,
    capabilities: TargetCapabilityFlags,
) -> Result<Program, Error> {
    let partial_evaluator = PartialEvaluator::new_from_package_id(
        package_store,
        compute_properties,
        callable.package,
        capabilities,
    );
    partial_evaluator.invoke(callable, args)
}

/// A partial evaluation error.
#[derive(Clone, Debug, Diagnostic, Error)]
pub enum Error {
    #[error(transparent)]
    #[diagnostic(transparent)]
    CapabilityError(CapabilityError),

    #[error("cannot use a dynamic value returned from a runtime-resolved callable")]
    #[diagnostic(code("Qsc.PartialEval.UnexpectedDynamicValue"))]
    #[diagnostic(help("try invoking the desired callable directly"))]
    UnexpectedDynamicValue(#[label] PackageSpan),

    #[error("cannot use a dynamic value of type `{0}` returned from intrinsic callable")]
    #[diagnostic(code("Qsc.PartialEval.UnexpectedDynamicIntrsinicReturnType"))]
    UnexpectedDynamicIntrinsicReturnType(String, #[label] PackageSpan),

    #[error("partial evaluation failed with error: {0}")]
    #[diagnostic(code("Qsc.PartialEval.EvaluationFailed"))]
    EvaluationFailed(String, #[label] PackageSpan),

    #[error("unsupported Result literal in output")]
    #[diagnostic(help(
        "Result literals `One` and `Zero` cannot be included in generated QIR output recording."
    ))]
    #[diagnostic(code("Qsc.PartialEval.OutputResultLiteral"))]
    OutputResultLiteral(#[label] PackageSpan),

    #[error("an unexpected error occurred related to: {0}")]
    #[diagnostic(code("Qsc.PartialEval.Unexpected"))]
    #[diagnostic(help(
        "this is probably a bug, please consider reporting this as an issue to the development team"
    ))]
    Unexpected(String, #[label] PackageSpan),

    #[error("failed to evaluate: {0} is not supported")]
    #[diagnostic(code("Qsc.PartialEval.Unimplemented"))]
    Unimplemented(String, #[label] PackageSpan),

    #[error("unsupported call into test callable")]
    #[diagnostic(code("Qsc.PartialEval.UnsupportedTestCallable"))]
    #[diagnostic(help(
        "callables with the `@Test` annotation should not be called from non-test code."
    ))]
    UnsupportedTestCallable(#[label] PackageSpan),

    #[error("unsupported use of simulation-only intrinsic `{0}`")]
    #[diagnostic(code("Qsc.PartialEval.UnsupportedSimulationIntrinsic"))]
    UnsupportedSimulationIntrinsic(String, #[label] PackageSpan),
}

impl From<EvalError> for Error {
    fn from(e: EvalError) -> Self {
        Error::EvaluationFailed(e.to_string(), *e.span())
    }
}

impl Error {
    #[must_use]
    pub fn span(&self) -> Option<PackageSpan> {
        match self {
            Self::CapabilityError(_) => None,
            Self::UnexpectedDynamicValue(span)
            | Self::UnexpectedDynamicIntrinsicReturnType(_, span)
            | Self::EvaluationFailed(_, span)
            | Self::OutputResultLiteral(span)
            | Self::Unexpected(_, span)
            | Self::Unimplemented(_, span)
            | Self::UnsupportedTestCallable(span)
            | Self::UnsupportedSimulationIntrinsic(_, span) => Some(*span),
        }
    }
}

/// An entry to the program to be partially evaluated.
pub struct ProgramEntry {
    /// The execution graph that corresponds to the entry expression.
    pub exec_graph: ExecGraph,
    /// The entry expression unique identifier within a package store.
    pub expr: fir::StoreExprId,
}

struct PartialEvaluator<'a> {
    package_store: &'a PackageStore,
    compute_properties: &'a PackageStoreComputeProperties,
    resource_manager: ResourceManager,
    backend: QuantumIntrinsicsChecker,
    callables_map: FxHashMap<Rc<str>, CallableId>,
    eval_context: EvaluationContext,
    program: Program,
    entry: Option<&'a ProgramEntry>,
}

impl<'a> PartialEvaluator<'a> {
    fn new(
        package_store: &'a PackageStore,
        compute_properties: &'a PackageStoreComputeProperties,
        entry: &'a ProgramEntry,
        capabilities: TargetCapabilityFlags,
    ) -> Self {
        Self::new_internal(
            package_store,
            compute_properties,
            capabilities,
            Some(entry),
            None,
        )
    }

    fn new_from_package_id(
        package_store: &'a PackageStore,
        compute_properties: &'a PackageStoreComputeProperties,
        package_id: PackageId,
        capabilities: TargetCapabilityFlags,
    ) -> Self {
        Self::new_internal(
            package_store,
            compute_properties,
            capabilities,
            None,
            Some(package_id),
        )
    }

    fn new_internal(
        package_store: &'a PackageStore,
        compute_properties: &'a PackageStoreComputeProperties,
        capabilities: TargetCapabilityFlags,
        entry: Option<&'a ProgramEntry>,
        package_id: Option<PackageId>,
    ) -> Self {
        // Create the entry-point callable.
        let mut resource_manager = ResourceManager::default();
        let mut program = Program::new();
        program.config.capabilities = capabilities;
        let entry_block_id = resource_manager.next_block();
        program
            .blocks
            .insert_with_metadata(entry_block_id, rir::BlockWithMetadata::default());
        let entry_point_id = resource_manager.next_callable();
        let entry_point = rir::Callable {
            name: "main".into(),
            input_type: Vec::new(),
            output_type: None,
            body: Some(entry_block_id),
            call_type: CallableType::Regular,
        };
        program.callables.insert(entry_point_id, entry_point);
        program.entry = entry_point_id;

        // Initialize the evaluation context and create a new partial evaluator.
        let context = EvaluationContext::new(
            package_id.unwrap_or_else(|| {
                entry
                    .expect("program entry should be provided when package id is None")
                    .expr
                    .package
            }),
            entry_block_id,
        );
        Self {
            package_store,
            compute_properties,
            eval_context: context,
            resource_manager,
            backend: QuantumIntrinsicsChecker::default(),
            callables_map: FxHashMap::default(),
            program,
            entry,
        }
    }

    fn bind_value_to_pat(&mut self, mutability: Mutability, pat_id: PatId, value: Value) {
        let pat = self.get_pat(pat_id);
        match &pat.kind {
            PatKind::Bind(ident) => {
                self.bind_value_to_ident(mutability, ident, value);
            }
            PatKind::Tuple(pats) => {
                let tuple = value.unwrap_tuple();
                assert!(pats.len() == tuple.len());
                for (pat_id, value) in pats.iter().zip(tuple.iter()) {
                    self.bind_value_to_pat(mutability, *pat_id, value.clone());
                }
            }
            PatKind::Discard => {
                // Nothing to bind to.
            }
        }
    }

    fn bind_value_to_ident(&mut self, mutability: Mutability, ident: &Ident, value: Value) {
        // We do slightly different things depending on the mutability of the identifier.
        match mutability {
            Mutability::Mutable => self.bind_value_to_mutable_ident(ident, value),
            Mutability::Immutable => {
                let current_scope = self.eval_context.get_current_scope();
                if matches!(value, Value::Var(var) if current_scope.get_static_value(var.id.into()).is_none())
                {
                    // An immutable identifier is being bound to a dynamic value, so treat the identifier as mutable.
                    // This allows it to represent a point-in-time copy of the mutable value during evaluation.
                    self.bind_value_to_mutable_ident(ident, value);
                } else {
                    // The value is static, so bind it to the classical map.
                    self.bind_value_to_immutable_ident(ident, value);
                }
            }
        }
    }

    fn bind_value_to_immutable_ident(&mut self, ident: &Ident, value: Value) {
        // If the value is not a variable, bind it to the classical map.
        if !matches!(value, Value::Var(_)) {
            self.bind_value_in_classical_map(ident, &value);
        }

        // Always bind the value to the hybrid map.
        self.bind_value_in_hybrid_map(ident, value);
    }

    fn bind_value_to_mutable_ident(&mut self, ident: &Ident, value: Value) {
        // If the value is not a variable, bind it to the classical map.
        if !matches!(value, Value::Var(_)) {
            self.bind_value_in_classical_map(ident, &value);
        }

        // Always bind the value to the hybrid map but do it differently depending of the value type.
        let context_span = PackageSpan {
            package: map_fir_package_to_hir(self.get_current_package_id()),
            span: ident.span,
        };
        if let Some((var_id, literal)) =
            self.try_create_mutable_variable(ident.id, &value, context_span)
        {
            // If the variable maps to a know static literal, track that mapping.
            if let Some(literal) = literal {
                self.eval_context
                    .get_current_scope_mut()
                    .insert_static_var_mapping(var_id, literal);
            }
        } else {
            self.bind_value_in_hybrid_map(ident, value);
        }
    }

    fn bind_value_in_classical_map(&mut self, ident: &Ident, value: &Value) {
        // Create a variable and bind it to the classical environment.
        let var = Variable {
            name: ident.name.clone(),
            value: value.clone(),
            span: ident.span,
        };
        let scope = self.eval_context.get_current_scope_mut();
        scope.env.bind_variable_in_top_frame(ident.id, var);
    }

    fn bind_value_in_hybrid_map(&mut self, ident: &Ident, value: Value) {
        // Insert the value into the hybrid vars map.
        self.eval_context
            .get_current_scope_mut()
            .insert_hybrid_local_value(ident.id, value);
    }

    fn create_intrinsic_callable(
        &self,
        store_item_id: StoreItemId,
        callable_decl: &CallableDecl,
        call_type: CallableType,
    ) -> Callable {
        let callable_package = self.package_store.get(store_item_id.package);
        let name = callable_decl.name.name.to_string();
        let input_type: Vec<rir::Ty> = callable_package
            .derive_callable_input_params(callable_decl)
            .iter()
            .map(|input_param| map_fir_type_to_rir_type(&input_param.ty))
            .collect();
        let output_type = if callable_decl.output == Ty::UNIT {
            None
        } else {
            Some(map_fir_type_to_rir_type(&callable_decl.output))
        };
        let body = None;
        let call_type = if name.eq("__quantum__qis__reset__body") {
            CallableType::Reset
        } else {
            call_type
        };
        Callable {
            name,
            input_type,
            output_type,
            body,
            call_type,
        }
    }

    fn create_program_block(&mut self) -> rir::BlockId {
        let block_id = self.resource_manager.next_block();
        self.program
            .blocks
            .insert_with_metadata(block_id, rir::BlockWithMetadata::default());
        block_id
    }

    fn entry_expr_output_span(&self) -> PackageSpan {
        let expr = self.get_expr(
            self.entry
                .expect("should have entry when getting entry expr span")
                .expr
                .expr,
        );
        let local_span = match &expr.kind {
            // Special handling for compiler generated entry expressions that come from the `@EntryPoint`
            // attributed callable.
            ExprKind::Call(callee, _) if expr.span == Span::default() => {
                self.get_expr(*callee).span
            }
            _ => expr.span,
        };
        let hir_package_id = map_fir_package_to_hir(
            self.entry
                .expect("should have entry when getting entry expr span")
                .expr
                .package,
        );
        PackageSpan {
            package: hir_package_id,
            span: local_span,
        }
    }

    fn extract_program(
        mut self,
        ret_val: Value,
        output_ty: &Ty,
        output_span: PackageSpan,
    ) -> Result<Program, Error> {
        let output_recording: Vec<Instruction> = self
            .generate_output_recording_instructions(ret_val, output_ty)
            .map_err(|()| Error::OutputResultLiteral(output_span))?;

        // Insert the return expression and return the generated program.
        let dbg_metadata = self.dbg_metadata(output_span);
        let current_block = self.get_current_rir_block_mut();
        current_block.0.extend(
            output_recording
                .into_iter()
                .map(|instr| instr.with_metadata(dbg_metadata.clone())),
        );
        current_block
            .0
            .push(Instruction::Return.with_metadata(dbg_metadata));

        // Set the number of qubits and results used by the program.
        self.program.num_qubits = self
            .resource_manager
            .qubit_count()
            .try_into()
            .expect("qubits count should fit into a u32");
        self.program.num_results = self
            .resource_manager
            .result_register_count()
            .try_into()
            .expect("results count should fit into a u32");

        Ok(self.program)
    }

    fn eval(mut self) -> Result<Program, Error> {
        // Evaluate the entry-point expression.
        let ret_val = self
            .try_eval_expr(
                self.entry
                    .expect("should have program entry on call to eval")
                    .expr
                    .expr,
            )?
            .into_value();
        let output_ty = &self
            .get_expr(
                self.entry
                    .expect("should have program entry on call to eval")
                    .expr
                    .expr,
            )
            .ty;
        let output_span = self.entry_expr_output_span();
        self.extract_program(ret_val, output_ty, output_span)
    }

    fn invoke(mut self, callable: StoreItemId, args: Value) -> Result<Program, Error> {
        // Evaluate the callalbe.
        let ret_val = self.eval_global_call(callable, args)?.into_value();
        let global = self
            .package_store
            .get_global(callable)
            .expect("global not present");
        let Global::Callable(callable_decl) = global else {
            // Instruction generation for UDTs is not supported.
            panic!("global is not a callable");
        };
        let output_ty = &callable_decl.output;
        self.extract_program(
            ret_val,
            output_ty,
            PackageSpan {
                package: map_fir_package_to_hir(callable.package),
                span: callable_decl.span,
            },
        )
    }

    fn eval_array_update_index(
        &mut self,
        array: &[Value],
        index_expr_id: ExprId,
        update_expr_id: ExprId,
    ) -> Result<Value, Error> {
        // Try to evaluate the index and update expressions to get their value, short-circuiting execution if any of the
        // expressions is a return.
        let index_expr_package_span = self.get_expr_package_span(index_expr_id);
        let index_control_flow = self.try_eval_expr(index_expr_id)?;
        let EvalControlFlow::Continue(index_value) = index_control_flow else {
            return Err(Error::Unexpected(
                "embedded return in index expression".to_string(),
                index_expr_package_span,
            ));
        };
        let update_control_flow = self.try_eval_expr(update_expr_id)?;
        let EvalControlFlow::Continue(update_value) = update_control_flow else {
            return Err(Error::Unexpected(
                "embedded return in update expression".to_string(),
                self.get_expr_package_span(update_expr_id),
            ));
        };

        // Set the value at the specified index or range.
        let update_result = match index_value {
            Value::Int(index) => {
                update_index_single(array, index, update_value, index_expr_package_span)
            }
            Value::Range(range) => update_index_range(
                array,
                range.start,
                range.step,
                range.end,
                update_value,
                index_expr_package_span,
            ),
            _ => panic!("invalid kind of value for index"),
        };
        let updated_array = update_result.map_err(Error::from)?;
        Ok(updated_array)
    }

    fn eval_bin_op(
        &mut self,
        bin_op: BinOp,
        lhs_value: Value,
        rhs_expr_id: ExprId,
        lhs_span: PackageSpan,         // For diagnostic purposes only.
        bin_op_expr_span: PackageSpan, // For diagnostic purposes only.
    ) -> Result<EvalControlFlow, Error> {
        // Evaluate the binary operation differently depending on the LHS value variant.
        match lhs_value {
            Value::Array(lhs_array) => self.eval_bin_op_with_lhs_array_operand(
                bin_op,
                &lhs_array,
                rhs_expr_id,
                bin_op_expr_span,
            ),
            Value::Result(lhs_result) => self.eval_bin_op_with_lhs_result_operand(
                bin_op,
                lhs_result,
                rhs_expr_id,
                bin_op_expr_span,
            ),
            Value::Bool(lhs_bool) => {
                self.eval_bin_op_with_lhs_classical_bool_operand(bin_op, lhs_bool, rhs_expr_id)
            }
            Value::Int(lhs_int) => {
                let lhs_operand = Operand::Literal(Literal::Integer(lhs_int));
                self.eval_bin_op_with_lhs_integer_operand(
                    bin_op,
                    lhs_operand,
                    rhs_expr_id,
                    bin_op_expr_span,
                )
            }
            Value::Double(lhs_double) => {
                let lhs_operand = Operand::Literal(Literal::Double(lhs_double));
                self.eval_bin_op_with_lhs_double_operand(
                    bin_op,
                    lhs_operand,
                    rhs_expr_id,
                    bin_op_expr_span,
                )
            }
            Value::Var(lhs_eval_var) => {
                self.eval_bin_op_with_lhs_var(bin_op, lhs_eval_var, rhs_expr_id, bin_op_expr_span)
            }
            _ => Err(Error::Unexpected(
                format!("unsupported LHS value: {lhs_value}"),
                lhs_span,
            )),
        }
    }

    fn eval_bin_op_with_lhs_array_operand(
        &mut self,
        bin_op: BinOp,
        lhs_array: &Rc<Vec<Value>>,
        rhs_expr_id: ExprId,
        bin_op_expr_span: PackageSpan, // For diagnostic purposes only.
    ) -> Result<EvalControlFlow, Error> {
        // Check that the binary operation is currently supported.
        if matches!(bin_op, BinOp::Eq | BinOp::Neq) {
            return Err(Error::Unimplemented(
                "array comparison".to_string(),
                bin_op_expr_span,
            ));
        }

        // The only possible binary operation with array operands at this point is addition.
        assert!(
            matches!(bin_op, BinOp::Add),
            "expected array addition operation, got {bin_op:?}"
        );

        // Try to evaluate the RHS array expression to get its value.
        let rhs_control_flow = self.try_eval_expr(rhs_expr_id)?;
        let EvalControlFlow::Continue(rhs_value) = rhs_control_flow else {
            return Err(Error::Unexpected(
                "embedded return in RHS expression".to_string(),
                self.get_expr_package_span(rhs_expr_id),
            ));
        };
        let Value::Array(rhs_array) = rhs_value else {
            panic!("expected array value from RHS expression");
        };

        // Concatenate the arrays.
        let concatenated_array: Vec<Value> =
            lhs_array.iter().chain(rhs_array.iter()).cloned().collect();
        let array_value = Value::Array(concatenated_array.into());
        Ok(EvalControlFlow::Continue(array_value))
    }

    fn eval_bin_op_with_lhs_result_operand(
        &mut self,
        bin_op: BinOp,
        lhs_result: val::Result,
        rhs_expr_id: ExprId,
        bin_op_expr_span: PackageSpan, // For diagnostic purposes only.
    ) -> Result<EvalControlFlow, Error> {
        let rhs_control_flow = self.try_eval_expr(rhs_expr_id)?;
        let EvalControlFlow::Continue(rhs_value) = rhs_control_flow else {
            return Err(Error::Unexpected(
                "embedded return in RHS expression".to_string(),
                self.get_expr_package_span(rhs_expr_id),
            ));
        };
        let Value::Result(rhs_result) = rhs_value else {
            panic!("expected result value from RHS expression");
        };

        // Even though to get to this path, an expression would have to be categorized as hybrid by RCA, it is
        // possible that the expression is in fact purely classical.
        // This can happen in cases where a data structure such an array, tuple or UDT contains a mix of static and
        // dynamic values. In such instances, RCA identifies all the contents of the data structure as dynamic even if
        // some values are static.
        // Here we handle this case and if both operands are purely classical we evaluate them.
        if let (val::Result::Val(lhs_result_value), val::Result::Val(rhs_result_value)) =
            (lhs_result, rhs_result)
        {
            let bool_value = match bin_op {
                BinOp::Eq => lhs_result_value == rhs_result_value,
                BinOp::Neq => lhs_result_value != rhs_result_value,
                _ => {
                    return Err(Error::Unexpected(
                        format!("invalid binary operator for Result operands: {bin_op:?})"),
                        bin_op_expr_span,
                    ));
                }
            };
            return Ok(EvalControlFlow::Continue(Value::Bool(bool_value)));
        }

        // Get the operands to use when generating the binary operation instruction.
        let lhs_operand = self.eval_result_as_bool_operand(lhs_result, bin_op_expr_span);
        let rhs_operand = self.eval_result_as_bool_operand(rhs_result, bin_op_expr_span);

        // Create a variable to store the result of the expression.
        let variable_id = self.resource_manager.next_var();
        let rir_variable = rir::Variable {
            variable_id,
            ty: rir::Ty::Boolean, // Binary operations between results are always Boolean.
        };

        // Create the binary operation instruction and add it to the current block.
        let condition_code = match bin_op {
            BinOp::Eq => ConditionCode::Eq,
            BinOp::Neq => ConditionCode::Ne,
            _ => {
                return Err(Error::Unexpected(
                    format!("invalid binary operator for Result operands: {bin_op:?})"),
                    bin_op_expr_span,
                ));
            }
        };

        let instruction = match (bin_op, lhs_operand, rhs_operand) {
            (BinOp::Eq, Operand::Literal(Literal::Bool(true)), operand)
            | (BinOp::Eq, operand, Operand::Literal(Literal::Bool(true)))
            | (BinOp::Neq, Operand::Literal(Literal::Bool(false)), operand)
            | (BinOp::Neq, operand, Operand::Literal(Literal::Bool(false))) => {
                // One of the operands is a literal so we just need a store instruction.
                Instruction::Store(operand, rir_variable)
            }
            // Both operators are non-literals so we need the comparison instruction.
            _ => Instruction::Icmp(condition_code, lhs_operand, rhs_operand, rir_variable),
        };

        let dbg_metadata = self.dbg_metadata(bin_op_expr_span);
        self.get_current_rir_block_mut()
            .0
            .push(instruction.with_metadata(dbg_metadata));

        // Return the variable as a value.
        let value = Value::Var(map_rir_var_to_eval_var(rir_variable).map_err(|()| {
            Error::Unexpected(
                format!("{} type in binop", rir_variable.ty),
                bin_op_expr_span,
            )
        })?);
        Ok(EvalControlFlow::Continue(value))
    }

    fn eval_bin_op_with_lhs_classical_bool_operand(
        &mut self,
        bin_op: BinOp,
        lhs_bool: bool,
        rhs_expr_id: ExprId,
    ) -> Result<EvalControlFlow, Error> {
        let value = match (bin_op, lhs_bool) {
            // Handle short-circuiting for logical AND and logical OR.
            (BinOp::AndL, false) => Value::Bool(false),
            (BinOp::OrL, true) => Value::Bool(true),
            // Cases for which just returning the RHS value is sufficient.
            (BinOp::AndL | BinOp::Eq, true) | (BinOp::OrL | BinOp::Neq, false) => {
                // Try to evaluate the RHS expression to get its value.
                let rhs_control_flow = self.try_eval_expr(rhs_expr_id)?;
                let EvalControlFlow::Continue(rhs_value) = rhs_control_flow else {
                    return Err(Error::Unexpected(
                        "embedded return in RHS expression".to_string(),
                        self.get_expr_package_span(rhs_expr_id),
                    ));
                };
                rhs_value
            }
            // The other possible cases.
            (BinOp::Eq | BinOp::Neq, _) => {
                // Try to evaluate the RHS expression to get its value.
                let rhs_control_flow = self.try_eval_expr(rhs_expr_id)?;
                let EvalControlFlow::Continue(rhs_value) = rhs_control_flow else {
                    return Err(Error::Unexpected(
                        "embedded return in RHS expression".to_string(),
                        self.get_expr_package_span(rhs_expr_id),
                    ));
                };

                // Create the operands.
                let lhs_operand = Operand::Literal(Literal::Bool(lhs_bool));
                let rhs_operand = self.map_eval_value_to_rir_operand(&rhs_value);

                // If both operands are literals, evaluate the binary operation and return its value.
                if let (Operand::Literal(lhs_literal), Operand::Literal(rhs_literal)) =
                    (lhs_operand, rhs_operand)
                {
                    let value = eval_bin_op_with_bool_literals(bin_op, lhs_literal, rhs_literal);
                    return Ok(EvalControlFlow::Continue(value));
                }

                // Generate the specific instruction depending on the operand.
                let bin_op_variable_id = self.resource_manager.next_var();
                let bin_op_rir_variable = rir::Variable {
                    variable_id: bin_op_variable_id,
                    ty: rir::Ty::Boolean,
                };
                let bin_op_ins = match bin_op {
                    BinOp::AndL => {
                        Instruction::LogicalAnd(lhs_operand, rhs_operand, bin_op_rir_variable)
                    }
                    BinOp::OrL => {
                        Instruction::LogicalOr(lhs_operand, rhs_operand, bin_op_rir_variable)
                    }
                    BinOp::Eq => Instruction::Icmp(
                        ConditionCode::Eq,
                        lhs_operand,
                        rhs_operand,
                        bin_op_rir_variable,
                    ),
                    BinOp::Neq => Instruction::Icmp(
                        ConditionCode::Ne,
                        lhs_operand,
                        rhs_operand,
                        bin_op_rir_variable,
                    ),
                    _ => panic!("unsupported binary operation for bools: {bin_op:?}"),
                };
                let dbg_metadata = self.dbg_metadata(self.get_expr_package_span(rhs_expr_id));
                self.get_current_rir_block_mut()
                    .0
                    .push(bin_op_ins.with_metadata(dbg_metadata));
                Value::Var(map_rir_var_to_eval_var(bin_op_rir_variable).map_err(|()| {
                    Error::Unexpected(
                        format!("{} type in binop", bin_op_rir_variable.ty),
                        self.get_expr_package_span(rhs_expr_id),
                    )
                })?)
            }
            _ => panic!("unsupported binary operation for bools: {bin_op:?}"),
        };
        Ok(EvalControlFlow::Continue(value))
    }

    fn eval_bin_op_with_lhs_dynamic_bool_operand(
        &mut self,
        bin_op: BinOp,
        lhs_eval_var: Var,
        rhs_expr_id: ExprId,
    ) -> Result<EvalControlFlow, Error> {
        let result_var = match bin_op {
            BinOp::Eq | BinOp::Neq => {
                self.eval_comparison_bool_bin_op(bin_op, lhs_eval_var, rhs_expr_id)?
            }
            BinOp::AndL => {
                // Logical AND Boolean operations short-circuit on false.
                let lhs_rir_var = map_eval_var_to_rir_var(lhs_eval_var);
                self.eval_logical_bool_bin_op(false, lhs_rir_var, rhs_expr_id)?
            }
            BinOp::OrL => {
                // Logical OR Boolean operations short-circuit on true.
                let lhs_rir_var = map_eval_var_to_rir_var(lhs_eval_var);
                self.eval_logical_bool_bin_op(true, lhs_rir_var, rhs_expr_id)?
            }
            _ => panic!("invalid Boolean operator {bin_op:?}"),
        };
        Ok(EvalControlFlow::Continue(Value::Var(result_var)))
    }

    fn eval_comparison_bool_bin_op(
        &mut self,
        bin_op: BinOp,
        lhs_eval_var: Var,
        rhs_expr_id: ExprId,
    ) -> Result<Var, Error> {
        // Try to evaluate the RHS expression to get its value and create a RHS operand.
        let rhs_control_flow = self.try_eval_expr(rhs_expr_id)?;
        let EvalControlFlow::Continue(rhs_value) = rhs_control_flow else {
            return Err(Error::Unexpected(
                "embedded return in RHS expression".to_string(),
                self.get_expr_package_span(rhs_expr_id),
            ));
        };
        let rhs_operand = self.map_eval_value_to_rir_operand(&rhs_value);

        // Get the comparison result depending on the operator and the RHS value.
        let result_var = match (bin_op, rhs_operand) {
            // If the RHS value is a literal, depending on the operand, the result of the Boolean comparison is just the
            // LHS value.
            (BinOp::Neq, Operand::Literal(Literal::Bool(false)))
            | (BinOp::Eq, Operand::Literal(Literal::Bool(true))) => lhs_eval_var,
            // In other cases we have to actually generate the comparison instruction.
            (BinOp::Eq | BinOp::Neq, _) => {
                let rir_variable = rir::Variable::new_boolean(self.resource_manager.next_var());
                let lhs_operand = Operand::Variable(map_eval_var_to_rir_var(lhs_eval_var));
                let condition_code = match bin_op {
                    BinOp::Eq => ConditionCode::Eq,
                    BinOp::Neq => ConditionCode::Ne,
                    _ => panic!("invalid Boolean comparison operator {bin_op:?}"),
                };
                let cmp_inst =
                    Instruction::Icmp(condition_code, lhs_operand, rhs_operand, rir_variable);
                let dbg_metadata = self.dbg_metadata(self.get_expr_package_span(rhs_expr_id));
                self.get_current_rir_block_mut()
                    .0
                    .push(cmp_inst.with_metadata(dbg_metadata));
                map_rir_var_to_eval_var(rir_variable).map_err(|()| {
                    Error::Unexpected(
                        format!("{} type in comparison binop", rir_variable.ty),
                        self.get_expr_package_span(rhs_expr_id),
                    )
                })?
            }
            (_, _) => panic!("invalid Boolean comparison operator {bin_op:?}"),
        };
        Ok(result_var)
    }

    fn eval_logical_bool_bin_op(
        &mut self,
        short_circuit_on_true: bool,
        lhs_rir_var: rir::Variable,
        rhs_expr_id: ExprId,
    ) -> Result<Var, Error> {
        // Create the variable where we will store the result of the Boolean operation and store a default value in it,
        // which will only be changed inside the conditional block where the RHS expression is evaluated.
        let result_var_id = self.resource_manager.next_var();
        let result_rir_var = rir::Variable {
            variable_id: result_var_id,
            ty: rir::Ty::Boolean,
        };
        let init_var_ins = Instruction::Store(
            Operand::Literal(Literal::Bool(short_circuit_on_true)),
            result_rir_var,
        );
        let package_span = self.get_expr_package_span(rhs_expr_id);
        let dbg_metadata = self.dbg_metadata(package_span);
        self.get_current_rir_block_mut()
            .0
            .push(init_var_ins.with_metadata(dbg_metadata));

        // Pop the current block and insert the continuation block.
        let current_block_node = self.eval_context.pop_block_node();
        let continuation_block_id = self.create_program_block();
        let continuation_block_node = BlockNode {
            id: continuation_block_id,
            successor: current_block_node.successor,
        };
        self.eval_context.push_block_node(continuation_block_node);

        // Now insert the conditional block.
        let rhs_eval_block_id = self.create_program_block();
        let rhs_eval_block_node = BlockNode {
            id: rhs_eval_block_id,
            successor: Some(continuation_block_id),
        };
        self.eval_context.push_block_node(rhs_eval_block_node);

        // Evaluate the RHS expression
        let rhs_control_flow = self.try_eval_expr(rhs_expr_id)?;
        let EvalControlFlow::Continue(rhs_value) = rhs_control_flow else {
            return Err(Error::Unexpected(
                "embedded return in RHS expression".to_string(),
                self.get_expr_package_span(rhs_expr_id),
            ));
        };
        let rhs_operand = self.map_eval_value_to_rir_operand(&rhs_value);

        // Store the RHS value into the the variable that represents the result of the Boolean operation.
        let store_ins = Instruction::Store(rhs_operand, result_rir_var);
        let dbg_metadata = self.dbg_metadata(package_span);
        self.get_current_rir_block_mut()
            .0
            .push(store_ins.with_metadata(dbg_metadata.clone()));
        let jump_ins = Instruction::Jump(continuation_block_id);
        self.get_current_rir_block_mut()
            .0
            .push(jump_ins.with_metadata(dbg_metadata.clone()));
        let _ = self.eval_context.pop_block_node();

        // Now that we have constructed both the conditional and continuation blocks, insert the jump instruction and
        // return the variable that stores the result of the Boolean operation.
        // The branching blocks depend on whether we short-circuit on true or false.
        let (true_block_id, false_block_id) = if short_circuit_on_true {
            (continuation_block_id, rhs_eval_block_id)
        } else {
            (rhs_eval_block_id, continuation_block_id)
        };

        let dbg_metadata = self.dbg_metadata(self.get_expr_package_span(rhs_expr_id));
        let branch_ins = Instruction::Branch(lhs_rir_var, true_block_id, false_block_id)
            .with_metadata(dbg_metadata);
        self.get_program_block_mut(current_block_node.id)
            .0
            .push(branch_ins);
        let result_eval_var = map_rir_var_to_eval_var(result_rir_var).map_err(|()| {
            Error::Unexpected(
                format!("{} type in logical binop", result_rir_var.ty),
                self.get_expr_package_span(rhs_expr_id),
            )
        })?;
        Ok(result_eval_var)
    }

    fn eval_bin_op_with_lhs_double_operand(
        &mut self,
        bin_op: BinOp,
        lhs_operand: Operand,
        rhs_expr_id: ExprId,
        bin_op_expr_span: PackageSpan, // For diagnostic purposes only.
    ) -> Result<EvalControlFlow, Error> {
        assert!(
            matches!(lhs_operand.get_type(), rir::Ty::Double),
            "LHS is expected to be of double type"
        );

        // Try to evaluate the RHS expression to get its value and construct its operand.
        let rhs_control_flow = self.try_eval_expr(rhs_expr_id)?;
        let EvalControlFlow::Continue(rhs_value) = rhs_control_flow else {
            return Err(Error::Unexpected(
                "embedded return in RHS expression".to_string(),
                self.get_expr_package_span(rhs_expr_id),
            ));
        };
        let rhs_operand = self.map_eval_value_to_rir_operand(&rhs_value);
        assert!(
            matches!(rhs_operand.get_type(), rir::Ty::Double),
            "LHS value is expected to be of double type"
        );

        // If both operands are literals, evaluate the binary operation and return its value.
        if let (Operand::Literal(lhs_literal), Operand::Literal(rhs_literal)) =
            (lhs_operand, rhs_operand)
        {
            let value = eval_bin_op_with_double_literals(
                bin_op,
                lhs_literal,
                rhs_literal,
                bin_op_expr_span,
            )?;
            return Ok(EvalControlFlow::Continue(value));
        }

        // Generate the instructions.
        let bin_op_rir_variable = self
            .generate_instructions_for_binary_operation_with_double_operands(
                bin_op,
                lhs_operand,
                rhs_operand,
                bin_op_expr_span,
            )?;
        let value = Value::Var(map_rir_var_to_eval_var(bin_op_rir_variable).map_err(|()| {
            Error::Unexpected(
                format!("{} type in binop", bin_op_rir_variable.ty),
                bin_op_expr_span,
            )
        })?);
        Ok(EvalControlFlow::Continue(value))
    }

    fn eval_bin_op_with_lhs_integer_operand(
        &mut self,
        bin_op: BinOp,
        lhs_operand: Operand,
        rhs_expr_id: ExprId,
        bin_op_expr_span: PackageSpan, // For diagnostic purposes only.
    ) -> Result<EvalControlFlow, Error> {
        assert!(
            matches!(lhs_operand.get_type(), rir::Ty::Integer),
            "LHS is expected to be of integer type"
        );

        // Try to evaluate the RHS expression to get its value and construct its operand.
        let rhs_control_flow = self.try_eval_expr(rhs_expr_id)?;
        let EvalControlFlow::Continue(rhs_value) = rhs_control_flow else {
            return Err(Error::Unexpected(
                "embedded return in RHS expression".to_string(),
                self.get_expr_package_span(rhs_expr_id),
            ));
        };
        let rhs_operand = self.map_eval_value_to_rir_operand(&rhs_value);
        assert!(
            matches!(rhs_operand.get_type(), rir::Ty::Integer),
            "LHS value is expected to be of integer type"
        );

        // If both operands are literals, evaluate the binary operation and return its value.
        if let (Operand::Literal(lhs_literal), Operand::Literal(rhs_literal)) =
            (lhs_operand, rhs_operand)
        {
            let value = eval_bin_op_with_integer_literals(
                bin_op,
                lhs_literal,
                rhs_literal,
                bin_op_expr_span,
            )?;
            return Ok(EvalControlFlow::Continue(value));
        }

        // Generate the instructions.
        let bin_op_rir_variable = self
            .generate_instructions_for_binary_operation_with_integer_operands(
                bin_op,
                lhs_operand,
                rhs_operand,
                bin_op_expr_span,
            )?;
        let value = Value::Var(map_rir_var_to_eval_var(bin_op_rir_variable).map_err(|()| {
            Error::Unexpected(
                format!("{} type in binop", bin_op_rir_variable.ty),
                bin_op_expr_span,
            )
        })?);
        Ok(EvalControlFlow::Continue(value))
    }

    fn eval_bin_op_with_lhs_var(
        &mut self,
        bin_op: BinOp,
        lhs_eval_var: Var,
        rhs_expr_id: ExprId,
        bin_op_expr_span: PackageSpan, // For diagnostic purposes only.
    ) -> Result<EvalControlFlow, Error> {
        match lhs_eval_var.ty {
            VarTy::Boolean => {
                self.eval_bin_op_with_lhs_dynamic_bool_operand(bin_op, lhs_eval_var, rhs_expr_id)
            }
            VarTy::Integer => {
                let lhs_rir_var = map_eval_var_to_rir_var(lhs_eval_var);
                let lhs_operand = Operand::Variable(lhs_rir_var);
                self.eval_bin_op_with_lhs_integer_operand(
                    bin_op,
                    lhs_operand,
                    rhs_expr_id,
                    bin_op_expr_span,
                )
            }
            VarTy::Double => {
                let lhs_rir_var = map_eval_var_to_rir_var(lhs_eval_var);
                let lhs_operand = Operand::Variable(lhs_rir_var);
                self.eval_bin_op_with_lhs_double_operand(
                    bin_op,
                    lhs_operand,
                    rhs_expr_id,
                    bin_op_expr_span,
                )
            }
        }
    }

    fn eval_classical_expr(&mut self, expr_id: ExprId) -> Result<EvalControlFlow, Error> {
        let current_package_id = self.get_current_package_id();
        let store_expr_id = StoreExprId::from((current_package_id, expr_id));
        let expr = self.package_store.get_expr(store_expr_id);
        let scope_exec_graph = self.get_current_scope_exec_graph().clone();
        let scope = self.eval_context.get_current_scope_mut();
        let exec_graph = exec_graph_section(&scope_exec_graph, expr.exec_graph_range.clone());
        let mut state = State::new(
            current_package_id,
            exec_graph,
            None,
            ErrorBehavior::FailOnError,
        );
        let classical_result = state.eval(
            self.package_store,
            &mut scope.env,
            &mut self.backend,
            &mut GenericReceiver::new(&mut std::io::sink()),
            &[],
            StepAction::Continue,
        );
        let eval_result = match classical_result {
            Ok(step_result) => {
                let StepResult::Return(value) = step_result else {
                    panic!("evaluating a classical expression should always return a value");
                };

                // Figure out the control flow kind.
                let scope = self.eval_context.get_current_scope();
                let eval_control_flow = if scope.has_classical_evaluator_returned() {
                    EvalControlFlow::Return(value)
                } else {
                    EvalControlFlow::Continue(value)
                };
                Ok(eval_control_flow)
            }
            Err((error, _)) => Err(Error::from(error)),
        };

        // If this was an assign expression, update the bindings in the hybrid side to keep them in sync and to insert
        // store instructions for variables of type `Bool`, `Int` or `Double`.
        if let Ok(EvalControlFlow::Continue(_)) = eval_result {
            let expr = self.get_expr(expr_id);
            if let ExprKind::Assign(lhs_expr_id, _)
            | ExprKind::AssignField(lhs_expr_id, _, _)
            | ExprKind::AssignIndex(lhs_expr_id, _, _)
            | ExprKind::AssignOp(_, lhs_expr_id, _) = &expr.kind
            {
                self.update_hybrid_bindings_from_classical_bindings(*lhs_expr_id)?;
            }
        }

        eval_result
    }

    fn eval_hybrid_expr(&mut self, expr_id: ExprId) -> Result<EvalControlFlow, Error> {
        let expr = self.get_expr(expr_id);
        let expr_package_span = self.get_expr_package_span(expr_id);
        match &expr.kind {
            ExprKind::Array(exprs) => self.eval_expr_array(exprs),
            ExprKind::ArrayLit(_) => Err(Error::Unexpected(
                "array literal should have been classically evaluated".to_string(),
                expr_package_span,
            )),
            ExprKind::ArrayRepeat(value_expr_id, size_expr_id) => {
                self.eval_expr_array_repeat(*value_expr_id, *size_expr_id)
            }
            ExprKind::Assign(lhs_expr_id, rhs_expr_id) => {
                self.eval_expr_assign(*lhs_expr_id, *rhs_expr_id)
            }
            ExprKind::AssignField(_, _, _) => Err(Error::Unexpected(
                "assigning a dynamic value to a field of a user-defined type is invalid"
                    .to_string(),
                expr_package_span,
            )),
            ExprKind::AssignIndex(array_expr_id, index_expr_id, replace_expr_id) => {
                self.eval_expr_assign_index(*array_expr_id, *index_expr_id, *replace_expr_id)
            }
            ExprKind::AssignOp(bin_op, lhs_expr_id, rhs_expr_id) => {
                self.eval_expr_assign_op(*bin_op, *lhs_expr_id, *rhs_expr_id, expr_package_span)
            }
            ExprKind::BinOp(bin_op, lhs_expr_id, rhs_expr_id) => {
                self.eval_expr_bin_op(*bin_op, *lhs_expr_id, *rhs_expr_id, expr_package_span)
            }
            ExprKind::Block(block_id) => self.try_eval_block(*block_id),
            ExprKind::Call(callee_expr_id, args_expr_id) => {
                self.eval_expr_call(expr_id, *callee_expr_id, *args_expr_id)
            }
            ExprKind::Closure(args, callable) => {
                let closure = resolve_closure(
                    &self.eval_context.get_current_scope().env,
                    self.get_current_package_id(),
                    expr.span,
                    args,
                    *callable,
                )
                .map_err(Error::from)?;
                Ok(EvalControlFlow::Continue(closure))
            }
            ExprKind::Fail(_) => Err(Error::Unexpected(
                "using a dynamic value in a fail statement is invalid".to_string(),
                expr_package_span,
            )),
            ExprKind::Field(_, _) => Err(Error::Unexpected(
                "accessing a field of a dynamic user-defined type is invalid".to_string(),
                expr_package_span,
            )),
            ExprKind::Hole => Err(Error::Unexpected(
                "hole expressions are not expected during partial evaluation".to_string(),
                expr_package_span,
            )),
            ExprKind::If(condition_expr_id, body_expr_id, otherwise_expr_id) => self.eval_expr_if(
                expr_id,
                *condition_expr_id,
                *body_expr_id,
                *otherwise_expr_id,
            ),
            ExprKind::Index(array_expr_id, index_expr_id) => {
                self.eval_expr_index(*array_expr_id, *index_expr_id)
            }
            ExprKind::Lit(_) => Err(Error::Unexpected(
                "literal should have been classically evaluated".to_string(),
                expr_package_span,
            )),
            ExprKind::Range(_, _, _) => Err(Error::Unexpected(
                "dynamic ranges are invalid".to_string(),
                expr_package_span,
            )),
            ExprKind::Return(expr_id) => self.eval_expr_return(*expr_id),
            ExprKind::Struct(..) => Err(Error::Unexpected(
                "instruction generation for struct constructor expressions is invalid".to_string(),
                expr_package_span,
            )),
            ExprKind::String(_) => Err(Error::Unexpected(
                "dynamic strings are invalid".to_string(),
                expr_package_span,
            )),
            ExprKind::Tuple(exprs) => self.eval_expr_tuple(exprs),
            ExprKind::UnOp(un_op, value_expr_id) => {
                self.eval_expr_unary(*un_op, *value_expr_id, expr_package_span)
            }
            ExprKind::UpdateField(_, _, _) => Err(Error::Unexpected(
                "updating a field of a dynamic user-defined type is invalid".to_string(),
                expr_package_span,
            )),
            ExprKind::UpdateIndex(array_expr_id, index_expr_id, update_expr_id) => {
                self.eval_expr_update_index(*array_expr_id, *index_expr_id, *update_expr_id)
            }
            ExprKind::Var(res, _) => Ok(EvalControlFlow::Continue(self.eval_expr_var(res))),
            ExprKind::While(condition_expr_id, body_block_id) => {
                self.eval_expr_while(*condition_expr_id, *body_block_id)
            }
        }
    }

    fn eval_expr_array_repeat(
        &mut self,
        value_expr_id: ExprId,
        size_expr_id: ExprId,
    ) -> Result<EvalControlFlow, Error> {
        // Try to evaluate both the value and size expressions to get their value, short-circuiting execution if any of the
        // expressions is a return.
        let value_control_flow = self.try_eval_expr(value_expr_id)?;
        let EvalControlFlow::Continue(value) = value_control_flow else {
            return Err(Error::Unexpected(
                "embedded return in array".to_string(),
                self.get_expr_package_span(value_expr_id),
            ));
        };
        let size_control_flow = self.try_eval_expr(size_expr_id)?;
        let EvalControlFlow::Continue(size) = size_control_flow else {
            return Err(Error::Unexpected(
                "embedded return in array size".to_string(),
                self.get_expr_package_span(size_expr_id),
            ));
        };

        // We assume the size of the array is a classical value because otherwise it would have been rejected before
        // getting to the partial evaluation stage.
        let size = size.unwrap_int();
        let values = vec![value; TryFrom::try_from(size).expect("could not convert size value")];
        Ok(EvalControlFlow::Continue(Value::Array(values.into())))
    }

    fn eval_expr_assign(
        &mut self,
        lhs_expr_id: ExprId,
        rhs_expr_id: ExprId,
    ) -> Result<EvalControlFlow, Error> {
        let rhs_control_flow = self.try_eval_expr(rhs_expr_id)?;
        let EvalControlFlow::Continue(rhs_value) = rhs_control_flow else {
            return Err(Error::Unexpected(
                "embedded return in assign expression".to_string(),
                self.get_expr_package_span(rhs_expr_id),
            ));
        };

        self.update_bindings(lhs_expr_id, rhs_value)?;
        Ok(EvalControlFlow::Continue(Value::unit()))
    }

    fn eval_expr_assign_index(
        &mut self,
        array_expr_id: ExprId,
        index_expr_id: ExprId,
        update_expr_id: ExprId,
    ) -> Result<EvalControlFlow, Error> {
        // Get the value of the array to use it as the basis to perform the update.
        let array_expr = self.get_expr(array_expr_id);
        let ExprKind::Var(Res::Local(array_loc_id), _) = &array_expr.kind else {
            panic!("array expression in assign index expression is expected to be a variable");
        };
        let array = self
            .eval_context
            .get_current_scope()
            .get_classical_local_value(*array_loc_id)
            .clone()
            .unwrap_array();

        // Evaluate the updated array and update the corresponding bindings.
        let new_array_value =
            self.eval_array_update_index(&array, index_expr_id, update_expr_id)?;
        self.update_bindings(array_expr_id, new_array_value)?;
        Ok(EvalControlFlow::Continue(Value::unit()))
    }

    fn eval_expr_assign_op(
        &mut self,
        bin_op: BinOp,
        lhs_expr_id: ExprId,
        rhs_expr_id: ExprId,
        bin_op_expr_span: PackageSpan, // For diagnostic purposes only.
    ) -> Result<EvalControlFlow, Error> {
        // Consider optimization of array in-place operations instead of re-using the general binary operation
        // evaluation.
        let lhs_expr = self.get_expr(lhs_expr_id);
        let lhs_expr_package_span = self.get_expr_package_span(lhs_expr_id);
        let lhs_value = if matches!(lhs_expr.ty, Ty::Array(_)) {
            let ExprKind::Var(Res::Local(lhs_loc_id), _) = &lhs_expr.kind else {
                panic!("array expression in assign op expression is expected to be a variable");
            };
            self.eval_context
                .get_current_scope()
                .get_classical_local_value(*lhs_loc_id)
                .clone()
        } else {
            let lhs_control_flow = self.try_eval_expr(lhs_expr_id)?;
            if lhs_control_flow.is_return() {
                return Err(Error::Unexpected(
                    "embedded return in assign op LHS expression".to_string(),
                    lhs_expr_package_span,
                ));
            }
            lhs_control_flow.into_value()
        };
        let bin_op_control_flow = self.eval_bin_op(
            bin_op,
            lhs_value,
            rhs_expr_id,
            lhs_expr_package_span,
            bin_op_expr_span,
        )?;
        let EvalControlFlow::Continue(bin_op_value) = bin_op_control_flow else {
            panic!(
                "evaluating a binary operation is expected to result in an error or a continue, but never in a return"
            );
        };
        self.update_bindings(lhs_expr_id, bin_op_value)?;
        Ok(EvalControlFlow::Continue(Value::unit()))
    }

    #[allow(clippy::similar_names)]
    fn eval_expr_bin_op(
        &mut self,
        bin_op: BinOp,
        lhs_expr_id: ExprId,
        rhs_expr_id: ExprId,
        bin_op_expr_span: PackageSpan, // For diagnostic purposes only.
    ) -> Result<EvalControlFlow, Error> {
        // Try to evaluate the LHS expression and get its value, short-circuiting execution if it is a return.
        let lhs_control_flow = self.try_eval_expr(lhs_expr_id)?;
        let EvalControlFlow::Continue(lhs_value) = lhs_control_flow else {
            return Err(Error::Unexpected(
                "embedded return in binary operation".to_string(),
                self.get_expr_package_span(lhs_expr_id),
            ));
        };

        // Now that we have a LHS value, evaluate the binary operation, which will properly consider short-circuiting
        // logic in the case of Boolean operations.
        let lhs_span = self.get_expr_package_span(lhs_expr_id);
        self.eval_bin_op(bin_op, lhs_value, rhs_expr_id, lhs_span, bin_op_expr_span)
    }

    fn eval_expr_call(
        &mut self,
        call_expr_id: ExprId,
        callee_expr_id: ExprId,
        args_expr_id: ExprId,
    ) -> Result<EvalControlFlow, Error> {
        let args_span = self.get_expr_package_span(args_expr_id);
        let (callee_control_flow, args_control_flow) =
            self.try_eval_callee_and_args(callee_expr_id, args_expr_id)?;

        // Get the callable.
        let (store_item_id, functor_app, fixed_args) = match callee_control_flow.into_value() {
            Value::Closure(inner) => (inner.id, inner.functor, Some(inner.fixed_args)),
            Value::Global(id, functor) => (id, functor, None),
            _ => panic!("value is not callable"),
        };
        let global = self
            .package_store
            .get_global(store_item_id)
            .expect("global not present");
        let Global::Callable(callable_decl) = global else {
            // Instruction generation for UDTs is not supported.
            panic!("global is not a callable");
        };

        self.reject_test_callables(callee_expr_id, callable_decl)?;

        // Set up the scope for the call, which allows additional error checking if the callable was
        // previously unresolved.
        let spec_decl = if let CallableImpl::Spec(spec_impl) = &callable_decl.implementation {
            Some(get_spec_decl(spec_impl, functor_app))
        } else {
            None
        };

        let args_value = args_control_flow.into_value();
        let ctls = if let Some(Some(ctls_pat_id)) = spec_decl.map(|spec_decl| spec_decl.input) {
            assert!(
                functor_app.controlled > 0,
                "control qubits count was expected to be greater than zero"
            );
            Some((
                StorePatId::from((store_item_id.package, ctls_pat_id)),
                functor_app.controlled,
            ))
        } else {
            assert!(
                functor_app.controlled == 0,
                "control qubits count was expected to be zero"
            );
            None
        };
        let (args, ctls_arg) = self.resolve_args(
            (store_item_id.package, callable_decl.input).into(),
            args_value.clone(),
            Some(args_span),
            ctls,
            fixed_args,
        )?;
        let call_scope = Scope::new(
            store_item_id.package,
            Some((store_item_id.item, functor_app)),
            args,
            ctls_arg,
            Some(self.get_expr_package_span(call_expr_id)),
        );

        self.check_unresolved_call_capabilities(call_expr_id, callee_expr_id, &call_scope)?;

        // We generate instructions differently depending on whether we are calling an intrinsic or a specialization
        // with an implementation.
        let value = match spec_decl {
            None => {
                let callee_expr_span = self.get_expr_package_span(callee_expr_id);
                self.eval_expr_call_to_intrinsic(
                    store_item_id,
                    callable_decl,
                    args_value,
                    args_span,
                    callee_expr_span,
                )?
            }
            Some(spec_decl) => {
                self.eval_expr_call_to_spec(call_scope, store_item_id, functor_app, spec_decl)?
            }
        };
        Ok(EvalControlFlow::Continue(value))
    }

    fn reject_test_callables(
        &mut self,
        callee_expr_id: ExprId,
        callable_decl: &CallableDecl,
    ) -> Result<(), Error> {
        // If the callable has the test attribute, it's not safe to generate QIR, so we return an error.
        if callable_decl
            .attrs
            .iter()
            .any(|attr| attr == &fir::Attr::Test)
        {
            Err(Error::UnsupportedTestCallable(
                self.get_expr_package_span(callee_expr_id),
            ))
        } else {
            // If the callable is not a test, we can proceed with generating QIR.
            Ok(())
        }
    }

    fn check_unresolved_call_capabilities(
        &mut self,
        call_expr_id: ExprId,
        callee_expr_id: ExprId,
        call_scope: &Scope,
    ) -> Result<(), Error> {
        // If the call has the unresolved flag, it tells us that RCA could not perform static analysis on this call site.
        // Now that we are in evaluation, we have a distinct callable resolved and can perform runtime capability check
        // ahead of performing the actual call and return the appropriate capabilities error if this call is not supported
        // by the target.
        if self.is_unresolved_callee_expr(callee_expr_id) {
            let call_compute_kind = self.get_call_compute_kind(call_scope);
            if let ComputeKind::Quantum(QuantumProperties {
                runtime_features,
                value_kind,
            }) = call_compute_kind
            {
                let missing_features = get_missing_runtime_features(
                    runtime_features,
                    self.program.config.capabilities,
                ) & !RuntimeFeatureFlags::CallToUnresolvedCallee;
                if !missing_features.is_empty() {
                    if let Some(error) = generate_errors_from_runtime_features(
                        missing_features,
                        self.get_expr(call_expr_id).span,
                    )
                    .drain(..)
                    .next()
                    {
                        return Err(Error::CapabilityError(error));
                    }
                }

                // If the call produces a dynamic value, we treat it as an error because we know that later
                // analysis has not taken that dynamism into account and further partial evaluation may fail
                // when it encounters that value.
                if value_kind.is_dynamic() {
                    return Err(Error::UnexpectedDynamicValue(
                        self.get_expr_package_span(call_expr_id),
                    ));
                }
            }
        }
        Ok(())
    }

    fn eval_global_call(
        &mut self,
        store_item_id: StoreItemId,
        args: Value,
    ) -> Result<EvalControlFlow, Error> {
        let global = self
            .package_store
            .get_global(store_item_id)
            .expect("global not present");
        let Global::Callable(callable_decl) = global else {
            // Instruction generation for UDTs is not supported.
            panic!("global is not a callable");
        };

        // Set up the scope for the call, which allows additional error checking if the callable was
        // previously unresolved.
        let spec_decl = if let CallableImpl::Spec(spec_impl) = &callable_decl.implementation {
            get_spec_decl(spec_impl, FunctorApp::default())
        } else {
            panic!("global call to intrinsic function not supported");
        };

        let (args, ctls_arg) = self.resolve_args(
            (store_item_id.package, callable_decl.input).into(),
            args,
            None,
            None,
            None,
        )?;
        let call_scope = Scope::new(
            store_item_id.package,
            Some((store_item_id.item, FunctorApp::default())),
            args,
            ctls_arg,
            None,
        );

        // We generate instructions differently depending on whether we are calling an intrinsic or a specialization
        // with an implementation.
        let value = self.eval_expr_call_to_spec(
            call_scope,
            store_item_id,
            FunctorApp::default(),
            spec_decl,
        )?;
        Ok(EvalControlFlow::Continue(value))
    }

    fn try_eval_callee_and_args(
        &mut self,
        callee_expr_id: ExprId,
        args_expr_id: ExprId,
    ) -> Result<(EvalControlFlow, EvalControlFlow), Error> {
        let callee_control_flow = self.try_eval_expr(callee_expr_id)?;
        if callee_control_flow.is_return() {
            return Err(Error::Unexpected(
                "embedded return in callee".to_string(),
                self.get_expr_package_span(callee_expr_id),
            ));
        }
        let args_control_flow = self.try_eval_expr(args_expr_id)?;
        if args_control_flow.is_return() {
            return Err(Error::Unexpected(
                "embedded return in call arguments".to_string(),
                self.get_expr_package_span(args_expr_id),
            ));
        }
        Ok((callee_control_flow, args_control_flow))
    }

    fn eval_expr_call_to_intrinsic(
        &mut self,
        store_item_id: StoreItemId,
        callable_decl: &CallableDecl,
        args_value: Value,
        args_span: PackageSpan,        // For diagnostic purposes only.
        callee_expr_span: PackageSpan, // For diagnostic purposes only.
    ) -> Result<Value, Error> {
        // Check if any qubits passed as arguments have been released.
        let qubits = args_value.qubits();
        let qubits_len = qubits.len();
        if qubits_len > 0 {
            let qubits = qubits
                .iter()
                .filter_map(|q| q.try_deref().map(|q| q.0))
                .collect::<Vec<_>>();
            if qubits.len() != qubits_len {
                return if callable_decl.name.name.as_ref() == "__quantum__rt__qubit_release" {
                    Err(EvalError::QubitDoubleRelease(args_span).into())
                } else {
                    Err(EvalError::QubitUsedAfterRelease(args_span).into())
                };
            }
        }

        if callable_decl.attrs.contains(&fir::Attr::Measurement) {
            return Ok(self.measure_qubits(callable_decl, args_value));
        }
        if callable_decl.attrs.contains(&fir::Attr::Reset) {
            return self.eval_expr_call_to_intrinsic_qis(
                store_item_id,
                callable_decl,
                args_value,
                callee_expr_span,
                CallableType::Reset,
            );
        }

        // There are a few special cases regarding intrinsic callables. Identify them and handle them properly.
        match callable_decl.name.name.as_ref() {
            // Qubit allocations and measurements have special handling.
            "__quantum__rt__qubit_allocate" => Ok(self.allocate_qubit()),
            "__quantum__rt__qubit_release" => Ok(self.release_qubit(args_value)),
            "PermuteLabels" => {
                if self.eval_context.is_currently_evaluating_any_branch() {
                    // If we are in a dynamic branch anywhere up the call stack, we cannot support relabel,
                    // as later qubit usage would need to be dynamic on whether the branch was taken.
                    return Err(Error::CapabilityError(CapabilityError::UseOfDynamicQubit(
                        callee_expr_span.span,
                    )));
                }
                qubit_relabel(args_value, args_span, |q0, q1| {
                    self.resource_manager.swap_qubit_ids(q0, q1);
                })
            }
            .map_err(std::convert::Into::into),
            "__quantum__qis__m__body" => Ok(self.measure_qubit(builder::m_decl(), args_value)),
            "__quantum__qis__mresetz__body" => {
                Ok(self.measure_qubit(builder::mresetz_decl(), args_value))
            }
            // The following intrinsic operations and functions are no-ops.
            "BeginEstimateCaching" => Ok(Value::Bool(true)),
            "DumpRegister"
            | "DumpOperation"
            | "AccountForEstimatesInternal"
            | "BeginRepeatEstimatesInternal"
            | "EndRepeatEstimatesInternal"
            | "ApplyIdleNoise"
            | "GlobalPhase" => Ok(Value::unit()),
            "CheckZero" => Err(Error::UnsupportedSimulationIntrinsic(
                "CheckZero".to_string(),
                callee_expr_span,
            )),
            // The following intrinsic functions and operations should never make it past conditional compilation and
            // the capabilities check pass.
            "DrawRandomInt" | "DrawRandomDouble" | "DrawRandomBool" | "Length" => {
                Err(Error::Unexpected(
                    format!(
                        "`{}` is not a supported by partial evaluation",
                        callable_decl.name.name
                    ),
                    callee_expr_span,
                ))
            }
            _ => self.eval_expr_call_to_intrinsic_qis(
                store_item_id,
                callable_decl,
                args_value,
                callee_expr_span,
                CallableType::Regular,
            ),
        }
    }

    fn eval_expr_call_to_intrinsic_qis(
        &mut self,
        store_item_id: StoreItemId,
        callable_decl: &CallableDecl,
        args_value: Value,
        callee_expr_span: PackageSpan,
        call_type: CallableType,
    ) -> Result<Value, Error> {
        // Check if the callable is already in the program, and if not add it.
        let callable = self.create_intrinsic_callable(store_item_id, callable_decl, call_type);
        let output_var = callable.output_type.map(|output_ty| {
            let variable_id = self.resource_manager.next_var();
            rir::Variable {
                variable_id,
                ty: output_ty,
            }
        });

        let callable_id = self.get_or_insert_callable(callable);

        // Resove the call arguments, create the call instruction and insert it to the current block.
        let (args, ctls_arg) = self
            .resolve_args(
                (store_item_id.package, callable_decl.input).into(),
                args_value,
                None,
                None,
                None,
            )
            .expect("no controls to verify");
        assert!(
            ctls_arg.is_none(),
            "intrinsic operations cannot have controls"
        );
        let args_operands = args
            .into_iter()
            .map(|arg| self.map_eval_value_to_rir_operand(&arg.into_value()))
            .collect();

        let instruction = Instruction::Call(callable_id, args_operands, output_var);
        let last_user_span = self.eval_context.get_current_user_caller();
        let dbg_metadata = last_user_span.and_then(|s| self.dbg_metadata(s));
        let current_block = self.get_current_rir_block_mut();
        current_block
            .0
            .push(instruction.with_metadata(dbg_metadata));
        let ret_val = match output_var {
            None => Value::unit(),
            Some(output_var) => {
                let rir_var = map_rir_var_to_eval_var(output_var).map_err(|()| {
                    Error::UnexpectedDynamicIntrinsicReturnType(
                        callable_decl.output.to_string(),
                        callee_expr_span,
                    )
                })?;
                Value::Var(rir_var)
            }
        };
        Ok(ret_val)
    }

    fn eval_expr_call_to_spec(
        &mut self,
        call_scope: Scope,
        global_callable_id: StoreItemId,
        functor_app: FunctorApp,
        spec_decl: &SpecDecl,
    ) -> Result<Value, Error> {
        self.eval_context.push_scope(call_scope);
        let block_value = self.try_eval_block(spec_decl.block)?.into_value();
        let popped_scope = self.eval_context.pop_scope();
        assert!(
            popped_scope.package_id == global_callable_id.package,
            "scope package ID mismatch"
        );
        let (popped_callable_id, popped_functor_app) = popped_scope
            .callable
            .expect("callable in scope is not specified");
        assert!(
            popped_callable_id == global_callable_id.item,
            "scope callable ID mismatch"
        );
        assert!(popped_functor_app == functor_app, "scope functor mismatch");
        Ok(block_value)
    }

    fn eval_expr_if(
        &mut self,
        if_expr_id: ExprId,
        condition_expr_id: ExprId,
        body_expr_id: ExprId,
        otherwise_expr_id: Option<ExprId>,
    ) -> Result<EvalControlFlow, Error> {
        // Visit the the condition expression to get its value.
        let condition_control_flow = self.try_eval_expr(condition_expr_id)?;
        if condition_control_flow.is_return() {
            return Err(Error::Unexpected(
                "embedded return in if condition".to_string(),
                self.get_expr_package_span(condition_expr_id),
            ));
        }

        // If the condition value is a Boolean literal, use the value to decide which branch to
        // evaluate.
        let condition_value = condition_control_flow.into_value();
        if let Value::Bool(condition_bool) = condition_value {
            return self.eval_expr_if_with_classical_condition(
                condition_bool,
                body_expr_id,
                otherwise_expr_id,
            );
        }

        // At this point the condition value is not classical, so we need to generate a branching instruction.
        // First, we pop the current block node and generate a new one which the new branches will jump to when their
        // instructions end.
        let current_block_node = self.eval_context.pop_block_node();
        let continuation_block_node_id = self.create_program_block();
        let continuation_block_node = BlockNode {
            id: continuation_block_node_id,
            successor: current_block_node.successor,
        };
        self.eval_context.push_block_node(continuation_block_node);

        // Since the if expression can represent a dynamic value, create a variable to store it if the expression is
        // non-unit.
        let if_expr = self.get_expr(if_expr_id);
        let maybe_if_expr_var = if if_expr.ty == Ty::UNIT {
            None
        } else {
            let variable_id = self.resource_manager.next_var();
            let variable_ty = map_fir_type_to_rir_type(&if_expr.ty);
            Some(rir::Variable {
                variable_id,
                ty: variable_ty,
            })
        };

        // Evaluate the body expression.
        // First, we cache the current static variable mappings so that we can restore them later.
        let cached_mappings = self.clone_current_static_var_map();
        let if_true_block_id =
            self.eval_expr_if_branch(body_expr_id, continuation_block_node_id, maybe_if_expr_var)?;

        // Evaluate the otherwise expression (if any), and determine the block to branch to if the condition is false.
        let if_false_block_id = if let Some(otherwise_expr_id) = otherwise_expr_id {
            // Cache the mappings after the true block so we can compare afterwards.
            let post_if_true_mappings = self.clone_current_static_var_map();
            // Restore the cached mappings from before evaluating the true block.
            self.overwrite_current_static_var_map(cached_mappings);
            let if_false_block_id = self.eval_expr_if_branch(
                otherwise_expr_id,
                continuation_block_node_id,
                maybe_if_expr_var,
            )?;
            // Only keep the static mappings that are the same in both blocks; when they are different,
            // the variable is no longer static across the if expression.
            self.keep_matching_static_var_mappings(&post_if_true_mappings);
            if_false_block_id
        } else {
            // Only keep the static mappings that are the same after the true block as before; when they are different,
            // the variable is no longer static across the if expression.
            self.keep_matching_static_var_mappings(&cached_mappings);

            // Since there is no otherwise block, we branch to the continuation block.
            continuation_block_node_id
        };

        // Finally, we insert the branch instruction.
        let condition_value_var = condition_value.unwrap_var();
        let condition_rir_var = map_eval_var_to_rir_var(condition_value_var);
        let branch_ins =
            Instruction::Branch(condition_rir_var, if_true_block_id, if_false_block_id);
        let condition_package_span = self.get_expr_package_span(condition_expr_id);
        let dbg_metadata = self.dbg_metadata(condition_package_span);
        self.get_program_block_mut(current_block_node.id)
            .0
            .push(branch_ins.with_metadata(dbg_metadata));

        // Return the value of the if expression.
        let if_expr_value = if let Some(if_expr_var) = maybe_if_expr_var {
            Value::Var(map_rir_var_to_eval_var(if_expr_var).map_err(|()| {
                Error::Unexpected(
                    format!(
                        "dynamic value of type {} in conditional expression",
                        if_expr_var.ty
                    ),
                    self.get_expr_package_span(if_expr_id),
                )
            })?)
        } else {
            Value::unit()
        };
        Ok(EvalControlFlow::Continue(if_expr_value))
    }

    fn eval_expr_if_branch(
        &mut self,
        branch_body_expr_id: ExprId,
        continuation_block_id: rir::BlockId,
        if_expr_var: Option<rir::Variable>,
    ) -> Result<rir::BlockId, Error> {
        // Create the block node that corresponds to the branch body and push it as the active one.
        let block_node_id = self.create_program_block();
        let block_node = BlockNode {
            id: block_node_id,
            successor: Some(continuation_block_id),
        };
        self.eval_context.push_block_node(block_node);

        // Evaluate the branch body expression.
        let body_control = self.try_eval_expr(branch_body_expr_id)?;
        if body_control.is_return() {
            let body_span = self.get_expr_package_span(branch_body_expr_id);
            return Err(Error::Unimplemented("early return".to_string(), body_span));
        }

        let branch_body_span = self.get_expr_package_span(branch_body_expr_id);
        let dbg_metadata = self.dbg_metadata(branch_body_span);
        // If there is a variable to save the value of the if expression to, add a store instruction.
        if let Some(if_expr_var) = if_expr_var {
            let body_operand = self.map_eval_value_to_rir_operand(&body_control.into_value());
            let store_ins = Instruction::Store(body_operand, if_expr_var);
            self.get_current_rir_block_mut()
                .0
                .push(store_ins.with_metadata(dbg_metadata.clone()));
        }

        // Finally, jump to the continuation block and pop the current block node.
        let jump_ins = Instruction::Jump(continuation_block_id);
        self.get_current_rir_block_mut()
            .0
            .push(jump_ins.with_metadata(dbg_metadata));
        let _ = self.eval_context.pop_block_node();
        Ok(block_node_id)
    }

    fn dbg_metadata(&mut self, span: PackageSpan) -> Option<InstructionMetadata> {
        let current_source_block = self.eval_context.current_user_source_block.last();
        let current_source_block_span = current_source_block.and_then(|block| {
            self.eval_context
                .get_current_user_scope()
                .map(|s| s.package_id)
                .and_then(|package_id| {
                    self.package_store
                        .get(package_id)
                        .blocks
                        .get(*block)
                        .map(|b| PackageSpan {
                            package: map_fir_package_to_hir(package_id),
                            span: b.span,
                        })
                })
        });
        let current_iteration = self.eval_context.current_iteration;
        let current_runtime_scope = self.eval_context.get_current_user_scope();
        let current_callable =
            current_runtime_scope.and_then(|s| s.callable.map(|(id, _)| (s.package_id, id)));

        let current_callable_name = current_callable.and_then(|(package_id, callable_id)| {
            self.package_store
                .get(package_id)
                .items
                .get(callable_id)
                .map(|i| match &i.kind {
                    fir::ItemKind::Callable(callable_decl) => callable_decl.name.name.clone(),
                    fir::ItemKind::Namespace(_, _)
                    | fir::ItemKind::Ty(_, _)
                    | fir::ItemKind::Export(_, _) => "_".into(),
                })
        });

        Some(fmt_dbg_metadata(
            span,
            current_source_block.copied(),
            current_source_block_span,
            current_iteration,
            current_callable_name,
        ))
    }

    fn eval_expr_if_with_classical_condition(
        &mut self,
        condition_bool: bool,
        body_expr_id: ExprId,
        otherwise_expr_id: Option<ExprId>,
    ) -> Result<EvalControlFlow, Error> {
        if condition_bool {
            self.try_eval_expr(body_expr_id)
        } else if let Some(otherwise_expr_id) = otherwise_expr_id {
            self.try_eval_expr(otherwise_expr_id)
        } else {
            // The classical condition evaluated to false, but there is not otherwise block so there is nothing to
            // evaluate.
            // Return unit since it is the only possibility for if expressions with no otherwise block.
            Ok(EvalControlFlow::Continue(Value::unit()))
        }
    }

    fn eval_expr_index(
        &mut self,
        array_expr_id: ExprId,
        index_expr_id: ExprId,
    ) -> Result<EvalControlFlow, Error> {
        // Get the value of the array expression to use it as the basis to perform a replacement on.
        let array_control_flow = self.try_eval_expr(array_expr_id)?;
        let EvalControlFlow::Continue(array_value) = array_control_flow else {
            return Err(Error::Unexpected(
                "embedded return in index expression".to_string(),
                self.get_expr_package_span(array_expr_id),
            ));
        };

        // Try to evaluate the index and replace expressions to get their value, short-circuiting execution if any of
        // the expressions is a return.
        let index_control_flow = self.try_eval_expr(index_expr_id)?;
        let EvalControlFlow::Continue(index_value) = index_control_flow else {
            return Err(Error::Unexpected(
                "embedded return in index expression".to_string(),
                self.get_expr_package_span(index_expr_id),
            ));
        };

        // Get the value at the specified index.
        let array = array_value.unwrap_array();
        let index_expr = self.get_expr(index_expr_id);
        let hir_package_id = map_fir_package_to_hir(self.get_current_package_id());
        let index_package_span = PackageSpan {
            package: hir_package_id,
            span: index_expr.span,
        };
        let value_result = match index_value {
            Value::Int(index) => index_array(&array, index, index_package_span),
            Value::Range(range) => slice_array(
                &array,
                range.start,
                range.step,
                range.end,
                index_package_span,
            ),
            _ => panic!("invalid kind of value for index"),
        };
        let value = value_result.map_err(Error::from)?;
        Ok(EvalControlFlow::Continue(value))
    }

    fn eval_expr_return(&mut self, expr_id: ExprId) -> Result<EvalControlFlow, Error> {
        let control_flow = self.try_eval_expr(expr_id)?;
        Ok(EvalControlFlow::Return(control_flow.into_value()))
    }

    fn eval_expr_array(&mut self, exprs: &Vec<ExprId>) -> Result<EvalControlFlow, Error> {
        let mut values = Vec::with_capacity(exprs.len());
        for expr_id in exprs {
            let control_flow = self.try_eval_expr(*expr_id)?;
            if control_flow.is_return() {
                return Err(Error::Unexpected(
                    "embedded return in array".to_string(),
                    self.get_expr_package_span(*expr_id),
                ));
            }
            values.push(control_flow.into_value());
        }
        Ok(EvalControlFlow::Continue(Value::Array(values.into())))
    }

    fn eval_expr_tuple(&mut self, exprs: &Vec<ExprId>) -> Result<EvalControlFlow, Error> {
        let mut values = Vec::with_capacity(exprs.len());
        for expr_id in exprs {
            let control_flow = self.try_eval_expr(*expr_id)?;
            if control_flow.is_return() {
                return Err(Error::Unexpected(
                    "embedded return in tuple".to_string(),
                    self.get_expr_package_span(*expr_id),
                ));
            }
            values.push(control_flow.into_value());
        }
        Ok(EvalControlFlow::Continue(Value::Tuple(values.into(), None)))
    }

    fn eval_expr_unary(
        &mut self,
        un_op: UnOp,
        value_expr_id: ExprId,
        unary_expr_span: PackageSpan, // For diagnostic purposes only.
    ) -> Result<EvalControlFlow, Error> {
        let value_expr_package_span = self.get_expr_package_span(value_expr_id);
        let value_control_flow = self.try_eval_expr(value_expr_id)?;
        let EvalControlFlow::Continue(value) = value_control_flow else {
            return Err(Error::Unexpected(
                "embedded return in unary operation expression".to_string(),
                value_expr_package_span,
            ));
        };

        // Get the variable type corresponding to the value the unary operator acts upon.
        let Some(eval_variable_type) = try_get_eval_var_type(&value) else {
            return Err(Error::Unexpected(
                format!("invalid type for unary operation value: {value}"),
                value_expr_package_span,
            ));
        };

        // The leading positive operator is a no-op.
        if matches!(un_op, UnOp::Pos) {
            let control_flow = EvalControlFlow::Continue(value);
            return Ok(control_flow);
        }

        // If the variable is a literal, we can evaluate the unary operation directly.
        if !matches!(value, Value::Var(_)) {
            let result = eval_un_op_with_literals(un_op, value);
            return Ok(EvalControlFlow::Continue(result));
        }

        // For all the other supported unary operations we have to generate an instruction, so create a variable to
        // store the result.
        let variable_id = self.resource_manager.next_var();
        let rir_variable_type = map_eval_var_type_to_rir_type(eval_variable_type);
        let rir_variable = rir::Variable {
            variable_id,
            ty: rir_variable_type,
        };

        // Generate the instruction depending on the unary operator.
        let value_operand = self.map_eval_value_to_rir_operand(&value);
        let instruction = match un_op {
            UnOp::Neg => match rir_variable_type {
                rir::Ty::Integer => {
                    let constant = Operand::Literal(Literal::Integer(-1));
                    Instruction::Mul(constant, value_operand, rir_variable)
                }
                rir::Ty::Double => {
                    let constant = Operand::Literal(Literal::Double(-1.0));
                    Instruction::Fmul(constant, value_operand, rir_variable)
                }
                _ => panic!("invalid type for negation operator {rir_variable_type}"),
            },
            UnOp::NotB => {
                assert!(matches!(rir_variable_type, rir::Ty::Integer));
                Instruction::BitwiseNot(value_operand, rir_variable)
            }
            UnOp::NotL => {
                assert!(matches!(rir_variable_type, rir::Ty::Boolean));
                Instruction::LogicalNot(value_operand, rir_variable)
            }
            UnOp::Functor(_) | UnOp::Unwrap => {
                return Err(Error::Unexpected(
                    format!("invalid unary operator: {un_op}"),
                    unary_expr_span,
                ));
            }
            UnOp::Pos => panic!("the leading positive operator should have been a no-op"),
        };

        // Insert the instruction and return the corresponding evaluator variable.
        let dbg_metadata = self.dbg_metadata(unary_expr_span);
        self.get_current_rir_block_mut()
            .0
            .push(instruction.with_metadata(dbg_metadata));
        let eval_variable = map_rir_var_to_eval_var(rir_variable).map_err(|()| {
            Error::Unexpected(
                format!("{} type in unop", rir_variable.ty),
                self.get_expr_package_span(value_expr_id),
            )
        })?;
        Ok(EvalControlFlow::Continue(Value::Var(eval_variable)))
    }

    fn eval_expr_update_index(
        &mut self,
        array_expr_id: ExprId,
        index_expr_id: ExprId,
        update_expr_id: ExprId,
    ) -> Result<EvalControlFlow, Error> {
        // Get the value of the array expression to use it as the basis to perform a replacement on.
        let array_control_flow = self.try_eval_expr(array_expr_id)?;
        let EvalControlFlow::Continue(array_value) = array_control_flow else {
            return Err(Error::Unexpected(
                "embedded return in index expression".to_string(),
                self.get_expr_package_span(array_expr_id),
            ));
        };
        let array = array_value.unwrap_array();
        let updated_array = self.eval_array_update_index(&array, index_expr_id, update_expr_id)?;
        Ok(EvalControlFlow::Continue(updated_array))
    }

    fn eval_expr_var(&mut self, res: &Res) -> Value {
        match res {
            Res::Err => panic!("resolution error"),
            Res::Item(item) => Value::Global(
                StoreItemId {
                    package: item.package.unwrap_or(self.get_current_package_id()),
                    item: item.item,
                },
                FunctorApp::default(),
            ),
            Res::Local(local_var_id) => {
                let bound_value = self
                    .eval_context
                    .get_current_scope()
                    .get_hybrid_local_value(*local_var_id);

                // Check whether the bound value is a mutable variable, and if so, return its value directly rather than
                // the variable if it is static at this moment.
                if let Value::Var(var) = bound_value {
                    let current_scope = self.eval_context.get_current_scope();
                    if let Some(literal) = current_scope.get_static_value(var.id.into()) {
                        map_rir_literal_to_eval_value(*literal)
                    } else {
                        bound_value.clone()
                    }
                } else {
                    bound_value.clone()
                }
            }
        }
    }

    fn eval_expr_while(
        &mut self,
        condition_expr_id: ExprId,
        body_block_id: BlockId,
    ) -> Result<EvalControlFlow, Error> {
        // Verify assumptions.
        assert!(
            self.is_classical_expr(condition_expr_id),
            "loop conditions must be purely classical"
        );
        let body_block = self.get_block(body_block_id);
        assert_eq!(
            body_block.ty,
            Ty::UNIT,
            "the type of a loop block is expected to be Unit"
        );

        // Evaluate the block until the loop condition is false.
        let condition_expr_span = self.get_expr_package_span(condition_expr_id);
        let mut condition_control_flow = self.try_eval_expr(condition_expr_id)?;
        if condition_control_flow.is_return() {
            return Err(Error::Unexpected(
                "embedded return in loop condition".to_string(),
                condition_expr_span,
            ));
        }
        let mut condition_boolean = condition_control_flow.into_value().unwrap_bool();
        self.eval_context.current_iteration = Some(0);
        while condition_boolean {
            self.eval_context.current_iteration =
                Some(self.eval_context.current_iteration.unwrap_or(0) + 1);
            // Evaluate the loop block.
            let block_control_flow = self.try_eval_block(body_block_id)?;
            if block_control_flow.is_return() {
                self.eval_context.current_iteration = None;
                return Ok(block_control_flow);
            }

            // Re-evaluate the condition now that the block evaluation is done
            condition_control_flow = self.try_eval_expr(condition_expr_id)?;
            if condition_control_flow.is_return() {
                return Err(Error::Unexpected(
                    "embedded return in loop condition".to_string(),
                    condition_expr_span,
                ));
            }
            condition_boolean = condition_control_flow.into_value().unwrap_bool();
        }
        self.eval_context.current_iteration = None;

        // We have evaluated the loop so just return unit as the value of this loop expression.
        Ok(EvalControlFlow::Continue(Value::unit()))
    }

    fn eval_result_as_bool_operand(
        &mut self,
        result: val::Result,
        context_span: PackageSpan,
    ) -> Operand {
        match result {
            val::Result::Id(id) => {
                // If this is a result ID, generate the instruction to read it.
                let result_operand = Operand::Literal(Literal::Result(
                    id.try_into().expect("could not convert result ID to u32"),
                ));
                let read_result_callable_id =
                    self.get_or_insert_callable(builder::read_result_decl());
                let variable_id = self.resource_manager.next_var();
                let variable_ty = rir::Ty::Boolean;
                let variable = rir::Variable {
                    variable_id,
                    ty: variable_ty,
                };
                let instruction = Instruction::Call(
                    read_result_callable_id,
                    vec![result_operand],
                    Some(variable),
                );
                let dbg_metadata = self.dbg_metadata(context_span);
                let current_block = self.get_current_rir_block_mut();
                current_block
                    .0
                    .push(instruction.with_metadata(dbg_metadata));
                Operand::Variable(variable)
            }
            val::Result::Val(bool) => Operand::Literal(Literal::Bool(bool)),
            val::Result::Loss => panic!("loss result should not occur in partial evaluation"),
        }
    }

    fn generate_instructions_for_binary_operation_with_double_operands(
        &mut self,
        bin_op: BinOp,
        lhs_operand: Operand,
        rhs_operand: Operand,
        bin_op_expr_span: PackageSpan, // For diagnostic purposes only.
    ) -> Result<rir::Variable, Error> {
        let bin_op_variable_id = self.resource_manager.next_var();

        let bin_op_rir_variable = match bin_op {
            BinOp::Add | BinOp::Sub | BinOp::Mul | BinOp::Div => {
                rir::Variable::new_double(bin_op_variable_id)
            }
            BinOp::Eq | BinOp::Neq | BinOp::Gt | BinOp::Gte | BinOp::Lt | BinOp::Lte => {
                rir::Variable::new_boolean(bin_op_variable_id)
            }
            _ => panic!("unsupported binary operation for double: {bin_op:?}"),
        };

        let bin_op_rir_ins = match bin_op {
            BinOp::Add => Instruction::Fadd(lhs_operand, rhs_operand, bin_op_rir_variable),
            BinOp::Sub => Instruction::Fsub(lhs_operand, rhs_operand, bin_op_rir_variable),
            BinOp::Mul => Instruction::Fmul(lhs_operand, rhs_operand, bin_op_rir_variable),
            BinOp::Div => {
                // Validate that the RHS is not a zero.
                if let Operand::Literal(Literal::Double(0.0)) = rhs_operand {
                    let error = EvalError::DivZero(bin_op_expr_span).into();
                    return Err(error);
                }

                Instruction::Fdiv(lhs_operand, rhs_operand, bin_op_rir_variable)
            }
            BinOp::Eq => Instruction::Fcmp(
                FcmpConditionCode::OrderedAndEqual,
                lhs_operand,
                rhs_operand,
                bin_op_rir_variable,
            ),
            BinOp::Neq => Instruction::Fcmp(
                FcmpConditionCode::OrderedAndNotEqual,
                lhs_operand,
                rhs_operand,
                bin_op_rir_variable,
            ),
            BinOp::Gt => Instruction::Fcmp(
                FcmpConditionCode::OrderedAndGreaterThan,
                lhs_operand,
                rhs_operand,
                bin_op_rir_variable,
            ),
            BinOp::Gte => Instruction::Fcmp(
                FcmpConditionCode::OrderedAndGreaterThanOrEqual,
                lhs_operand,
                rhs_operand,
                bin_op_rir_variable,
            ),
            BinOp::Lt => Instruction::Fcmp(
                FcmpConditionCode::OrderedAndLessThan,
                lhs_operand,
                rhs_operand,
                bin_op_rir_variable,
            ),
            BinOp::Lte => Instruction::Fcmp(
                FcmpConditionCode::OrderedAndLessThanOrEqual,
                lhs_operand,
                rhs_operand,
                bin_op_rir_variable,
            ),
            _ => panic!("unsupported binary operation for double: {bin_op:?}"),
        };
        let dbg_metadata = self.dbg_metadata(bin_op_expr_span);
        self.get_current_rir_block_mut()
            .0
            .push(bin_op_rir_ins.with_metadata(dbg_metadata));
        Ok(bin_op_rir_variable)
    }

    #[allow(clippy::too_many_lines)]
    fn generate_instructions_for_binary_operation_with_integer_operands(
        &mut self,
        bin_op: BinOp,
        lhs_operand: Operand,
        rhs_operand: Operand,
        bin_op_expr_span: PackageSpan, // For diagnostic purposes only.
    ) -> Result<rir::Variable, Error> {
        let dbg_metadata = self.dbg_metadata(bin_op_expr_span);
        let rir_variable = match bin_op {
            BinOp::Add => {
                let bin_op_variable_id = self.resource_manager.next_var();
                let bin_op_rir_variable = rir::Variable::new_integer(bin_op_variable_id);
                let bin_op_rir_ins =
                    Instruction::Add(lhs_operand, rhs_operand, bin_op_rir_variable);
                self.get_current_rir_block_mut()
                    .0
                    .push(bin_op_rir_ins.with_metadata(dbg_metadata));
                bin_op_rir_variable
            }
            BinOp::Sub => {
                let bin_op_variable_id = self.resource_manager.next_var();
                let bin_op_rir_variable = rir::Variable::new_integer(bin_op_variable_id);
                let bin_op_rir_ins =
                    Instruction::Sub(lhs_operand, rhs_operand, bin_op_rir_variable);
                self.get_current_rir_block_mut()
                    .0
                    .push(bin_op_rir_ins.with_metadata(dbg_metadata));
                bin_op_rir_variable
            }
            BinOp::Mul => {
                let bin_op_variable_id = self.resource_manager.next_var();
                let bin_op_rir_variable = rir::Variable::new_integer(bin_op_variable_id);
                let bin_op_rir_ins =
                    Instruction::Mul(lhs_operand, rhs_operand, bin_op_rir_variable);
                self.get_current_rir_block_mut()
                    .0
                    .push(bin_op_rir_ins.with_metadata(dbg_metadata));
                bin_op_rir_variable
            }
            BinOp::Div => {
                // Validate that the RHS is not a zero.
                if let Operand::Literal(Literal::Integer(0)) = rhs_operand {
                    let error = EvalError::DivZero(bin_op_expr_span).into();
                    return Err(error);
                }
                let bin_op_variable_id = self.resource_manager.next_var();
                let bin_op_rir_variable = rir::Variable::new_integer(bin_op_variable_id);
                let bin_op_rir_ins =
                    Instruction::Sdiv(lhs_operand, rhs_operand, bin_op_rir_variable);
                self.get_current_rir_block_mut()
                    .0
                    .push(bin_op_rir_ins.with_metadata(dbg_metadata));
                bin_op_rir_variable
            }
            BinOp::Mod => {
                let bin_op_variable_id = self.resource_manager.next_var();
                let bin_op_rir_variable = rir::Variable::new_integer(bin_op_variable_id);
                let bin_op_rir_ins =
                    Instruction::Srem(lhs_operand, rhs_operand, bin_op_rir_variable);
                self.get_current_rir_block_mut()
                    .0
                    .push(bin_op_rir_ins.with_metadata(dbg_metadata));
                bin_op_rir_variable
            }
            BinOp::Exp => {
                // Validate the exponent.
                let Operand::Literal(Literal::Integer(exponent)) = rhs_operand else {
                    let error = Error::Unexpected(
                        "exponent must be a classical integer".to_string(),
                        bin_op_expr_span,
                    );
                    return Err(error);
                };
                if exponent < 0 {
                    let error = EvalError::InvalidNegativeInt(exponent, bin_op_expr_span).into();
                    return Err(error);
                }

                // Generate a series of multiplication instructions that represent the exponentiation.
                let mut current_rir_variable =
                    rir::Variable::new_integer(self.resource_manager.next_var());
                let init_ins =
                    Instruction::Store(Operand::Literal(Literal::Integer(1)), current_rir_variable);
                self.get_current_rir_block_mut()
                    .0
                    .push(init_ins.with_metadata(dbg_metadata.clone()));
                for _ in 0..exponent {
                    let mult_variable =
                        rir::Variable::new_integer(self.resource_manager.next_var());
                    let mult_ins = Instruction::Mul(
                        Operand::Variable(current_rir_variable),
                        lhs_operand,
                        mult_variable,
                    );
                    self.get_current_rir_block_mut()
                        .0
                        .push(mult_ins.with_metadata(dbg_metadata.clone()));
                    current_rir_variable = mult_variable;
                }
                current_rir_variable
            }
            BinOp::AndB => {
                let bin_op_variable_id = self.resource_manager.next_var();
                let bin_op_rir_variable = rir::Variable::new_integer(bin_op_variable_id);
                let bin_op_rir_ins =
                    Instruction::BitwiseAnd(lhs_operand, rhs_operand, bin_op_rir_variable);
                self.get_current_rir_block_mut()
                    .0
                    .push(bin_op_rir_ins.with_metadata(dbg_metadata));
                bin_op_rir_variable
            }
            BinOp::OrB => {
                let bin_op_variable_id = self.resource_manager.next_var();
                let bin_op_rir_variable = rir::Variable::new_integer(bin_op_variable_id);
                let bin_op_rir_ins =
                    Instruction::BitwiseOr(lhs_operand, rhs_operand, bin_op_rir_variable);
                self.get_current_rir_block_mut()
                    .0
                    .push(bin_op_rir_ins.with_metadata(dbg_metadata));
                bin_op_rir_variable
            }
            BinOp::XorB => {
                let bin_op_variable_id = self.resource_manager.next_var();
                let bin_op_rir_variable = rir::Variable::new_integer(bin_op_variable_id);
                let bin_op_rir_ins =
                    Instruction::BitwiseXor(lhs_operand, rhs_operand, bin_op_rir_variable);
                self.get_current_rir_block_mut()
                    .0
                    .push(bin_op_rir_ins.with_metadata(dbg_metadata));
                bin_op_rir_variable
            }
            BinOp::Shl => {
                let bin_op_variable_id = self.resource_manager.next_var();
                let bin_op_rir_variable = rir::Variable::new_integer(bin_op_variable_id);
                let bin_op_rir_ins =
                    Instruction::Shl(lhs_operand, rhs_operand, bin_op_rir_variable);
                self.get_current_rir_block_mut()
                    .0
                    .push(bin_op_rir_ins.with_metadata(dbg_metadata));
                bin_op_rir_variable
            }
            BinOp::Shr => {
                let bin_op_variable_id = self.resource_manager.next_var();
                let bin_op_rir_variable = rir::Variable::new_integer(bin_op_variable_id);
                let bin_op_rir_ins =
                    Instruction::Ashr(lhs_operand, rhs_operand, bin_op_rir_variable);
                self.get_current_rir_block_mut()
                    .0
                    .push(bin_op_rir_ins.with_metadata(dbg_metadata));
                bin_op_rir_variable
            }
            BinOp::Eq => {
                let bin_op_variable_id = self.resource_manager.next_var();
                let bin_op_rir_variable = rir::Variable::new_boolean(bin_op_variable_id);
                let bin_op_rir_ins = Instruction::Icmp(
                    ConditionCode::Eq,
                    lhs_operand,
                    rhs_operand,
                    bin_op_rir_variable,
                );
                self.get_current_rir_block_mut()
                    .0
                    .push(bin_op_rir_ins.with_metadata(dbg_metadata));
                bin_op_rir_variable
            }
            BinOp::Neq => {
                let bin_op_variable_id = self.resource_manager.next_var();
                let bin_op_rir_variable = rir::Variable::new_boolean(bin_op_variable_id);
                let bin_op_rir_ins = Instruction::Icmp(
                    ConditionCode::Ne,
                    lhs_operand,
                    rhs_operand,
                    bin_op_rir_variable,
                );
                self.get_current_rir_block_mut()
                    .0
                    .push(bin_op_rir_ins.with_metadata(dbg_metadata));
                bin_op_rir_variable
            }
            BinOp::Gt => {
                let bin_op_variable_id = self.resource_manager.next_var();
                let bin_op_rir_variable = rir::Variable::new_boolean(bin_op_variable_id);
                let bin_op_rir_ins = Instruction::Icmp(
                    ConditionCode::Sgt,
                    lhs_operand,
                    rhs_operand,
                    bin_op_rir_variable,
                );
                self.get_current_rir_block_mut()
                    .0
                    .push(bin_op_rir_ins.with_metadata(dbg_metadata));
                bin_op_rir_variable
            }
            BinOp::Gte => {
                let bin_op_variable_id = self.resource_manager.next_var();
                let bin_op_rir_variable = rir::Variable::new_boolean(bin_op_variable_id);
                let bin_op_rir_ins = Instruction::Icmp(
                    ConditionCode::Sge,
                    lhs_operand,
                    rhs_operand,
                    bin_op_rir_variable,
                );
                self.get_current_rir_block_mut()
                    .0
                    .push(bin_op_rir_ins.with_metadata(dbg_metadata));
                bin_op_rir_variable
            }
            BinOp::Lt => {
                let bin_op_variable_id = self.resource_manager.next_var();
                let bin_op_rir_variable = rir::Variable::new_boolean(bin_op_variable_id);
                let bin_op_rir_ins = Instruction::Icmp(
                    ConditionCode::Slt,
                    lhs_operand,
                    rhs_operand,
                    bin_op_rir_variable,
                );
                self.get_current_rir_block_mut()
                    .0
                    .push(bin_op_rir_ins.with_metadata(dbg_metadata));
                bin_op_rir_variable
            }
            BinOp::Lte => {
                let bin_op_variable_id = self.resource_manager.next_var();
                let bin_op_rir_variable = rir::Variable::new_boolean(bin_op_variable_id);
                let bin_op_rir_ins = Instruction::Icmp(
                    ConditionCode::Sle,
                    lhs_operand,
                    rhs_operand,
                    bin_op_rir_variable,
                );
                self.get_current_rir_block_mut()
                    .0
                    .push(bin_op_rir_ins.with_metadata(dbg_metadata));
                bin_op_rir_variable
            }
            _ => panic!("unsupported binary operation for integers: {bin_op:?}"),
        };
        Ok(rir_variable)
    }

    fn get_block(&self, id: BlockId) -> &'a Block {
        let block_id = StoreBlockId::from((self.get_current_package_id(), id));
        self.package_store.get_block(block_id)
    }

    fn get_expr(&self, id: ExprId) -> &'a Expr {
        let expr_id = StoreExprId::from((self.get_current_package_id(), id));
        self.package_store.get_expr(expr_id)
    }

    #[allow(clippy::similar_names)]
    fn get_expr_package_span(&self, id: ExprId) -> PackageSpan {
        let fir_package_id = self.get_current_package_id();
        let expr = self.package_store.get_expr((fir_package_id, id).into());
        let hir_package_id = map_fir_package_to_hir(fir_package_id);
        PackageSpan {
            package: hir_package_id,
            span: expr.span,
        }
    }

    fn get_pat(&self, id: PatId) -> &'a Pat {
        let pat_id = StorePatId::from((self.get_current_package_id(), id));
        self.package_store.get_pat(pat_id)
    }

    fn get_stmt(&self, id: StmtId) -> &'a Stmt {
        let stmt_id = StoreStmtId::from((self.get_current_package_id(), id));
        self.package_store.get_stmt(stmt_id)
    }

    fn get_current_package_id(&self) -> PackageId {
        self.eval_context.get_current_scope().package_id
    }

    fn get_current_rir_block_mut(&mut self) -> &mut rir::BlockWithMetadata {
        self.get_program_block_mut(self.eval_context.get_current_block_id())
    }

    fn get_current_scope_exec_graph(&self) -> &ExecGraph {
        if let Some(spec_decl) = self.get_current_scope_spec_decl() {
            &spec_decl.exec_graph
        } else {
            &self
                .entry
                .expect("entry expression must be present when not in scope")
                .exec_graph
        }
    }

    fn get_current_scope_spec_decl(&self) -> Option<&SpecDecl> {
        let current_scope = self.eval_context.get_current_scope();
        let (local_item_id, functor_app) = current_scope.callable?;
        let store_item_id = StoreItemId::from((current_scope.package_id, local_item_id));
        let global = self
            .package_store
            .get_global(store_item_id)
            .expect("global does not exist");
        let Global::Callable(callable_decl) = global else {
            panic!("global is not a callable");
        };

        let CallableImpl::Spec(spec_impl) = &callable_decl.implementation else {
            panic!("callable does not implement specializations");
        };

        let spec_decl = get_spec_decl(spec_impl, functor_app);
        Some(spec_decl)
    }

    fn get_expr_compute_kind(&self, expr_id: ExprId) -> ComputeKind {
        let current_package_id = self.get_current_package_id();
        let store_expr_id = StoreExprId::from((current_package_id, expr_id));
        let expr_generator_set = self.compute_properties.get_expr(store_expr_id);
        let callable_scope = self.eval_context.get_current_scope();
        expr_generator_set.generate_application_compute_kind(&callable_scope.args_value_kind)
    }

    fn is_unresolved_callee_expr(&self, expr_id: ExprId) -> bool {
        let current_package_id = self.get_current_package_id();
        let store_expr_id = StoreExprId::from((current_package_id, expr_id));
        self.compute_properties
            .is_unresolved_callee_expr(store_expr_id)
    }

    fn get_call_compute_kind(&self, callable_scope: &Scope) -> ComputeKind {
        let store_item_id = StoreItemId::from((
            callable_scope.package_id,
            callable_scope
                .callable
                .expect("callable should be present")
                .0,
        ));
        let ItemComputeProperties::Callable(callable_compute_properties) =
            self.compute_properties.get_item(store_item_id)
        else {
            panic!("item compute properties not found");
        };
        let callable_generator_set = match &callable_scope.callable {
            Some((_, functor_app)) => match (functor_app.adjoint, functor_app.controlled) {
                (false, 0) => &callable_compute_properties.body,
                (false, _) => callable_compute_properties
                    .ctl
                    .as_ref()
                    .expect("controlled should be supported"),
                (true, 0) => callable_compute_properties
                    .adj
                    .as_ref()
                    .expect("adjoint should be supported"),
                (true, _) => callable_compute_properties
                    .ctl_adj
                    .as_ref()
                    .expect("controlled adjoint should be supported"),
            },
            None => panic!("call compute kind should have callable"),
        };
        callable_generator_set.generate_application_compute_kind(&callable_scope.args_value_kind)
    }

    fn try_create_mutable_variable(
        &mut self,
        local_var_id: LocalVarId,
        value: &Value,
        context_span: PackageSpan,
    ) -> Option<(rir::VariableId, Option<Literal>)> {
        // Check if we can create a mutable variable for this value.
        let var_ty = try_get_eval_var_type(value)?;

        // Create an evaluator variable and insert it.
        let var_id = self.resource_manager.next_var();
        let eval_var = Var {
            id: var_id.into(),
            ty: var_ty,
        };
        self.eval_context
            .get_current_scope_mut()
            .insert_hybrid_local_value(local_var_id, Value::Var(eval_var));

        // Insert a store instruction.
        let value_operand = self.map_eval_value_to_rir_operand(value);
        let rir_var = map_eval_var_to_rir_var(eval_var);
        let store_ins = Instruction::Store(value_operand, rir_var);
        let dbg_metadata = self.dbg_metadata(context_span);
        self.get_current_rir_block_mut()
            .0
            .push(store_ins.with_metadata(dbg_metadata));

        // Create a mutable variable, mapping it to the static value if any.
        let static_value = match value_operand {
            Operand::Literal(literal) => Some(literal),
            Operand::Variable(_) => None,
        };

        Some((var_id, static_value))
    }

    fn get_or_insert_callable(&mut self, callable: Callable) -> CallableId {
        // Check if the callable is already in the program, and if not add it.
        let callable_name = callable.name.clone();
        if let Entry::Vacant(entry) = self.callables_map.entry(callable_name.clone().into()) {
            let callable_id = self.resource_manager.next_callable();
            entry.insert(callable_id);
            self.program.callables.insert(callable_id, callable);
        }

        *self
            .callables_map
            .get(callable_name.as_str())
            .expect("callable not present")
    }

    fn get_program_block_mut(&mut self, id: rir::BlockId) -> &mut rir::BlockWithMetadata {
        self.program
            .blocks
            .get_mut(id)
            .expect("program block does not exist")
    }

    fn is_classical_expr(&self, expr_id: ExprId) -> bool {
        let compute_kind = self.get_expr_compute_kind(expr_id);
        matches!(compute_kind, ComputeKind::Classical)
    }

    fn allocate_qubit(&mut self) -> Value {
        let qubit = self.resource_manager.allocate_qubit();
        Value::Qubit(qubit)
    }

    fn measure_qubits(&mut self, callable_decl: &CallableDecl, args_value: Value) -> Value {
        let mut input_type = Vec::new();
        let mut operands = Vec::new();
        let mut results_values = Vec::new();

        match args_value {
            Value::Qubit(qubit) => {
                input_type.push(qsc_rir::rir::Ty::Qubit);
                operands.push(self.map_eval_value_to_rir_operand(&Value::Qubit(qubit)));
            }
            Value::Tuple(values, _) => {
                for value in &*values {
                    let Value::Qubit(qubit) = value else {
                        panic!(
                            "by this point a qsc_pass should have checked that all arguments are Qubits"
                        )
                    };
                    input_type.push(qsc_rir::rir::Ty::Qubit);
                    operands.push(self.map_eval_value_to_rir_operand(&Value::Qubit(qubit.clone())));
                }
            }
            _ => {
                panic!("by this point a qsc_pass should have checked that all arguments are Qubits")
            }
        }

        match &callable_decl.output {
            qsc_fir::ty::Ty::Prim(qsc_fir::ty::Prim::Result) => {
                input_type.push(qsc_rir::rir::Ty::Result);
                let result_value = Value::Result(self.resource_manager.next_result_register());
                let result_operand = self.map_eval_value_to_rir_operand(&result_value);
                operands.push(result_operand);
                results_values.push(result_value);
            }
            qsc_fir::ty::Ty::Tuple(outputs) => {
                for output in outputs {
                    if matches!(output, qsc_fir::ty::Ty::Prim(qsc_fir::ty::Prim::Result)) {
                        input_type.push(qsc_rir::rir::Ty::Result);
                        let result_value =
                            Value::Result(self.resource_manager.next_result_register());
                        let result_operand = self.map_eval_value_to_rir_operand(&result_value);
                        operands.push(result_operand);
                        results_values.push(result_value);
                    } else {
                        panic!(
                            "by this point a qsc_pass should have checked that all outputs are Results"
                        )
                    }
                }
            }
            _ => {
                panic!("by this point a qsc_pass should have checked that all outputs are Results")
            }
        }

        let measurement_callable = Callable {
            name: callable_decl.name.name.to_string(),
            input_type,
            output_type: None,
            body: None,
            call_type: CallableType::Measurement,
        };

        // Check if the callable has already been added to the program and if not do so now.
        let measure_callable_id = self.get_or_insert_callable(measurement_callable);
        let instruction = Instruction::Call(measure_callable_id, operands, None);
        let user_span = self.eval_context.get_current_user_caller();
        let dbg_metadata = user_span.and_then(|s| self.dbg_metadata(s));
        let current_block = self.get_current_rir_block_mut();
        current_block
            .0
            .push(instruction.with_metadata(dbg_metadata));

        match results_values.len() {
            0 => panic!("unexpected unitary measurement"),
            1 => results_values[0].clone(),
            2.. => Value::Tuple(results_values.into(), None),
        }
    }

    fn measure_qubit(&mut self, measure_callable: Callable, args_value: Value) -> Value {
        // Get the qubit and result IDs to use in the qubit measure instruction.
        let qubit = args_value.unwrap_qubit();
        let qubit_value = Value::Qubit(qubit);
        let qubit_operand = self.map_eval_value_to_rir_operand(&qubit_value);
        let result_value = Value::Result(self.resource_manager.next_result_register());
        let result_operand = self.map_eval_value_to_rir_operand(&result_value);

        // Check if the callable has already been added to the program and if not do so now.
        let measure_callable_id = self.get_or_insert_callable(measure_callable);
        let args = vec![qubit_operand, result_operand];
        let instruction = Instruction::Call(measure_callable_id, args, None);
        let user_span = self.eval_context.get_current_user_caller();
        let dbg_metadata = user_span.and_then(|s| self.dbg_metadata(s));
        let current_block = self.get_current_rir_block_mut();
        current_block
            .0
            .push(instruction.with_metadata(dbg_metadata));

        // Return the result value.
        result_value
    }

    fn release_qubit(&mut self, args_value: Value) -> Value {
        let qubit = args_value.unwrap_qubit();
        self.resource_manager.release_qubit(&qubit);

        // The value of a qubit release is unit.
        Value::unit()
    }

    fn resolve_args(
        &self,
        store_pat_id: StorePatId,
        value: Value,
        args_span: Option<PackageSpan>,
        ctls: Option<(StorePatId, u8)>,
        fixed_args: Option<Rc<[Value]>>,
    ) -> Result<(Vec<Arg>, Option<Arg>), Error> {
        let mut value = value;
        let ctls_arg = if let Some((ctls_pat_id, ctls_count)) = ctls {
            let mut ctls = vec![];
            for _ in 0..ctls_count {
                let [c, rest] = &*value.unwrap_tuple() else {
                    panic!("controls + arguments tuple should be arity 2");
                };
                ctls.extend_from_slice(&c.clone().unwrap_array());
                value = rest.clone();
            }
            if !are_ctls_unique(&ctls, &value) {
                let span = args_span.expect("span should be present");
                return Err(EvalError::QubitUniqueness(span).into());
            }
            let ctls_pat = self.package_store.get_pat(ctls_pat_id);
            let ctls_value = Value::Array(ctls.into());
            match &ctls_pat.kind {
                PatKind::Discard => Some(Arg::Discard(ctls_value)),
                PatKind::Bind(ident) => {
                    let variable = Variable {
                        name: ident.name.clone(),
                        value: ctls_value,
                        span: ident.span,
                    };
                    let ctl_arg = Arg::Var(ident.id, variable);
                    Some(ctl_arg)
                }
                PatKind::Tuple(_) => panic!("control qubits pattern is not expected to be a tuple"),
            }
        } else {
            None
        };

        let value = if let Some(fixed_args) = fixed_args {
            let mut fixed_args = fixed_args.to_vec();
            fixed_args.push(value);
            Value::Tuple(fixed_args.into(), None)
        } else {
            value
        };

        let pat = self.package_store.get_pat(store_pat_id);
        let args = match &pat.kind {
            PatKind::Discard => vec![Arg::Discard(value)],
            PatKind::Bind(ident) => {
                let variable = Variable {
                    name: ident.name.clone(),
                    value,
                    span: ident.span,
                };
                vec![Arg::Var(ident.id, variable)]
            }
            PatKind::Tuple(pats) => {
                let values = value.unwrap_tuple();
                assert_eq!(
                    pats.len(),
                    values.len(),
                    "pattern tuple and value tuple have different arity"
                );
                let mut args = Vec::new();
                let pat_value_tuples = pats.iter().zip(values.to_vec());
                for (pat_id, value) in pat_value_tuples {
                    // At this point we should no longer have control qubits so pass None.
                    let (mut element_args, None) = self
                        .resolve_args(
                            (store_pat_id.package, *pat_id).into(),
                            value,
                            None,
                            None,
                            None,
                        )
                        .expect("no controls to verify")
                    else {
                        panic!("no control qubits are expected");
                    };
                    args.append(&mut element_args);
                }
                args
            }
        };
        Ok((args, ctls_arg))
    }

    fn try_eval_block(&mut self, block_id: BlockId) -> Result<EvalControlFlow, Error> {
        // eprintln!("try_eval_block: {block_id:?}");
        if self.eval_context.is_current_scope_user_scope() {
            self.eval_context.current_user_source_block.push(block_id);
        }
        let block = self.get_block(block_id);
        let mut return_stmt_id = None;
        let mut last_control_flow = EvalControlFlow::Continue(Value::unit());

        // Iterate through the statements until we hit a return or reach the last statement.
        let mut stmts_iter = block.stmts.iter();
        for stmt_id in stmts_iter.by_ref() {
            last_control_flow = self.try_eval_stmt(*stmt_id)?;
            if last_control_flow.is_return() {
                return_stmt_id = Some(*stmt_id);
                break;
            }
        }

        // While we support multiple returns within a callable, disallow situations in which statements are left
        // unprocessed when we are evaluating a branch within a callable scope.
        let remaining_stmt_count = stmts_iter.count();
        let current_scope = self.eval_context.get_current_scope();
        if remaining_stmt_count > 0 && current_scope.is_currently_evaluating_branch() {
            let return_stmt =
                self.get_stmt(return_stmt_id.expect("a return statement ID must have been set"));
            let hir_package_id = map_fir_package_to_hir(self.get_current_package_id());
            let return_stmt_package_span = PackageSpan {
                package: hir_package_id,
                span: return_stmt.span,
            };
            Err(Error::Unimplemented(
                "early return".to_string(),
                return_stmt_package_span,
            ))
        } else {
            // eprintln!("try_eval_block: done {block_id:?}");
            if self.eval_context.is_current_scope_user_scope() {
                self.eval_context.current_user_source_block.pop();
            }
            Ok(last_control_flow)
        }
    }

    fn try_eval_expr(&mut self, expr_id: ExprId) -> Result<EvalControlFlow, Error> {
        // An expression is evaluated differently depending on whether it is purely classical or hybrid.
        if self.is_classical_expr(expr_id) {
            self.eval_classical_expr(expr_id)
        } else {
            self.eval_hybrid_expr(expr_id)
        }
    }

    fn try_eval_stmt(&mut self, stmt_id: StmtId) -> Result<EvalControlFlow, Error> {
        let stmt = self.get_stmt(stmt_id);
        match stmt.kind {
            StmtKind::Expr(expr_id) => {
                // Since non-semi expressions are the only ones whose value is non-unit (their value is the same as the
                // value of the expression), they do not need to map their control flow to be unit on continue.
                self.try_eval_expr(expr_id)
            }
            StmtKind::Semi(expr_id) => {
                let control_flow = self.try_eval_expr(expr_id)?;
                match control_flow {
                    EvalControlFlow::Continue(_) => Ok(EvalControlFlow::Continue(Value::unit())),
                    EvalControlFlow::Return(_) => Ok(control_flow),
                }
            }
            StmtKind::Local(mutability, pat_id, expr_id) => {
                let control_flow = self.try_eval_expr(expr_id)?;
                match control_flow {
                    EvalControlFlow::Continue(value) => {
                        self.bind_value_to_pat(mutability, pat_id, value);
                        Ok(EvalControlFlow::Continue(Value::unit()))
                    }
                    EvalControlFlow::Return(_) => Ok(control_flow),
                }
            }
            StmtKind::Item(_) => {
                // Do nothing and return a continue unit value.
                Ok(EvalControlFlow::Continue(Value::unit()))
            }
        }
    }

    fn update_bindings(&mut self, lhs_expr_id: ExprId, rhs_value: Value) -> Result<(), Error> {
        let lhs_expr = self.get_expr(lhs_expr_id);
        match (&lhs_expr.kind, rhs_value) {
            (ExprKind::Hole, _) => {}
            (ExprKind::Var(Res::Local(local_var_id), _), value) => {
                // We update both the hybrid and classical bindings because there are some cases where an expression is
                // classified as classical by RCA, but some elements of the expression are non-classical.
                //
                // For example, the output of the `Length` intrinsic function is only considered non-classical when used
                // on a dynamically-sized array. However, it can be used on arrays that are considered non-classical,
                // such as arrays of Qubits or Results.
                //
                // Since expressions call expressions to the `Length` intrinsic will be offloaded to the evaluator,
                // the evaluator environment also needs to track some non-classical variables.
                self.update_hybrid_local(lhs_expr, *local_var_id, value.clone())?;
                self.update_classical_local(*local_var_id, value);
            }
            (ExprKind::Tuple(exprs), Value::Tuple(values, _)) => {
                for (expr_id, value) in exprs.iter().zip(values.iter()) {
                    self.update_bindings(*expr_id, value.clone())?;
                }
            }
            _ => unreachable!("unassignable pattern should be disallowed by compiler"),
        }
        Ok(())
    }

    fn update_classical_local(&mut self, local_var_id: LocalVarId, value: Value) {
        // Classical values are not updated when we are within a dynamic branch.
        if self
            .eval_context
            .get_current_scope()
            .is_currently_evaluating_branch()
        {
            return;
        }

        // Variable values are not updated on the classical locals either.
        if matches!(value, Value::Var(_)) {
            return;
        }

        // Create a variable and bind it to the classical environment.
        self.eval_context
            .get_current_scope_mut()
            .env
            .update_variable_in_top_frame(local_var_id, value);
    }

    fn update_hybrid_local(
        &mut self,
        local_expr: &Expr,
        local_var_id: LocalVarId,
        value: Value,
    ) -> Result<(), Error> {
        let bound_value = self
            .eval_context
            .get_current_scope()
            .get_hybrid_local_value(local_var_id);
        if let Value::Var(var) = bound_value {
            // Insert a store instruction when the value of a variable is updated.
            let rhs_operand = self.map_eval_value_to_rir_operand(&value);
            let rir_var = map_eval_var_to_rir_var(*var);
            let store_ins = Instruction::Store(rhs_operand, rir_var);
            let expr_span = self.get_expr_package_span(local_expr.id);
            let dbg_metadata = self.dbg_metadata(expr_span);
            self.get_current_rir_block_mut()
                .0
                .push(store_ins.with_metadata(dbg_metadata));

            // If this is a mutable variable, make sure to update whether it is static or dynamic.
            let current_scope = self.eval_context.get_current_scope_mut();
            match rhs_operand {
                Operand::Literal(literal) => {
                    // The variable maps to a static literal here, so track that literal value.
                    current_scope.insert_static_var_mapping(rir_var.variable_id, literal);
                }
                Operand::Variable(_) => {
                    // The variable is not known to be some literal value, so remove the static mapping.
                    current_scope.remove_static_value(rir_var.variable_id);
                }
            }
        } else {
            // Verify that we are not updating a value that does not have a backing variable from a dynamic branch
            // because it is unsupported.
            if self
                .eval_context
                .get_current_scope()
                .is_currently_evaluating_branch()
            {
                let error_message = format!(
                    "re-assignment within a dynamic branch is unsupported for type {}",
                    local_expr.ty
                );
                let error =
                    Error::Unexpected(error_message, self.get_expr_package_span(local_expr.id));
                return Err(error);
            }
            self.eval_context
                .get_current_scope_mut()
                .update_hybrid_local_value(local_var_id, value);
        }
        Ok(())
    }

    fn update_hybrid_bindings_from_classical_bindings(
        &mut self,
        lhs_expr_id: ExprId,
    ) -> Result<(), Error> {
        let lhs_expr = &self.get_expr(lhs_expr_id);
        match &lhs_expr.kind {
            ExprKind::Hole => {
                // Nothing to bind to.
            }
            ExprKind::Var(Res::Local(local_var_id), _) => {
                let classical_value = self
                    .eval_context
                    .get_current_scope()
                    .get_classical_local_value(*local_var_id)
                    .clone();
                self.update_hybrid_local(lhs_expr, *local_var_id, classical_value)?;
            }
            ExprKind::Tuple(exprs) => {
                for expr_id in exprs {
                    self.update_hybrid_bindings_from_classical_bindings(*expr_id)?;
                }
            }
            _ => unreachable!("unassignable pattern should be disallowed by compiler"),
        }
        Ok(())
    }

    fn generate_output_recording_instructions(
        &mut self,
        ret_val: Value,
        ty: &Ty,
    ) -> Result<Vec<Instruction>, ()> {
        let mut instrs = Vec::new();

        match ret_val {
            Value::Result(val::Result::Val(_)) => return Err(()),

            Value::Array(vals) => self.record_array(ty, &mut instrs, &vals)?,
            Value::Tuple(vals, _) => self.record_tuple(ty, &mut instrs, &vals)?,
            Value::Result(res) => self.record_result(&mut instrs, res),
            Value::Var(var) => self.record_variable(ty, &mut instrs, var),
            Value::Bool(val) => self.record_bool(&mut instrs, val),
            Value::Int(val) => self.record_int(&mut instrs, val),
            Value::Double(val) => self.record_double(&mut instrs, val),

            Value::BigInt(_)
            | Value::Closure(_)
            | Value::Global(_, _)
            | Value::Pauli(_)
            | Value::Qubit(_)
            | Value::Range(_)
            | Value::String(_) => panic!("unsupported value type in output recording"),
        }

        Ok(instrs)
    }

    fn record_int(&mut self, instrs: &mut Vec<Instruction>, val: i64) {
        let int_record_callable_id = self.get_int_record_callable();
        instrs.push(Instruction::Call(
            int_record_callable_id,
            vec![
                Operand::Literal(Literal::Integer(val)),
                Operand::Literal(Literal::Pointer),
            ],
            None,
        ));
    }

    fn record_double(&mut self, instrs: &mut Vec<Instruction>, val: f64) {
        let double_record_callable_id = self.get_double_record_callable();
        instrs.push(Instruction::Call(
            double_record_callable_id,
            vec![
                Operand::Literal(Literal::Double(val)),
                Operand::Literal(Literal::Pointer),
            ],
            None,
        ));
    }

    fn record_bool(&mut self, instrs: &mut Vec<Instruction>, val: bool) {
        let bool_record_callable_id = self.get_bool_record_callable();
        instrs.push(Instruction::Call(
            bool_record_callable_id,
            vec![
                Operand::Literal(Literal::Bool(val)),
                Operand::Literal(Literal::Pointer),
            ],
            None,
        ));
    }

    fn record_variable(&mut self, ty: &Ty, instrs: &mut Vec<Instruction>, var: Var) {
        let record_callable_id = match ty {
            Ty::Prim(Prim::Bool) => self.get_bool_record_callable(),
            Ty::Prim(Prim::Int) => self.get_int_record_callable(),
            Ty::Prim(Prim::Double) => self.get_double_record_callable(),
            _ => panic!("unsupported variable type in output recording"),
        };
        instrs.push(Instruction::Call(
            record_callable_id,
            vec![
                Operand::Variable(map_eval_var_to_rir_var(var)),
                Operand::Literal(Literal::Pointer),
            ],
            None,
        ));
    }

    fn record_result(&mut self, instrs: &mut Vec<Instruction>, res: val::Result) {
        let result_record_callable_id = self.get_result_record_callable();
        instrs.push(Instruction::Call(
            result_record_callable_id,
            vec![
                Operand::Literal(Literal::Result(
                    res.unwrap_id()
                        .try_into()
                        .expect("result id should fit into u32"),
                )),
                Operand::Literal(Literal::Pointer),
            ],
            None,
        ));
    }

    fn record_tuple(
        &mut self,
        ty: &Ty,
        instrs: &mut Vec<Instruction>,
        vals: &Rc<[Value]>,
    ) -> Result<(), ()> {
        let Ty::Tuple(elem_tys) = ty else {
            panic!("expected tuple type for tuple value");
        };
        let tuple_record_callable_id = self.get_tuple_record_callable();
        instrs.push(Instruction::Call(
            tuple_record_callable_id,
            vec![
                Operand::Literal(Literal::Integer(
                    vals.len()
                        .try_into()
                        .expect("tuple length should fit into u32"),
                )),
                Operand::Literal(Literal::Pointer),
            ],
            None,
        ));
        for (val, elem_ty) in vals.iter().zip(elem_tys.iter()) {
            instrs.extend(self.generate_output_recording_instructions(val.clone(), elem_ty)?);
        }

        Ok(())
    }

    fn record_array(
        &mut self,
        ty: &Ty,
        instrs: &mut Vec<Instruction>,
        vals: &Rc<Vec<Value>>,
    ) -> Result<(), ()> {
        let Ty::Array(elem_ty) = ty else {
            panic!("expected array type for array value");
        };
        let array_record_callable_id = self.get_array_record_callable();
        instrs.push(Instruction::Call(
            array_record_callable_id,
            vec![
                Operand::Literal(Literal::Integer(
                    vals.len()
                        .try_into()
                        .expect("array length should fit into u32"),
                )),
                Operand::Literal(Literal::Pointer),
            ],
            None,
        ));
        for val in vals.iter() {
            instrs.extend(self.generate_output_recording_instructions(val.clone(), elem_ty)?);
        }

        Ok(())
    }

    fn get_array_record_callable(&mut self) -> CallableId {
        if let Some(id) = self.callables_map.get("__quantum__rt__array_record_output") {
            return *id;
        }

        let callable = builder::array_record_decl();
        let callable_id = self.resource_manager.next_callable();
        self.callables_map
            .insert("__quantum__rt__array_record_output".into(), callable_id);
        self.program.callables.insert(callable_id, callable);
        callable_id
    }

    fn get_tuple_record_callable(&mut self) -> CallableId {
        if let Some(id) = self.callables_map.get("__quantum__rt__tuple_record_output") {
            return *id;
        }

        let callable = builder::tuple_record_decl();
        let callable_id = self.resource_manager.next_callable();
        self.callables_map
            .insert("__quantum__rt__tuple_record_output".into(), callable_id);
        self.program.callables.insert(callable_id, callable);
        callable_id
    }

    fn get_result_record_callable(&mut self) -> CallableId {
        if let Some(id) = self
            .callables_map
            .get("__quantum__rt__result_record_output")
        {
            return *id;
        }

        let callable = builder::result_record_decl();
        let callable_id = self.resource_manager.next_callable();
        self.callables_map
            .insert("__quantum__rt__result_record_output".into(), callable_id);
        self.program.callables.insert(callable_id, callable);
        callable_id
    }

    fn get_bool_record_callable(&mut self) -> CallableId {
        if let Some(id) = self.callables_map.get("__quantum__rt__bool_record_output") {
            return *id;
        }

        let callable = builder::bool_record_decl();
        let callable_id = self.resource_manager.next_callable();
        self.callables_map
            .insert("__quantum__rt__bool_record_output".into(), callable_id);
        self.program.callables.insert(callable_id, callable);
        callable_id
    }

    fn get_double_record_callable(&mut self) -> CallableId {
        if let Some(id) = self
            .callables_map
            .get("__quantum__rt__double_record_output")
        {
            return *id;
        }

        let callable = builder::double_record_decl();
        let callable_id = self.resource_manager.next_callable();
        self.callables_map
            .insert("__quantum__rt__double_record_output".into(), callable_id);
        self.program.callables.insert(callable_id, callable);
        callable_id
    }

    fn get_int_record_callable(&mut self) -> CallableId {
        if let Some(id) = self.callables_map.get("__quantum__rt__int_record_output") {
            return *id;
        }

        let callable = builder::int_record_decl();
        let callable_id = self.resource_manager.next_callable();
        self.callables_map
            .insert("__quantum__rt__int_record_output".into(), callable_id);
        self.program.callables.insert(callable_id, callable);
        callable_id
    }

    fn map_eval_value_to_rir_operand(&self, value: &Value) -> Operand {
        match value {
            Value::Bool(b) => Operand::Literal(Literal::Bool(*b)),
            Value::Double(d) => Operand::Literal(Literal::Double(*d)),
            Value::Int(i) => Operand::Literal(Literal::Integer(*i)),
            Value::Qubit(q) => Operand::Literal(Literal::Qubit(
                self.resource_manager
                    .map_qubit(q)
                    .try_into()
                    .expect("could not convert qubit ID to u32"),
            )),
            Value::Result(r) => match r {
                val::Result::Id(id) => Operand::Literal(Literal::Result(
                    (*id)
                        .try_into()
                        .expect("could not convert result ID to u32"),
                )),
                val::Result::Val(bool) => Operand::Literal(Literal::Bool(*bool)),
                val::Result::Loss => panic!("loss result should not occur in partial evaluation"),
            },
            Value::Var(var) => Operand::Variable(map_eval_var_to_rir_var(*var)),
            _ => panic!("{value} cannot be mapped to a RIR operand"),
        }
    }

    fn clone_current_static_var_map(&self) -> FxHashMap<VariableId, Literal> {
        self.eval_context
            .get_current_scope()
            .clone_static_var_mappings()
    }

    fn overwrite_current_static_var_map(&mut self, static_vars: FxHashMap<VariableId, Literal>) {
        self.eval_context
            .get_current_scope_mut()
            .set_static_var_mappings(static_vars);
    }

    fn keep_matching_static_var_mappings(
        &mut self,
        other_mappings: &FxHashMap<VariableId, Literal>,
    ) {
        self.eval_context
            .get_current_scope_mut()
            .keep_matching_static_var_mappings(other_mappings);
    }
}

fn fmt_dbg_metadata(
    location: PackageSpan,
    scope_id: Option<BlockId>,
    scope_block_location: Option<PackageSpan>,
    scope_block_discriminator: Option<usize>,
    current_callable_name: Option<Rc<str>>,
) -> InstructionMetadata {
    InstructionMetadata {
<<<<<<< HEAD
        source_location: MetadataPackageSpan {
            package_id: u32::try_from(usize::from(package_span.package))
                .expect("package ID should fit into u32"),
            span: package_span.span,
        },
        source_block: source_block.map(|b| b.0),
        source_block_span: source_block_span.map(|s| MetadataPackageSpan {
            package_id: u32::try_from(usize::from(s.package))
                .expect("package ID should fit into u32"),
            span: s.span,
        }),
        current_iteration,
        current_callable_name,
=======
        location: into_metadata_package_span(location),
        scope_id: scope_id.map(|id| id.0),
        scope_block_location: scope_block_location.map(into_metadata_package_span),
        scope_block_discriminator,
        current_callable_name,
    }
}

fn into_metadata_package_span(location: PackageSpan) -> MetadataPackageSpan {
    MetadataPackageSpan {
        package: usize::from(location.package)
            .try_into()
            .expect("package ID should fit into u32"),
        span: location.span,
>>>>>>> 14ca8ab5
    }
}

fn eval_un_op_with_literals(un_op: UnOp, value: Value) -> Value {
    match un_op {
        UnOp::Neg => match value {
            Value::Int(i) => Value::Int(-i),
            Value::Double(d) => Value::Double(-d),
            Value::BigInt(b) => Value::BigInt(-b),
            _ => panic!("invalid type for negation operator {}", value.type_name()),
        },
        UnOp::NotB => match value {
            Value::Int(i) => Value::Int(!i),
            Value::BigInt(b) => Value::BigInt(!b),
            _ => panic!(
                "invalid type for bitwise negation operator {}",
                value.type_name()
            ),
        },
        UnOp::NotL => match value {
            Value::Bool(b) => Value::Bool(!b),
            _ => panic!(
                "invalid type for logical negation operator {}",
                value.type_name()
            ),
        },
        UnOp::Functor(functor) => match value {
            Value::Closure(inner) => Value::Closure(
                val::Closure {
                    functor: update_functor_app(functor, inner.functor),
                    ..*inner
                }
                .into(),
            ),
            Value::Global(id, app) => Value::Global(id, update_functor_app(functor, app)),
            _ => panic!("value should be callable"),
        },
        UnOp::Pos | UnOp::Unwrap => value,
    }
}

fn eval_bin_op_with_bool_literals(
    bin_op: BinOp,
    lhs_literal: Literal,
    rhs_literal: Literal,
) -> Value {
    let (Literal::Bool(lhs_bool), Literal::Bool(rhs_bool)) = (lhs_literal, rhs_literal) else {
        panic!("at least one literal is not bool: {lhs_literal}, {rhs_literal}");
    };

    let bin_op_result = match bin_op {
        BinOp::Eq => lhs_bool == rhs_bool,
        BinOp::Neq => lhs_bool != rhs_bool,
        BinOp::AndL => lhs_bool && rhs_bool,
        BinOp::OrL => lhs_bool || rhs_bool,
        _ => panic!("invalid bool operator: {bin_op:?}"),
    };
    Value::Bool(bin_op_result)
}

fn eval_bin_op_with_double_literals(
    bin_op: BinOp,
    lhs_literal: Literal,
    rhs_literal: Literal,
    bin_op_expr_span: PackageSpan, // For diagnostic purposes only
) -> Result<Value, Error> {
    fn eval_double_div(lhs: f64, rhs: f64, span: PackageSpan) -> Result<Value, Error> {
        match (lhs, rhs) {
            (_, 0.0) => Err(EvalError::DivZero(span).into()),
            (lhs, rhs) => Ok(Value::Double(lhs / rhs)),
        }
    }

    // Validate that both literals are doubles.
    let (Literal::Double(lhs), Literal::Double(rhs)) = (lhs_literal, rhs_literal) else {
        panic!("at least one literal is not an double: {lhs_literal}, {rhs_literal}");
    };

    match bin_op {
        BinOp::Eq => {
            // matching simulator behavior
            #[allow(clippy::float_cmp)]
            Ok(Value::Bool(lhs == rhs))
        }
        BinOp::Neq => {
            // matching simulator behavior
            #[allow(clippy::float_cmp)]
            Ok(Value::Bool(lhs != rhs))
        }
        BinOp::Gt => Ok(Value::Bool(lhs > rhs)),
        BinOp::Gte => Ok(Value::Bool(lhs >= rhs)),
        BinOp::Lt => Ok(Value::Bool(lhs < rhs)),
        BinOp::Lte => Ok(Value::Bool(lhs <= rhs)),
        BinOp::Add => Ok(Value::Double(lhs + rhs)),
        BinOp::Sub => Ok(Value::Double(lhs - rhs)),
        BinOp::Mul => Ok(Value::Double(lhs * rhs)),
        BinOp::Div => eval_double_div(lhs, rhs, bin_op_expr_span),
        _ => panic!("invalid double operator: {bin_op:?}"),
    }
}

fn eval_bin_op_with_integer_literals(
    bin_op: BinOp,
    lhs_literal: Literal,
    rhs_literal: Literal,
    bin_op_expr_span: PackageSpan, // For diagnostic purposes only
) -> Result<Value, Error> {
    fn eval_integer_div(lhs_int: i64, rhs_int: i64, span: PackageSpan) -> Result<Value, Error> {
        match (lhs_int, rhs_int) {
            (_, 0) => Err(EvalError::DivZero(span).into()),
            (lhs, rhs) => Ok(Value::Int(lhs / rhs)),
        }
    }

    fn eval_integer_mod(lhs_int: i64, rhs_int: i64, span: PackageSpan) -> Result<Value, Error> {
        match (lhs_int, rhs_int) {
            (_, 0) => Err(EvalError::DivZero(span).into()),
            (lhs, rhs) => Ok(Value::Int(lhs % rhs)),
        }
    }

    fn eval_integer_exp(lhs_int: i64, rhs_int: i64, span: PackageSpan) -> Result<Value, Error> {
        let Ok(rhs_int_as_u32) = u32::try_from(rhs_int) else {
            return Err(EvalError::IntTooLarge(rhs_int, span).into());
        };

        Ok(Value::Int(lhs_int.pow(rhs_int_as_u32)))
    }

    // Validate that both literals are integers.
    let (Literal::Integer(lhs_int), Literal::Integer(rhs_int)) = (lhs_literal, rhs_literal) else {
        panic!("at least one literal is not an integer: {lhs_literal}, {rhs_literal}");
    };

    match bin_op {
        BinOp::Eq => Ok(Value::Bool(lhs_int == rhs_int)),
        BinOp::Neq => Ok(Value::Bool(lhs_int != rhs_int)),
        BinOp::Gt => Ok(Value::Bool(lhs_int > rhs_int)),
        BinOp::Gte => Ok(Value::Bool(lhs_int >= rhs_int)),
        BinOp::Lt => Ok(Value::Bool(lhs_int < rhs_int)),
        BinOp::Lte => Ok(Value::Bool(lhs_int <= rhs_int)),
        BinOp::Add => Ok(Value::Int(lhs_int + rhs_int)),
        BinOp::Sub => Ok(Value::Int(lhs_int - rhs_int)),
        BinOp::Mul => Ok(Value::Int(lhs_int * rhs_int)),
        BinOp::Div => eval_integer_div(lhs_int, rhs_int, bin_op_expr_span),
        BinOp::Mod => eval_integer_mod(lhs_int, rhs_int, bin_op_expr_span),
        BinOp::Exp => eval_integer_exp(lhs_int, rhs_int, bin_op_expr_span),
        BinOp::AndB => Ok(Value::Int(lhs_int & rhs_int)),
        BinOp::OrB => Ok(Value::Int(lhs_int | rhs_int)),
        BinOp::XorB => Ok(Value::Int(lhs_int ^ rhs_int)),
        BinOp::Shl => Ok(Value::Int(lhs_int << rhs_int)),
        BinOp::Shr => Ok(Value::Int(lhs_int >> rhs_int)),
        _ => panic!("invalid integer operator: {bin_op:?}"),
    }
}

fn get_spec_decl(spec_impl: &SpecImpl, functor_app: FunctorApp) -> &SpecDecl {
    if !functor_app.adjoint && functor_app.controlled == 0 {
        &spec_impl.body
    } else if functor_app.adjoint && functor_app.controlled == 0 {
        spec_impl
            .adj
            .as_ref()
            .expect("adjoint specialization does not exist")
    } else if !functor_app.adjoint && functor_app.controlled > 0 {
        spec_impl
            .ctl
            .as_ref()
            .expect("controlled specialization does not exist")
    } else {
        spec_impl
            .ctl_adj
            .as_ref()
            .expect("controlled adjoint specialization does not exits")
    }
}

fn map_eval_var_to_rir_var(var: Var) -> rir::Variable {
    rir::Variable {
        variable_id: var.id.into(),
        ty: map_eval_var_type_to_rir_type(var.ty),
    }
}

fn map_eval_var_type_to_rir_type(var_ty: VarTy) -> rir::Ty {
    match var_ty {
        VarTy::Boolean => rir::Ty::Boolean,
        VarTy::Integer => rir::Ty::Integer,
        VarTy::Double => rir::Ty::Double,
    }
}

fn map_fir_type_to_rir_type(ty: &Ty) -> rir::Ty {
    let Ty::Prim(prim) = ty else {
        panic!("only some primitive types are supported");
    };

    match prim {
        Prim::BigInt
        | Prim::Pauli
        | Prim::Range
        | Prim::RangeFrom
        | Prim::RangeFull
        | Prim::RangeTo
        | Prim::String => panic!("{prim:?} is not a supported primitive type"),
        Prim::Bool => rir::Ty::Boolean,
        Prim::Double => rir::Ty::Double,
        Prim::Int => rir::Ty::Integer,
        Prim::Qubit => rir::Ty::Qubit,
        Prim::Result => rir::Ty::Result,
    }
}

fn map_rir_literal_to_eval_value(literal: rir::Literal) -> Value {
    match literal {
        rir::Literal::Bool(b) => Value::Bool(b),
        rir::Literal::Double(d) => Value::Double(d),
        rir::Literal::Integer(i) => Value::Int(i),
        _ => panic!("{literal:?} RIR literal cannot be mapped to evaluator value"),
    }
}

fn map_rir_var_to_eval_var(var: rir::Variable) -> Result<Var, ()> {
    Ok(Var {
        id: var.variable_id.into(),
        ty: map_rir_type_to_eval_var_type(var.ty)?,
    })
}

fn map_rir_type_to_eval_var_type(ty: rir::Ty) -> Result<VarTy, ()> {
    match ty {
        rir::Ty::Boolean => Ok(VarTy::Boolean),
        rir::Ty::Integer => Ok(VarTy::Integer),
        rir::Ty::Double => Ok(VarTy::Double),
        _ => Err(()),
    }
}

fn try_get_eval_var_type(value: &Value) -> Option<VarTy> {
    match value {
        Value::Bool(_) => Some(VarTy::Boolean),
        Value::Int(_) => Some(VarTy::Integer),
        Value::Double(_) => Some(VarTy::Double),
        Value::Var(var) => Some(var.ty),
        _ => None,
    }
}<|MERGE_RESOLUTION|>--- conflicted
+++ resolved
@@ -3562,21 +3562,6 @@
     current_callable_name: Option<Rc<str>>,
 ) -> InstructionMetadata {
     InstructionMetadata {
-<<<<<<< HEAD
-        source_location: MetadataPackageSpan {
-            package_id: u32::try_from(usize::from(package_span.package))
-                .expect("package ID should fit into u32"),
-            span: package_span.span,
-        },
-        source_block: source_block.map(|b| b.0),
-        source_block_span: source_block_span.map(|s| MetadataPackageSpan {
-            package_id: u32::try_from(usize::from(s.package))
-                .expect("package ID should fit into u32"),
-            span: s.span,
-        }),
-        current_iteration,
-        current_callable_name,
-=======
         location: into_metadata_package_span(location),
         scope_id: scope_id.map(|id| id.0),
         scope_block_location: scope_block_location.map(into_metadata_package_span),
@@ -3591,7 +3576,6 @@
             .try_into()
             .expect("package ID should fit into u32"),
         span: location.span,
->>>>>>> 14ca8ab5
     }
 }
 
