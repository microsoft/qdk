--- conflicted
+++ resolved
@@ -2159,11 +2159,7 @@
                 capabilities,
                 language_features,
                 &dependencies,
-<<<<<<< HEAD
                 None,
-=======
-                false,
->>>>>>> 5ed8876b
             )
             .expect("interpreter should be created");
             let (result, output) = entry(&mut interpreter);
