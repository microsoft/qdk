--- conflicted
+++ resolved
@@ -22,13 +22,10 @@
 use num_bigint::BigUint;
 use num_complex::Complex;
 use qsc_circuit::{
-<<<<<<< HEAD
-    Circuit, CircuitTracer, TracerConfig, operations::entry_expr_for_qubit_operation,
+    Circuit, Circuit, CircuitTracer, CircuitTracer, TracerConfig, TracerConfig,
+    operations::entry_expr_for_qubit_operation,
+    operations::{entry_expr_for_qubit_operation, qubit_param_info},
     rir_to_circuit::make_circuit,
-=======
-    Circuit, CircuitTracer, TracerConfig,
-    operations::{entry_expr_for_qubit_operation, qubit_param_info},
->>>>>>> b9536a97
 };
 use qsc_codegen::qir::{fir_to_qir, fir_to_qir_from_callable, fir_to_rir};
 use qsc_data_structures::{
@@ -363,16 +360,12 @@
             complex_ty_cache: None.into(),
             env: Env::default(),
             sim: SparseSim::new(),
-<<<<<<< HEAD
-            circuit_tracer: circuit_tracer_config.map(CircuitTracer::new),
-=======
             circuit_tracer: circuit_tracer_config.map(|config| {
                 CircuitTracer::new(
                     config,
                     &[package, map_hir_package_to_fir(source_package_id)],
                 )
             }),
->>>>>>> b9536a97
             quantum_seed: None,
             classical_seed: None,
             package,
@@ -975,18 +968,11 @@
         method: CircuitGenerationMethod,
         tracer_config: TracerConfig,
     ) -> std::result::Result<Circuit, Vec<Error>> {
-<<<<<<< HEAD
-        let (entry_expr, invoke_params) = match entry {
-            CircuitEntryPoint::Operation(ref operation_expr) => {
-                let (item, functor_app) = self.eval_to_operation(operation_expr)?;
-                let expr = entry_expr_for_qubit_operation(item, functor_app, operation_expr)
-=======
         let (entry_expr, qubit_param_info, invoke_params) = match entry {
             CircuitEntryPoint::Operation(operation_expr) => {
                 let (package_id, item, functor_app) = self.eval_to_operation(&operation_expr)?;
                 let qubit_param_info = qubit_param_info(item);
                 let expr = entry_expr_for_qubit_operation(item, functor_app, &operation_expr)
->>>>>>> b9536a97
                     .map_err(|e| vec![e.into()])?;
                 (Some(expr), qubit_param_info.map(|i| (package_id, i)), None)
             }
@@ -999,15 +985,11 @@
 
         let mut sink = std::io::sink();
         let mut out = GenericReceiver::new(&mut sink);
-<<<<<<< HEAD
-        let mut tracer = CircuitTracer::new(tracer_config);
-=======
         let mut tracer = CircuitTracer::with_qubit_input_params(
             tracer_config,
             &[self.package, self.source_package],
             qubit_param_info,
         );
->>>>>>> b9536a97
         match method {
             CircuitGenerationMethod::Simulate => {
                 let mut sim = SparseSim::new();
@@ -1035,7 +1017,6 @@
                     self.run_with_tracing_backend(&mut tracer, &mut out, entry_expr.as_deref())?;
                 }
             }
-<<<<<<< HEAD
             CircuitGenerationMethod::Static => {
                 if let Some((callable, args)) = invoke_params {
                     // TODO: Static circuit generation from a callable is not yet supported.
@@ -1052,10 +1033,6 @@
 
         let circuit = tracer.finish(Some(self.compiler.package_store()));
 
-=======
-        }
-        let circuit = tracer.finish(Some(self.compiler.package_store()));
->>>>>>> b9536a97
         Ok(circuit)
     }
 
@@ -1401,12 +1378,9 @@
     /// Evaluate the classical parts of the program. No quantum simulation.
     /// Will fail if a measurement comparison occurs during evaluation.
     ClassicalEval,
-<<<<<<< HEAD
     /// Compile the program and transform to a circuit without any evaluation.
     /// Only works for `AdaptiveRIF` compliant programs.
     Static,
-=======
->>>>>>> b9536a97
 }
 
 /// A debugger that enables step-by-step evaluation of code
