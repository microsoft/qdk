// Copyright (c) Microsoft Corporation.
// Licensed under the MIT License.

#[cfg(test)]
mod circuit_tests;
mod debug;
#[cfg(test)]
mod debugger_tests;
#[cfg(test)]
mod package_tests;
#[cfg(test)]
mod tests;

use std::{cell::RefCell, rc::Rc};

use crate::{
    error::{self, WithStack},
    incremental::Compiler,
};
use debug::format_call_stack;
use miette::Diagnostic;
use num_bigint::BigUint;
use num_complex::Complex;
use qsc_circuit::{
<<<<<<< HEAD
    Circuit, CircuitTracer, TracerConfig, operations::entry_expr_for_qubit_operation,
    operations::qubit_param_info, rir_to_circuit::make_circuit,
=======
    Circuit, CircuitTracer, TracerConfig,
    operations::{entry_expr_for_qubit_operation, qubit_param_info},
>>>>>>> 337066ac
};
use qsc_codegen::qir::{fir_to_qir, fir_to_qir_from_callable, fir_to_rir};
use qsc_data_structures::{
    functors::FunctorApp,
    language_features::LanguageFeatures,
    line_column::{Encoding, Range},
    span::Span,
    target::TargetCapabilityFlags,
};
use qsc_eval::{
    Env, ErrorBehavior, State, VariableInfo,
    backend::{Backend, SparseSim, TracingBackend},
    output::Receiver,
};
pub use qsc_eval::{
    StepAction, StepResult,
    debug::Frame,
    noise::PauliNoise,
    output::{self, GenericReceiver},
    val::Closure,
    val::Range as ValueRange,
    val::Result,
    val::Value,
};
use qsc_fir::{
    fir::{
        self, Block, BlockId, ExecGraph, Expr, ExprId, Global, Package, PackageId,
        PackageStoreLookup, Pat, PatId, Stmt, StmtId,
    },
    visit::{self, Visitor},
};
use qsc_frontend::{
    compile::{CompileUnit, Dependencies, PackageStore, Source, SourceMap},
    error::WithSource,
    incremental::Increment,
    location::Location,
};
use qsc_hir::{global, ty};
use qsc_linter::{HirLint, Lint, LintKind, LintLevel};
use qsc_lowerer::{
    map_fir_local_item_to_hir, map_fir_package_to_hir, map_hir_local_item_to_fir,
    map_hir_package_to_fir,
};
use qsc_partial_eval::ProgramEntry;
use qsc_passes::{PackageType, PassContext};
use qsc_rca::PackageStoreComputeProperties;
use rustc_hash::FxHashSet;
use thiserror::Error;

impl Error {
    #[must_use]
    pub fn stack_trace(&self) -> Option<&String> {
        match &self {
            Error::Eval(err) => err.stack_trace(),
            _ => None,
        }
    }
}

#[derive(Clone, Debug, Diagnostic, Error)]
pub enum Error {
    #[error(transparent)]
    #[diagnostic(transparent)]
    Compile(#[from] crate::compile::Error),
    #[error(transparent)]
    #[diagnostic(transparent)]
    Pass(#[from] WithSource<qsc_passes::Error>),
    #[error("runtime error")]
    #[diagnostic(transparent)]
    Eval(#[from] WithStack<WithSource<qsc_eval::Error>>),
    #[error("circuit error")]
    #[diagnostic(transparent)]
    Circuit(#[from] qsc_circuit::Error),
    #[error("entry point not found")]
    #[diagnostic(code("Qsc.Interpret.NoEntryPoint"))]
    NoEntryPoint,
    #[error("unsupported runtime capabilities for code generation")]
    #[diagnostic(code("Qsc.Interpret.UnsupportedRuntimeCapabilities"))]
    UnsupportedRuntimeCapabilities,
    #[error("expression does not evaluate to an operation")]
    #[diagnostic(code("Qsc.Interpret.NotAnOperation"))]
    #[diagnostic(help("provide the name of a callable or a lambda expression"))]
    NotAnOperation,
    #[error("value is not a global callable")]
    #[diagnostic(code("Qsc.Interpret.NotACallable"))]
    NotACallable,
    #[error("partial evaluation error")]
    #[diagnostic(transparent)]
    PartialEvaluation(#[from] WithSource<qsc_partial_eval::Error>),
}

/// A Q# interpreter.
pub struct Interpreter {
    /// The incremental Q# compiler.
    compiler: Compiler,
    /// The target capabilities used for compilation.
    capabilities: TargetCapabilityFlags,
    /// The computed properties for the package store, if any, used for code generation.
    compute_properties: Option<PackageStoreComputeProperties>,
    /// The number of lines that have so far been compiled.
    /// This field is used to generate a unique label
    /// for each line evaluated with `eval_fragments`.
    lines: u32,
    // The FIR store
    fir_store: fir::PackageStore,
    /// FIR lowerer
    lowerer: qsc_lowerer::Lowerer,
    /// The execution graph for the last expression evaluated.
    expr_graph: Option<ExecGraph>,
    /// Checking if an `ItemId` corresponds to the `Std.OpenQASM.Angle.Angle` UDT
    /// is an expensive operation. So, we cache the id to avoid incurring that cost.
    angle_ty_cache: RefCell<Option<crate::hir::ItemId>>,
    /// Checking if an `ItemId` corresponds to the `Std.Math.Complex` UDT
    /// is an expensive operation. So, we cache the id to avoid incurring that cost.
    complex_ty_cache: RefCell<Option<crate::hir::ItemId>>,
    /// The ID of the current package.
    /// This ID is valid both for the FIR store and the `PackageStore`.
    package: PackageId,
    /// The ID of the source package. The source package
    /// is made up of the initial sources passed in when creating the interpreter.
    /// This ID is valid both for the FIR store and the `PackageStore`.
    source_package: PackageId,
    /// The default simulator backend.
    sim: SparseSim,
    /// When circuit tracing is enabled, the tracer that records the circuit during evaluation.
    circuit_tracer: Option<CircuitTracer>,
    /// The quantum seed, if any. This is cached here so that it can be used in calls to
    /// `run_internal` which use a passed instance of the simulator instead of the one above.
    quantum_seed: Option<u64>,
    /// The classical seed, if any. This needs to be passed to the evaluator for use in intrinsic
    /// calls that produce classical random numbers.
    classical_seed: Option<u64>,
    /// The evaluator environment.
    env: Env,
}

pub type InterpretResult = std::result::Result<Value, Vec<Error>>;

/// Indicates whether an UDT is an `OpenQASM` `Angle` or a `Complex` number.
/// This information is needed in the Python interop layer to give special
/// treatment to the instances of these UDTs.
pub enum UdtKind {
    /// `Std.OpenQASM.Angle.Angle`
    Angle,
    /// `Std.Math.Complex`
    Complex,
    /// A normal UDT, see the other variants for the special cases.
    Udt,
}

/// An item tagged with its name and the namespace it was defined in.
pub struct TaggedItem {
    pub item_id: qsc_hir::hir::ItemId,
    pub name: Rc<str>,
    pub namespace: Vec<Rc<str>>,
}

#[derive(PartialEq, Eq, Copy, Clone)]
pub enum TraceCircuitOption {
    Enabled,
    Disabled,
}

impl Interpreter {
    /// Creates a new incremental compiler, compiling the passed in sources.
    /// # Errors
    /// If compiling the sources fails, compiler errors are returned.
    pub fn new(
        sources: SourceMap,
        package_type: PackageType,
        capabilities: TargetCapabilityFlags,
        language_features: LanguageFeatures,
        store: PackageStore,
        dependencies: &Dependencies,
    ) -> std::result::Result<Self, Vec<Error>> {
        Self::with_sources(
            false,
            sources,
            package_type,
            capabilities,
            language_features,
            store,
            dependencies,
            None,
        )
    }

    pub fn with_circuit_trace(
        sources: SourceMap,
        package_type: PackageType,
        capabilities: TargetCapabilityFlags,
        language_features: LanguageFeatures,
        store: PackageStore,
        dependencies: &Dependencies,
        circuit_tracer_config: TracerConfig,
    ) -> std::result::Result<Self, Vec<Error>> {
        Self::with_sources(
            false,
            sources,
            package_type,
            capabilities,
            language_features,
            store,
            dependencies,
            Some(circuit_tracer_config),
        )
    }

    /// Creates a new incremental compiler with debugging stmts enabled, compiling the passed in sources.
    /// # Errors
    /// If compiling the sources fails, compiler errors are returned.
    pub fn with_debug(
        sources: SourceMap,
        package_type: PackageType,
        capabilities: TargetCapabilityFlags,
        language_features: LanguageFeatures,
        store: PackageStore,
        dependencies: &Dependencies,
        trace_circuit_config: TracerConfig,
    ) -> std::result::Result<Self, Vec<Error>> {
        Self::with_sources(
            true,
            sources,
            package_type,
            capabilities,
            language_features,
            store,
            dependencies,
            Some(trace_circuit_config),
        )
    }

    #[allow(clippy::too_many_arguments)]
    fn with_sources(
        dbg: bool,
        sources: SourceMap,
        package_type: PackageType,
        capabilities: TargetCapabilityFlags,
        language_features: LanguageFeatures,
        store: PackageStore,
        dependencies: &Dependencies,
        circuit_tracer_config: Option<TracerConfig>,
    ) -> std::result::Result<Self, Vec<Error>> {
        let compiler = Compiler::new(
            sources,
            package_type,
            capabilities,
            language_features,
            store,
            dependencies,
        )
        .map_err(into_errors)?;

        Self::with_compiler(dbg, capabilities, circuit_tracer_config, compiler)
    }

    pub fn with_package_store(
        dbg: bool,
        store: PackageStore,
        source_package_id: qsc_hir::hir::PackageId,
        capabilities: TargetCapabilityFlags,
        language_features: LanguageFeatures,
        dependencies: &Dependencies,
    ) -> std::result::Result<Self, Vec<Error>> {
        let compiler = Compiler::with_package_store(
            store,
            source_package_id,
            capabilities,
            language_features,
            dependencies,
        )
        .map_err(into_errors)?;

        // Always enable circuit tracing along with debugging.
        let circuit_tracer_config = if dbg { Some(Default::default()) } else { None };

        Self::with_compiler(dbg, capabilities, circuit_tracer_config, compiler)
    }

    fn with_compiler(
        dbg: bool,
        capabilities: TargetCapabilityFlags,
        circuit_tracer_config: Option<TracerConfig>,
        compiler: Compiler,
    ) -> std::result::Result<Interpreter, Vec<Error>> {
        let mut fir_store = fir::PackageStore::new();
        for (id, unit) in compiler.package_store() {
            let pkg = qsc_lowerer::Lowerer::new()
                .with_debug(dbg)
                .lower_package(&unit.package, &fir_store);
            fir_store.insert(map_hir_package_to_fir(id), pkg);
        }

        let source_package_id = compiler.source_package_id();
        let package_id = compiler.package_id();

        let package = map_hir_package_to_fir(package_id);
        let compute_properties = if capabilities == TargetCapabilityFlags::all() {
            None
        } else {
            Some(
                PassContext::run_fir_passes_on_fir(
                    &fir_store,
                    map_hir_package_to_fir(source_package_id),
                    capabilities,
                )
                .map_err(|caps_errors| {
                    let source_package = compiler
                        .package_store()
                        .get(source_package_id)
                        .expect("package should exist in the package store");

                    caps_errors
                        .into_iter()
                        .map(|error| {
                            Error::Pass(WithSource::from_map(&source_package.sources, error))
                        })
                        .collect::<Vec<_>>()
                })?,
            )
        };

        Ok(Self {
            compiler,
            lines: 0,
            capabilities,
            compute_properties,
            fir_store,
            lowerer: qsc_lowerer::Lowerer::new().with_debug(dbg),
            expr_graph: None,
            angle_ty_cache: None.into(),
            complex_ty_cache: None.into(),
            env: Env::default(),
            sim: SparseSim::new(),
            circuit_tracer: circuit_tracer_config.map(|config| {
                CircuitTracer::new(
                    config,
                    &[package, map_hir_package_to_fir(source_package_id)],
                )
            }),
            quantum_seed: None,
            classical_seed: None,
            package,
            source_package: map_hir_package_to_fir(source_package_id),
        })
    }

    /// Given a package ID, returns all the global items in the package.
    /// Note this does not currently include re-exports.
    fn package_globals(&self, package_id: PackageId) -> Vec<(Vec<Rc<str>>, Rc<str>, Value)> {
        let mut exported_items = Vec::new();
        let package = &self
            .compiler
            .package_store()
            .get(map_fir_package_to_hir(package_id))
            .expect("package should exist in the package store")
            .package;
        for global in global::iter_package(Some(map_fir_package_to_hir(package_id)), package) {
            if let global::Kind::Callable(term) = global.kind {
                let store_item_id = fir::StoreItemId {
                    package: package_id,
                    item: fir::LocalItemId::from(usize::from(term.id.item)),
                };
                exported_items.push((
                    global.namespace,
                    global.name,
                    Value::Global(store_item_id, FunctorApp::default()),
                ));
            }
        }
        exported_items
    }

    /// Get the global callables defined in the user source passed into initialization of the interpreter as `Value` instances.
    pub fn source_globals(&self) -> Vec<(Vec<Rc<str>>, Rc<str>, Value)> {
        self.package_globals(self.source_package)
    }

    /// Get the global callables defined in the open package being interpreted as `Value` instances, which will include any items
    /// defined by calls to `eval_fragments` and the like.
    pub fn user_globals(&self) -> Vec<(Vec<Rc<str>>, Rc<str>, Value)> {
        self.package_globals(self.package)
    }

    /// Get the input and output types of a given value representing a global item.
    /// # Panics
    /// Panics if the item is not callable or a type that can be invoked as a callable.
    pub fn global_callable_ty(&self, item_id: &Value) -> Option<(ty::Ty, ty::Ty)> {
        let Value::Global(item_id, _) = item_id else {
            panic!("value is not a global callable");
        };
        let package_id = map_fir_package_to_hir(item_id.package);
        let unit = self
            .compiler
            .package_store()
            .get(package_id)
            .expect("package should exist in the package store");
        let item = unit
            .package
            .items
            .get(qsc_hir::hir::LocalItemId::from(usize::from(item_id.item)))?;
        match &item.kind {
            qsc_hir::hir::ItemKind::Callable(decl) => {
                Some((decl.input.ty.clone(), decl.output.clone()))
            }
            qsc_hir::hir::ItemKind::Ty(_, udt) => {
                // We don't handle UDTs, so we return an error type that prevents later code from processing this item.
                Some((udt.get_pure_ty(), ty::Ty::Err))
            }
            _ => panic!("item is not callable"),
        }
    }

    /// Given a package ID, returns all the types in the package.
    /// Note this does not currently include re-exports.
    fn package_types(&self, package_id: PackageId) -> Vec<TaggedItem> {
        let mut exported_items = Vec::new();
        let package = &self
            .compiler
            .package_store()
            .get(map_fir_package_to_hir(package_id))
            .expect("package should exist in the package store")
            .package;
        for global in global::iter_package(Some(map_fir_package_to_hir(package_id)), package) {
            if let global::Kind::Ty(ty) = global.kind {
                exported_items.push(TaggedItem {
                    item_id: ty.id,
                    name: global.name,
                    namespace: global.namespace,
                });
            }
        }
        exported_items
    }

    /// Get the global UDTs defined in the user source passed into initialization of the interpreter.
    pub fn source_types(&self) -> Vec<TaggedItem> {
        self.package_types(self.source_package)
    }

    /// Get the global UDTs defined in the open package being interpreted, which will include any items
    /// defined by calls to `eval_fragments` and the like.
    pub fn user_types(&self) -> Vec<TaggedItem> {
        self.package_types(self.package)
    }

    pub fn udt_ty_from_store_item_id(
        &self,
        store_item_id: crate::fir::StoreItemId,
    ) -> (&ty::Udt, UdtKind) {
        self.udt_ty_from_item_id(&crate::hir::ItemId {
            package: Some(map_fir_package_to_hir(store_item_id.package)),
            item: map_fir_local_item_to_hir(store_item_id.item),
        })
    }

    /// Get the type of a UDT given its `item_id`.
    /// # Panics
    /// Panics if the item is not a UDT.
    pub fn udt_ty_from_item_id(&self, item_id: &crate::hir::ItemId) -> (&ty::Udt, UdtKind) {
        let crate::hir::ItemId {
            package: package_id_opt,
            item: local_item_id,
        } = item_id;

        let package_id = if let Some(package_id) = package_id_opt {
            package_id
        } else {
            &self.compiler.package_id()
        };

        let unit = self
            .compiler
            .package_store()
            .get(*package_id)
            .expect("package should exist in the package store");

        let item = unit
            .package
            .items
            .get(*local_item_id)
            .expect("item should be in this package");

        let parent = item.parent.map(|parent| {
            &unit
                .package
                .items
                .get(parent)
                .expect("parent should exist")
                .kind
        });

        let qsc_hir::hir::ItemKind::Ty(_, udt) = &item.kind else {
            panic!("item is not a UDT")
        };

        let kind = if let Some(id) = &*self.angle_ty_cache.borrow()
            && id == item_id
        {
            UdtKind::Angle
        } else if let Some(id) = &*self.complex_ty_cache.borrow()
            && id == item_id
        {
            UdtKind::Complex
        } else if let Some(qsc_hir::hir::ItemKind::Namespace(namespace, _)) = parent {
            let namespace: Vec<_> = namespace.into();
            let namespace: Vec<&str> = namespace.iter().map(|ident| &**ident).collect();
            if matches!(&namespace[..], &["Std", "OpenQASM", "Angle"]) && &*udt.name == "Angle" {
                *self.angle_ty_cache.borrow_mut() = Some(*item_id);
                UdtKind::Angle
            } else if matches!(&namespace[..], &["Std", "Core"]) && &*udt.name == "Complex" {
                *self.complex_ty_cache.borrow_mut() = Some(*item_id);
                UdtKind::Complex
            } else {
                UdtKind::Udt
            }
        } else {
            UdtKind::Udt
        };

        (udt, kind)
    }

    /// Returns the [`fir::StoreItemId`] for the `Std.OpenQASM.Angle.Angle` UDT.
    ///
    /// This function intended to be used from
    /// `source/pip/src/interpreter/data_interop.rs::pyobj_to_value`
    /// to tag the angles coming from Python with the correct `StoreItemId`.
    pub fn get_angle_id(&self) -> fir::StoreItemId {
        if let Some(id) = &*self.angle_ty_cache.borrow() {
            let crate::hir::ItemId {
                package: hir_package_id_opt,
                item: hir_local_item_id,
            } = id;
            let package_id = if let Some(package_id) = hir_package_id_opt {
                package_id
            } else {
                &self.compiler.package_id()
            };
            let fir_package_id = map_hir_package_to_fir(*package_id);
            let fir_local_item_id = map_hir_local_item_to_fir(*hir_local_item_id);
            crate::fir::StoreItemId {
                package: fir_package_id,
                item: fir_local_item_id,
            }
        } else {
            // SAFETY: This function is intended to be used when receiving Python objects
            //         in the interop layer. The only way to send a Python object to Q# is
            //         as the argument of a function call. When performing type checking
            //         for this function call in the interop layer, there are two cases:
            //
            //           1. The input type is not `Std.OpenQASM.Angle.Angle` and we return
            //              an error.
            //           2. The input type is `Std.OpenQASM.Angle.Angle`. To verify that
            //              the input type is indeed `Angle`, we call `udt_ty_from_item_id`,
            //              which caches the `Angle` UDT's `LocalItemId`.
            //
            //         So, if we proceed to execute the function's body, it's guaranteed
            //         that we have already cached `Std.OpenQASM.Angle.Angle`'s `LocalItemId`.
            //         Therefore, this else-branch is unreachable.
            unreachable!("`self.angle_ty_cache` should be set by `udt_ty_from_item_id`")
        }
    }

    /// Returns the [`fir::StoreItemId`] for the `Std.Math.Complex` UDT.
    ///
    /// This function intended to be used from
    /// `source/pip/src/interpreter/data_interop.rs::pyobj_to_value`
    /// to tag the complex numbers coming from Python with the correct
    /// `StoreItemId`.
    pub fn get_complex_id(&self) -> crate::fir::StoreItemId {
        if let Some(id) = &*self.complex_ty_cache.borrow() {
            let crate::hir::ItemId {
                package: hir_package_id_opt,
                item: hir_local_item_id,
            } = id;

            let package_id = if let Some(package_id) = hir_package_id_opt {
                package_id
            } else {
                &self.compiler.package_id()
            };

            let fir_package_id = map_hir_package_to_fir(*package_id);
            let fir_local_item_id = map_hir_local_item_to_fir(*hir_local_item_id);

            crate::fir::StoreItemId {
                package: fir_package_id,
                item: fir_local_item_id,
            }
        } else {
            // SAFETY: This function is intended to be used when receiving Python objects
            //         in the interop layer. The only way to send a Python object to Q# is
            //         as the argument of a function call. When performing type checking
            //         for this function call in the interop layer, there are two cases:
            //
            //           1. The input type is not `Std.Math.Complex` and we return an error.
            //           2. The input type is `Std.Math.Complex`. To verify that the input
            //              type is indeed `Complex`, we call `udt_ty_from_item_id`, which
            //              caches the `Complex` UDT's `LocalItemId`.
            //
            //         So, if we proceed to execute the function's body, it's guaranteed
            //         that we have already cached `Std.Math.Complex`'s `LocalItemId`.
            //         Therefore, this else-branch is unreachable.
            unreachable!("`self.complex_ty_cache` should be set by `udt_ty_from_item_id`")
        }
    }

    pub fn set_quantum_seed(&mut self, seed: Option<u64>) {
        self.quantum_seed = seed;
        self.sim.set_seed(seed);
    }

    pub fn set_classical_seed(&mut self, seed: Option<u64>) {
        self.classical_seed = seed;
    }

    pub fn check_source_lints(&self) -> Vec<Lint> {
        if let Some(compile_unit) = self
            .compiler
            .package_store()
            .get(self.compiler.source_package_id())
        {
            qsc_linter::run_lints(
                self.compiler.package_store(),
                compile_unit,
                // see https://github.com/microsoft/qsharp/pull/1627 for context
                // on why we override this config
                Some(&[qsc_linter::LintOrGroupConfig::Lint(
                    qsc_linter::LintConfig {
                        kind: LintKind::Hir(HirLint::NeedlessOperation),
                        level: LintLevel::Warn,
                    },
                )]),
            )
        } else {
            Vec::new()
        }
    }

    /// Executes the entry expression until the end of execution.
    /// # Errors
    /// Returns a vector of errors if evaluating the entry point fails.
    pub fn eval_entry(&mut self, receiver: &mut impl Receiver) -> InterpretResult {
        let graph = self.get_entry_exec_graph()?;
        self.expr_graph = Some(graph.clone());
        eval(
            self.source_package,
            self.classical_seed,
            graph,
            self.compiler.package_store(),
            &self.fir_store,
            &mut Env::default(),
            &mut TracingBackend::new(&mut self.sim, self.circuit_tracer.as_mut()),
            receiver,
        )
    }

    /// Executes the entry expression until the end of execution, using the given simulator backend
    /// and a new instance of the environment.
    pub fn eval_entry_with_sim(
        &mut self,
        sim: &mut impl Backend,
        receiver: &mut impl Receiver,
    ) -> InterpretResult {
        let graph = self.get_entry_exec_graph()?;
        self.expr_graph = Some(graph.clone());
        if self.quantum_seed.is_some() {
            sim.set_seed(self.quantum_seed);
        }
        eval(
            self.source_package,
            self.classical_seed,
            graph,
            self.compiler.package_store(),
            &self.fir_store,
            &mut Env::default(),
            &mut TracingBackend::no_tracer(sim),
            receiver,
        )
    }

    fn get_entry_exec_graph(&self) -> std::result::Result<ExecGraph, Vec<Error>> {
        let unit = self.fir_store.get(self.source_package);
        if unit.entry.is_some() {
            return Ok(unit.entry_exec_graph.clone());
        }
        Err(vec![Error::NoEntryPoint])
    }

    /// # Errors
    /// If the parsing of the fragments fails, an error is returned.
    /// If the compilation of the fragments fails, an error is returned.
    /// If there is a runtime error when interpreting the fragments, an error is returned.
    pub fn eval_fragments(
        &mut self,
        receiver: &mut impl Receiver,
        fragments: &str,
    ) -> InterpretResult {
        let label = self.next_line_label();

        let mut increment = self
            .compiler
            .compile_fragments_fail_fast(&label, fragments)
            .map_err(into_errors)?;

        // Clear the entry expression, as we are evaluating fragments and a fragment with a `@EntryPoint` attribute
        // should not change what gets executed.
        increment.clear_entry();

        self.eval_increment(receiver, increment)
    }

    /// It is assumed that if there were any parse errors on the fragments, the caller would have
    /// already handled them. This function is intended to be used in cases where the caller wants
    /// to handle the parse errors themselves.
    ///  # Errors
    /// If the compilation of the fragments fails, an error is returned.
    /// If there is a runtime error when interpreting the fragments, an error is returned.
    pub fn eval_ast_fragments(
        &mut self,
        receiver: &mut impl Receiver,
        fragments: &str,
        package: qsc_ast::ast::Package,
    ) -> InterpretResult {
        let label = self.next_line_label();

        let increment = self
            .compiler
            .compile_ast_fragments_fail_fast(&label, fragments, package)
            .map_err(into_errors)?;

        self.eval_increment(receiver, increment)
    }

    fn eval_increment(
        &mut self,
        receiver: &mut impl Receiver,
        increment: Increment,
    ) -> InterpretResult {
        let (graph, _) = self.lower(&increment)?;
        self.expr_graph = Some(graph.clone());

        // Updating the compiler state with the new AST/HIR nodes
        // is not necessary for the interpreter to function, as all
        // the state required for evaluation already exists in the
        // FIR store. It could potentially save some memory
        // *not* to do hold on to the AST/HIR, but it is done
        // here to keep the package stores consistent.
        self.compiler.update(increment);

        eval(
            self.package,
            self.classical_seed,
            graph,
            self.compiler.package_store(),
            &self.fir_store,
            &mut self.env,
            &mut TracingBackend::new(&mut self.sim, self.circuit_tracer.as_mut()),
            receiver,
        )
    }

    /// Invokes the given callable with the given arguments using the current environment, simulator, and compilation.
    pub fn invoke(
        &mut self,
        receiver: &mut impl Receiver,
        callable: Value,
        args: Value,
    ) -> InterpretResult {
        qsc_eval::invoke(
            self.package,
            self.classical_seed,
            &self.fir_store,
            &mut self.env,
            &mut TracingBackend::new(&mut self.sim, self.circuit_tracer.as_mut()),
            receiver,
            callable,
            args,
        )
        .map_err(|(error, call_stack)| {
            eval_error(
                self.compiler.package_store(),
                &self.fir_store,
                call_stack,
                error,
            )
        })
    }

    // Invokes the given callable with the given arguments using the current compilation but with a fresh
    // environment and simulator configured with the given noise, if any.
    pub fn invoke_with_noise(
        &mut self,
        receiver: &mut impl Receiver,
        callable: Value,
        args: Value,
        noise: Option<PauliNoise>,
        qubit_loss: Option<f64>,
    ) -> InterpretResult {
        let mut sim = match noise {
            Some(noise) => SparseSim::new_with_noise(&noise),
            None => SparseSim::new(),
        };

        if let Some(loss) = qubit_loss {
            sim.set_loss(loss);
        }
        self.invoke_with_sim(&mut sim, receiver, callable, args)
    }

    /// Runs the given entry expression on a new instance of the environment and simulator,
    /// but using the current compilation.
    pub fn run(
        &mut self,
        receiver: &mut impl Receiver,
        expr: Option<&str>,
        noise: Option<PauliNoise>,
        qubit_loss: Option<f64>,
    ) -> InterpretResult {
        let mut sim = match noise {
            Some(noise) => SparseSim::new_with_noise(&noise),
            None => SparseSim::new(),
        };
        if let Some(loss) = qubit_loss {
            sim.set_loss(loss);
        }
        self.run_with_sim(&mut sim, receiver, expr)
    }

    /// Gets the current quantum state of the simulator.
    pub fn get_quantum_state(&mut self) -> (Vec<(BigUint, Complex<f64>)>, usize) {
        self.sim.capture_quantum_state()
    }

    /// Get the current circuit representation of the program.
    pub fn get_circuit(&self) -> Circuit {
        self.circuit_tracer
            .as_ref()
            .expect("to call get_circuit, the interpreter should be initialized with circuit tracing enabled")
<<<<<<< HEAD
            .snapshot(Some(self.compiler.package_store()), Some(&self.fir_store))
=======
            .snapshot(self.compiler.package_store())
>>>>>>> 337066ac
    }

    /// Performs QIR codegen using the given entry expression on a new instance of the environment
    /// and simulator but using the current compilation.
    pub fn qirgen(&mut self, expr: &str) -> std::result::Result<String, Vec<Error>> {
        if self.capabilities == TargetCapabilityFlags::all() {
            return Err(vec![Error::UnsupportedRuntimeCapabilities]);
        }

        // Compile the expression. This operation will set the expression as
        // the entry-point in the FIR store.
        let (graph, compute_properties) = self.compile_entry_expr(expr)?;

        let Some(compute_properties) = compute_properties else {
            // This can only happen if capability analysis was not run. This would be a bug
            // and we are in a bad state and can't proceed.
            panic!("internal error: compute properties not set after lowering entry expression");
        };
        let package = self.fir_store.get(self.package);
        let entry = ProgramEntry {
            exec_graph: graph,
            expr: (
                self.package,
                package
                    .entry
                    .expect("package must have an entry expression"),
            )
                .into(),
        };
        // Generate QIR
        fir_to_qir(
            &self.fir_store,
            self.capabilities,
            Some(compute_properties),
            &entry,
        )
        .map_err(|e| {
            let hir_package_id = match e.span() {
                Some(span) => span.package,
                None => map_fir_package_to_hir(self.package),
            };
            let source_package = self
                .compiler
                .package_store()
                .get(hir_package_id)
                .expect("package should exist in the package store");
            vec![Error::PartialEvaluation(WithSource::from_map(
                &source_package.sources,
                e,
            ))]
        })
    }

    /// Performs QIR codegen using the given callable with the given arguments on a new instance of the environment
    /// and simulator but using the current compilation.
    pub fn qirgen_from_callable(
        &mut self,
        callable: &Value,
        args: Value,
    ) -> std::result::Result<String, Vec<Error>> {
        if self.capabilities == TargetCapabilityFlags::all() {
            return Err(vec![Error::UnsupportedRuntimeCapabilities]);
        }

        let Value::Global(store_item_id, _) = callable else {
            return Err(vec![Error::NotACallable]);
        };

        fir_to_qir_from_callable(
            &self.fir_store,
            self.capabilities,
            None,
            *store_item_id,
            args,
        )
        .map_err(|e| {
            let hir_package_id = match e.span() {
                Some(span) => span.package,
                None => map_fir_package_to_hir(self.package),
            };
            let source_package = self
                .compiler
                .package_store()
                .get(hir_package_id)
                .expect("package should exist in the package store");
            vec![Error::PartialEvaluation(WithSource::from_map(
                &source_package.sources,
                e,
            ))]
        })
    }

    /// Generates a circuit representation for the program.
    ///
    /// For `entry` options, see [`CircuitEntryPoint`]. For `tracer_config` options, see [`TracerConfig`].
    pub fn circuit(
        &mut self,
        entry: CircuitEntryPoint,
        method: CircuitGenerationMethod,
        tracer_config: TracerConfig,
    ) -> std::result::Result<Circuit, Vec<Error>> {
<<<<<<< HEAD
        let (entry_expr, qubit_param_info, invoke_params) = match entry {
=======
        let (entry_expr, qubit_params, invoke_params) = match entry {
>>>>>>> 337066ac
            CircuitEntryPoint::Operation(operation_expr) => {
                let (package_id, item, functor_app) = self.eval_to_operation(&operation_expr)?;
                let qubit_param_info = qubit_param_info(item);
                let expr = entry_expr_for_qubit_operation(item, functor_app, &operation_expr)
                    .map_err(|e| vec![e.into()])?;
                (Some(expr), qubit_param_info.map(|i| (package_id, i)), None)
<<<<<<< HEAD
            }
            CircuitEntryPoint::EntryExpr(expr) => (Some(expr), None, None),
            CircuitEntryPoint::Callable(call_val, args_val) => {
                (None, None, Some((call_val, args_val)))
            }
=======
            }
            CircuitEntryPoint::EntryExpr(expr) => (Some(expr), None, None),
            CircuitEntryPoint::Callable(call_val, args_val) => {
                (None, None, Some((call_val, args_val)))
            }
>>>>>>> 337066ac
            CircuitEntryPoint::EntryPoint => (None, None, None),
        };

        let mut sink = std::io::sink();
        let mut out = GenericReceiver::new(&mut sink);
        let mut tracer = CircuitTracer::with_qubit_input_params(
            tracer_config,
            &[self.package, self.source_package],
<<<<<<< HEAD
            qubit_param_info,
=======
            qubit_params,
>>>>>>> 337066ac
        );
        match method {
            CircuitGenerationMethod::Simulate => {
                let mut sim = SparseSim::new();
                let mut tracing_backend = TracingBackend::new(&mut sim, Some(&mut tracer));
                if let Some((callable, args)) = invoke_params {
                    self.invoke_with_tracing_backend(
                        &mut tracing_backend,
                        &mut out,
                        callable,
                        args,
                    )?;
                } else {
                    self.run_with_tracing_backend(
                        &mut tracing_backend,
                        &mut out,
                        entry_expr.as_deref(),
                    )?;
                }
            }
            CircuitGenerationMethod::ClassicalEval => {
<<<<<<< HEAD
                let mut tracer = TracingBackend::no_backend(&mut tracer);
=======
                let mut tracer = TracingBackend::<SparseSim>::no_backend(&mut tracer);
>>>>>>> 337066ac
                if let Some((callable, args)) = invoke_params {
                    self.invoke_with_tracing_backend(&mut tracer, &mut out, callable, args)?;
                } else {
                    self.run_with_tracing_backend(&mut tracer, &mut out, entry_expr.as_deref())?;
                }
            }
<<<<<<< HEAD
            CircuitGenerationMethod::Static => {
                if let Some((callable, args)) = invoke_params {
                    // TODO: Static circuit generation from a callable is not yet supported.
                    self.invoke_with_tracing_backend(
                        &mut TracingBackend::no_backend(&mut tracer),
                        &mut out,
                        callable,
                        args,
                    )?;
                }
                return self.static_circuit(entry_expr.as_deref(), tracer_config);
            }
        }

        let circuit = tracer.finish(Some(self.compiler.package_store()), Some(&self.fir_store));

=======
        }
        let circuit = tracer.finish(self.compiler.package_store());
>>>>>>> 337066ac
        Ok(circuit)
    }

    fn static_circuit(
        &mut self,
        entry_expr: Option<&str>,
        tracer_config: TracerConfig,
    ) -> std::result::Result<Circuit, Vec<Error>> {
        if self.capabilities == TargetCapabilityFlags::all() {
            return Err(vec![Error::UnsupportedRuntimeCapabilities]);
        }

        let program = self.compile_to_rir(entry_expr)?;
        make_circuit(
            &program,
            self.compiler.package_store(),
            tracer_config,
            &[self.package, self.source_package],
        )
        .map_err(|e| vec![e.into()])
    }

    fn compile_to_rir(
        &mut self,
        entry_expr: Option<&str>,
    ) -> std::result::Result<qsc_partial_eval::Program, Vec<Error>> {
        let (entry, compute_properties) = if let Some(entry_expr) = &entry_expr {
            // Compile the expression. This operation will set the expression as
            // the entry-point in the FIR store.
            let (graph, compute_properties) = self.compile_entry_expr(entry_expr)?;

            let Some(compute_properties) = compute_properties else {
                // This can only happen if capability analysis was not run. This would be a bug
                // and we are in a bad state and can't proceed.
                panic!(
                    "internal error: compute properties not set after lowering entry expression"
                );
            };
            let package = self.fir_store.get(self.package);
            let entry = ProgramEntry {
                exec_graph: graph,
                expr: (
                    self.package,
                    package
                        .entry
                        .expect("package must have an entry expression"),
                )
                    .into(),
            };
            (entry, compute_properties)
        } else {
            let package = self.fir_store.get(self.source_package);
            let entry = ProgramEntry {
                exec_graph: package.entry_exec_graph.clone(),
                expr: (
                    self.source_package,
                    package
                        .entry
                        .expect("package must have an entry expression"),
                )
                    .into(),
            };
            (
                entry,
                self.compute_properties.clone().expect(
                    "compute properties should be set if target profile isn't unrestricted",
                ),
            )
        };
        let (_original, transformed) = fir_to_rir(
            &self.fir_store,
            self.capabilities,
            Some(compute_properties),
            &entry,
        )
        .map_err(|e| {
            let hir_package_id = match e.span() {
                Some(span) => span.package,
                None => map_fir_package_to_hir(self.package),
            };
            let source_package = self
                .compiler
                .package_store()
                .get(hir_package_id)
                .expect("package should exist in the package store");
            vec![Error::PartialEvaluation(WithSource::from_map(
                &source_package.sources,
                e,
            ))]
        })?;
        Ok(transformed)
    }

    /// Sets the entry expression for the interpreter.
    pub fn set_entry_expr(&mut self, entry_expr: &str) -> std::result::Result<(), Vec<Error>> {
        let (graph, _) = self.compile_entry_expr(entry_expr)?;
        self.expr_graph = Some(graph);
        Ok(())
    }

    /// Runs the given entry expression on the given simulator with a new instance of the environment
    /// but using the current compilation.
    pub fn run_with_sim(
        &mut self,
        sim: &mut impl Backend,
        receiver: &mut impl Receiver,
        expr: Option<&str>,
    ) -> InterpretResult {
        let mut tracing_backend = TracingBackend::no_tracer(sim);
        let graph = if let Some(expr) = expr {
            let (graph, _) = self.compile_entry_expr(expr)?;
            self.expr_graph = Some(graph.clone());
            graph
        } else {
            self.expr_graph.clone().ok_or(vec![Error::NoEntryPoint])?
        };

        if self.quantum_seed.is_some() {
            tracing_backend.set_seed(self.quantum_seed);
        }

        eval(
            self.package,
            self.classical_seed,
            graph,
            self.compiler.package_store(),
            &self.fir_store,
            &mut Env::default(),
            &mut tracing_backend,
            receiver,
        )
    }

<<<<<<< HEAD
    fn run_with_tracing_backend(
        &mut self,
        tracing_backend: &mut TracingBackend,
=======
    fn run_with_tracing_backend<B: Backend>(
        &mut self,
        tracing_backend: &mut TracingBackend<'_, B>,
>>>>>>> 337066ac
        out: &mut GenericReceiver,
        entry_expr: Option<&str>,
    ) -> InterpretResult {
        let (package_id, graph) = if let Some(entry_expr) = entry_expr {
            // entry expression is provided
            let (graph, _) = self.compile_entry_expr(entry_expr)?;
            (self.package, graph)
        } else {
            // no entry expression, use the entrypoint in the package
            (self.source_package, self.get_entry_exec_graph()?)
        };
        if self.quantum_seed.is_some() {
            tracing_backend.set_seed(self.quantum_seed);
        }
        eval(
            package_id,
            self.classical_seed,
            graph,
            self.compiler.package_store(),
            &self.fir_store,
            &mut Env::default(),
            tracing_backend,
            out,
        )
    }

    /// Invokes the given callable with the given arguments on the given simulator with a new instance of the environment
    /// but using the current compilation.
    pub fn invoke_with_sim(
        &mut self,
        sim: &mut impl Backend,
        receiver: &mut impl Receiver,
        callable: Value,
        args: Value,
    ) -> InterpretResult {
        self.invoke_with_tracing_backend(
            &mut TracingBackend::no_tracer(sim),
            receiver,
            callable,
            args,
        )
    }

<<<<<<< HEAD
    fn invoke_with_tracing_backend(
        &mut self,
        tracing_backend: &mut TracingBackend,
=======
    fn invoke_with_tracing_backend<B: Backend>(
        &mut self,
        tracing_backend: &mut TracingBackend<'_, B>,
>>>>>>> 337066ac
        receiver: &mut impl Receiver,
        callable: Value,
        args: Value,
    ) -> InterpretResult {
        qsc_eval::invoke(
            self.package,
            self.classical_seed,
            &self.fir_store,
            &mut Env::default(),
            tracing_backend,
            receiver,
            callable,
            args,
        )
        .map_err(|(error, call_stack)| {
            eval_error(
                self.compiler.package_store(),
                &self.fir_store,
                call_stack,
                error,
            )
        })
    }

    fn compile_entry_expr(
        &mut self,
        expr: &str,
    ) -> std::result::Result<(ExecGraph, Option<PackageStoreComputeProperties>), Vec<Error>> {
        let increment = self
            .compiler
            .compile_entry_expr(expr)
            .map_err(into_errors)?;

        // `lower` will update the entry expression in the FIR store,
        // and it will always return an empty list of statements.
        let (graph, compute_properties) = self.lower(&increment)?;

        // The AST and HIR packages in `increment` only contain an entry
        // expression and no statements. The HIR *can* contain items if the entry
        // expression defined any items.
        assert!(increment.hir.stmts.is_empty());
        assert!(increment.ast.package.nodes.is_empty());

        // Updating the compiler state with the new AST/HIR nodes
        // is not necessary for the interpreter to function, as all
        // the state required for evaluation already exists in the
        // FIR store. It could potentially save some memory
        // *not* to do hold on to the AST/HIR, but it is done
        // here to keep the package stores consistent.
        self.compiler.update(increment);

        Ok((graph, compute_properties))
    }

    fn lower(
        &mut self,
        unit_addition: &qsc_frontend::incremental::Increment,
    ) -> core::result::Result<(ExecGraph, Option<PackageStoreComputeProperties>), Vec<Error>> {
        if self.capabilities != TargetCapabilityFlags::all() {
            return self.run_fir_passes(unit_addition);
        }

        self.lower_and_update_package(unit_addition);
        Ok((self.lowerer.take_exec_graph().into(), None))
    }

    fn lower_and_update_package(&mut self, unit: &qsc_frontend::incremental::Increment) {
        {
            let fir_package = self.fir_store.get_mut(self.package);
            self.lowerer
                .lower_and_update_package(fir_package, &unit.hir);
        }
        let fir_package: &Package = self.fir_store.get(self.package);
        qsc_fir::validate::validate(fir_package, &self.fir_store);
    }

    fn run_fir_passes(
        &mut self,
        unit: &qsc_frontend::incremental::Increment,
    ) -> std::result::Result<(ExecGraph, Option<PackageStoreComputeProperties>), Vec<Error>> {
        self.lower_and_update_package(unit);

        let cap_results =
            PassContext::run_fir_passes_on_fir(&self.fir_store, self.package, self.capabilities);

        let compute_properties = cap_results.map_err(|caps_errors| {
            // if there are errors, convert them to interpreter errors
            // and revert the update to the lowerer/FIR store.
            let fir_package = self.fir_store.get_mut(self.package);
            self.lowerer.revert_last_increment(fir_package);

            let source_package = self
                .compiler
                .package_store()
                .get(map_fir_package_to_hir(self.package))
                .expect("package should exist in the package store");

            caps_errors
                .into_iter()
                .map(|error| Error::Pass(WithSource::from_map(&source_package.sources, error)))
                .collect::<Vec<_>>()
        })?;

        let graph = self.lowerer.take_exec_graph();
        Ok((graph.into(), Some(compute_properties)))
    }

    fn next_line_label(&mut self) -> String {
        let label = format!("line_{}", self.lines);
        self.lines += 1;
        label
    }

    /// Evaluate the name of an operation, or any expression that evaluates to a callable,
    /// and return the Item ID and function application for the callable.
    /// Examples: "Microsoft.Quantum.Diagnostics.DumpMachine", "(qs: Qubit[]) => H(qs[0])",
    /// "Controlled SWAP"
    fn eval_to_operation(
        &mut self,
        operation_expr: &str,
    ) -> std::result::Result<(PackageId, &qsc_hir::hir::Item, FunctorApp), Vec<Error>> {
        let mut sink = std::io::sink();
        let mut out = GenericReceiver::new(&mut sink);
        let (store_item_id, functor_app) = match self.eval_fragments(&mut out, operation_expr)? {
            Value::Closure(b) => (b.id, b.functor),
            Value::Global(item_id, functor_app) => (item_id, functor_app),
            _ => return Err(vec![Error::NotAnOperation]),
        };
        let package = map_fir_package_to_hir(store_item_id.package);
        let local_item_id = crate::hir::LocalItemId::from(usize::from(store_item_id.item));
        let unit = self
            .compiler
            .package_store()
            .get(package)
            .expect("package should exist in the package store");
        let item = unit
            .package
            .items
            .get(local_item_id)
            .expect("item should exist in the package");
        Ok((store_item_id.package, item, functor_app))
    }
}

#[derive(Debug, Clone)]
/// Describes the entry point for circuit generation.
pub enum CircuitEntryPoint {
    /// An operation. This must be a callable name or a lambda
    /// expression that only takes qubits as arguments.
    /// e.g. "Sample.Main" , "qs => H(qs[0])"
    /// The callable name must be visible in the current package.
    Operation(String),
    /// An explicitly provided entry expression.
    EntryExpr(String),
    /// A global callable with arguments.
    Callable(Value, Value),
    /// The entry point for the current package.
    EntryPoint,
}

/// How the circuit is generated.
#[derive(Clone, Copy, Debug, PartialEq)]
pub enum CircuitGenerationMethod {
    /// Simulate the program and trace the actual gate calls. Nondeterministic.
    Simulate,
    /// Evaluate the classical parts of the program. No quantum simulation.
    /// Will fail if a measurement comparison occurs during evaluation.
    ClassicalEval,
<<<<<<< HEAD
    /// Compile the program and transform to a circuit without any evaluation.
    /// Only works for `AdaptiveRIF` compliant programs.
    Static,
=======
>>>>>>> 337066ac
}

/// A debugger that enables step-by-step evaluation of code
/// and inspecting state in the interpreter.
pub struct Debugger {
    interpreter: Interpreter,
    /// The encoding (utf-8 or utf-16) used for character offsets
    /// in line/character positions returned by the Interpreter.
    position_encoding: Encoding,
    /// The current state of the evaluator.
    state: State,
}

impl Debugger {
    pub fn new(
        sources: SourceMap,
        capabilities: TargetCapabilityFlags,
        position_encoding: Encoding,
        language_features: LanguageFeatures,
        store: PackageStore,
        dependencies: &Dependencies,
    ) -> std::result::Result<Self, Vec<Error>> {
        let interpreter = Interpreter::with_debug(
            sources,
            PackageType::Exe,
            capabilities,
            language_features,
            store,
            dependencies,
            TracerConfig::default(),
        )?;
        let source_package_id = interpreter.source_package;
        let unit = interpreter.fir_store.get(source_package_id);
        let entry_exec_graph = unit.entry_exec_graph.clone();
        Ok(Self {
            interpreter,
            position_encoding,
            state: State::new(
                source_package_id,
                entry_exec_graph,
                None,
                ErrorBehavior::StopOnError,
            ),
        })
    }

    pub fn from(interpreter: Interpreter, position_encoding: Encoding) -> Self {
        let source_package_id = interpreter.source_package;
        let unit = interpreter.fir_store.get(source_package_id);
        let entry_exec_graph = unit.entry_exec_graph.clone();
        Self {
            interpreter,
            position_encoding,
            state: State::new(
                source_package_id,
                entry_exec_graph,
                None,
                ErrorBehavior::StopOnError,
            ),
        }
    }

    /// Resumes execution with specified `StepAction`.
    /// # Errors
    /// Returns a vector of errors if evaluating the entry point fails.
    pub fn eval_step(
        &mut self,
        receiver: &mut impl Receiver,
        breakpoints: &[StmtId],
        step: StepAction,
    ) -> std::result::Result<StepResult, Vec<Error>> {
        self.state
            .eval(
                &self.interpreter.fir_store,
                &mut self.interpreter.env,
                &mut TracingBackend::new(
                    &mut self.interpreter.sim,
                    self.interpreter.circuit_tracer.as_mut(),
                ),
                receiver,
                breakpoints,
                step,
            )
            .map_err(|(error, call_stack)| {
                eval_error(
                    self.interpreter.compiler.package_store(),
                    &self.interpreter.fir_store,
                    call_stack,
                    error,
                )
            })
    }

    #[must_use]
    pub fn get_stack_frames(&self) -> Vec<StackFrame> {
        let frames = self.state.capture_stack();

        frames
            .iter()
            .map(|frame| {
                let callable = self
                    .interpreter
                    .fir_store
                    .get_global(frame.id)
                    .expect("frame should exist");
                let functor = format!("{}", frame.functor);
                let name = match callable {
                    Global::Callable(decl) => decl.name.name.to_string(),
                    Global::Udt => "udt".into(),
                };

                StackFrame {
                    name,
                    functor,
                    location: Location::from(
                        frame.span,
                        map_fir_package_to_hir(frame.id.package),
                        self.interpreter.compiler.package_store(),
                        self.position_encoding,
                    ),
                }
            })
            .collect()
    }

    pub fn capture_quantum_state(&mut self) -> (Vec<(BigUint, Complex<f64>)>, usize) {
        self.interpreter.sim.capture_quantum_state()
    }

    pub fn circuit(&self) -> Circuit {
        self.interpreter.get_circuit()
    }

    #[must_use]
    pub fn get_breakpoints(&self, path: &str) -> Vec<BreakpointSpan> {
        let unit = self.source_package();

        if let Some(source) = unit.sources.find_by_name(path) {
            let package = self
                .interpreter
                .fir_store
                .get(self.interpreter.source_package);
            let mut collector = BreakpointCollector::new(
                &unit.sources,
                source.offset,
                package,
                self.position_encoding,
            );
            collector.visit_package(package, &self.interpreter.fir_store);
            let mut spans: Vec<_> = collector.statements.into_iter().collect();

            // Sort by start position (line first, column next)
            spans.sort_by_key(|s| (s.range.start.line, s.range.start.column));
            spans
        } else {
            Vec::new()
        }
    }

    #[must_use]
    pub fn get_locals(&self, frame_id: usize) -> Vec<VariableInfo> {
        self.interpreter
            .env
            .get_variables_in_frame(frame_id)
            .into_iter()
            .filter(|v| !v.name.starts_with('@'))
            .collect()
    }

    fn source_package(&self) -> &CompileUnit {
        self.interpreter
            .compiler
            .package_store()
            .get(map_fir_package_to_hir(self.interpreter.source_package))
            .expect("Could not load package")
    }
}

/// Wrapper function for `qsc_eval::eval` that handles error conversion.
#[allow(clippy::too_many_arguments)]
fn eval<B: Backend>(
    package: PackageId,
    classical_seed: Option<u64>,
    exec_graph: ExecGraph,
    package_store: &PackageStore,
    fir_store: &fir::PackageStore,
    env: &mut Env,
<<<<<<< HEAD
    tracing_backend: &mut TracingBackend,
=======
    tracing_backend: &mut TracingBackend<'_, B>,
>>>>>>> 337066ac
    receiver: &mut impl Receiver,
) -> InterpretResult {
    qsc_eval::eval(
        package,
        classical_seed,
        exec_graph,
        fir_store,
        env,
        tracing_backend,
        receiver,
    )
    .map_err(|(error, call_stack)| eval_error(package_store, fir_store, call_stack, error))
}

/// Represents a stack frame for debugging.
pub struct StackFrame {
    /// The name of the callable.
    pub name: String,
    /// The functor of the callable.
    pub functor: String,
    /// The source location of the call site.
    pub location: Location,
}

#[derive(Clone, Copy, Debug, Eq, Hash, PartialEq)]
pub struct BreakpointSpan {
    /// The id of the statement representing the breakpoint location.
    pub id: u32,
    /// The source range of the call site.
    pub range: Range,
}

struct BreakpointCollector<'a> {
    statements: FxHashSet<BreakpointSpan>,
    sources: &'a SourceMap,
    offset: u32,
    package: &'a Package,
    position_encoding: Encoding,
}

impl<'a> BreakpointCollector<'a> {
    fn new(
        sources: &'a SourceMap,
        offset: u32,
        package: &'a Package,
        position_encoding: Encoding,
    ) -> Self {
        Self {
            statements: FxHashSet::default(),
            sources,
            offset,
            package,
            position_encoding,
        }
    }

    fn get_source(&self, offset: u32) -> &Source {
        self.sources
            .find_by_offset(offset)
            .expect("Couldn't find source file")
    }

    fn add_stmt(&mut self, stmt: &fir::Stmt) {
        let source: &Source = self.get_source(stmt.span.lo);
        if source.offset == self.offset {
            let span = stmt.span - source.offset;
            if span != Span::default() {
                let bps = BreakpointSpan {
                    id: stmt.id.into(),
                    range: Range::from_span(self.position_encoding, &source.contents, &span),
                };
                self.statements.insert(bps);
            }
        }
    }
}

impl<'a> Visitor<'a> for BreakpointCollector<'a> {
    fn visit_stmt(&mut self, stmt: StmtId) {
        let stmt_res = self.get_stmt(stmt);
        match stmt_res.kind {
            fir::StmtKind::Expr(expr) | fir::StmtKind::Local(_, _, expr) => {
                self.add_stmt(stmt_res);
                visit::walk_expr(self, expr);
            }
            fir::StmtKind::Item(_) | fir::StmtKind::Semi(_) => {
                self.add_stmt(stmt_res);
            }
        }
    }

    fn get_block(&self, id: BlockId) -> &'a Block {
        self.package
            .blocks
            .get(id)
            .expect("couldn't find block in FIR")
    }

    fn get_expr(&self, id: ExprId) -> &'a Expr {
        self.package
            .exprs
            .get(id)
            .expect("couldn't find expr in FIR")
    }

    fn get_pat(&self, id: PatId) -> &'a Pat {
        self.package.pats.get(id).expect("couldn't find pat in FIR")
    }

    fn get_stmt(&self, id: StmtId) -> &'a Stmt {
        self.package
            .stmts
            .get(id)
            .expect("couldn't find stmt in FIR")
    }
}

fn eval_error(
    package_store: &PackageStore,
    fir_store: &fir::PackageStore,
    call_stack: Vec<Frame>,
    error: qsc_eval::Error,
) -> Vec<Error> {
    let stack_trace = if call_stack.is_empty() {
        None
    } else {
        Some(format_call_stack(
            package_store,
            fir_store,
            call_stack,
            &error,
        ))
    };

    vec![error::from_eval(error, package_store, stack_trace).into()]
}

#[must_use]
pub fn into_errors(errors: Vec<crate::compile::Error>) -> Vec<Error> {
    errors
        .into_iter()
        .map(|error| Error::Compile(error.into_with_source()))
        .collect::<Vec<_>>()
}<|MERGE_RESOLUTION|>--- conflicted
+++ resolved
@@ -22,13 +22,8 @@
 use num_bigint::BigUint;
 use num_complex::Complex;
 use qsc_circuit::{
-<<<<<<< HEAD
     Circuit, CircuitTracer, TracerConfig, operations::entry_expr_for_qubit_operation,
     operations::qubit_param_info, rir_to_circuit::make_circuit,
-=======
-    Circuit, CircuitTracer, TracerConfig,
-    operations::{entry_expr_for_qubit_operation, qubit_param_info},
->>>>>>> 337066ac
 };
 use qsc_codegen::qir::{fir_to_qir, fir_to_qir_from_callable, fir_to_rir};
 use qsc_data_structures::{
@@ -869,11 +864,7 @@
         self.circuit_tracer
             .as_ref()
             .expect("to call get_circuit, the interpreter should be initialized with circuit tracing enabled")
-<<<<<<< HEAD
-            .snapshot(Some(self.compiler.package_store()), Some(&self.fir_store))
-=======
-            .snapshot(self.compiler.package_store())
->>>>>>> 337066ac
+            .snapshot(self.compiler.package_store(), Some(&self.fir_store))
     }
 
     /// Performs QIR codegen using the given entry expression on a new instance of the environment
@@ -975,30 +966,18 @@
         method: CircuitGenerationMethod,
         tracer_config: TracerConfig,
     ) -> std::result::Result<Circuit, Vec<Error>> {
-<<<<<<< HEAD
-        let (entry_expr, qubit_param_info, invoke_params) = match entry {
-=======
         let (entry_expr, qubit_params, invoke_params) = match entry {
->>>>>>> 337066ac
             CircuitEntryPoint::Operation(operation_expr) => {
                 let (package_id, item, functor_app) = self.eval_to_operation(&operation_expr)?;
                 let qubit_param_info = qubit_param_info(item);
                 let expr = entry_expr_for_qubit_operation(item, functor_app, &operation_expr)
                     .map_err(|e| vec![e.into()])?;
                 (Some(expr), qubit_param_info.map(|i| (package_id, i)), None)
-<<<<<<< HEAD
             }
             CircuitEntryPoint::EntryExpr(expr) => (Some(expr), None, None),
             CircuitEntryPoint::Callable(call_val, args_val) => {
                 (None, None, Some((call_val, args_val)))
             }
-=======
-            }
-            CircuitEntryPoint::EntryExpr(expr) => (Some(expr), None, None),
-            CircuitEntryPoint::Callable(call_val, args_val) => {
-                (None, None, Some((call_val, args_val)))
-            }
->>>>>>> 337066ac
             CircuitEntryPoint::EntryPoint => (None, None, None),
         };
 
@@ -1007,11 +986,7 @@
         let mut tracer = CircuitTracer::with_qubit_input_params(
             tracer_config,
             &[self.package, self.source_package],
-<<<<<<< HEAD
-            qubit_param_info,
-=======
             qubit_params,
->>>>>>> 337066ac
         );
         match method {
             CircuitGenerationMethod::Simulate => {
@@ -1033,18 +1008,13 @@
                 }
             }
             CircuitGenerationMethod::ClassicalEval => {
-<<<<<<< HEAD
-                let mut tracer = TracingBackend::no_backend(&mut tracer);
-=======
                 let mut tracer = TracingBackend::<SparseSim>::no_backend(&mut tracer);
->>>>>>> 337066ac
                 if let Some((callable, args)) = invoke_params {
                     self.invoke_with_tracing_backend(&mut tracer, &mut out, callable, args)?;
                 } else {
                     self.run_with_tracing_backend(&mut tracer, &mut out, entry_expr.as_deref())?;
                 }
             }
-<<<<<<< HEAD
             CircuitGenerationMethod::Static => {
                 if let Some((callable, args)) = invoke_params {
                     // TODO: Static circuit generation from a callable is not yet supported.
@@ -1059,12 +1029,8 @@
             }
         }
 
-        let circuit = tracer.finish(Some(self.compiler.package_store()), Some(&self.fir_store));
-
-=======
-        }
-        let circuit = tracer.finish(self.compiler.package_store());
->>>>>>> 337066ac
+        let circuit = tracer.finish(self.compiler.package_store(), Some(&self.fir_store));
+
         Ok(circuit)
     }
 
@@ -1198,15 +1164,9 @@
         )
     }
 
-<<<<<<< HEAD
-    fn run_with_tracing_backend(
-        &mut self,
-        tracing_backend: &mut TracingBackend,
-=======
     fn run_with_tracing_backend<B: Backend>(
         &mut self,
         tracing_backend: &mut TracingBackend<'_, B>,
->>>>>>> 337066ac
         out: &mut GenericReceiver,
         entry_expr: Option<&str>,
     ) -> InterpretResult {
@@ -1250,15 +1210,9 @@
         )
     }
 
-<<<<<<< HEAD
-    fn invoke_with_tracing_backend(
-        &mut self,
-        tracing_backend: &mut TracingBackend,
-=======
     fn invoke_with_tracing_backend<B: Backend>(
         &mut self,
         tracing_backend: &mut TracingBackend<'_, B>,
->>>>>>> 337066ac
         receiver: &mut impl Receiver,
         callable: Value,
         args: Value,
@@ -1427,12 +1381,9 @@
     /// Evaluate the classical parts of the program. No quantum simulation.
     /// Will fail if a measurement comparison occurs during evaluation.
     ClassicalEval,
-<<<<<<< HEAD
     /// Compile the program and transform to a circuit without any evaluation.
     /// Only works for `AdaptiveRIF` compliant programs.
     Static,
-=======
->>>>>>> 337066ac
 }
 
 /// A debugger that enables step-by-step evaluation of code
@@ -1620,11 +1571,7 @@
     package_store: &PackageStore,
     fir_store: &fir::PackageStore,
     env: &mut Env,
-<<<<<<< HEAD
-    tracing_backend: &mut TracingBackend,
-=======
     tracing_backend: &mut TracingBackend<'_, B>,
->>>>>>> 337066ac
     receiver: &mut impl Receiver,
 ) -> InterpretResult {
     qsc_eval::eval(
