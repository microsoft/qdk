// Copyright (c) Microsoft Corporation.
// Licensed under the MIT License.

#[cfg(test)]
mod circuit_tests;
mod debug;
#[cfg(test)]
mod debugger_tests;
#[cfg(test)]
mod package_tests;
#[cfg(test)]
mod tests;

use std::{cell::RefCell, rc::Rc};

use crate::{
    error::{self, WithStack},
    incremental::Compiler,
};
use debug::format_call_stack;
use miette::Diagnostic;
use num_bigint::BigUint;
use num_complex::Complex;
use qsc_circuit::{
<<<<<<< HEAD
    Circuit, CircuitTracer, Config as CircuitConfig, GenerationMethod,
    operations::entry_expr_for_qubit_operation, rir_to_circuit::make_circuit,
=======
    Circuit, CircuitTracer, Config as CircuitConfig, GenerationMethod, TracerConfig,
    operations::entry_expr_for_qubit_operation,
>>>>>>> 27bf9223
};
use qsc_codegen::qir::{fir_to_qir, fir_to_qir_from_callable, fir_to_rir};
use qsc_data_structures::{
    functors::FunctorApp,
    language_features::LanguageFeatures,
    line_column::{Encoding, Range},
    span::Span,
    target::TargetCapabilityFlags,
};
use qsc_eval::{
    Env, ErrorBehavior, State, VariableInfo,
    backend::{Backend, SparseSim, TracingBackend},
    output::Receiver,
};
pub use qsc_eval::{
    StepAction, StepResult,
    debug::Frame,
    noise::PauliNoise,
    output::{self, GenericReceiver},
    val::Closure,
    val::Range as ValueRange,
    val::Result,
    val::Value,
};
use qsc_fir::fir::{self, ExecGraph, Global, PackageStoreLookup};
use qsc_fir::{
    fir::{Block, BlockId, Expr, ExprId, Package, PackageId, Pat, PatId, Stmt, StmtId},
    visit::{self, Visitor},
};
use qsc_frontend::{
    compile::{CompileUnit, Dependencies, PackageStore, Source, SourceMap},
    error::WithSource,
    incremental::Increment,
    location::Location,
};
use qsc_hir::{global, ty};
use qsc_linter::{HirLint, Lint, LintKind, LintLevel};
use qsc_lowerer::{
    map_fir_local_item_to_hir, map_fir_package_to_hir, map_hir_local_item_to_fir,
    map_hir_package_to_fir,
};
use qsc_partial_eval::ProgramEntry;
use qsc_passes::{PackageType, PassContext};
use qsc_rca::PackageStoreComputeProperties;
use rustc_hash::FxHashSet;
use thiserror::Error;

impl Error {
    #[must_use]
    pub fn stack_trace(&self) -> Option<&String> {
        match &self {
            Error::Eval(err) => err.stack_trace(),
            _ => None,
        }
    }
}

#[derive(Clone, Debug, Diagnostic, Error)]
pub enum Error {
    #[error(transparent)]
    #[diagnostic(transparent)]
    Compile(#[from] crate::compile::Error),
    #[error(transparent)]
    #[diagnostic(transparent)]
    Pass(#[from] WithSource<qsc_passes::Error>),
    #[error("runtime error")]
    #[diagnostic(transparent)]
    Eval(#[from] WithStack<WithSource<qsc_eval::Error>>),
    #[error("circuit error")]
    #[diagnostic(transparent)]
    Circuit(#[from] qsc_circuit::Error),
    #[error("entry point not found")]
    #[diagnostic(code("Qsc.Interpret.NoEntryPoint"))]
    NoEntryPoint,
    #[error("unsupported runtime capabilities for code generation")]
    #[diagnostic(code("Qsc.Interpret.UnsupportedRuntimeCapabilities"))]
    UnsupportedRuntimeCapabilities,
    #[error("expression does not evaluate to an operation")]
    #[diagnostic(code("Qsc.Interpret.NotAnOperation"))]
    #[diagnostic(help("provide the name of a callable or a lambda expression"))]
    NotAnOperation,
    #[error("value is not a global callable")]
    #[diagnostic(code("Qsc.Interpret.NotACallable"))]
    NotACallable,
    #[error("partial evaluation error")]
    #[diagnostic(transparent)]
    PartialEvaluation(#[from] WithSource<qsc_partial_eval::Error>),
}

/// A Q# interpreter.
pub struct Interpreter {
    /// The incremental Q# compiler.
    compiler: Compiler,
    /// The target capabilities used for compilation.
    capabilities: TargetCapabilityFlags,
    /// The computed properties for the package store, if any, used for code generation.
    compute_properties: Option<PackageStoreComputeProperties>,
    /// The number of lines that have so far been compiled.
    /// This field is used to generate a unique label
    /// for each line evaluated with `eval_fragments`.
    lines: u32,
    // The FIR store
    fir_store: fir::PackageStore,
    /// FIR lowerer
    lowerer: qsc_lowerer::Lowerer,
    /// The execution graph for the last expression evaluated.
    expr_graph: Option<ExecGraph>,
    /// Checking if an `ItemId` corresponds to the `Std.OpenQASM.Angle.Angle` UDT
    /// is an expensive operation. So, we cache the id to avoid incurring that cost.
    angle_ty_cache: RefCell<Option<crate::hir::ItemId>>,
    /// Checking if an `ItemId` corresponds to the `Std.Math.Complex` UDT
    /// is an expensive operation. So, we cache the id to avoid incurring that cost.
    complex_ty_cache: RefCell<Option<crate::hir::ItemId>>,
    /// The ID of the current package.
    /// This ID is valid both for the FIR store and the `PackageStore`.
    package: PackageId,
    /// The ID of the source package. The source package
    /// is made up of the initial sources passed in when creating the interpreter.
    /// This ID is valid both for the FIR store and the `PackageStore`.
    source_package: PackageId,
    /// The default simulator backend.
    sim: SparseSim,
    /// The tracer that records the circuit being built.
    circuit_tracer: Option<CircuitTracer>,
    /// The quantum seed, if any. This is cached here so that it can be used in calls to
    /// `run_internal` which use a passed instance of the simulator instead of the one above.
    quantum_seed: Option<u64>,
    /// The classical seed, if any. This needs to be passed to the evaluator for use in intrinsic
    /// calls that produce classical random numbers.
    classical_seed: Option<u64>,
    /// The evaluator environment.
    env: Env,
}

pub type InterpretResult = std::result::Result<Value, Vec<Error>>;

/// Indicates whether an UDT is an `OpenQASM` `Angle` or a `Complex` number.
/// This information is needed in the Python interop layer to give special
/// treatment to the instances of these UDTs.
pub enum UdtKind {
    /// `Std.OpenQASM.Angle.Angle`
    Angle,
    /// `Std.Math.Complex`
    Complex,
    /// A normal UDT, see the other variants for the special cases.
    Udt,
}

/// An item tagged with its name and the namespace it was defined in.
pub struct TaggedItem {
    pub item_id: qsc_hir::hir::ItemId,
    pub name: Rc<str>,
    pub namespace: Vec<Rc<str>>,
}

impl Interpreter {
    pub fn new_with_circuit_tracer(
        sources: SourceMap,
        package_type: PackageType,
        capabilities: TargetCapabilityFlags,
        language_features: LanguageFeatures,
        store: PackageStore,
        dependencies: &Dependencies,
        circuit_tracer_config: TracerConfig,
    ) -> std::result::Result<Self, Vec<Error>> {
        Self::new_with_sources(
            false,
            sources,
            package_type,
            capabilities,
            language_features,
            store,
            dependencies,
            Some(circuit_tracer_config),
        )
    }

    /// Creates a new incremental compiler, compiling the passed in sources.
    /// # Errors
    /// If compiling the sources fails, compiler errors are returned.
    pub fn new(
        sources: SourceMap,
        package_type: PackageType,
        capabilities: TargetCapabilityFlags,
        language_features: LanguageFeatures,
        store: PackageStore,
        dependencies: &Dependencies,
    ) -> std::result::Result<Self, Vec<Error>> {
        Self::new_with_sources(
            false,
            sources,
            package_type,
            capabilities,
            language_features,
            store,
            dependencies,
            None,
        )
    }

    /// Creates a new incremental compiler with debugging stmts enabled, compiling the passed in sources.
    /// # Errors
    /// If compiling the sources fails, compiler errors are returned.
    pub fn new_with_debug(
        sources: SourceMap,
        package_type: PackageType,
        capabilities: TargetCapabilityFlags,
        language_features: LanguageFeatures,
        store: PackageStore,
        dependencies: &Dependencies,
        trace_circuit_config: Option<TracerConfig>,
    ) -> std::result::Result<Self, Vec<Error>> {
        Self::new_with_sources(
            true,
            sources,
            package_type,
            capabilities,
            language_features,
            store,
            dependencies,
            trace_circuit_config,
        )
    }

    #[allow(clippy::too_many_arguments)]
    fn new_with_sources(
        dbg: bool,
        sources: SourceMap,
        package_type: PackageType,
        capabilities: TargetCapabilityFlags,
        language_features: LanguageFeatures,
        store: PackageStore,
        dependencies: &Dependencies,
        circuit_tracer_config: Option<TracerConfig>,
    ) -> std::result::Result<Self, Vec<Error>> {
        let compiler = Compiler::new(
            sources,
            package_type,
            capabilities,
            language_features,
            store,
            dependencies,
        )
        .map_err(into_errors)?;

<<<<<<< HEAD
        let mut fir_store = fir::PackageStore::new();
        for (id, unit) in compiler.package_store() {
            let pkg = qsc_lowerer::Lowerer::new()
                .with_debug(dbg)
                .lower_package(&unit.package, &fir_store);
            fir_store.insert(map_hir_package_to_fir(id), pkg);
        }

        let source_package_id = compiler.source_package_id();
        let package_id = compiler.package_id();

        let package = map_hir_package_to_fir(package_id);
        let compute_properties = if capabilities == TargetCapabilityFlags::all() {
            None
        } else {
            Some(
                PassContext::run_fir_passes_on_fir(
                    &fir_store,
                    map_hir_package_to_fir(source_package_id),
                    capabilities,
                )
                .map_err(|caps_errors| {
                    let source_package = compiler
                        .package_store()
                        .get(source_package_id)
                        .expect("package should exist in the package store");

                    caps_errors
                        .into_iter()
                        .map(|error| {
                            Error::Pass(WithSource::from_map(&source_package.sources, error))
                        })
                        .collect::<Vec<_>>()
                })?,
            )
        };

        Ok(Self {
            compiler,
            lines: 0,
            capabilities,
            compute_properties,
            fir_store,
            lowerer: qsc_lowerer::Lowerer::new().with_debug(dbg),
            expr_graph: None,
            angle_ty_cache: None.into(),
            complex_ty_cache: None.into(),
            env: Env::default(),
            sim: SparseSim::new(),
            circuit_tracer: CircuitTracer::new(CircuitConfig::default()),
            quantum_seed: None,
            classical_seed: None,
            package,
            source_package: map_hir_package_to_fir(source_package_id),
        })
=======
        Self::with_compiler(dbg, capabilities, circuit_tracer_config, compiler)
>>>>>>> 27bf9223
    }

    pub fn from(
        dbg: bool,
        store: PackageStore,
        source_package_id: qsc_hir::hir::PackageId,
        capabilities: TargetCapabilityFlags,
        language_features: LanguageFeatures,
        dependencies: &Dependencies,
        circuit_tracer_config: Option<TracerConfig>,
    ) -> std::result::Result<Self, Vec<Error>> {
        let compiler = Compiler::from(
            store,
            source_package_id,
            capabilities,
            language_features,
            dependencies,
        )
        .map_err(into_errors)?;

        Self::with_compiler(dbg, capabilities, circuit_tracer_config, compiler)
    }

    fn with_compiler(
        dbg: bool,
        capabilities: TargetCapabilityFlags,
        circuit_tracer_config: Option<TracerConfig>,
        compiler: Compiler,
    ) -> std::result::Result<Interpreter, Vec<Error>> {
        let mut fir_store = fir::PackageStore::new();
        for (id, unit) in compiler.package_store() {
            let mut lowerer = qsc_lowerer::Lowerer::new().with_debug(dbg);
            let pkg = lowerer.lower_package(&unit.package, &fir_store);
            fir_store.insert(map_hir_package_to_fir(id), pkg);
        }

        let source_package_id = compiler.source_package_id();
        let package_id = compiler.package_id();

        let package = map_hir_package_to_fir(package_id);

        let compute_properties = if capabilities == TargetCapabilityFlags::all() {
            None
        } else {
            Some(
                PassContext::run_fir_passes_on_fir(
                    &fir_store,
                    map_hir_package_to_fir(source_package_id),
                    capabilities,
                )
                .map_err(|caps_errors| {
                    let source_package = compiler
                        .package_store()
                        .get(source_package_id)
                        .expect("package should exist in the package store");

                    caps_errors
                        .into_iter()
                        .map(|error| {
                            Error::Pass(WithSource::from_map(&source_package.sources, error))
                        })
                        .collect::<Vec<_>>()
                })?,
            )
        };

        Ok(Self {
            compiler,
            lines: 0,
            capabilities,
            compute_properties,
            fir_store,
            lowerer: qsc_lowerer::Lowerer::new().with_debug(dbg),
            expr_graph: None,
            angle_ty_cache: None.into(),
            complex_ty_cache: None.into(),
            env: Env::default(),
            sim: SparseSim::new(),
            circuit_tracer: circuit_tracer_config.map(CircuitTracer::new),
            quantum_seed: None,
            classical_seed: None,
            package,
            source_package: map_hir_package_to_fir(source_package_id),
        })
    }

    /// Given a package ID, returns all the global items in the package.
    /// Note this does not currently include re-exports.
    fn package_globals(&self, package_id: PackageId) -> Vec<(Vec<Rc<str>>, Rc<str>, Value)> {
        let mut exported_items = Vec::new();
        let package = &self
            .compiler
            .package_store()
            .get(map_fir_package_to_hir(package_id))
            .expect("package should exist in the package store")
            .package;
        for global in global::iter_package(Some(map_fir_package_to_hir(package_id)), package) {
            if let global::Kind::Callable(term) = global.kind {
                let store_item_id = fir::StoreItemId {
                    package: package_id,
                    item: fir::LocalItemId::from(usize::from(term.id.item)),
                };
                exported_items.push((
                    global.namespace,
                    global.name,
                    Value::Global(store_item_id, FunctorApp::default()),
                ));
            }
        }
        exported_items
    }

    /// Get the global callables defined in the user source passed into initialization of the interpreter as `Value` instances.
    pub fn source_globals(&self) -> Vec<(Vec<Rc<str>>, Rc<str>, Value)> {
        self.package_globals(self.source_package)
    }

    /// Get the global callables defined in the open package being interpreted as `Value` instances, which will include any items
    /// defined by calls to `eval_fragments` and the like.
    pub fn user_globals(&self) -> Vec<(Vec<Rc<str>>, Rc<str>, Value)> {
        self.package_globals(self.package)
    }

    /// Get the input and output types of a given value representing a global item.
    /// # Panics
    /// Panics if the item is not callable or a type that can be invoked as a callable.
    pub fn global_callable_ty(&self, item_id: &Value) -> Option<(ty::Ty, ty::Ty)> {
        let Value::Global(item_id, _) = item_id else {
            panic!("value is not a global callable");
        };
        let package_id = map_fir_package_to_hir(item_id.package);
        let unit = self
            .compiler
            .package_store()
            .get(package_id)
            .expect("package should exist in the package store");
        let item = unit
            .package
            .items
            .get(qsc_hir::hir::LocalItemId::from(usize::from(item_id.item)))?;
        match &item.kind {
            qsc_hir::hir::ItemKind::Callable(decl) => {
                Some((decl.input.ty.clone(), decl.output.clone()))
            }
            qsc_hir::hir::ItemKind::Ty(_, udt) => {
                // We don't handle UDTs, so we return an error type that prevents later code from processing this item.
                Some((udt.get_pure_ty(), ty::Ty::Err))
            }
            _ => panic!("item is not callable"),
        }
    }

    /// Given a package ID, returns all the types in the package.
    /// Note this does not currently include re-exports.
    fn package_types(&self, package_id: PackageId) -> Vec<TaggedItem> {
        let mut exported_items = Vec::new();
        let package = &self
            .compiler
            .package_store()
            .get(map_fir_package_to_hir(package_id))
            .expect("package should exist in the package store")
            .package;
        for global in global::iter_package(Some(map_fir_package_to_hir(package_id)), package) {
            if let global::Kind::Ty(ty) = global.kind {
                exported_items.push(TaggedItem {
                    item_id: ty.id,
                    name: global.name,
                    namespace: global.namespace,
                });
            }
        }
        exported_items
    }

    /// Get the global UDTs defined in the user source passed into initialization of the interpreter.
    pub fn source_types(&self) -> Vec<TaggedItem> {
        self.package_types(self.source_package)
    }

    /// Get the global UDTs defined in the open package being interpreted, which will include any items
    /// defined by calls to `eval_fragments` and the like.
    pub fn user_types(&self) -> Vec<TaggedItem> {
        self.package_types(self.package)
    }

    pub fn udt_ty_from_store_item_id(
        &self,
        store_item_id: crate::fir::StoreItemId,
    ) -> (&ty::Udt, UdtKind) {
        self.udt_ty_from_item_id(&crate::hir::ItemId {
            package: Some(map_fir_package_to_hir(store_item_id.package)),
            item: map_fir_local_item_to_hir(store_item_id.item),
        })
    }

    /// Get the type of a UDT given its `item_id`.
    /// # Panics
    /// Panics if the item is not a UDT.
    pub fn udt_ty_from_item_id(&self, item_id: &crate::hir::ItemId) -> (&ty::Udt, UdtKind) {
        let crate::hir::ItemId {
            package: package_id_opt,
            item: local_item_id,
        } = item_id;

        let package_id = if let Some(package_id) = package_id_opt {
            package_id
        } else {
            &self.compiler.package_id()
        };

        let unit = self
            .compiler
            .package_store()
            .get(*package_id)
            .expect("package should exist in the package store");

        let item = unit
            .package
            .items
            .get(*local_item_id)
            .expect("item should be in this package");

        let parent = item.parent.map(|parent| {
            &unit
                .package
                .items
                .get(parent)
                .expect("parent should exist")
                .kind
        });

        let qsc_hir::hir::ItemKind::Ty(_, udt) = &item.kind else {
            panic!("item is not a UDT")
        };

        let kind = if let Some(id) = &*self.angle_ty_cache.borrow()
            && id == item_id
        {
            UdtKind::Angle
        } else if let Some(id) = &*self.complex_ty_cache.borrow()
            && id == item_id
        {
            UdtKind::Complex
        } else if let Some(qsc_hir::hir::ItemKind::Namespace(namespace, _)) = parent {
            let namespace: Vec<_> = namespace.into();
            let namespace: Vec<&str> = namespace.iter().map(|ident| &**ident).collect();
            if matches!(&namespace[..], &["Std", "OpenQASM", "Angle"]) && &*udt.name == "Angle" {
                *self.angle_ty_cache.borrow_mut() = Some(*item_id);
                UdtKind::Angle
            } else if matches!(&namespace[..], &["Std", "Core"]) && &*udt.name == "Complex" {
                *self.complex_ty_cache.borrow_mut() = Some(*item_id);
                UdtKind::Complex
            } else {
                UdtKind::Udt
            }
        } else {
            UdtKind::Udt
        };

        (udt, kind)
    }

    /// Returns the [`fir::StoreItemId`] for the `Std.OpenQASM.Angle.Angle` UDT.
    ///
    /// This function intended to be used from
    /// `source/pip/src/interpreter/data_interop.rs::pyobj_to_value`
    /// to tag the angles coming from Python with the correct `StoreItemId`.
    pub fn get_angle_id(&self) -> fir::StoreItemId {
        if let Some(id) = &*self.angle_ty_cache.borrow() {
            let crate::hir::ItemId {
                package: hir_package_id_opt,
                item: hir_local_item_id,
            } = id;
            let package_id = if let Some(package_id) = hir_package_id_opt {
                package_id
            } else {
                &self.compiler.package_id()
            };
            let fir_package_id = map_hir_package_to_fir(*package_id);
            let fir_local_item_id = map_hir_local_item_to_fir(*hir_local_item_id);
            crate::fir::StoreItemId {
                package: fir_package_id,
                item: fir_local_item_id,
            }
        } else {
            // SAFETY: This function is intended to be used when receiving Python objects
            //         in the interop layer. The only way to send a Python object to Q# is
            //         as the argument of a function call. When performing type checking
            //         for this function call in the interop layer, there are two cases:
            //
            //           1. The input type is not `Std.OpenQASM.Angle.Angle` and we return
            //              an error.
            //           2. The input type is `Std.OpenQASM.Angle.Angle`. To verify that
            //              the input type is indeed `Angle`, we call `udt_ty_from_item_id`,
            //              which caches the `Angle` UDT's `LocalItemId`.
            //
            //         So, if we proceed to execute the function's body, it's guaranteed
            //         that we have already cached `Std.OpenQASM.Angle.Angle`'s `LocalItemId`.
            //         Therefore, this else-branch is unreachable.
            unreachable!("`self.angle_ty_cache` should be set by `udt_ty_from_item_id`")
        }
    }

    /// Returns the [`fir::StoreItemId`] for the `Std.Math.Complex` UDT.
    ///
    /// This function intended to be used from
    /// `source/pip/src/interpreter/data_interop.rs::pyobj_to_value`
    /// to tag the complex numbers coming from Python with the correct
    /// `StoreItemId`.
    pub fn get_complex_id(&self) -> crate::fir::StoreItemId {
        if let Some(id) = &*self.complex_ty_cache.borrow() {
            let crate::hir::ItemId {
                package: hir_package_id_opt,
                item: hir_local_item_id,
            } = id;

            let package_id = if let Some(package_id) = hir_package_id_opt {
                package_id
            } else {
                &self.compiler.package_id()
            };

            let fir_package_id = map_hir_package_to_fir(*package_id);
            let fir_local_item_id = map_hir_local_item_to_fir(*hir_local_item_id);

            crate::fir::StoreItemId {
                package: fir_package_id,
                item: fir_local_item_id,
            }
        } else {
            // SAFETY: This function is intended to be used when receiving Python objects
            //         in the interop layer. The only way to send a Python object to Q# is
            //         as the argument of a function call. When performing type checking
            //         for this function call in the interop layer, there are two cases:
            //
            //           1. The input type is not `Std.Math.Complex` and we return an error.
            //           2. The input type is `Std.Math.Complex`. To verify that the input
            //              type is indeed `Complex`, we call `udt_ty_from_item_id`, which
            //              caches the `Complex` UDT's `LocalItemId`.
            //
            //         So, if we proceed to execute the function's body, it's guaranteed
            //         that we have already cached `Std.Math.Complex`'s `LocalItemId`.
            //         Therefore, this else-branch is unreachable.
            unreachable!("`self.complex_ty_cache` should be set by `udt_ty_from_item_id`")
        }
    }

    pub fn set_quantum_seed(&mut self, seed: Option<u64>) {
        self.quantum_seed = seed;
        self.sim.set_seed(seed);
    }

    pub fn set_classical_seed(&mut self, seed: Option<u64>) {
        self.classical_seed = seed;
    }

    pub fn check_source_lints(&self) -> Vec<Lint> {
        if let Some(compile_unit) = self
            .compiler
            .package_store()
            .get(self.compiler.source_package_id())
        {
            qsc_linter::run_lints(
                self.compiler.package_store(),
                compile_unit,
                // see https://github.com/microsoft/qsharp/pull/1627 for context
                // on why we override this config
                Some(&[qsc_linter::LintOrGroupConfig::Lint(
                    qsc_linter::LintConfig {
                        kind: LintKind::Hir(HirLint::NeedlessOperation),
                        level: LintLevel::Warn,
                    },
                )]),
            )
        } else {
            Vec::new()
        }
    }

    /// Executes the entry expression until the end of execution.
    /// # Errors
    /// Returns a vector of errors if evaluating the entry point fails.
    pub fn eval_entry(&mut self, receiver: &mut impl Receiver) -> InterpretResult {
        let graph = self.get_entry_exec_graph()?;
        self.expr_graph = Some(graph.clone());
        let mut tracing_backend = match &mut self.circuit_tracer {
            Some(tracer) => TracingBackend::new(&mut self.sim, tracer),
            None => TracingBackend::new_no_trace(&mut self.sim),
        };
        eval(
            self.source_package,
            self.classical_seed,
            graph,
            self.compiler.package_store(),
            &self.fir_store,
            &mut Env::default(),
            &mut tracing_backend,
            receiver,
        )
    }

    /// Executes the entry expression until the end of execution, using the given simulator backend
    /// and a new instance of the environment.
    pub fn eval_entry_with_sim(
        &mut self,
        tracing_backend: &mut TracingBackend,
        receiver: &mut impl Receiver,
    ) -> InterpretResult {
        let graph = self.get_entry_exec_graph()?;
        self.expr_graph = Some(graph.clone());
        if self.quantum_seed.is_some() {
            tracing_backend.set_seed(self.quantum_seed);
        }
        eval(
            self.source_package,
            self.classical_seed,
            graph,
            self.compiler.package_store(),
            &self.fir_store,
            &mut Env::default(),
            tracing_backend,
            receiver,
        )
    }

    fn get_entry_exec_graph(&self) -> std::result::Result<ExecGraph, Vec<Error>> {
        let unit = self.fir_store.get(self.source_package);
        if unit.entry.is_some() {
            return Ok(unit.entry_exec_graph.clone());
        }
        Err(vec![Error::NoEntryPoint])
    }

    /// # Errors
    /// If the parsing of the fragments fails, an error is returned.
    /// If the compilation of the fragments fails, an error is returned.
    /// If there is a runtime error when interpreting the fragments, an error is returned.
    pub fn eval_fragments(
        &mut self,
        receiver: &mut impl Receiver,
        fragments: &str,
    ) -> InterpretResult {
        let label = self.next_line_label();

        let mut increment = self
            .compiler
            .compile_fragments_fail_fast(&label, fragments)
            .map_err(into_errors)?;

        // Clear the entry expression, as we are evaluating fragments and a fragment with a `@EntryPoint` attribute
        // should not change what gets executed.
        increment.clear_entry();

        self.eval_increment(receiver, increment)
    }

    /// It is assumed that if there were any parse errors on the fragments, the caller would have
    /// already handled them. This function is intended to be used in cases where the caller wants
    /// to handle the parse errors themselves.
    ///  # Errors
    /// If the compilation of the fragments fails, an error is returned.
    /// If there is a runtime error when interpreting the fragments, an error is returned.
    pub fn eval_ast_fragments(
        &mut self,
        receiver: &mut impl Receiver,
        fragments: &str,
        package: qsc_ast::ast::Package,
    ) -> InterpretResult {
        let label = self.next_line_label();

        let increment = self
            .compiler
            .compile_ast_fragments_fail_fast(&label, fragments, package)
            .map_err(into_errors)?;

        self.eval_increment(receiver, increment)
    }

    fn eval_increment(
        &mut self,
        receiver: &mut impl Receiver,
        increment: Increment,
    ) -> InterpretResult {
        let (graph, _) = self.lower(&increment)?;
        self.expr_graph = Some(graph.clone());

        // Updating the compiler state with the new AST/HIR nodes
        // is not necessary for the interpreter to function, as all
        // the state required for evaluation already exists in the
        // FIR store. It could potentially save some memory
        // *not* to do hold on to the AST/HIR, but it is done
        // here to keep the package stores consistent.
        self.compiler.update(increment);

        let mut tracing_backend = match &mut self.circuit_tracer {
            Some(tracer) => TracingBackend::new(&mut self.sim, tracer),
            None => TracingBackend::new_no_trace(&mut self.sim),
        };
        eval(
            self.package,
            self.classical_seed,
            graph,
            self.compiler.package_store(),
            &self.fir_store,
            &mut self.env,
            &mut tracing_backend,
            receiver,
        )
    }

    /// Invokes the given callable with the given arguments using the current environment, simulator, and compilation.
    pub fn invoke(
        &mut self,
        receiver: &mut impl Receiver,
        callable: Value,
        args: Value,
    ) -> InterpretResult {
        let mut tracing_backend = match &mut self.circuit_tracer {
            Some(tracer) => TracingBackend::new(&mut self.sim, tracer),
            None => TracingBackend::new_no_trace(&mut self.sim),
        };
        qsc_eval::invoke(
            self.package,
            self.classical_seed,
            &self.fir_store,
            &mut self.env,
            &mut tracing_backend,
            receiver,
            callable,
            args,
        )
        .map_err(|(error, call_stack)| {
            eval_error(
                self.compiler.package_store(),
                &self.fir_store,
                call_stack,
                error,
            )
        })
    }

    // Invokes the given callable with the given arguments using the current compilation but with a fresh
    // environment and simulator configured with the given noise, if any.
    pub fn invoke_with_noise(
        &mut self,
        receiver: &mut impl Receiver,
        callable: Value,
        args: Value,
        noise: Option<PauliNoise>,
        qubit_loss: Option<f64>,
    ) -> InterpretResult {
        let mut sim = match noise {
            Some(noise) => SparseSim::new_with_noise(&noise),
            None => SparseSim::new(),
        };

        if let Some(loss) = qubit_loss {
            sim.set_loss(loss);
        }
        self.invoke_with_sim(
            &mut TracingBackend::new_no_trace(&mut sim),
            receiver,
            callable,
            args,
        )
    }

    /// Runs the given entry expression on a new instance of the environment and simulator,
    /// but using the current compilation.
    pub fn run(
        &mut self,
        receiver: &mut impl Receiver,
        expr: Option<&str>,
        noise: Option<PauliNoise>,
        qubit_loss: Option<f64>,
    ) -> InterpretResult {
        let mut sim = match noise {
            Some(noise) => SparseSim::new_with_noise(&noise),
            None => SparseSim::new(),
        };
        if let Some(loss) = qubit_loss {
            sim.set_loss(loss);
        }

        self.run_with_sim(&mut TracingBackend::new_no_trace(&mut sim), receiver, expr)
    }

    /// Gets the current quantum state of the simulator.
    pub fn get_quantum_state(&mut self) -> (Vec<(BigUint, Complex<f64>)>, usize) {
        self.sim.capture_quantum_state()
    }

    /// Get the current circuit representation of the program.
    pub fn get_circuit(&self) -> Circuit {
        self.circuit_tracer
            .as_ref()
            .expect("to call get_circuit, the interpreter should be initialized with circuit tracing enabled")
            .snapshot(Some(self.compiler.package_store())) // TODO: defer the location to source resolving?
    }

    /// Performs QIR codegen using the given entry expression on a new instance of the environment
    /// and simulator but using the current compilation.
    pub fn qirgen(&mut self, expr: &str) -> std::result::Result<String, Vec<Error>> {
        if self.capabilities == TargetCapabilityFlags::all() {
            return Err(vec![Error::UnsupportedRuntimeCapabilities]);
        }

        // Compile the expression. This operation will set the expression as
        // the entry-point in the FIR store.
        let (graph, compute_properties) = self.compile_entry_expr(expr)?;

        let Some(compute_properties) = compute_properties else {
            // This can only happen if capability analysis was not run. This would be a bug
            // and we are in a bad state and can't proceed.
            panic!("internal error: compute properties not set after lowering entry expression");
        };
        let package = self.fir_store.get(self.package);
        let entry = ProgramEntry {
            exec_graph: graph,
            expr: (
                self.package,
                package
                    .entry
                    .expect("package must have an entry expression"),
            )
                .into(),
        };
        // Generate QIR
        fir_to_qir(
            &self.fir_store,
            self.capabilities,
            Some(compute_properties),
            &entry,
        )
        .map_err(|e| {
            let hir_package_id = match e.span() {
                Some(span) => span.package,
                None => map_fir_package_to_hir(self.package),
            };
            let source_package = self
                .compiler
                .package_store()
                .get(hir_package_id)
                .expect("package should exist in the package store");
            vec![Error::PartialEvaluation(WithSource::from_map(
                &source_package.sources,
                e,
            ))]
        })
    }

    /// Performs QIR codegen using the given callable with the given arguments on a new instance of the environment
    /// and simulator but using the current compilation.
    pub fn qirgen_from_callable(
        &mut self,
        callable: &Value,
        args: Value,
    ) -> std::result::Result<String, Vec<Error>> {
        if self.capabilities == TargetCapabilityFlags::all() {
            return Err(vec![Error::UnsupportedRuntimeCapabilities]);
        }

        let Value::Global(store_item_id, _) = callable else {
            return Err(vec![Error::NotACallable]);
        };

        fir_to_qir_from_callable(
            &self.fir_store,
            self.capabilities,
            None,
            *store_item_id,
            args,
        )
        .map_err(|e| {
            let hir_package_id = match e.span() {
                Some(span) => span.package,
                None => map_fir_package_to_hir(self.package),
            };
            let source_package = self
                .compiler
                .package_store()
                .get(hir_package_id)
                .expect("package should exist in the package store");
            vec![Error::PartialEvaluation(WithSource::from_map(
                &source_package.sources,
                e,
            ))]
        })
    }

    /// Generates a circuit representation for the program.
    ///
    /// `entry` can be the current entrypoint, an entry expression, or any operation
    /// that takes qubits.
    ///
    /// An operation can be specified by its name or a lambda expression that only takes qubits.
    /// e.g. `Sample.Main` , `qs => H(qs[0])`
    ///
    /// If `simulate` is specified, the program is simulated and the resulting
    /// circuit is returned (a.k.a. trace mode). Otherwise, the circuit is generated without
    /// simulation. In this case circuit generation may fail if the program contains dynamic
    /// behavior (quantum operations that are dependent on measurement results).
    pub fn circuit(
        &mut self,
        entry: CircuitEntryPoint,
        config: CircuitConfig,
    ) -> std::result::Result<Circuit, Vec<Error>> {
        let (entry_expr, invoke_params) = match entry {
            CircuitEntryPoint::Operation(operation_expr) => {
                let (item, functor_app) = self.eval_to_operation(&operation_expr)?;
                let expr = entry_expr_for_qubit_operation(item, functor_app, &operation_expr)
                    .map_err(|e| vec![e.into()])?;
                (Some(expr), None)
            }
            CircuitEntryPoint::EntryExpr(expr) => (Some(expr), None),
            CircuitEntryPoint::Callable(call_val, args_val) => (None, Some((call_val, args_val))),
            CircuitEntryPoint::EntryPoint => (None, None),
        };

        let circuit = match config.generation_method {
            GenerationMethod::Simulate => {
                let mut sim = SparseSim::new();
                let mut tracer = CircuitTracer::new(config.tracer_config);
                let mut tracing_backend = TracingBackend::new(&mut sim, &mut tracer);

                match invoke_params {
                    Some((callable, args)) => {
                        let mut sink = std::io::sink();
                        let mut out = GenericReceiver::new(&mut sink);

                        self.invoke_with_sim(&mut tracing_backend, &mut out, callable, args)?;
                    }
                    None => self.run_with_sim_no_output(entry_expr, &mut tracing_backend)?,
                }

                tracer.finish(Some(self.compiler.package_store()))
            }
            GenerationMethod::ClassicalEval => {
                let mut tracer = CircuitTracer::new(config.tracer_config);
                let mut tracing_backend = TracingBackend::new_no_sim(&mut tracer);

                match invoke_params {
                    Some((callable, args)) => {
                        let mut sink = std::io::sink();
                        let mut out = GenericReceiver::new(&mut sink);

                        self.invoke_with_sim(&mut tracing_backend, &mut out, callable, args)?;
                    }
                    None => self.run_with_sim_no_output(entry_expr, &mut tracing_backend)?,
                }

                tracer.finish(Some(self.compiler.package_store()))
            }
            GenerationMethod::Static => {
                self.static_circuit(entry_expr.as_deref(), invoke_params, config)?
            }
        };

        Ok(circuit)
    }

    fn static_circuit(
        &mut self,
        entry_expr: Option<&str>,
        invoke_params: Option<(Value, Value)>,
        config: CircuitConfig,
    ) -> std::result::Result<Circuit, Vec<Error>> {
        if self.capabilities == TargetCapabilityFlags::all() {
            return Err(vec![Error::UnsupportedRuntimeCapabilities]);
        }

        if let Some((callable, args)) = invoke_params {
            // TODO: Static circuit generation from a callable is not yet supported.
            let mut tracer = CircuitTracer::new(config);
            let mut sink = std::io::sink();
            let mut out = GenericReceiver::new(&mut sink);

            self.invoke_with_sim(
                &mut TracingBackend::new_no_sim(&mut tracer),
                &mut out,
                callable,
                args,
            )?;
            Ok(tracer.finish(Some(self.compiler.package_store())))
        } else {
            let program = self.compile_to_rir(entry_expr)?;
            make_circuit(&program, self.compiler.package_store(), config)
                .map_err(|e| vec![e.into()])
        }
    }

    fn compile_to_rir(
        &mut self,
        entry_expr: Option<&str>,
    ) -> std::result::Result<qsc_partial_eval::Program, Vec<Error>> {
        let (entry, compute_properties) = if let Some(entry_expr) = &entry_expr {
            // Compile the expression. This operation will set the expression as
            // the entry-point in the FIR store.
            let (graph, compute_properties) = self.compile_entry_expr(entry_expr)?;

            let Some(compute_properties) = compute_properties else {
                // This can only happen if capability analysis was not run. This would be a bug
                // and we are in a bad state and can't proceed.
                panic!(
                    "internal error: compute properties not set after lowering entry expression"
                );
            };
            let package = self.fir_store.get(self.package);
            let entry = ProgramEntry {
                exec_graph: graph,
                expr: (
                    self.package,
                    package
                        .entry
                        .expect("package must have an entry expression"),
                )
                    .into(),
            };
            (entry, compute_properties)
        } else {
            let package = self.fir_store.get(self.source_package);
            let entry = ProgramEntry {
                exec_graph: package.entry_exec_graph.clone(),
                expr: (
                    self.source_package,
                    package
                        .entry
                        .expect("package must have an entry expression"),
                )
                    .into(),
            };
            (
                entry,
                self.compute_properties.clone().expect(
                    "compute properties should be set if target profile isn't unrestricted",
                ),
            )
        };
        let (_original, transformed) = fir_to_rir(
            &self.fir_store,
            self.capabilities,
            Some(compute_properties),
            &entry,
        )
        .map_err(|e| {
            let hir_package_id = match e.span() {
                Some(span) => span.package,
                None => map_fir_package_to_hir(self.package),
            };
            let source_package = self
                .compiler
                .package_store()
                .get(hir_package_id)
                .expect("package should exist in the package store");
            vec![Error::PartialEvaluation(WithSource::from_map(
                &source_package.sources,
                e,
            ))]
        })?;
        Ok(transformed)
    }

    /// Sets the entry expression for the interpreter.
    pub fn set_entry_expr(&mut self, entry_expr: &str) -> std::result::Result<(), Vec<Error>> {
        let (graph, _) = self.compile_entry_expr(entry_expr)?;
        self.expr_graph = Some(graph);
        Ok(())
    }

    /// Runs the given entry expression on the given simulator with a new instance of the environment
    /// but using the current compilation.
    pub fn run_with_sim(
        &mut self,
        tracing_backend: &mut TracingBackend,
        receiver: &mut impl Receiver,
        expr: Option<&str>,
    ) -> InterpretResult {
        let graph = if let Some(expr) = expr {
            let (graph, _) = self.compile_entry_expr(expr)?;
            self.expr_graph = Some(graph.clone());
            graph
        } else {
            self.expr_graph.clone().ok_or(vec![Error::NoEntryPoint])?
        };

        if self.quantum_seed.is_some() {
            tracing_backend.set_seed(self.quantum_seed);
        }

        eval(
            self.package,
            self.classical_seed,
            graph,
            self.compiler.package_store(),
            &self.fir_store,
            &mut Env::default(),
            tracing_backend,
            receiver,
        )
    }

    fn run_with_sim_no_output(
        &mut self,
        entry_expr: Option<String>,
        sim: &mut TracingBackend,
    ) -> std::result::Result<(), Vec<Error>> {
        let mut sink = std::io::sink();
        let mut out = GenericReceiver::new(&mut sink);

        let (package_id, graph) = if let Some(entry_expr) = entry_expr {
            // entry expression is provided
            let (graph, _) = self.compile_entry_expr(&entry_expr)?;
            (self.package, graph)
        } else {
            // no entry expression, use the entrypoint in the package
            (self.source_package, self.get_entry_exec_graph()?)
        };

        if self.quantum_seed.is_some() {
            sim.set_seed(self.quantum_seed);
        }

        eval(
            package_id,
            self.classical_seed,
            graph,
            self.compiler.package_store(),
            &self.fir_store,
            &mut Env::default(),
            sim,
            &mut out,
        )?;

        Ok(())
    }

    /// Invokes the given callable with the given arguments on the given simulator with a new instance of the environment
    /// but using the current compilation.
    pub fn invoke_with_sim(
        &mut self,
        tracing_backend: &mut TracingBackend,
        receiver: &mut impl Receiver,
        callable: Value,
        args: Value,
    ) -> InterpretResult {
        qsc_eval::invoke(
            self.package,
            self.classical_seed,
            &self.fir_store,
            &mut Env::default(),
            tracing_backend,
            receiver,
            callable,
            args,
        )
        .map_err(|(error, call_stack)| {
            eval_error(
                self.compiler.package_store(),
                &self.fir_store,
                call_stack,
                error,
            )
        })
    }

    fn compile_entry_expr(
        &mut self,
        expr: &str,
    ) -> std::result::Result<(ExecGraph, Option<PackageStoreComputeProperties>), Vec<Error>> {
        let increment = self
            .compiler
            .compile_entry_expr(expr)
            .map_err(into_errors)?;

        // `lower` will update the entry expression in the FIR store,
        // and it will always return an empty list of statements.
        let (graph, compute_properties) = self.lower(&increment)?;

        // The AST and HIR packages in `increment` only contain an entry
        // expression and no statements. The HIR *can* contain items if the entry
        // expression defined any items.
        assert!(increment.hir.stmts.is_empty());
        assert!(increment.ast.package.nodes.is_empty());

        // Updating the compiler state with the new AST/HIR nodes
        // is not necessary for the interpreter to function, as all
        // the state required for evaluation already exists in the
        // FIR store. It could potentially save some memory
        // *not* to do hold on to the AST/HIR, but it is done
        // here to keep the package stores consistent.
        self.compiler.update(increment);

        Ok((graph, compute_properties))
    }

    fn lower(
        &mut self,
        unit_addition: &qsc_frontend::incremental::Increment,
    ) -> core::result::Result<(ExecGraph, Option<PackageStoreComputeProperties>), Vec<Error>> {
        if self.capabilities != TargetCapabilityFlags::all() {
            return self.run_fir_passes(unit_addition);
        }

        self.lower_and_update_package(unit_addition);
        Ok((self.lowerer.take_exec_graph().into(), None))
    }

    fn lower_and_update_package(&mut self, unit: &qsc_frontend::incremental::Increment) {
        {
            let fir_package = self.fir_store.get_mut(self.package);
            self.lowerer
                .lower_and_update_package(fir_package, &unit.hir);
        }
        let fir_package: &Package = self.fir_store.get(self.package);
        qsc_fir::validate::validate(fir_package, &self.fir_store);
    }

    fn run_fir_passes(
        &mut self,
        unit: &qsc_frontend::incremental::Increment,
    ) -> std::result::Result<(ExecGraph, Option<PackageStoreComputeProperties>), Vec<Error>> {
        self.lower_and_update_package(unit);

        let cap_results =
            PassContext::run_fir_passes_on_fir(&self.fir_store, self.package, self.capabilities);

        let compute_properties = cap_results.map_err(|caps_errors| {
            // if there are errors, convert them to interpreter errors
            // and revert the update to the lowerer/FIR store.
            let fir_package = self.fir_store.get_mut(self.package);
            self.lowerer.revert_last_increment(fir_package);

            let source_package = self
                .compiler
                .package_store()
                .get(map_fir_package_to_hir(self.package))
                .expect("package should exist in the package store");

            caps_errors
                .into_iter()
                .map(|error| Error::Pass(WithSource::from_map(&source_package.sources, error)))
                .collect::<Vec<_>>()
        })?;

        let graph = self.lowerer.take_exec_graph();
        Ok((graph.into(), Some(compute_properties)))
    }

    fn next_line_label(&mut self) -> String {
        let label = format!("line_{}", self.lines);
        self.lines += 1;
        label
    }

    /// Evaluate the name of an operation, or any expression that evaluates to a callable,
    /// and return the Item ID and function application for the callable.
    /// Examples: "Microsoft.Quantum.Diagnostics.DumpMachine", "(qs: Qubit[]) => H(qs[0])",
    /// "Controlled SWAP"
    fn eval_to_operation(
        &mut self,
        operation_expr: &str,
    ) -> std::result::Result<(&qsc_hir::hir::Item, FunctorApp), Vec<Error>> {
        let mut sink = std::io::sink();
        let mut out = GenericReceiver::new(&mut sink);
        let (store_item_id, functor_app) = match self.eval_fragments(&mut out, operation_expr)? {
            Value::Closure(b) => (b.id, b.functor),
            Value::Global(item_id, functor_app) => (item_id, functor_app),
            _ => return Err(vec![Error::NotAnOperation]),
        };
        let package = map_fir_package_to_hir(store_item_id.package);
        let local_item_id = crate::hir::LocalItemId::from(usize::from(store_item_id.item));
        let unit = self
            .compiler
            .package_store()
            .get(package)
            .expect("package should exist in the package store");
        let item = unit
            .package
            .items
            .get(local_item_id)
            .expect("item should exist in the package");
        Ok((item, functor_app))
    }
}

#[derive(Debug, Clone)]
/// Describes the entry point for circuit generation.
pub enum CircuitEntryPoint {
    /// An operation. This must be a callable name or a lambda
    /// expression that only takes qubits as arguments.
    /// The callable name must be visible in the current package.
    Operation(String),
    /// An explicitly provided entry expression.
    EntryExpr(String),
    /// A global callable with arguments.
    Callable(Value, Value),
    /// The entry point for the current package.
    EntryPoint,
}

/// A debugger that enables step-by-step evaluation of code
/// and inspecting state in the interpreter.
pub struct Debugger {
    interpreter: Interpreter,
    /// The encoding (utf-8 or utf-16) used for character offsets
    /// in line/character positions returned by the Interpreter.
    position_encoding: Encoding,
    /// The current state of the evaluator.
    state: State,
}

impl Debugger {
    pub fn new_with_circuit_trace(
        sources: SourceMap,
        capabilities: TargetCapabilityFlags,
        position_encoding: Encoding,
        language_features: LanguageFeatures,
        store: PackageStore,
        dependencies: &Dependencies,
        trace_circuit_config: TracerConfig,
    ) -> std::result::Result<Self, Vec<Error>> {
        Self::with_options(
            sources,
            capabilities,
            position_encoding,
            language_features,
            store,
            dependencies,
            Some(trace_circuit_config),
        )
    }

    pub fn new(
        sources: SourceMap,
        capabilities: TargetCapabilityFlags,
        position_encoding: Encoding,
        language_features: LanguageFeatures,
        store: PackageStore,
        dependencies: &Dependencies,
    ) -> std::result::Result<Self, Vec<Error>> {
        Self::with_options(
            sources,
            capabilities,
            position_encoding,
            language_features,
            store,
            dependencies,
            None,
        )
    }

    fn with_options(
        sources: SourceMap,
        capabilities: TargetCapabilityFlags,
        position_encoding: Encoding,
        language_features: LanguageFeatures,
        store: PackageStore,
        dependencies: &Dependencies,
        circuit_config: Option<TracerConfig>,
    ) -> std::result::Result<Self, Vec<Error>> {
        let interpreter = Interpreter::new_with_debug(
            sources,
            PackageType::Exe,
            capabilities,
            language_features,
            store,
            dependencies,
            circuit_config,
        )?;
        let source_package_id = interpreter.source_package;
        let unit = interpreter.fir_store.get(source_package_id);
        let entry_exec_graph = unit.entry_exec_graph.clone();
        Ok(Self {
            interpreter,
            position_encoding,
            state: State::new(
                source_package_id,
                entry_exec_graph,
                None,
                ErrorBehavior::StopOnError,
            ),
        })
    }

    pub fn from(interpreter: Interpreter, position_encoding: Encoding) -> Self {
        let source_package_id = interpreter.source_package;
        let unit = interpreter.fir_store.get(source_package_id);
        let entry_exec_graph = unit.entry_exec_graph.clone();

        Self {
            interpreter,
            position_encoding,
            state: State::new(
                source_package_id,
                entry_exec_graph,
                None,
                ErrorBehavior::StopOnError,
            ),
        }
    }

    /// Resumes execution with specified `StepAction`.
    /// # Errors
    /// Returns a vector of errors if evaluating the entry point fails.
    pub fn eval_step(
        &mut self,
        receiver: &mut impl Receiver,
        breakpoints: &[StmtId],
        step: StepAction,
    ) -> std::result::Result<StepResult, Vec<Error>> {
        let mut tracing_backend = match &mut self.interpreter.circuit_tracer {
            Some(tracer) => TracingBackend::new(&mut self.interpreter.sim, tracer),
            None => TracingBackend::new_no_trace(&mut self.interpreter.sim),
        };

        self.state
            .eval(
                &self.interpreter.fir_store,
                &mut self.interpreter.env,
                &mut tracing_backend,
                receiver,
                breakpoints,
                step,
            )
            .map_err(|(error, call_stack)| {
                eval_error(
                    self.interpreter.compiler.package_store(),
                    &self.interpreter.fir_store,
                    call_stack,
                    error,
                )
            })
    }

    #[must_use]
    pub fn get_stack_frames(&self) -> Vec<StackFrame> {
        let frames = self.state.capture_stack();

        frames
            .iter()
            .map(|frame| {
                let callable = self
                    .interpreter
                    .fir_store
                    .get_global(frame.id)
                    .expect("frame should exist");
                let functor = format!("{}", frame.functor);
                let name = match callable {
                    Global::Callable(decl) => decl.name.name.to_string(),
                    Global::Udt => "udt".into(),
                };

                StackFrame {
                    name,
                    functor,
                    location: Location::from(
                        frame.span,
                        map_fir_package_to_hir(frame.id.package),
                        self.interpreter.compiler.package_store(),
                        self.position_encoding,
                    ),
                }
            })
            .collect()
    }

    pub fn capture_quantum_state(&mut self) -> (Vec<(BigUint, Complex<f64>)>, usize) {
        self.interpreter.sim.capture_quantum_state()
    }

    pub fn circuit(&self) -> Circuit {
        self.interpreter.get_circuit()
    }

    #[must_use]
    pub fn get_breakpoints(&self, path: &str) -> Vec<BreakpointSpan> {
        let unit = self.source_package();

        if let Some(source) = unit.sources.find_by_name(path) {
            let package = self
                .interpreter
                .fir_store
                .get(self.interpreter.source_package);
            let mut collector = BreakpointCollector::new(
                &unit.sources,
                source.offset,
                package,
                self.position_encoding,
            );
            collector.visit_package(package, &self.interpreter.fir_store);
            let mut spans: Vec<_> = collector.statements.into_iter().collect();

            // Sort by start position (line first, column next)
            spans.sort_by_key(|s| (s.range.start.line, s.range.start.column));
            spans
        } else {
            Vec::new()
        }
    }

    #[must_use]
    pub fn get_locals(&self, frame_id: usize) -> Vec<VariableInfo> {
        self.interpreter
            .env
            .get_variables_in_frame(frame_id)
            .into_iter()
            .filter(|v| !v.name.starts_with('@'))
            .collect()
    }

    fn source_package(&self) -> &CompileUnit {
        self.interpreter
            .compiler
            .package_store()
            .get(map_fir_package_to_hir(self.interpreter.source_package))
            .expect("Could not load package")
    }
}

/// Wrapper function for `qsc_eval::eval` that handles error conversion.
#[allow(clippy::too_many_arguments)]
fn eval(
    package: PackageId,
    classical_seed: Option<u64>,
    exec_graph: ExecGraph,
    package_store: &PackageStore,
    fir_store: &fir::PackageStore,
    env: &mut Env,
    tracing_backend: &mut TracingBackend,
    receiver: &mut impl Receiver,
) -> InterpretResult {
    qsc_eval::eval(
        package,
        classical_seed,
        exec_graph,
        fir_store,
        env,
        tracing_backend,
        receiver,
    )
    .map_err(|(error, call_stack)| eval_error(package_store, fir_store, call_stack, error))
}

/// Represents a stack frame for debugging.
pub struct StackFrame {
    /// The name of the callable.
    pub name: String,
    /// The functor of the callable.
    pub functor: String,
    /// The source location of the call site.
    pub location: Location,
}

#[derive(Clone, Copy, Debug, Eq, Hash, PartialEq)]
pub struct BreakpointSpan {
    /// The id of the statement representing the breakpoint location.
    pub id: u32,
    /// The source range of the call site.
    pub range: Range,
}

struct BreakpointCollector<'a> {
    statements: FxHashSet<BreakpointSpan>,
    sources: &'a SourceMap,
    offset: u32,
    package: &'a Package,
    position_encoding: Encoding,
}

impl<'a> BreakpointCollector<'a> {
    fn new(
        sources: &'a SourceMap,
        offset: u32,
        package: &'a Package,
        position_encoding: Encoding,
    ) -> Self {
        Self {
            statements: FxHashSet::default(),
            sources,
            offset,
            package,
            position_encoding,
        }
    }

    fn get_source(&self, offset: u32) -> &Source {
        self.sources
            .find_by_offset(offset)
            .expect("Couldn't find source file")
    }

    fn add_stmt(&mut self, stmt: &fir::Stmt) {
        let source: &Source = self.get_source(stmt.span.lo);
        if source.offset == self.offset {
            let span = stmt.span - source.offset;
            if span != Span::default() {
                let bps = BreakpointSpan {
                    id: stmt.id.into(),
                    range: Range::from_span(self.position_encoding, &source.contents, &span),
                };
                self.statements.insert(bps);
            }
        }
    }
}

impl<'a> Visitor<'a> for BreakpointCollector<'a> {
    fn visit_stmt(&mut self, stmt: StmtId) {
        let stmt_res = self.get_stmt(stmt);
        match stmt_res.kind {
            fir::StmtKind::Expr(expr) | fir::StmtKind::Local(_, _, expr) => {
                self.add_stmt(stmt_res);
                visit::walk_expr(self, expr);
            }
            fir::StmtKind::Item(_) | fir::StmtKind::Semi(_) => {
                self.add_stmt(stmt_res);
            }
        }
    }

    fn get_block(&self, id: BlockId) -> &'a Block {
        self.package
            .blocks
            .get(id)
            .expect("couldn't find block in FIR")
    }

    fn get_expr(&self, id: ExprId) -> &'a Expr {
        self.package
            .exprs
            .get(id)
            .expect("couldn't find expr in FIR")
    }

    fn get_pat(&self, id: PatId) -> &'a Pat {
        self.package.pats.get(id).expect("couldn't find pat in FIR")
    }

    fn get_stmt(&self, id: StmtId) -> &'a Stmt {
        self.package
            .stmts
            .get(id)
            .expect("couldn't find stmt in FIR")
    }
}

fn eval_error(
    package_store: &PackageStore,
    fir_store: &fir::PackageStore,
    call_stack: Vec<Frame>,
    error: qsc_eval::Error,
) -> Vec<Error> {
    let stack_trace = if call_stack.is_empty() {
        None
    } else {
        Some(format_call_stack(
            package_store,
            fir_store,
            call_stack,
            &error,
        ))
    };

    vec![error::from_eval(error, package_store, stack_trace).into()]
}

#[must_use]
pub fn into_errors(errors: Vec<crate::compile::Error>) -> Vec<Error> {
    errors
        .into_iter()
        .map(|error| Error::Compile(error.into_with_source()))
        .collect::<Vec<_>>()
}<|MERGE_RESOLUTION|>--- conflicted
+++ resolved
@@ -22,13 +22,8 @@
 use num_bigint::BigUint;
 use num_complex::Complex;
 use qsc_circuit::{
-<<<<<<< HEAD
-    Circuit, CircuitTracer, Config as CircuitConfig, GenerationMethod,
+    Circuit, CircuitTracer, Config as CircuitConfig, GenerationMethod, TracerConfig,
     operations::entry_expr_for_qubit_operation, rir_to_circuit::make_circuit,
-=======
-    Circuit, CircuitTracer, Config as CircuitConfig, GenerationMethod, TracerConfig,
-    operations::entry_expr_for_qubit_operation,
->>>>>>> 27bf9223
 };
 use qsc_codegen::qir::{fir_to_qir, fir_to_qir_from_callable, fir_to_rir};
 use qsc_data_structures::{
@@ -274,65 +269,7 @@
         )
         .map_err(into_errors)?;
 
-<<<<<<< HEAD
-        let mut fir_store = fir::PackageStore::new();
-        for (id, unit) in compiler.package_store() {
-            let pkg = qsc_lowerer::Lowerer::new()
-                .with_debug(dbg)
-                .lower_package(&unit.package, &fir_store);
-            fir_store.insert(map_hir_package_to_fir(id), pkg);
-        }
-
-        let source_package_id = compiler.source_package_id();
-        let package_id = compiler.package_id();
-
-        let package = map_hir_package_to_fir(package_id);
-        let compute_properties = if capabilities == TargetCapabilityFlags::all() {
-            None
-        } else {
-            Some(
-                PassContext::run_fir_passes_on_fir(
-                    &fir_store,
-                    map_hir_package_to_fir(source_package_id),
-                    capabilities,
-                )
-                .map_err(|caps_errors| {
-                    let source_package = compiler
-                        .package_store()
-                        .get(source_package_id)
-                        .expect("package should exist in the package store");
-
-                    caps_errors
-                        .into_iter()
-                        .map(|error| {
-                            Error::Pass(WithSource::from_map(&source_package.sources, error))
-                        })
-                        .collect::<Vec<_>>()
-                })?,
-            )
-        };
-
-        Ok(Self {
-            compiler,
-            lines: 0,
-            capabilities,
-            compute_properties,
-            fir_store,
-            lowerer: qsc_lowerer::Lowerer::new().with_debug(dbg),
-            expr_graph: None,
-            angle_ty_cache: None.into(),
-            complex_ty_cache: None.into(),
-            env: Env::default(),
-            sim: SparseSim::new(),
-            circuit_tracer: CircuitTracer::new(CircuitConfig::default()),
-            quantum_seed: None,
-            classical_seed: None,
-            package,
-            source_package: map_hir_package_to_fir(source_package_id),
-        })
-=======
         Self::with_compiler(dbg, capabilities, circuit_tracer_config, compiler)
->>>>>>> 27bf9223
     }
 
     pub fn from(
@@ -364,8 +301,9 @@
     ) -> std::result::Result<Interpreter, Vec<Error>> {
         let mut fir_store = fir::PackageStore::new();
         for (id, unit) in compiler.package_store() {
-            let mut lowerer = qsc_lowerer::Lowerer::new().with_debug(dbg);
-            let pkg = lowerer.lower_package(&unit.package, &fir_store);
+            let pkg = qsc_lowerer::Lowerer::new()
+                .with_debug(dbg)
+                .lower_package(&unit.package, &fir_store);
             fir_store.insert(map_hir_package_to_fir(id), pkg);
         }
 
@@ -373,7 +311,6 @@
         let package_id = compiler.package_id();
 
         let package = map_hir_package_to_fir(package_id);
-
         let compute_properties = if capabilities == TargetCapabilityFlags::all() {
             None
         } else {
@@ -1087,7 +1024,7 @@
                 tracer.finish(Some(self.compiler.package_store()))
             }
             GenerationMethod::Static => {
-                self.static_circuit(entry_expr.as_deref(), invoke_params, config)?
+                self.static_circuit(entry_expr.as_deref(), invoke_params, config.tracer_config)?
             }
         };
 
@@ -1098,7 +1035,7 @@
         &mut self,
         entry_expr: Option<&str>,
         invoke_params: Option<(Value, Value)>,
-        config: CircuitConfig,
+        tracer_config: TracerConfig,
     ) -> std::result::Result<Circuit, Vec<Error>> {
         if self.capabilities == TargetCapabilityFlags::all() {
             return Err(vec![Error::UnsupportedRuntimeCapabilities]);
@@ -1106,7 +1043,7 @@
 
         if let Some((callable, args)) = invoke_params {
             // TODO: Static circuit generation from a callable is not yet supported.
-            let mut tracer = CircuitTracer::new(config);
+            let mut tracer = CircuitTracer::new(tracer_config);
             let mut sink = std::io::sink();
             let mut out = GenericReceiver::new(&mut sink);
 
@@ -1119,7 +1056,7 @@
             Ok(tracer.finish(Some(self.compiler.package_store())))
         } else {
             let program = self.compile_to_rir(entry_expr)?;
-            make_circuit(&program, self.compiler.package_store(), config)
+            make_circuit(&program, self.compiler.package_store(), tracer_config)
                 .map_err(|e| vec![e.into()])
         }
     }
