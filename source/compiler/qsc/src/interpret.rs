// Copyright (c) Microsoft Corporation.
// Licensed under the MIT License.

#[cfg(test)]
mod circuit_tests;
mod debug;
#[cfg(test)]
mod debugger_tests;
#[cfg(test)]
mod package_tests;
#[cfg(test)]
mod tests;

use std::{cell::RefCell, rc::Rc};

use crate::{
    error::{self, WithStack},
    incremental::Compiler,
};
use debug::format_call_stack;
use miette::Diagnostic;
use num_bigint::BigUint;
use num_complex::Complex;
use qsc_circuit::{
<<<<<<< HEAD
    Circuit, CircuitBuilder, Config as CircuitConfig, GenerationMethod,
    operations::entry_expr_for_qubit_operation, rir_to_circuit::make_circuit,
=======
    Circuit, CircuitTracer, Config as CircuitConfig, GenerationMethod,
    operations::entry_expr_for_qubit_operation,
>>>>>>> c3a496d3
};
use qsc_codegen::qir::{fir_to_qir, fir_to_qir_from_callable, fir_to_rir};
use qsc_data_structures::{
    functors::FunctorApp,
    language_features::LanguageFeatures,
    line_column::{Encoding, Range},
    span::Span,
    target::TargetCapabilityFlags,
};
use qsc_eval::{
    Env, ErrorBehavior, State, VariableInfo,
    backend::{Backend, SparseSim, TracingBackend},
    output::Receiver,
};
pub use qsc_eval::{
    StepAction, StepResult,
    debug::Frame,
    noise::PauliNoise,
    output::{self, GenericReceiver},
    val::Closure,
    val::Range as ValueRange,
    val::Result,
    val::Value,
};
use qsc_fir::fir::{self, ExecGraph, Global, PackageStoreLookup};
use qsc_fir::{
    fir::{Block, BlockId, Expr, ExprId, Package, PackageId, Pat, PatId, Stmt, StmtId},
    visit::{self, Visitor},
};
use qsc_frontend::{
    compile::{CompileUnit, Dependencies, PackageStore, Source, SourceMap},
    error::WithSource,
    incremental::Increment,
    location::Location,
};
use qsc_hir::{global, ty};
use qsc_linter::{HirLint, Lint, LintKind, LintLevel};
use qsc_lowerer::{
    map_fir_local_item_to_hir, map_fir_package_to_hir, map_hir_local_item_to_fir,
    map_hir_package_to_fir,
};
use qsc_partial_eval::ProgramEntry;
use qsc_passes::{PackageType, PassContext};
use qsc_rca::PackageStoreComputeProperties;
use rustc_hash::FxHashSet;
use thiserror::Error;

impl Error {
    #[must_use]
    pub fn stack_trace(&self) -> Option<&String> {
        match &self {
            Error::Eval(err) => err.stack_trace(),
            _ => None,
        }
    }
}

#[derive(Clone, Debug, Diagnostic, Error)]
pub enum Error {
    #[error(transparent)]
    #[diagnostic(transparent)]
    Compile(#[from] crate::compile::Error),
    #[error(transparent)]
    #[diagnostic(transparent)]
    Pass(#[from] WithSource<qsc_passes::Error>),
    #[error("runtime error")]
    #[diagnostic(transparent)]
    Eval(#[from] WithStack<WithSource<qsc_eval::Error>>),
    #[error("circuit error")]
    #[diagnostic(transparent)]
    Circuit(#[from] qsc_circuit::Error),
    #[error("entry point not found")]
    #[diagnostic(code("Qsc.Interpret.NoEntryPoint"))]
    NoEntryPoint,
    #[error("unsupported runtime capabilities for code generation")]
    #[diagnostic(code("Qsc.Interpret.UnsupportedRuntimeCapabilities"))]
    UnsupportedRuntimeCapabilities,
    #[error("expression does not evaluate to an operation")]
    #[diagnostic(code("Qsc.Interpret.NotAnOperation"))]
    #[diagnostic(help("provide the name of a callable or a lambda expression"))]
    NotAnOperation,
    #[error("value is not a global callable")]
    #[diagnostic(code("Qsc.Interpret.NotACallable"))]
    NotACallable,
    #[error("partial evaluation error")]
    #[diagnostic(transparent)]
    PartialEvaluation(#[from] WithSource<qsc_partial_eval::Error>),
}

/// A Q# interpreter.
pub struct Interpreter {
    /// The incremental Q# compiler.
    compiler: Compiler,
    /// The target capabilities used for compilation.
    capabilities: TargetCapabilityFlags,
    /// The computed properties for the package store, if any, used for code generation.
    compute_properties: Option<PackageStoreComputeProperties>,
    /// The number of lines that have so far been compiled.
    /// This field is used to generate a unique label
    /// for each line evaluated with `eval_fragments`.
    lines: u32,
    // The FIR store
    fir_store: fir::PackageStore,
    /// FIR lowerer
    lowerer: qsc_lowerer::Lowerer,
    /// The execution graph for the last expression evaluated.
    expr_graph: Option<ExecGraph>,
    /// Checking if an `ItemId` corresponds to the `Std.OpenQASM.Angle.Angle` UDT
    /// is an expensive operation. So, we cache the id to avoid incurring that cost.
    angle_ty_cache: RefCell<Option<crate::hir::ItemId>>,
    /// Checking if an `ItemId` corresponds to the `Std.Math.Complex` UDT
    /// is an expensive operation. So, we cache the id to avoid incurring that cost.
    complex_ty_cache: RefCell<Option<crate::hir::ItemId>>,
    /// The ID of the current package.
    /// This ID is valid both for the FIR store and the `PackageStore`.
    package: PackageId,
    /// The ID of the source package. The source package
    /// is made up of the initial sources passed in when creating the interpreter.
    /// This ID is valid both for the FIR store and the `PackageStore`.
    source_package: PackageId,
    /// The default simulator backend.
    sim: SparseSim,
    /// The tracer that records the circuit being built.
    circuit_tracer: CircuitTracer,
    /// The quantum seed, if any. This is cached here so that it can be used in calls to
    /// `run_internal` which use a passed instance of the simulator instead of the one above.
    quantum_seed: Option<u64>,
    /// The classical seed, if any. This needs to be passed to the evaluator for use in intrinsic
    /// calls that produce classical random numbers.
    classical_seed: Option<u64>,
    /// The evaluator environment.
    env: Env,
}

pub type InterpretResult = std::result::Result<Value, Vec<Error>>;

/// Indicates whether an UDT is an `OpenQASM` `Angle` or a `Complex` number.
/// This information is needed in the Python interop layer to give special
/// treatment to the instances of these UDTs.
pub enum UdtKind {
    /// `Std.OpenQASM.Angle.Angle`
    Angle,
    /// `Std.Math.Complex`
    Complex,
    /// A normal UDT, see the other variants for the special cases.
    Udt,
}

/// An item tagged with its name and the namespace it was defined in.
pub struct TaggedItem {
    pub item_id: qsc_hir::hir::ItemId,
    pub name: Rc<str>,
    pub namespace: Vec<Rc<str>>,
}

impl Interpreter {
    /// Creates a new incremental compiler, compiling the passed in sources.
    /// # Errors
    /// If compiling the sources fails, compiler errors are returned.
    pub fn new(
        sources: SourceMap,
        package_type: PackageType,
        capabilities: TargetCapabilityFlags,
        language_features: LanguageFeatures,
        store: PackageStore,
        dependencies: &Dependencies,
    ) -> std::result::Result<Self, Vec<Error>> {
        Self::new_internal(
            false,
            sources,
            package_type,
            capabilities,
            language_features,
            store,
            dependencies,
        )
    }

    /// Creates a new incremental compiler with debugging stmts enabled, compiling the passed in sources.
    /// # Errors
    /// If compiling the sources fails, compiler errors are returned.
    pub fn new_with_debug(
        sources: SourceMap,
        package_type: PackageType,
        capabilities: TargetCapabilityFlags,
        language_features: LanguageFeatures,
        store: PackageStore,
        dependencies: &Dependencies,
    ) -> std::result::Result<Self, Vec<Error>> {
        Self::new_internal(
            true,
            sources,
            package_type,
            capabilities,
            language_features,
            store,
            dependencies,
        )
    }

    #[allow(clippy::too_many_arguments)]
    fn new_internal(
        dbg: bool,
        sources: SourceMap,
        package_type: PackageType,
        capabilities: TargetCapabilityFlags,
        language_features: LanguageFeatures,
        store: PackageStore,
        dependencies: &Dependencies,
    ) -> std::result::Result<Self, Vec<Error>> {
        let compiler = Compiler::new(
            sources,
            package_type,
            capabilities,
            language_features,
            store,
            dependencies,
        )
        .map_err(into_errors)?;

        let mut fir_store = fir::PackageStore::new();
        for (id, unit) in compiler.package_store() {
            let pkg = qsc_lowerer::Lowerer::new()
                .with_debug(dbg)
                .lower_package(&unit.package, &fir_store);
            fir_store.insert(map_hir_package_to_fir(id), pkg);
        }

        let source_package_id = compiler.source_package_id();
        let package_id = compiler.package_id();

        let package = map_hir_package_to_fir(package_id);
        let compute_properties = if capabilities == TargetCapabilityFlags::all() {
            None
        } else {
            Some(
                PassContext::run_fir_passes_on_fir(
                    &fir_store,
                    map_hir_package_to_fir(source_package_id),
                    capabilities,
                )
                .map_err(|caps_errors| {
                    let source_package = compiler
                        .package_store()
                        .get(source_package_id)
                        .expect("package should exist in the package store");

                    caps_errors
                        .into_iter()
                        .map(|error| {
                            Error::Pass(WithSource::from_map(&source_package.sources, error))
                        })
                        .collect::<Vec<_>>()
                })?,
            )
        };

        Ok(Self {
            compiler,
            lines: 0,
            capabilities,
            compute_properties,
            fir_store,
            lowerer: qsc_lowerer::Lowerer::new().with_debug(dbg),
            expr_graph: None,
            angle_ty_cache: None.into(),
            complex_ty_cache: None.into(),
            env: Env::default(),
            sim: SparseSim::new(),
            circuit_tracer: CircuitTracer::new(CircuitConfig::default()),
            quantum_seed: None,
            classical_seed: None,
            package,
            source_package: map_hir_package_to_fir(source_package_id),
        })
    }

    pub fn from(
        dbg: bool,
        store: PackageStore,
        source_package_id: qsc_hir::hir::PackageId,
        capabilities: TargetCapabilityFlags,
        language_features: LanguageFeatures,
        dependencies: &Dependencies,
    ) -> std::result::Result<Self, Vec<Error>> {
        let compiler = Compiler::from(
            store,
            source_package_id,
            capabilities,
            language_features,
            dependencies,
        )
        .map_err(into_errors)?;

        let mut fir_store = fir::PackageStore::new();
        for (id, unit) in compiler.package_store() {
            let mut lowerer = qsc_lowerer::Lowerer::new().with_debug(dbg);
            let pkg = lowerer.lower_package(&unit.package, &fir_store);
            fir_store.insert(map_hir_package_to_fir(id), pkg);
        }

        let source_package_id = compiler.source_package_id();
        let package_id = compiler.package_id();

        let package = map_hir_package_to_fir(package_id);

        let compute_properties = if capabilities == TargetCapabilityFlags::all() {
            None
        } else {
            Some(
                PassContext::run_fir_passes_on_fir(
                    &fir_store,
                    map_hir_package_to_fir(source_package_id),
                    capabilities,
                )
                .map_err(|caps_errors| {
                    let source_package = compiler
                        .package_store()
                        .get(source_package_id)
                        .expect("package should exist in the package store");

                    caps_errors
                        .into_iter()
                        .map(|error| {
                            Error::Pass(WithSource::from_map(&source_package.sources, error))
                        })
                        .collect::<Vec<_>>()
                })?,
            )
        };

        Ok(Self {
            compiler,
            lines: 0,
            capabilities,
            compute_properties,
            fir_store,
            lowerer: qsc_lowerer::Lowerer::new().with_debug(dbg),
            expr_graph: None,
            angle_ty_cache: None.into(),
            complex_ty_cache: None.into(),
            env: Env::default(),
            sim: SparseSim::new(),
            circuit_tracer: CircuitTracer::new(CircuitConfig::default()),
            quantum_seed: None,
            classical_seed: None,
            package,
            source_package: map_hir_package_to_fir(source_package_id),
        })
    }

    /// Given a package ID, returns all the global items in the package.
    /// Note this does not currently include re-exports.
    fn package_globals(&self, package_id: PackageId) -> Vec<(Vec<Rc<str>>, Rc<str>, Value)> {
        let mut exported_items = Vec::new();
        let package = &self
            .compiler
            .package_store()
            .get(map_fir_package_to_hir(package_id))
            .expect("package should exist in the package store")
            .package;
        for global in global::iter_package(Some(map_fir_package_to_hir(package_id)), package) {
            if let global::Kind::Callable(term) = global.kind {
                let store_item_id = fir::StoreItemId {
                    package: package_id,
                    item: fir::LocalItemId::from(usize::from(term.id.item)),
                };
                exported_items.push((
                    global.namespace,
                    global.name,
                    Value::Global(store_item_id, FunctorApp::default()),
                ));
            }
        }
        exported_items
    }

    /// Get the global callables defined in the user source passed into initialization of the interpreter as `Value` instances.
    pub fn source_globals(&self) -> Vec<(Vec<Rc<str>>, Rc<str>, Value)> {
        self.package_globals(self.source_package)
    }

    /// Get the global callables defined in the open package being interpreted as `Value` instances, which will include any items
    /// defined by calls to `eval_fragments` and the like.
    pub fn user_globals(&self) -> Vec<(Vec<Rc<str>>, Rc<str>, Value)> {
        self.package_globals(self.package)
    }

    /// Get the input and output types of a given value representing a global item.
    /// # Panics
    /// Panics if the item is not callable or a type that can be invoked as a callable.
    pub fn global_callable_ty(&self, item_id: &Value) -> Option<(ty::Ty, ty::Ty)> {
        let Value::Global(item_id, _) = item_id else {
            panic!("value is not a global callable");
        };
        let package_id = map_fir_package_to_hir(item_id.package);
        let unit = self
            .compiler
            .package_store()
            .get(package_id)
            .expect("package should exist in the package store");
        let item = unit
            .package
            .items
            .get(qsc_hir::hir::LocalItemId::from(usize::from(item_id.item)))?;
        match &item.kind {
            qsc_hir::hir::ItemKind::Callable(decl) => {
                Some((decl.input.ty.clone(), decl.output.clone()))
            }
            qsc_hir::hir::ItemKind::Ty(_, udt) => {
                // We don't handle UDTs, so we return an error type that prevents later code from processing this item.
                Some((udt.get_pure_ty(), ty::Ty::Err))
            }
            _ => panic!("item is not callable"),
        }
    }

    /// Given a package ID, returns all the types in the package.
    /// Note this does not currently include re-exports.
    fn package_types(&self, package_id: PackageId) -> Vec<TaggedItem> {
        let mut exported_items = Vec::new();
        let package = &self
            .compiler
            .package_store()
            .get(map_fir_package_to_hir(package_id))
            .expect("package should exist in the package store")
            .package;
        for global in global::iter_package(Some(map_fir_package_to_hir(package_id)), package) {
            if let global::Kind::Ty(ty) = global.kind {
                exported_items.push(TaggedItem {
                    item_id: ty.id,
                    name: global.name,
                    namespace: global.namespace,
                });
            }
        }
        exported_items
    }

    /// Get the global UDTs defined in the user source passed into initialization of the interpreter.
    pub fn source_types(&self) -> Vec<TaggedItem> {
        self.package_types(self.source_package)
    }

    /// Get the global UDTs defined in the open package being interpreted, which will include any items
    /// defined by calls to `eval_fragments` and the like.
    pub fn user_types(&self) -> Vec<TaggedItem> {
        self.package_types(self.package)
    }

    pub fn udt_ty_from_store_item_id(
        &self,
        store_item_id: crate::fir::StoreItemId,
    ) -> (&ty::Udt, UdtKind) {
        self.udt_ty_from_item_id(&crate::hir::ItemId {
            package: Some(map_fir_package_to_hir(store_item_id.package)),
            item: map_fir_local_item_to_hir(store_item_id.item),
        })
    }

    /// Get the type of a UDT given its `item_id`.
    /// # Panics
    /// Panics if the item is not a UDT.
    pub fn udt_ty_from_item_id(&self, item_id: &crate::hir::ItemId) -> (&ty::Udt, UdtKind) {
        let crate::hir::ItemId {
            package: package_id_opt,
            item: local_item_id,
        } = item_id;

        let package_id = if let Some(package_id) = package_id_opt {
            package_id
        } else {
            &self.compiler.package_id()
        };

        let unit = self
            .compiler
            .package_store()
            .get(*package_id)
            .expect("package should exist in the package store");

        let item = unit
            .package
            .items
            .get(*local_item_id)
            .expect("item should be in this package");

        let parent = item.parent.map(|parent| {
            &unit
                .package
                .items
                .get(parent)
                .expect("parent should exist")
                .kind
        });

        let qsc_hir::hir::ItemKind::Ty(_, udt) = &item.kind else {
            panic!("item is not a UDT")
        };

        let kind = if let Some(id) = &*self.angle_ty_cache.borrow()
            && id == item_id
        {
            UdtKind::Angle
        } else if let Some(id) = &*self.complex_ty_cache.borrow()
            && id == item_id
        {
            UdtKind::Complex
        } else if let Some(qsc_hir::hir::ItemKind::Namespace(namespace, _)) = parent {
            let namespace: Vec<_> = namespace.into();
            let namespace: Vec<&str> = namespace.iter().map(|ident| &**ident).collect();
            if matches!(&namespace[..], &["Std", "OpenQASM", "Angle"]) && &*udt.name == "Angle" {
                *self.angle_ty_cache.borrow_mut() = Some(*item_id);
                UdtKind::Angle
            } else if matches!(&namespace[..], &["Std", "Core"]) && &*udt.name == "Complex" {
                *self.complex_ty_cache.borrow_mut() = Some(*item_id);
                UdtKind::Complex
            } else {
                UdtKind::Udt
            }
        } else {
            UdtKind::Udt
        };

        (udt, kind)
    }

    /// Returns the [`fir::StoreItemId`] for the `Std.OpenQASM.Angle.Angle` UDT.
    ///
    /// This function intended to be used from
    /// `source/pip/src/interpreter/data_interop.rs::pyobj_to_value`
    /// to tag the angles coming from Python with the correct `StoreItemId`.
    pub fn get_angle_id(&self) -> fir::StoreItemId {
        if let Some(id) = &*self.angle_ty_cache.borrow() {
            let crate::hir::ItemId {
                package: hir_package_id_opt,
                item: hir_local_item_id,
            } = id;
            let package_id = if let Some(package_id) = hir_package_id_opt {
                package_id
            } else {
                &self.compiler.package_id()
            };
            let fir_package_id = map_hir_package_to_fir(*package_id);
            let fir_local_item_id = map_hir_local_item_to_fir(*hir_local_item_id);
            crate::fir::StoreItemId {
                package: fir_package_id,
                item: fir_local_item_id,
            }
        } else {
            // SAFETY: This function is intended to be used when receiving Python objects
            //         in the interop layer. The only way to send a Python object to Q# is
            //         as the argument of a function call. When performing type checking
            //         for this function call in the interop layer, there are two cases:
            //
            //           1. The input type is not `Std.OpenQASM.Angle.Angle` and we return
            //              an error.
            //           2. The input type is `Std.OpenQASM.Angle.Angle`. To verify that
            //              the input type is indeed `Angle`, we call `udt_ty_from_item_id`,
            //              which caches the `Angle` UDT's `LocalItemId`.
            //
            //         So, if we proceed to execute the function's body, it's guaranteed
            //         that we have already cached `Std.OpenQASM.Angle.Angle`'s `LocalItemId`.
            //         Therefore, this else-branch is unreachable.
            unreachable!("`self.angle_ty_cache` should be set by `udt_ty_from_item_id`")
        }
    }

    /// Returns the [`fir::StoreItemId`] for the `Std.Math.Complex` UDT.
    ///
    /// This function intended to be used from
    /// `source/pip/src/interpreter/data_interop.rs::pyobj_to_value`
    /// to tag the complex numbers coming from Python with the correct
    /// `StoreItemId`.
    pub fn get_complex_id(&self) -> crate::fir::StoreItemId {
        if let Some(id) = &*self.complex_ty_cache.borrow() {
            let crate::hir::ItemId {
                package: hir_package_id_opt,
                item: hir_local_item_id,
            } = id;

            let package_id = if let Some(package_id) = hir_package_id_opt {
                package_id
            } else {
                &self.compiler.package_id()
            };

            let fir_package_id = map_hir_package_to_fir(*package_id);
            let fir_local_item_id = map_hir_local_item_to_fir(*hir_local_item_id);

            crate::fir::StoreItemId {
                package: fir_package_id,
                item: fir_local_item_id,
            }
        } else {
            // SAFETY: This function is intended to be used when receiving Python objects
            //         in the interop layer. The only way to send a Python object to Q# is
            //         as the argument of a function call. When performing type checking
            //         for this function call in the interop layer, there are two cases:
            //
            //           1. The input type is not `Std.Math.Complex` and we return an error.
            //           2. The input type is `Std.Math.Complex`. To verify that the input
            //              type is indeed `Complex`, we call `udt_ty_from_item_id`, which
            //              caches the `Complex` UDT's `LocalItemId`.
            //
            //         So, if we proceed to execute the function's body, it's guaranteed
            //         that we have already cached `Std.Math.Complex`'s `LocalItemId`.
            //         Therefore, this else-branch is unreachable.
            unreachable!("`self.complex_ty_cache` should be set by `udt_ty_from_item_id`")
        }
    }

    pub fn set_quantum_seed(&mut self, seed: Option<u64>) {
        self.quantum_seed = seed;
        self.sim.set_seed(seed);
    }

    pub fn set_classical_seed(&mut self, seed: Option<u64>) {
        self.classical_seed = seed;
    }

    pub fn check_source_lints(&self) -> Vec<Lint> {
        if let Some(compile_unit) = self
            .compiler
            .package_store()
            .get(self.compiler.source_package_id())
        {
            qsc_linter::run_lints(
                self.compiler.package_store(),
                compile_unit,
                // see https://github.com/microsoft/qsharp/pull/1627 for context
                // on why we override this config
                Some(&[qsc_linter::LintOrGroupConfig::Lint(
                    qsc_linter::LintConfig {
                        kind: LintKind::Hir(HirLint::NeedlessOperation),
                        level: LintLevel::Warn,
                    },
                )]),
            )
        } else {
            Vec::new()
        }
    }

    /// Executes the entry expression until the end of execution.
    /// # Errors
    /// Returns a vector of errors if evaluating the entry point fails.
    pub fn eval_entry(&mut self, receiver: &mut impl Receiver) -> InterpretResult {
        let graph = self.get_entry_exec_graph()?;
        self.expr_graph = Some(graph.clone());
        eval(
            self.source_package,
            self.classical_seed,
            graph,
            self.compiler.package_store(),
            &self.fir_store,
            &mut Env::default(),
            &mut TracingBackend::new(&mut self.sim, &mut self.circuit_tracer),
            receiver,
        )
    }

    /// Executes the entry expression until the end of execution, using the given simulator backend
    /// and a new instance of the environment.
    pub fn eval_entry_with_sim(
        &mut self,
        tracing_backend: &mut TracingBackend,
        receiver: &mut impl Receiver,
    ) -> InterpretResult {
        let graph = self.get_entry_exec_graph()?;
        self.expr_graph = Some(graph.clone());
        if self.quantum_seed.is_some() {
            tracing_backend.set_seed(self.quantum_seed);
        }
        eval(
            self.source_package,
            self.classical_seed,
            graph,
            self.compiler.package_store(),
            &self.fir_store,
            &mut Env::default(),
            tracing_backend,
            receiver,
        )
    }

    fn get_entry_exec_graph(&self) -> std::result::Result<ExecGraph, Vec<Error>> {
        let unit = self.fir_store.get(self.source_package);
        if unit.entry.is_some() {
            return Ok(unit.entry_exec_graph.clone());
        }
        Err(vec![Error::NoEntryPoint])
    }

    /// # Errors
    /// If the parsing of the fragments fails, an error is returned.
    /// If the compilation of the fragments fails, an error is returned.
    /// If there is a runtime error when interpreting the fragments, an error is returned.
    pub fn eval_fragments(
        &mut self,
        receiver: &mut impl Receiver,
        fragments: &str,
    ) -> InterpretResult {
        let label = self.next_line_label();

        let mut increment = self
            .compiler
            .compile_fragments_fail_fast(&label, fragments)
            .map_err(into_errors)?;

        // Clear the entry expression, as we are evaluating fragments and a fragment with a `@EntryPoint` attribute
        // should not change what gets executed.
        increment.clear_entry();

        self.eval_increment(receiver, increment)
    }

    /// It is assumed that if there were any parse errors on the fragments, the caller would have
    /// already handled them. This function is intended to be used in cases where the caller wants
    /// to handle the parse errors themselves.
    ///  # Errors
    /// If the compilation of the fragments fails, an error is returned.
    /// If there is a runtime error when interpreting the fragments, an error is returned.
    pub fn eval_ast_fragments(
        &mut self,
        receiver: &mut impl Receiver,
        fragments: &str,
        package: qsc_ast::ast::Package,
    ) -> InterpretResult {
        let label = self.next_line_label();

        let increment = self
            .compiler
            .compile_ast_fragments_fail_fast(&label, fragments, package)
            .map_err(into_errors)?;

        self.eval_increment(receiver, increment)
    }

    fn eval_increment(
        &mut self,
        receiver: &mut impl Receiver,
        increment: Increment,
    ) -> InterpretResult {
        let (graph, _) = self.lower(&increment)?;
        self.expr_graph = Some(graph.clone());

        // Updating the compiler state with the new AST/HIR nodes
        // is not necessary for the interpreter to function, as all
        // the state required for evaluation already exists in the
        // FIR store. It could potentially save some memory
        // *not* to do hold on to the AST/HIR, but it is done
        // here to keep the package stores consistent.
        self.compiler.update(increment);

        eval(
            self.package,
            self.classical_seed,
            graph,
            self.compiler.package_store(),
            &self.fir_store,
            &mut self.env,
            &mut TracingBackend::new(&mut self.sim, &mut self.circuit_tracer),
            receiver,
        )
    }

    /// Invokes the given callable with the given arguments using the current environment, simulator, and compilation.
    pub fn invoke(
        &mut self,
        receiver: &mut impl Receiver,
        callable: Value,
        args: Value,
    ) -> InterpretResult {
        qsc_eval::invoke(
            self.package,
            self.classical_seed,
            &self.fir_store,
            &mut self.env,
            &mut TracingBackend::new(&mut self.sim, &mut self.circuit_tracer),
            receiver,
            callable,
            args,
        )
        .map_err(|(error, call_stack)| {
            eval_error(
                self.compiler.package_store(),
                &self.fir_store,
                call_stack,
                error,
            )
        })
    }

    // Invokes the given callable with the given arguments using the current compilation but with a fresh
    // environment and simulator configured with the given noise, if any.
    pub fn invoke_with_noise(
        &mut self,
        receiver: &mut impl Receiver,
        callable: Value,
        args: Value,
        noise: Option<PauliNoise>,
        qubit_loss: Option<f64>,
    ) -> InterpretResult {
        let mut sim = match noise {
            Some(noise) => SparseSim::new_with_noise(&noise),
            None => SparseSim::new(),
        };

        if let Some(loss) = qubit_loss {
            sim.set_loss(loss);
        }
        self.invoke_with_sim(
            &mut TracingBackend::new_no_trace(&mut sim),
            receiver,
            callable,
            args,
        )
    }

    /// Runs the given entry expression on a new instance of the environment and simulator,
    /// but using the current compilation.
    pub fn run(
        &mut self,
        receiver: &mut impl Receiver,
        expr: Option<&str>,
        noise: Option<PauliNoise>,
        qubit_loss: Option<f64>,
    ) -> InterpretResult {
        let mut sim = match noise {
            Some(noise) => SparseSim::new_with_noise(&noise),
            None => SparseSim::new(),
        };
        if let Some(loss) = qubit_loss {
            sim.set_loss(loss);
        }

        self.run_with_sim(&mut TracingBackend::new_no_trace(&mut sim), receiver, expr)
    }

    /// Gets the current quantum state of the simulator.
    pub fn get_quantum_state(&mut self) -> (Vec<(BigUint, Complex<f64>)>, usize) {
        self.sim.capture_quantum_state()
    }

    /// Get the current circuit representation of the program.
    pub fn get_circuit(&self) -> Circuit {
        self.circuit_tracer
            .snapshot(Some(self.compiler.package_store())) // TODO: defer the location to source resolving?
    }

    /// Performs QIR codegen using the given entry expression on a new instance of the environment
    /// and simulator but using the current compilation.
    pub fn qirgen(&mut self, expr: &str) -> std::result::Result<String, Vec<Error>> {
        if self.capabilities == TargetCapabilityFlags::all() {
            return Err(vec![Error::UnsupportedRuntimeCapabilities]);
        }

        // Compile the expression. This operation will set the expression as
        // the entry-point in the FIR store.
        let (graph, compute_properties) = self.compile_entry_expr(expr)?;

        let Some(compute_properties) = compute_properties else {
            // This can only happen if capability analysis was not run. This would be a bug
            // and we are in a bad state and can't proceed.
            panic!("internal error: compute properties not set after lowering entry expression");
        };
        let package = self.fir_store.get(self.package);
        let entry = ProgramEntry {
            exec_graph: graph,
            expr: (
                self.package,
                package
                    .entry
                    .expect("package must have an entry expression"),
            )
                .into(),
        };
        // Generate QIR
        fir_to_qir(
            &self.fir_store,
            self.capabilities,
            Some(compute_properties),
            &entry,
        )
        .map_err(|e| {
            let hir_package_id = match e.span() {
                Some(span) => span.package,
                None => map_fir_package_to_hir(self.package),
            };
            let source_package = self
                .compiler
                .package_store()
                .get(hir_package_id)
                .expect("package should exist in the package store");
            vec![Error::PartialEvaluation(WithSource::from_map(
                &source_package.sources,
                e,
            ))]
        })
    }

    /// Performs QIR codegen using the given callable with the given arguments on a new instance of the environment
    /// and simulator but using the current compilation.
    pub fn qirgen_from_callable(
        &mut self,
        callable: &Value,
        args: Value,
    ) -> std::result::Result<String, Vec<Error>> {
        if self.capabilities == TargetCapabilityFlags::all() {
            return Err(vec![Error::UnsupportedRuntimeCapabilities]);
        }

        let Value::Global(store_item_id, _) = callable else {
            return Err(vec![Error::NotACallable]);
        };

        fir_to_qir_from_callable(
            &self.fir_store,
            self.capabilities,
            None,
            *store_item_id,
            args,
        )
        .map_err(|e| {
            let hir_package_id = match e.span() {
                Some(span) => span.package,
                None => map_fir_package_to_hir(self.package),
            };
            let source_package = self
                .compiler
                .package_store()
                .get(hir_package_id)
                .expect("package should exist in the package store");
            vec![Error::PartialEvaluation(WithSource::from_map(
                &source_package.sources,
                e,
            ))]
        })
    }

    /// Generates a circuit representation for the program.
    ///
    /// `entry` can be the current entrypoint, an entry expression, or any operation
    /// that takes qubits.
    ///
    /// An operation can be specified by its name or a lambda expression that only takes qubits.
    /// e.g. `Sample.Main` , `qs => H(qs[0])`
    ///
    /// If `simulate` is specified, the program is simulated and the resulting
    /// circuit is returned (a.k.a. trace mode). Otherwise, the circuit is generated without
    /// simulation. In this case circuit generation may fail if the program contains dynamic
    /// behavior (quantum operations that are dependent on measurement results).
    pub fn circuit(
        &mut self,
        entry: CircuitEntryPoint,
        config: CircuitConfig,
    ) -> std::result::Result<Circuit, Vec<Error>> {
        let (entry_expr, invoke_params) = match entry {
            CircuitEntryPoint::Operation(operation_expr) => {
                let (item, functor_app) = self.eval_to_operation(&operation_expr)?;
                let expr = entry_expr_for_qubit_operation(item, functor_app, &operation_expr)
                    .map_err(|e| vec![e.into()])?;
                (Some(expr), None)
            }
            CircuitEntryPoint::EntryExpr(expr) => (Some(expr), None),
            CircuitEntryPoint::Callable(call_val, args_val) => (None, Some((call_val, args_val))),
            CircuitEntryPoint::EntryPoint => (None, None),
        };

<<<<<<< HEAD
        let circuit = if config.generation_method == GenerationMethod::Simulate {
            let mut sim = SparseSim::new();
            let mut tracer = CircuitBuilder::new(config);

            match invoke_params {
                Some((callable, args)) => {
                    let mut sink = std::io::sink();
                    let mut out = GenericReceiver::new(&mut sink);

                    self.invoke_with_sim(
                        &mut TracingBackend::new(&mut sim, &mut tracer),
                        &mut out,
                        callable,
                        args,
                    )?;
                }
                None => self.run_with_sim_no_output(entry_expr, &mut sim, &mut tracer)?,
            }

            tracer.finish(Some((
                self.compiler.package_store(),
                self.position_encoding,
            )))
        } else if config.generation_method == GenerationMethod::ClassicalEval {
            let mut sim = DummySimBackend::default();
            let mut tracer = CircuitBuilder::new(config);

            match invoke_params {
                Some((callable, args)) => {
                    let mut sink = std::io::sink();
                    let mut out = GenericReceiver::new(&mut sink);

                    self.invoke_with_sim(
                        &mut TracingBackend::new(&mut sim, &mut tracer),
                        &mut out,
                        callable,
                        args,
                    )?;
                }
                None => self.run_with_sim_no_output(entry_expr, &mut sim, &mut tracer)?,
=======
        let circuit = match config.generation_method {
            GenerationMethod::Simulate => {
                let mut sim = SparseSim::new();
                let mut tracer = CircuitTracer::new(config);
                let mut tracing_backend = TracingBackend::new(&mut sim, &mut tracer);

                match invoke_params {
                    Some((callable, args)) => {
                        let mut sink = std::io::sink();
                        let mut out = GenericReceiver::new(&mut sink);
                        self.invoke_with_sim(&mut tracing_backend, &mut out, callable, args)?;
                    }
                    None => self.run_with_sim_no_output(entry_expr, &mut tracing_backend)?,
                }

                tracer.finish(Some(self.compiler.package_store()))
            }
            GenerationMethod::ClassicalEval => {
                let mut tracer = CircuitTracer::new(config);
                let mut tracing_backend = TracingBackend::new_no_sim(&mut tracer);

                match invoke_params {
                    Some((callable, args)) => {
                        let mut sink = std::io::sink();
                        let mut out = GenericReceiver::new(&mut sink);

                        self.invoke_with_sim(&mut tracing_backend, &mut out, callable, args)?;
                    }
                    None => self.run_with_sim_no_output(entry_expr, &mut tracing_backend)?,
                }

                tracer.finish(Some(self.compiler.package_store()))
>>>>>>> c3a496d3
            }

            tracer.finish(Some((
                self.compiler.package_store(),
                self.position_encoding,
            )))
        } else {
            self.static_circuit(entry_expr.as_deref(), invoke_params, config)?
        };

        Ok(circuit)
    }

    fn static_circuit(
        &mut self,
        entry_expr: Option<&str>,
        invoke_params: Option<(Value, Value)>,
        config: CircuitConfig,
    ) -> std::result::Result<Circuit, Vec<Error>> {
        if self.capabilities == TargetCapabilityFlags::all() {
            return Err(vec![Error::UnsupportedRuntimeCapabilities]);
        }

        if let Some((callable, args)) = invoke_params {
            // TODO: Static circuit generation from a callable is not yet supported.
            let mut sim = DummySimBackend::default();
            let mut tracer = CircuitBuilder::new(config);
            let mut sink = std::io::sink();
            let mut out = GenericReceiver::new(&mut sink);

            self.invoke_with_sim(
                &mut TracingBackend::new(&mut sim, &mut tracer),
                &mut out,
                callable,
                args,
            )?;
            Ok(tracer.finish(Some((
                self.compiler.package_store(),
                self.position_encoding,
            ))))
        } else {
            let program = self.compile_to_rir(entry_expr)?;
            make_circuit(
                &program,
                self.compiler.package_store(),
                self.position_encoding,
                config,
            )
            .map_err(|e| vec![e.into()])
        }
    }

    fn compile_to_rir(
        &mut self,
        entry_expr: Option<&str>,
    ) -> std::result::Result<qsc_partial_eval::Program, Vec<Error>> {
        let (entry, compute_properties) = if let Some(entry_expr) = &entry_expr {
            // Compile the expression. This operation will set the expression as
            // the entry-point in the FIR store.
            let (graph, compute_properties) = self.compile_entry_expr(entry_expr)?;

            let Some(compute_properties) = compute_properties else {
                // This can only happen if capability analysis was not run. This would be a bug
                // and we are in a bad state and can't proceed.
                panic!(
                    "internal error: compute properties not set after lowering entry expression"
                );
            };
            let package = self.fir_store.get(self.package);
            let entry = ProgramEntry {
                exec_graph: graph,
                expr: (
                    self.package,
                    package
                        .entry
                        .expect("package must have an entry expression"),
                )
                    .into(),
            };
            (entry, compute_properties)
        } else {
            let package = self.fir_store.get(self.source_package);
            let entry = ProgramEntry {
                exec_graph: package.entry_exec_graph.clone(),
                expr: (
                    self.source_package,
                    package
                        .entry
                        .expect("package must have an entry expression"),
                )
                    .into(),
            };
            (
                entry,
                self.compute_properties.clone().expect(
                    "compute properties should be set if target profile isn't unrestricted",
                ),
            )
        };
        let (_original, transformed) = fir_to_rir(
            &self.fir_store,
            self.capabilities,
            Some(compute_properties),
            &entry,
        )
        .map_err(|e| {
            let hir_package_id = match e.span() {
                Some(span) => span.package,
                None => map_fir_package_to_hir(self.package),
            };
            let source_package = self
                .compiler
                .package_store()
                .get(hir_package_id)
                .expect("package should exist in the package store");
            vec![Error::PartialEvaluation(WithSource::from_map(
                &source_package.sources,
                e,
            ))]
        })?;
        Ok(transformed)
    }

    /// Sets the entry expression for the interpreter.
    pub fn set_entry_expr(&mut self, entry_expr: &str) -> std::result::Result<(), Vec<Error>> {
        let (graph, _) = self.compile_entry_expr(entry_expr)?;
        self.expr_graph = Some(graph);
        Ok(())
    }

    /// Runs the given entry expression on the given simulator with a new instance of the environment
    /// but using the current compilation.
    pub fn run_with_sim(
        &mut self,
        tracing_backend: &mut TracingBackend,
        receiver: &mut impl Receiver,
        expr: Option<&str>,
    ) -> InterpretResult {
        let graph = if let Some(expr) = expr {
            let (graph, _) = self.compile_entry_expr(expr)?;
            self.expr_graph = Some(graph.clone());
            graph
        } else {
            self.expr_graph.clone().ok_or(vec![Error::NoEntryPoint])?
        };

        if self.quantum_seed.is_some() {
            tracing_backend.set_seed(self.quantum_seed);
        }

        eval(
            self.package,
            self.classical_seed,
            graph,
            self.compiler.package_store(),
            &self.fir_store,
            &mut Env::default(),
            tracing_backend,
            receiver,
        )
    }

    fn run_with_sim_no_output(
        &mut self,
        entry_expr: Option<String>,
        sim: &mut TracingBackend,
    ) -> std::result::Result<(), Vec<Error>> {
        let mut sink = std::io::sink();
        let mut out = GenericReceiver::new(&mut sink);

        let (package_id, graph) = if let Some(entry_expr) = entry_expr {
            // entry expression is provided
            let (graph, _) = self.compile_entry_expr(&entry_expr)?;
            (self.package, graph)
        } else {
            // no entry expression, use the entrypoint in the package
            (self.source_package, self.get_entry_exec_graph()?)
        };

        if self.quantum_seed.is_some() {
            sim.set_seed(self.quantum_seed);
        }

        eval(
            package_id,
            self.classical_seed,
            graph,
            self.compiler.package_store(),
            &self.fir_store,
            &mut Env::default(),
            sim,
            &mut out,
        )?;

        Ok(())
    }

    /// Invokes the given callable with the given arguments on the given simulator with a new instance of the environment
    /// but using the current compilation.
    pub fn invoke_with_sim(
        &mut self,
        tracing_backend: &mut TracingBackend,
        receiver: &mut impl Receiver,
        callable: Value,
        args: Value,
    ) -> InterpretResult {
        qsc_eval::invoke(
            self.package,
            self.classical_seed,
            &self.fir_store,
            &mut Env::default(),
            tracing_backend,
            receiver,
            callable,
            args,
        )
        .map_err(|(error, call_stack)| {
            eval_error(
                self.compiler.package_store(),
                &self.fir_store,
                call_stack,
                error,
            )
        })
    }

    fn compile_entry_expr(
        &mut self,
        expr: &str,
    ) -> std::result::Result<(ExecGraph, Option<PackageStoreComputeProperties>), Vec<Error>> {
        let increment = self
            .compiler
            .compile_entry_expr(expr)
            .map_err(into_errors)?;

        // `lower` will update the entry expression in the FIR store,
        // and it will always return an empty list of statements.
        let (graph, compute_properties) = self.lower(&increment)?;

        // The AST and HIR packages in `increment` only contain an entry
        // expression and no statements. The HIR *can* contain items if the entry
        // expression defined any items.
        assert!(increment.hir.stmts.is_empty());
        assert!(increment.ast.package.nodes.is_empty());

        // Updating the compiler state with the new AST/HIR nodes
        // is not necessary for the interpreter to function, as all
        // the state required for evaluation already exists in the
        // FIR store. It could potentially save some memory
        // *not* to do hold on to the AST/HIR, but it is done
        // here to keep the package stores consistent.
        self.compiler.update(increment);

        Ok((graph, compute_properties))
    }

    fn lower(
        &mut self,
        unit_addition: &qsc_frontend::incremental::Increment,
    ) -> core::result::Result<(ExecGraph, Option<PackageStoreComputeProperties>), Vec<Error>> {
        if self.capabilities != TargetCapabilityFlags::all() {
            return self.run_fir_passes(unit_addition);
        }

        self.lower_and_update_package(unit_addition);
        Ok((self.lowerer.take_exec_graph().into(), None))
    }

    fn lower_and_update_package(&mut self, unit: &qsc_frontend::incremental::Increment) {
        {
            let fir_package = self.fir_store.get_mut(self.package);
            self.lowerer
                .lower_and_update_package(fir_package, &unit.hir);
        }
        let fir_package: &Package = self.fir_store.get(self.package);
        qsc_fir::validate::validate(fir_package, &self.fir_store);
    }

    fn run_fir_passes(
        &mut self,
        unit: &qsc_frontend::incremental::Increment,
    ) -> std::result::Result<(ExecGraph, Option<PackageStoreComputeProperties>), Vec<Error>> {
        self.lower_and_update_package(unit);

        let cap_results =
            PassContext::run_fir_passes_on_fir(&self.fir_store, self.package, self.capabilities);

        let compute_properties = cap_results.map_err(|caps_errors| {
            // if there are errors, convert them to interpreter errors
            // and revert the update to the lowerer/FIR store.
            let fir_package = self.fir_store.get_mut(self.package);
            self.lowerer.revert_last_increment(fir_package);

            let source_package = self
                .compiler
                .package_store()
                .get(map_fir_package_to_hir(self.package))
                .expect("package should exist in the package store");

            caps_errors
                .into_iter()
                .map(|error| Error::Pass(WithSource::from_map(&source_package.sources, error)))
                .collect::<Vec<_>>()
        })?;

        let graph = self.lowerer.take_exec_graph();
        Ok((graph.into(), Some(compute_properties)))
    }

    fn next_line_label(&mut self) -> String {
        let label = format!("line_{}", self.lines);
        self.lines += 1;
        label
    }

    /// Evaluate the name of an operation, or any expression that evaluates to a callable,
    /// and return the Item ID and function application for the callable.
    /// Examples: "Microsoft.Quantum.Diagnostics.DumpMachine", "(qs: Qubit[]) => H(qs[0])",
    /// "Controlled SWAP"
    fn eval_to_operation(
        &mut self,
        operation_expr: &str,
    ) -> std::result::Result<(&qsc_hir::hir::Item, FunctorApp), Vec<Error>> {
        let mut sink = std::io::sink();
        let mut out = GenericReceiver::new(&mut sink);
        let (store_item_id, functor_app) = match self.eval_fragments(&mut out, operation_expr)? {
            Value::Closure(b) => (b.id, b.functor),
            Value::Global(item_id, functor_app) => (item_id, functor_app),
            _ => return Err(vec![Error::NotAnOperation]),
        };
        let package = map_fir_package_to_hir(store_item_id.package);
        let local_item_id = crate::hir::LocalItemId::from(usize::from(store_item_id.item));
        let unit = self
            .compiler
            .package_store()
            .get(package)
            .expect("package should exist in the package store");
        let item = unit
            .package
            .items
            .get(local_item_id)
            .expect("item should exist in the package");
        Ok((item, functor_app))
    }
}

#[derive(Debug, Clone)]
/// Describes the entry point for circuit generation.
pub enum CircuitEntryPoint {
    /// An operation. This must be a callable name or a lambda
    /// expression that only takes qubits as arguments.
    /// The callable name must be visible in the current package.
    Operation(String),
    /// An explicitly provided entry expression.
    EntryExpr(String),
    /// A global callable with arguments.
    Callable(Value, Value),
    /// The entry point for the current package.
    EntryPoint,
}

/// A debugger that enables step-by-step evaluation of code
/// and inspecting state in the interpreter.
pub struct Debugger {
    interpreter: Interpreter,
    /// The encoding (utf-8 or utf-16) used for character offsets
    /// in line/character positions returned by the Interpreter.
    position_encoding: Encoding,
    /// The current state of the evaluator.
    state: State,
}

impl Debugger {
    pub fn new(
        sources: SourceMap,
        capabilities: TargetCapabilityFlags,
        position_encoding: Encoding,
        language_features: LanguageFeatures,
        store: PackageStore,
        dependencies: &Dependencies,
    ) -> std::result::Result<Self, Vec<Error>> {
        let interpreter = Interpreter::new_with_debug(
            sources,
            PackageType::Exe,
            capabilities,
            language_features,
            store,
            dependencies,
        )?;
        let source_package_id = interpreter.source_package;
        let unit = interpreter.fir_store.get(source_package_id);
        let entry_exec_graph = unit.entry_exec_graph.clone();
        Ok(Self {
            interpreter,
            position_encoding,
            state: State::new(
                source_package_id,
                entry_exec_graph,
                None,
                ErrorBehavior::StopOnError,
            ),
        })
    }

    pub fn from(interpreter: Interpreter, position_encoding: Encoding) -> Self {
        let source_package_id = interpreter.source_package;
        let unit = interpreter.fir_store.get(source_package_id);
        let entry_exec_graph = unit.entry_exec_graph.clone();
        Self {
            interpreter,
            position_encoding,
            state: State::new(
                source_package_id,
                entry_exec_graph,
                None,
                ErrorBehavior::StopOnError,
            ),
        }
    }

    /// Resumes execution with specified `StepAction`.
    /// # Errors
    /// Returns a vector of errors if evaluating the entry point fails.
    pub fn eval_step(
        &mut self,
        receiver: &mut impl Receiver,
        breakpoints: &[StmtId],
        step: StepAction,
    ) -> std::result::Result<StepResult, Vec<Error>> {
        self.state
            .eval(
                &self.interpreter.fir_store,
                &mut self.interpreter.env,
                &mut TracingBackend::new(
                    &mut self.interpreter.sim,
                    &mut self.interpreter.circuit_tracer,
                ),
                receiver,
                breakpoints,
                step,
            )
            .map_err(|(error, call_stack)| {
                eval_error(
                    self.interpreter.compiler.package_store(),
                    &self.interpreter.fir_store,
                    call_stack,
                    error,
                )
            })
    }

    #[must_use]
    pub fn get_stack_frames(&self) -> Vec<StackFrame> {
        let frames = self.state.get_stack_frames();

        frames
            .iter()
            .map(|frame| {
                let callable = self
                    .interpreter
                    .fir_store
                    .get_global(frame.id)
                    .expect("frame should exist");
                let functor = format!("{}", frame.functor);
                let name = match callable {
                    Global::Callable(decl) => decl.name.name.to_string(),
                    Global::Udt => "udt".into(),
                };

                StackFrame {
                    name,
                    functor,
                    location: Location::from(
                        frame.span,
                        map_fir_package_to_hir(frame.id.package),
                        self.interpreter.compiler.package_store(),
                        self.position_encoding,
                    ),
                }
            })
            .collect()
    }

    pub fn capture_quantum_state(&mut self) -> (Vec<(BigUint, Complex<f64>)>, usize) {
        self.interpreter.sim.capture_quantum_state()
    }

    pub fn circuit(&self) -> Circuit {
        self.interpreter.get_circuit()
    }

    #[must_use]
    pub fn get_breakpoints(&self, path: &str) -> Vec<BreakpointSpan> {
        let unit = self.source_package();

        if let Some(source) = unit.sources.find_by_name(path) {
            let package = self
                .interpreter
                .fir_store
                .get(self.interpreter.source_package);
            let mut collector = BreakpointCollector::new(
                &unit.sources,
                source.offset,
                package,
                self.position_encoding,
            );
            collector.visit_package(package, &self.interpreter.fir_store);
            let mut spans: Vec<_> = collector.statements.into_iter().collect();

            // Sort by start position (line first, column next)
            spans.sort_by_key(|s| (s.range.start.line, s.range.start.column));
            spans
        } else {
            Vec::new()
        }
    }

    #[must_use]
    pub fn get_locals(&self, frame_id: usize) -> Vec<VariableInfo> {
        self.interpreter
            .env
            .get_variables_in_frame(frame_id)
            .into_iter()
            .filter(|v| !v.name.starts_with('@'))
            .collect()
    }

    fn source_package(&self) -> &CompileUnit {
        self.interpreter
            .compiler
            .package_store()
            .get(map_fir_package_to_hir(self.interpreter.source_package))
            .expect("Could not load package")
    }
}

/// Wrapper function for `qsc_eval::eval` that handles error conversion.
#[allow(clippy::too_many_arguments)]
fn eval(
    package: PackageId,
    classical_seed: Option<u64>,
    exec_graph: ExecGraph,
    package_store: &PackageStore,
    fir_store: &fir::PackageStore,
    env: &mut Env,
    tracing_backend: &mut TracingBackend,
    receiver: &mut impl Receiver,
) -> InterpretResult {
    qsc_eval::eval(
        package,
        classical_seed,
        exec_graph,
        fir_store,
        env,
        tracing_backend,
        receiver,
    )
    .map_err(|(error, call_stack)| eval_error(package_store, fir_store, call_stack, error))
}

/// Represents a stack frame for debugging.
pub struct StackFrame {
    /// The name of the callable.
    pub name: String,
    /// The functor of the callable.
    pub functor: String,
    /// The source location of the call site.
    pub location: Location,
}

#[derive(Clone, Copy, Debug, Eq, Hash, PartialEq)]
pub struct BreakpointSpan {
    /// The id of the statement representing the breakpoint location.
    pub id: u32,
    /// The source range of the call site.
    pub range: Range,
}

struct BreakpointCollector<'a> {
    statements: FxHashSet<BreakpointSpan>,
    sources: &'a SourceMap,
    offset: u32,
    package: &'a Package,
    position_encoding: Encoding,
}

impl<'a> BreakpointCollector<'a> {
    fn new(
        sources: &'a SourceMap,
        offset: u32,
        package: &'a Package,
        position_encoding: Encoding,
    ) -> Self {
        Self {
            statements: FxHashSet::default(),
            sources,
            offset,
            package,
            position_encoding,
        }
    }

    fn get_source(&self, offset: u32) -> &Source {
        self.sources
            .find_by_offset(offset)
            .expect("Couldn't find source file")
    }

    fn add_stmt(&mut self, stmt: &fir::Stmt) {
        let source: &Source = self.get_source(stmt.span.lo);
        if source.offset == self.offset {
            let span = stmt.span - source.offset;
            if span != Span::default() {
                let bps = BreakpointSpan {
                    id: stmt.id.into(),
                    range: Range::from_span(self.position_encoding, &source.contents, &span),
                };
                self.statements.insert(bps);
            }
        }
    }
}

impl<'a> Visitor<'a> for BreakpointCollector<'a> {
    fn visit_stmt(&mut self, stmt: StmtId) {
        let stmt_res = self.get_stmt(stmt);
        match stmt_res.kind {
            fir::StmtKind::Expr(expr) | fir::StmtKind::Local(_, _, expr) => {
                self.add_stmt(stmt_res);
                visit::walk_expr(self, expr);
            }
            fir::StmtKind::Item(_) | fir::StmtKind::Semi(_) => {
                self.add_stmt(stmt_res);
            }
        }
    }

    fn get_block(&self, id: BlockId) -> &'a Block {
        self.package
            .blocks
            .get(id)
            .expect("couldn't find block in FIR")
    }

    fn get_expr(&self, id: ExprId) -> &'a Expr {
        self.package
            .exprs
            .get(id)
            .expect("couldn't find expr in FIR")
    }

    fn get_pat(&self, id: PatId) -> &'a Pat {
        self.package.pats.get(id).expect("couldn't find pat in FIR")
    }

    fn get_stmt(&self, id: StmtId) -> &'a Stmt {
        self.package
            .stmts
            .get(id)
            .expect("couldn't find stmt in FIR")
    }
}

fn eval_error(
    package_store: &PackageStore,
    fir_store: &fir::PackageStore,
    call_stack: Vec<Frame>,
    error: qsc_eval::Error,
) -> Vec<Error> {
    let stack_trace = if call_stack.is_empty() {
        None
    } else {
        Some(format_call_stack(
            package_store,
            fir_store,
            call_stack,
            &error,
        ))
    };

    vec![error::from_eval(error, package_store, stack_trace).into()]
}

#[must_use]
pub fn into_errors(errors: Vec<crate::compile::Error>) -> Vec<Error> {
    errors
        .into_iter()
        .map(|error| Error::Compile(error.into_with_source()))
        .collect::<Vec<_>>()
}<|MERGE_RESOLUTION|>--- conflicted
+++ resolved
@@ -22,13 +22,8 @@
 use num_bigint::BigUint;
 use num_complex::Complex;
 use qsc_circuit::{
-<<<<<<< HEAD
-    Circuit, CircuitBuilder, Config as CircuitConfig, GenerationMethod,
+    Circuit, CircuitTracer, Config as CircuitConfig, GenerationMethod,
     operations::entry_expr_for_qubit_operation, rir_to_circuit::make_circuit,
-=======
-    Circuit, CircuitTracer, Config as CircuitConfig, GenerationMethod,
-    operations::entry_expr_for_qubit_operation,
->>>>>>> c3a496d3
 };
 use qsc_codegen::qir::{fir_to_qir, fir_to_qir_from_callable, fir_to_rir};
 use qsc_data_structures::{
@@ -999,48 +994,6 @@
             CircuitEntryPoint::EntryPoint => (None, None),
         };
 
-<<<<<<< HEAD
-        let circuit = if config.generation_method == GenerationMethod::Simulate {
-            let mut sim = SparseSim::new();
-            let mut tracer = CircuitBuilder::new(config);
-
-            match invoke_params {
-                Some((callable, args)) => {
-                    let mut sink = std::io::sink();
-                    let mut out = GenericReceiver::new(&mut sink);
-
-                    self.invoke_with_sim(
-                        &mut TracingBackend::new(&mut sim, &mut tracer),
-                        &mut out,
-                        callable,
-                        args,
-                    )?;
-                }
-                None => self.run_with_sim_no_output(entry_expr, &mut sim, &mut tracer)?,
-            }
-
-            tracer.finish(Some((
-                self.compiler.package_store(),
-                self.position_encoding,
-            )))
-        } else if config.generation_method == GenerationMethod::ClassicalEval {
-            let mut sim = DummySimBackend::default();
-            let mut tracer = CircuitBuilder::new(config);
-
-            match invoke_params {
-                Some((callable, args)) => {
-                    let mut sink = std::io::sink();
-                    let mut out = GenericReceiver::new(&mut sink);
-
-                    self.invoke_with_sim(
-                        &mut TracingBackend::new(&mut sim, &mut tracer),
-                        &mut out,
-                        callable,
-                        args,
-                    )?;
-                }
-                None => self.run_with_sim_no_output(entry_expr, &mut sim, &mut tracer)?,
-=======
         let circuit = match config.generation_method {
             GenerationMethod::Simulate => {
                 let mut sim = SparseSim::new();
@@ -1051,6 +1004,7 @@
                     Some((callable, args)) => {
                         let mut sink = std::io::sink();
                         let mut out = GenericReceiver::new(&mut sink);
+
                         self.invoke_with_sim(&mut tracing_backend, &mut out, callable, args)?;
                     }
                     None => self.run_with_sim_no_output(entry_expr, &mut tracing_backend)?,
@@ -1073,15 +1027,10 @@
                 }
 
                 tracer.finish(Some(self.compiler.package_store()))
->>>>>>> c3a496d3
             }
-
-            tracer.finish(Some((
-                self.compiler.package_store(),
-                self.position_encoding,
-            )))
-        } else {
-            self.static_circuit(entry_expr.as_deref(), invoke_params, config)?
+            GenerationMethod::Static => {
+                self.static_circuit(entry_expr.as_deref(), invoke_params, config)?
+            }
         };
 
         Ok(circuit)
@@ -1099,30 +1048,21 @@
 
         if let Some((callable, args)) = invoke_params {
             // TODO: Static circuit generation from a callable is not yet supported.
-            let mut sim = DummySimBackend::default();
-            let mut tracer = CircuitBuilder::new(config);
+            let mut tracer = CircuitTracer::new(config);
             let mut sink = std::io::sink();
             let mut out = GenericReceiver::new(&mut sink);
 
             self.invoke_with_sim(
-                &mut TracingBackend::new(&mut sim, &mut tracer),
+                &mut TracingBackend::new_no_sim(&mut tracer),
                 &mut out,
                 callable,
                 args,
             )?;
-            Ok(tracer.finish(Some((
-                self.compiler.package_store(),
-                self.position_encoding,
-            ))))
+            Ok(tracer.finish(Some(self.compiler.package_store())))
         } else {
             let program = self.compile_to_rir(entry_expr)?;
-            make_circuit(
-                &program,
-                self.compiler.package_store(),
-                self.position_encoding,
-                config,
-            )
-            .map_err(|e| vec![e.into()])
+            make_circuit(&program, self.compiler.package_store(), config)
+                .map_err(|e| vec![e.into()])
         }
     }
 
