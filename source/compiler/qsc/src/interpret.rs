// Copyright (c) Microsoft Corporation.
// Licensed under the MIT License.

#[cfg(test)]
mod circuit_tests;
mod debug;
#[cfg(test)]
mod debugger_tests;
#[cfg(test)]
mod package_tests;
#[cfg(test)]
mod tests;

use std::{cell::RefCell, rc::Rc};

use crate::{
    error::{self, WithStack},
    incremental::Compiler,
};
use debug::format_call_stack;
use miette::Diagnostic;
use num_bigint::BigUint;
use num_complex::Complex;
use qsc_circuit::{
    Circuit, CircuitTracer, TracerConfig, operations::entry_expr_for_qubit_operation,
    operations::qubit_param_info, rir_to_circuit::make_circuit,
};
use qsc_codegen::qir::{fir_to_qir, fir_to_qir_from_callable, fir_to_rir};
use qsc_data_structures::{
    functors::FunctorApp,
    language_features::LanguageFeatures,
    line_column::{Encoding, Range},
    span::Span,
    target::TargetCapabilityFlags,
};
use qsc_eval::{
    Env, ErrorBehavior, State, VariableInfo,
    backend::{Backend, SparseSim, TracingBackend},
    output::Receiver,
};
pub use qsc_eval::{
    StepAction, StepResult,
    debug::Frame,
    noise::PauliNoise,
    output::{self, GenericReceiver},
    val::Closure,
    val::Range as ValueRange,
    val::Result,
    val::Value,
};
use qsc_fir::{
    fir::{
        self, Block, BlockId, ExecGraph, Expr, ExprId, Global, Package, PackageId,
        PackageStoreLookup, Pat, PatId, Stmt, StmtId,
    },
    visit::{self, Visitor},
};
use qsc_frontend::{
    compile::{CompileUnit, Dependencies, PackageStore, Source, SourceMap},
    error::WithSource,
    incremental::Increment,
    location::Location,
};
use qsc_hir::{global, ty};
use qsc_linter::{HirLint, Lint, LintKind, LintLevel};
use qsc_lowerer::{
    map_fir_local_item_to_hir, map_fir_package_to_hir, map_hir_local_item_to_fir,
    map_hir_package_to_fir,
};
use qsc_partial_eval::ProgramEntry;
use qsc_passes::{PackageType, PassContext};
use qsc_rca::PackageStoreComputeProperties;
use rustc_hash::FxHashSet;
use thiserror::Error;

impl Error {
    #[must_use]
    pub fn stack_trace(&self) -> Option<&String> {
        match &self {
            Error::Eval(err) => err.stack_trace(),
            _ => None,
        }
    }
}

#[derive(Clone, Debug, Diagnostic, Error)]
pub enum Error {
    #[error(transparent)]
    #[diagnostic(transparent)]
    Compile(#[from] crate::compile::Error),
    #[error(transparent)]
    #[diagnostic(transparent)]
    Pass(#[from] WithSource<qsc_passes::Error>),
    #[error("runtime error")]
    #[diagnostic(transparent)]
    Eval(#[from] WithStack<WithSource<qsc_eval::Error>>),
    #[error("circuit error")]
    #[diagnostic(transparent)]
    Circuit(#[from] qsc_circuit::Error),
    #[error("entry point not found")]
    #[diagnostic(code("Qsc.Interpret.NoEntryPoint"))]
    NoEntryPoint,
    #[error("unsupported runtime capabilities for code generation")]
    #[diagnostic(code("Qsc.Interpret.UnsupportedRuntimeCapabilities"))]
    UnsupportedRuntimeCapabilities,
    #[error("expression does not evaluate to an operation")]
    #[diagnostic(code("Qsc.Interpret.NotAnOperation"))]
    #[diagnostic(help("provide the name of a callable or a lambda expression"))]
    NotAnOperation,
    #[error("value is not a global callable")]
    #[diagnostic(code("Qsc.Interpret.NotACallable"))]
    NotACallable,
    #[error("partial evaluation error")]
    #[diagnostic(transparent)]
    PartialEvaluation(#[from] WithSource<qsc_partial_eval::Error>),
}

/// A Q# interpreter.
pub struct Interpreter {
    /// The incremental Q# compiler.
    compiler: Compiler,
    /// The target capabilities used for compilation.
    capabilities: TargetCapabilityFlags,
    /// The computed properties for the package store, if any, used for code generation.
    compute_properties: Option<PackageStoreComputeProperties>,
    /// The number of lines that have so far been compiled.
    /// This field is used to generate a unique label
    /// for each line evaluated with `eval_fragments`.
    lines: u32,
    // The FIR store
    fir_store: fir::PackageStore,
    /// FIR lowerer
    lowerer: qsc_lowerer::Lowerer,
    /// The execution graph for the last expression evaluated.
    expr_graph: Option<ExecGraph>,
    /// Checking if an `ItemId` corresponds to the `Std.OpenQASM.Angle.Angle` UDT
    /// is an expensive operation. So, we cache the id to avoid incurring that cost.
    angle_ty_cache: RefCell<Option<crate::hir::ItemId>>,
    /// Checking if an `ItemId` corresponds to the `Std.Math.Complex` UDT
    /// is an expensive operation. So, we cache the id to avoid incurring that cost.
    complex_ty_cache: RefCell<Option<crate::hir::ItemId>>,
    /// The ID of the current package.
    /// This ID is valid both for the FIR store and the `PackageStore`.
    package: PackageId,
    /// The ID of the source package. The source package
    /// is made up of the initial sources passed in when creating the interpreter.
    /// This ID is valid both for the FIR store and the `PackageStore`.
    source_package: PackageId,
    /// The default simulator backend.
    sim: SparseSim,
    /// When circuit tracing is enabled, the tracer that records the circuit during evaluation.
    circuit_tracer: Option<CircuitTracer>,
    /// The quantum seed, if any. This is cached here so that it can be used in calls to
    /// `run_internal` which use a passed instance of the simulator instead of the one above.
    quantum_seed: Option<u64>,
    /// The classical seed, if any. This needs to be passed to the evaluator for use in intrinsic
    /// calls that produce classical random numbers.
    classical_seed: Option<u64>,
    /// The evaluator environment.
    env: Env,
}

pub type InterpretResult = std::result::Result<Value, Vec<Error>>;

/// Indicates whether an UDT is an `OpenQASM` `Angle` or a `Complex` number.
/// This information is needed in the Python interop layer to give special
/// treatment to the instances of these UDTs.
pub enum UdtKind {
    /// `Std.OpenQASM.Angle.Angle`
    Angle,
    /// `Std.Math.Complex`
    Complex,
    /// A normal UDT, see the other variants for the special cases.
    Udt,
}

/// An item tagged with its name and the namespace it was defined in.
pub struct TaggedItem {
    pub item_id: qsc_hir::hir::ItemId,
    pub name: Rc<str>,
    pub namespace: Vec<Rc<str>>,
}

#[derive(PartialEq, Eq, Copy, Clone)]
pub enum TraceCircuitOption {
    Enabled,
    Disabled,
}

impl Interpreter {
    /// Creates a new incremental compiler, compiling the passed in sources.
    /// # Errors
    /// If compiling the sources fails, compiler errors are returned.
    pub fn new(
        sources: SourceMap,
        package_type: PackageType,
        capabilities: TargetCapabilityFlags,
        language_features: LanguageFeatures,
        store: PackageStore,
        dependencies: &Dependencies,
    ) -> std::result::Result<Self, Vec<Error>> {
        Self::with_sources(
            false,
            sources,
            package_type,
            capabilities,
            language_features,
            store,
            dependencies,
            None,
        )
    }

    pub fn with_circuit_trace(
        sources: SourceMap,
        package_type: PackageType,
        capabilities: TargetCapabilityFlags,
        language_features: LanguageFeatures,
        store: PackageStore,
        dependencies: &Dependencies,
        circuit_tracer_config: TracerConfig,
    ) -> std::result::Result<Self, Vec<Error>> {
        Self::with_sources(
            false,
            sources,
            package_type,
            capabilities,
            language_features,
            store,
            dependencies,
            Some(circuit_tracer_config),
        )
    }

    /// Creates a new incremental compiler with debugging stmts enabled, compiling the passed in sources.
    /// # Errors
    /// If compiling the sources fails, compiler errors are returned.
    pub fn with_debug(
        sources: SourceMap,
        package_type: PackageType,
        capabilities: TargetCapabilityFlags,
        language_features: LanguageFeatures,
        store: PackageStore,
        dependencies: &Dependencies,
        trace_circuit_config: TracerConfig,
    ) -> std::result::Result<Self, Vec<Error>> {
        Self::with_sources(
            true,
            sources,
            package_type,
            capabilities,
            language_features,
            store,
            dependencies,
            Some(trace_circuit_config),
        )
    }

    #[allow(clippy::too_many_arguments)]
    fn with_sources(
        dbg: bool,
        sources: SourceMap,
        package_type: PackageType,
        capabilities: TargetCapabilityFlags,
        language_features: LanguageFeatures,
        store: PackageStore,
        dependencies: &Dependencies,
        circuit_tracer_config: Option<TracerConfig>,
    ) -> std::result::Result<Self, Vec<Error>> {
        let compiler = Compiler::new(
            sources,
            package_type,
            capabilities,
            language_features,
            store,
            dependencies,
        )
        .map_err(into_errors)?;

        Self::with_compiler(dbg, capabilities, circuit_tracer_config, compiler)
    }

    pub fn with_package_store(
        dbg: bool,
        store: PackageStore,
        source_package_id: qsc_hir::hir::PackageId,
        capabilities: TargetCapabilityFlags,
        language_features: LanguageFeatures,
        dependencies: &Dependencies,
    ) -> std::result::Result<Self, Vec<Error>> {
        let compiler = Compiler::with_package_store(
            store,
            source_package_id,
            capabilities,
            language_features,
            dependencies,
        )
        .map_err(into_errors)?;

        // Always enable circuit tracing along with debugging.
        let circuit_tracer_config = if dbg { Some(Default::default()) } else { None };

        Self::with_compiler(dbg, capabilities, circuit_tracer_config, compiler)
    }

    fn with_compiler(
        dbg: bool,
        capabilities: TargetCapabilityFlags,
        circuit_tracer_config: Option<TracerConfig>,
        compiler: Compiler,
    ) -> std::result::Result<Interpreter, Vec<Error>> {
        let mut fir_store = fir::PackageStore::new();
        for (id, unit) in compiler.package_store() {
            let pkg = qsc_lowerer::Lowerer::new()
                .with_debug(dbg)
                .lower_package(&unit.package, &fir_store);
            fir_store.insert(map_hir_package_to_fir(id), pkg);
        }

        let source_package_id = compiler.source_package_id();
        let package_id = compiler.package_id();

        let package = map_hir_package_to_fir(package_id);
        let compute_properties = if capabilities == TargetCapabilityFlags::all() {
            None
        } else {
            Some(
                PassContext::run_fir_passes_on_fir(
                    &fir_store,
                    map_hir_package_to_fir(source_package_id),
                    capabilities,
                )
                .map_err(|caps_errors| {
                    let source_package = compiler
                        .package_store()
                        .get(source_package_id)
                        .expect("package should exist in the package store");

                    caps_errors
                        .into_iter()
                        .map(|error| {
                            Error::Pass(WithSource::from_map(&source_package.sources, error))
                        })
                        .collect::<Vec<_>>()
                })?,
            )
        };

        Ok(Self {
            compiler,
            lines: 0,
            capabilities,
            compute_properties,
            fir_store,
            lowerer: qsc_lowerer::Lowerer::new().with_debug(dbg),
            expr_graph: None,
            angle_ty_cache: None.into(),
            complex_ty_cache: None.into(),
            env: Env::default(),
            sim: SparseSim::new(),
            circuit_tracer: circuit_tracer_config.map(|config| {
                CircuitTracer::new(
                    config,
                    &[package, map_hir_package_to_fir(source_package_id)],
                )
            }),
            quantum_seed: None,
            classical_seed: None,
            package,
            source_package: map_hir_package_to_fir(source_package_id),
        })
    }

    /// Given a package ID, returns all the global items in the package.
    /// Note this does not currently include re-exports.
    fn package_globals(&self, package_id: PackageId) -> Vec<(Vec<Rc<str>>, Rc<str>, Value)> {
        let mut exported_items = Vec::new();
        let package = &self
            .compiler
            .package_store()
            .get(map_fir_package_to_hir(package_id))
            .expect("package should exist in the package store")
            .package;
        for global in global::iter_package(Some(map_fir_package_to_hir(package_id)), package) {
            if let global::Kind::Callable(term) = global.kind {
                let store_item_id = fir::StoreItemId {
                    package: package_id,
                    item: fir::LocalItemId::from(usize::from(term.id.item)),
                };
                exported_items.push((
                    global.namespace,
                    global.name,
                    Value::Global(store_item_id, FunctorApp::default()),
                ));
            }
        }
        exported_items
    }

    /// Get the global callables defined in the user source passed into initialization of the interpreter as `Value` instances.
    pub fn source_globals(&self) -> Vec<(Vec<Rc<str>>, Rc<str>, Value)> {
        self.package_globals(self.source_package)
    }

    /// Get the global callables defined in the open package being interpreted as `Value` instances, which will include any items
    /// defined by calls to `eval_fragments` and the like.
    pub fn user_globals(&self) -> Vec<(Vec<Rc<str>>, Rc<str>, Value)> {
        self.package_globals(self.package)
    }

    /// Get the input and output types of a given value representing a global item.
    /// # Panics
    /// Panics if the item is not callable or a type that can be invoked as a callable.
    pub fn global_callable_ty(&self, item_id: &Value) -> Option<(ty::Ty, ty::Ty)> {
        let Value::Global(item_id, _) = item_id else {
            panic!("value is not a global callable");
        };
        let package_id = map_fir_package_to_hir(item_id.package);
        let unit = self
            .compiler
            .package_store()
            .get(package_id)
            .expect("package should exist in the package store");
        let item = unit
            .package
            .items
            .get(qsc_hir::hir::LocalItemId::from(usize::from(item_id.item)))?;
        match &item.kind {
            qsc_hir::hir::ItemKind::Callable(decl) => {
                Some((decl.input.ty.clone(), decl.output.clone()))
            }
            qsc_hir::hir::ItemKind::Ty(_, udt) => {
                // We don't handle UDTs, so we return an error type that prevents later code from processing this item.
                Some((udt.get_pure_ty(), ty::Ty::Err))
            }
            _ => panic!("item is not callable"),
        }
    }

    /// Given a package ID, returns all the types in the package.
    /// Note this does not currently include re-exports.
    fn package_types(&self, package_id: PackageId) -> Vec<TaggedItem> {
        let mut exported_items = Vec::new();
        let package = &self
            .compiler
            .package_store()
            .get(map_fir_package_to_hir(package_id))
            .expect("package should exist in the package store")
            .package;
        for global in global::iter_package(Some(map_fir_package_to_hir(package_id)), package) {
            if let global::Kind::Ty(ty) = global.kind {
                exported_items.push(TaggedItem {
                    item_id: ty.id,
                    name: global.name,
                    namespace: global.namespace,
                });
            }
        }
        exported_items
    }

    /// Get the global UDTs defined in the user source passed into initialization of the interpreter.
    pub fn source_types(&self) -> Vec<TaggedItem> {
        self.package_types(self.source_package)
    }

    /// Get the global UDTs defined in the open package being interpreted, which will include any items
    /// defined by calls to `eval_fragments` and the like.
    pub fn user_types(&self) -> Vec<TaggedItem> {
        self.package_types(self.package)
    }

    pub fn udt_ty_from_store_item_id(
        &self,
        store_item_id: crate::fir::StoreItemId,
    ) -> (&ty::Udt, UdtKind) {
        self.udt_ty_from_item_id(&crate::hir::ItemId {
            package: Some(map_fir_package_to_hir(store_item_id.package)),
            item: map_fir_local_item_to_hir(store_item_id.item),
        })
    }

    /// Get the type of a UDT given its `item_id`.
    /// # Panics
    /// Panics if the item is not a UDT.
    pub fn udt_ty_from_item_id(&self, item_id: &crate::hir::ItemId) -> (&ty::Udt, UdtKind) {
        let crate::hir::ItemId {
            package: package_id_opt,
            item: local_item_id,
        } = item_id;

        let package_id = if let Some(package_id) = package_id_opt {
            package_id
        } else {
            &self.compiler.package_id()
        };

        let unit = self
            .compiler
            .package_store()
            .get(*package_id)
            .expect("package should exist in the package store");

        let item = unit
            .package
            .items
            .get(*local_item_id)
            .expect("item should be in this package");

        let parent = item.parent.map(|parent| {
            &unit
                .package
                .items
                .get(parent)
                .expect("parent should exist")
                .kind
        });

        let qsc_hir::hir::ItemKind::Ty(_, udt) = &item.kind else {
            panic!("item is not a UDT")
        };

        let kind = if let Some(id) = &*self.angle_ty_cache.borrow()
            && id == item_id
        {
            UdtKind::Angle
        } else if let Some(id) = &*self.complex_ty_cache.borrow()
            && id == item_id
        {
            UdtKind::Complex
        } else if let Some(qsc_hir::hir::ItemKind::Namespace(namespace, _)) = parent {
            let namespace: Vec<_> = namespace.into();
            let namespace: Vec<&str> = namespace.iter().map(|ident| &**ident).collect();
            if matches!(&namespace[..], &["Std", "OpenQASM", "Angle"]) && &*udt.name == "Angle" {
                *self.angle_ty_cache.borrow_mut() = Some(*item_id);
                UdtKind::Angle
            } else if matches!(&namespace[..], &["Std", "Core"]) && &*udt.name == "Complex" {
                *self.complex_ty_cache.borrow_mut() = Some(*item_id);
                UdtKind::Complex
            } else {
                UdtKind::Udt
            }
        } else {
            UdtKind::Udt
        };

        (udt, kind)
    }

    /// Returns the [`fir::StoreItemId`] for the `Std.OpenQASM.Angle.Angle` UDT.
    ///
    /// This function intended to be used from
    /// `source/pip/src/interpreter/data_interop.rs::pyobj_to_value`
    /// to tag the angles coming from Python with the correct `StoreItemId`.
    pub fn get_angle_id(&self) -> fir::StoreItemId {
        if let Some(id) = &*self.angle_ty_cache.borrow() {
            let crate::hir::ItemId {
                package: hir_package_id_opt,
                item: hir_local_item_id,
            } = id;
            let package_id = if let Some(package_id) = hir_package_id_opt {
                package_id
            } else {
                &self.compiler.package_id()
            };
            let fir_package_id = map_hir_package_to_fir(*package_id);
            let fir_local_item_id = map_hir_local_item_to_fir(*hir_local_item_id);
            crate::fir::StoreItemId {
                package: fir_package_id,
                item: fir_local_item_id,
            }
        } else {
            // SAFETY: This function is intended to be used when receiving Python objects
            //         in the interop layer. The only way to send a Python object to Q# is
            //         as the argument of a function call. When performing type checking
            //         for this function call in the interop layer, there are two cases:
            //
            //           1. The input type is not `Std.OpenQASM.Angle.Angle` and we return
            //              an error.
            //           2. The input type is `Std.OpenQASM.Angle.Angle`. To verify that
            //              the input type is indeed `Angle`, we call `udt_ty_from_item_id`,
            //              which caches the `Angle` UDT's `LocalItemId`.
            //
            //         So, if we proceed to execute the function's body, it's guaranteed
            //         that we have already cached `Std.OpenQASM.Angle.Angle`'s `LocalItemId`.
            //         Therefore, this else-branch is unreachable.
            unreachable!("`self.angle_ty_cache` should be set by `udt_ty_from_item_id`")
        }
    }

    /// Returns the [`fir::StoreItemId`] for the `Std.Math.Complex` UDT.
    ///
    /// This function intended to be used from
    /// `source/pip/src/interpreter/data_interop.rs::pyobj_to_value`
    /// to tag the complex numbers coming from Python with the correct
    /// `StoreItemId`.
    pub fn get_complex_id(&self) -> crate::fir::StoreItemId {
        if let Some(id) = &*self.complex_ty_cache.borrow() {
            let crate::hir::ItemId {
                package: hir_package_id_opt,
                item: hir_local_item_id,
            } = id;

            let package_id = if let Some(package_id) = hir_package_id_opt {
                package_id
            } else {
                &self.compiler.package_id()
            };

            let fir_package_id = map_hir_package_to_fir(*package_id);
            let fir_local_item_id = map_hir_local_item_to_fir(*hir_local_item_id);

            crate::fir::StoreItemId {
                package: fir_package_id,
                item: fir_local_item_id,
            }
        } else {
            // SAFETY: This function is intended to be used when receiving Python objects
            //         in the interop layer. The only way to send a Python object to Q# is
            //         as the argument of a function call. When performing type checking
            //         for this function call in the interop layer, there are two cases:
            //
            //           1. The input type is not `Std.Math.Complex` and we return an error.
            //           2. The input type is `Std.Math.Complex`. To verify that the input
            //              type is indeed `Complex`, we call `udt_ty_from_item_id`, which
            //              caches the `Complex` UDT's `LocalItemId`.
            //
            //         So, if we proceed to execute the function's body, it's guaranteed
            //         that we have already cached `Std.Math.Complex`'s `LocalItemId`.
            //         Therefore, this else-branch is unreachable.
            unreachable!("`self.complex_ty_cache` should be set by `udt_ty_from_item_id`")
        }
    }

    pub fn set_quantum_seed(&mut self, seed: Option<u64>) {
        self.quantum_seed = seed;
        self.sim.set_seed(seed);
    }

    pub fn set_classical_seed(&mut self, seed: Option<u64>) {
        self.classical_seed = seed;
    }

    pub fn check_source_lints(&self) -> Vec<Lint> {
        if let Some(compile_unit) = self
            .compiler
            .package_store()
            .get(self.compiler.source_package_id())
        {
            qsc_linter::run_lints(
                self.compiler.package_store(),
                compile_unit,
                // see https://github.com/microsoft/qsharp/pull/1627 for context
                // on why we override this config
                Some(&[qsc_linter::LintOrGroupConfig::Lint(
                    qsc_linter::LintConfig {
                        kind: LintKind::Hir(HirLint::NeedlessOperation),
                        level: LintLevel::Warn,
                    },
                )]),
            )
        } else {
            Vec::new()
        }
    }

    /// Executes the entry expression until the end of execution.
    /// # Errors
    /// Returns a vector of errors if evaluating the entry point fails.
    pub fn eval_entry(&mut self, receiver: &mut impl Receiver) -> InterpretResult {
        let graph = self.get_entry_exec_graph()?;
        self.expr_graph = Some(graph.clone());
        eval(
            self.source_package,
            self.classical_seed,
            graph,
            self.compiler.package_store(),
            &self.fir_store,
            &mut Env::default(),
            &mut TracingBackend::new(&mut self.sim, self.circuit_tracer.as_mut()),
            receiver,
        )
    }

    /// Executes the entry expression until the end of execution, using the given simulator backend
    /// and a new instance of the environment.
    pub fn eval_entry_with_sim(
        &mut self,
        sim: &mut impl Backend,
        receiver: &mut impl Receiver,
    ) -> InterpretResult {
        let graph = self.get_entry_exec_graph()?;
        self.expr_graph = Some(graph.clone());
        if self.quantum_seed.is_some() {
            sim.set_seed(self.quantum_seed);
        }
        eval(
            self.source_package,
            self.classical_seed,
            graph,
            self.compiler.package_store(),
            &self.fir_store,
            &mut Env::default(),
            &mut TracingBackend::no_tracer(sim),
            receiver,
        )
    }

    fn get_entry_exec_graph(&self) -> std::result::Result<ExecGraph, Vec<Error>> {
        let unit = self.fir_store.get(self.source_package);
        if unit.entry.is_some() {
            return Ok(unit.entry_exec_graph.clone());
        }
        Err(vec![Error::NoEntryPoint])
    }

    /// # Errors
    /// If the parsing of the fragments fails, an error is returned.
    /// If the compilation of the fragments fails, an error is returned.
    /// If there is a runtime error when interpreting the fragments, an error is returned.
    pub fn eval_fragments(
        &mut self,
        receiver: &mut impl Receiver,
        fragments: &str,
    ) -> InterpretResult {
        let label = self.next_line_label();

        let mut increment = self
            .compiler
            .compile_fragments_fail_fast(&label, fragments)
            .map_err(into_errors)?;

        // Clear the entry expression, as we are evaluating fragments and a fragment with a `@EntryPoint` attribute
        // should not change what gets executed.
        increment.clear_entry();

        self.eval_increment(receiver, increment)
    }

    /// It is assumed that if there were any parse errors on the fragments, the caller would have
    /// already handled them. This function is intended to be used in cases where the caller wants
    /// to handle the parse errors themselves.
    ///  # Errors
    /// If the compilation of the fragments fails, an error is returned.
    /// If there is a runtime error when interpreting the fragments, an error is returned.
    pub fn eval_ast_fragments(
        &mut self,
        receiver: &mut impl Receiver,
        fragments: &str,
        package: qsc_ast::ast::Package,
    ) -> InterpretResult {
        let label = self.next_line_label();

        let increment = self
            .compiler
            .compile_ast_fragments_fail_fast(&label, fragments, package)
            .map_err(into_errors)?;

        self.eval_increment(receiver, increment)
    }

    fn eval_increment(
        &mut self,
        receiver: &mut impl Receiver,
        increment: Increment,
    ) -> InterpretResult {
        let (graph, _) = self.lower(&increment)?;
        self.expr_graph = Some(graph.clone());

        // Updating the compiler state with the new AST/HIR nodes
        // is not necessary for the interpreter to function, as all
        // the state required for evaluation already exists in the
        // FIR store. It could potentially save some memory
        // *not* to do hold on to the AST/HIR, but it is done
        // here to keep the package stores consistent.
        self.compiler.update(increment);

        eval(
            self.package,
            self.classical_seed,
            graph,
            self.compiler.package_store(),
            &self.fir_store,
            &mut self.env,
            &mut TracingBackend::new(&mut self.sim, self.circuit_tracer.as_mut()),
            receiver,
        )
    }

    /// Invokes the given callable with the given arguments using the current environment, simulator, and compilation.
    pub fn invoke(
        &mut self,
        receiver: &mut impl Receiver,
        callable: Value,
        args: Value,
    ) -> InterpretResult {
        qsc_eval::invoke(
            self.package,
            self.classical_seed,
            &self.fir_store,
            &mut self.env,
            &mut TracingBackend::new(&mut self.sim, self.circuit_tracer.as_mut()),
            receiver,
            callable,
            args,
        )
        .map_err(|(error, call_stack)| {
            eval_error(
                self.compiler.package_store(),
                &self.fir_store,
                call_stack,
                error,
            )
        })
    }

    // Invokes the given callable with the given arguments using the current compilation but with a fresh
    // environment and simulator configured with the given noise, if any.
    pub fn invoke_with_noise(
        &mut self,
        receiver: &mut impl Receiver,
        callable: Value,
        args: Value,
        noise: Option<PauliNoise>,
        qubit_loss: Option<f64>,
    ) -> InterpretResult {
        let mut sim = match noise {
            Some(noise) => SparseSim::new_with_noise(&noise),
            None => SparseSim::new(),
        };

        if let Some(loss) = qubit_loss {
            sim.set_loss(loss);
        }
        self.invoke_with_sim(&mut sim, receiver, callable, args)
    }

    /// Runs the given entry expression on a new instance of the environment and simulator,
    /// but using the current compilation.
    pub fn run(
        &mut self,
        receiver: &mut impl Receiver,
        expr: Option<&str>,
        noise: Option<PauliNoise>,
        qubit_loss: Option<f64>,
    ) -> InterpretResult {
        let mut sim = match noise {
            Some(noise) => SparseSim::new_with_noise(&noise),
            None => SparseSim::new(),
        };
        if let Some(loss) = qubit_loss {
            sim.set_loss(loss);
        }
        self.run_with_sim(&mut sim, receiver, expr)
    }

    /// Gets the current quantum state of the simulator.
    pub fn get_quantum_state(&mut self) -> (Vec<(BigUint, Complex<f64>)>, usize) {
        self.sim.capture_quantum_state()
    }

    /// Get the current circuit representation of the program.
    pub fn get_circuit(&self) -> Circuit {
        self.circuit_tracer
            .as_ref()
            .expect("to call get_circuit, the interpreter should be initialized with circuit tracing enabled")
            .snapshot(self.compiler.package_store())
    }

    /// Performs QIR codegen using the given entry expression on a new instance of the environment
    /// and simulator but using the current compilation.
    pub fn qirgen(&mut self, expr: &str) -> std::result::Result<String, Vec<Error>> {
        if self.capabilities == TargetCapabilityFlags::all() {
            return Err(vec![Error::UnsupportedRuntimeCapabilities]);
        }

        // Compile the expression. This operation will set the expression as
        // the entry-point in the FIR store.
        let (graph, compute_properties) = self.compile_entry_expr(expr)?;

        let Some(compute_properties) = compute_properties else {
            // This can only happen if capability analysis was not run. This would be a bug
            // and we are in a bad state and can't proceed.
            panic!("internal error: compute properties not set after lowering entry expression");
        };
        let package = self.fir_store.get(self.package);
        let entry = ProgramEntry {
            exec_graph: graph,
            expr: (
                self.package,
                package
                    .entry
                    .expect("package must have an entry expression"),
            )
                .into(),
        };
        // Generate QIR
        fir_to_qir(
            &self.fir_store,
            self.capabilities,
            Some(compute_properties),
            &entry,
        )
        .map_err(|e| {
            let hir_package_id = match e.span() {
                Some(span) => span.package,
                None => map_fir_package_to_hir(self.package),
            };
            let source_package = self
                .compiler
                .package_store()
                .get(hir_package_id)
                .expect("package should exist in the package store");
            vec![Error::PartialEvaluation(WithSource::from_map(
                &source_package.sources,
                e,
            ))]
        })
    }

    /// Performs QIR codegen using the given callable with the given arguments on a new instance of the environment
    /// and simulator but using the current compilation.
    pub fn qirgen_from_callable(
        &mut self,
        callable: &Value,
        args: Value,
    ) -> std::result::Result<String, Vec<Error>> {
        if self.capabilities == TargetCapabilityFlags::all() {
            return Err(vec![Error::UnsupportedRuntimeCapabilities]);
        }

        let Value::Global(store_item_id, _) = callable else {
            return Err(vec![Error::NotACallable]);
        };

        fir_to_qir_from_callable(
            &self.fir_store,
            self.capabilities,
            None,
            *store_item_id,
            args,
        )
        .map_err(|e| {
            let hir_package_id = match e.span() {
                Some(span) => span.package,
                None => map_fir_package_to_hir(self.package),
            };
            let source_package = self
                .compiler
                .package_store()
                .get(hir_package_id)
                .expect("package should exist in the package store");
            vec![Error::PartialEvaluation(WithSource::from_map(
                &source_package.sources,
                e,
            ))]
        })
    }

    /// Generates a circuit representation for the program.
    ///
    /// For `entry` options, see [`CircuitEntryPoint`]. For `tracer_config` options, see [`TracerConfig`].
    pub fn circuit(
        &mut self,
        entry: CircuitEntryPoint,
        method: CircuitGenerationMethod,
        tracer_config: TracerConfig,
    ) -> std::result::Result<Circuit, Vec<Error>> {
        let (entry_expr, qubit_params, invoke_params) = match entry {
            CircuitEntryPoint::Operation(operation_expr) => {
                let (package_id, item, functor_app) = self.eval_to_operation(&operation_expr)?;
                let qubit_param_info = qubit_param_info(item);
                let expr = entry_expr_for_qubit_operation(item, functor_app, &operation_expr)
                    .map_err(|e| vec![e.into()])?;
                (Some(expr), qubit_param_info.map(|i| (package_id, i)), None)
            }
            CircuitEntryPoint::EntryExpr(expr) => (Some(expr), None, None),
            CircuitEntryPoint::Callable(call_val, args_val) => {
                (None, None, Some((call_val, args_val)))
            }
            CircuitEntryPoint::EntryPoint => (None, None, None),
        };

        let mut sink = std::io::sink();
        let mut out = GenericReceiver::new(&mut sink);
        let mut tracer = CircuitTracer::with_qubit_input_params(
            tracer_config,
            &[self.package, self.source_package],
            qubit_params,
        );
        match method {
            CircuitGenerationMethod::Simulate => {
                let mut sim = SparseSim::new();
                let mut tracing_backend = TracingBackend::new(&mut sim, Some(&mut tracer));
                if let Some((callable, args)) = invoke_params {
                    self.invoke_with_tracing_backend(
                        &mut tracing_backend,
                        &mut out,
                        callable,
                        args,
                    )?;
                } else {
                    self.run_with_tracing_backend(
                        &mut tracing_backend,
                        &mut out,
                        entry_expr.as_deref(),
                    )?;
                }
            }
            CircuitGenerationMethod::ClassicalEval => {
                let mut tracer = TracingBackend::<SparseSim>::no_backend(&mut tracer);
                if let Some((callable, args)) = invoke_params {
                    self.invoke_with_tracing_backend(&mut tracer, &mut out, callable, args)?;
                } else {
                    self.run_with_tracing_backend(&mut tracer, &mut out, entry_expr.as_deref())?;
                }
            }
            CircuitGenerationMethod::Static => {
                if let Some((callable, args)) = invoke_params {
                    // TODO: Static circuit generation from a callable is not yet supported.
                    self.invoke_with_tracing_backend(
                        &mut TracingBackend::<SparseSim>::no_backend(&mut tracer),
                        &mut out,
                        callable,
                        args,
                    )?;
                }
                return self.static_circuit(entry_expr.as_deref(), tracer_config);
            }
        }
<<<<<<< HEAD

        let circuit = tracer.finish(self.compiler.package_store(), Some(&self.fir_store));

=======
        let circuit = tracer.finish(self.compiler.package_store());
>>>>>>> 79ff948d
        Ok(circuit)
    }

    fn static_circuit(
        &mut self,
        entry_expr: Option<&str>,
        tracer_config: TracerConfig,
    ) -> std::result::Result<Circuit, Vec<Error>> {
        if self.capabilities == TargetCapabilityFlags::all() {
            return Err(vec![Error::UnsupportedRuntimeCapabilities]);
        }

        let program = self.compile_to_rir(entry_expr)?;
        make_circuit(
            &program,
            self.compiler.package_store(),
            tracer_config,
            &[self.package, self.source_package],
        )
        .map_err(|e| vec![e.into()])
    }

    fn compile_to_rir(
        &mut self,
        entry_expr: Option<&str>,
    ) -> std::result::Result<qsc_partial_eval::Program, Vec<Error>> {
        let (entry, compute_properties) = if let Some(entry_expr) = &entry_expr {
            // Compile the expression. This operation will set the expression as
            // the entry-point in the FIR store.
            let (graph, compute_properties) = self.compile_entry_expr(entry_expr)?;

            let Some(compute_properties) = compute_properties else {
                // This can only happen if capability analysis was not run. This would be a bug
                // and we are in a bad state and can't proceed.
                panic!(
                    "internal error: compute properties not set after lowering entry expression"
                );
            };
            let package = self.fir_store.get(self.package);
            let entry = ProgramEntry {
                exec_graph: graph,
                expr: (
                    self.package,
                    package
                        .entry
                        .expect("package must have an entry expression"),
                )
                    .into(),
            };
            (entry, compute_properties)
        } else {
            let package = self.fir_store.get(self.source_package);
            let entry = ProgramEntry {
                exec_graph: package.entry_exec_graph.clone(),
                expr: (
                    self.source_package,
                    package
                        .entry
                        .expect("package must have an entry expression"),
                )
                    .into(),
            };
            (
                entry,
                self.compute_properties.clone().expect(
                    "compute properties should be set if target profile isn't unrestricted",
                ),
            )
        };
        let (_original, transformed) = fir_to_rir(
            &self.fir_store,
            self.capabilities,
            Some(compute_properties),
            &entry,
        )
        .map_err(|e| {
            let hir_package_id = match e.span() {
                Some(span) => span.package,
                None => map_fir_package_to_hir(self.package),
            };
            let source_package = self
                .compiler
                .package_store()
                .get(hir_package_id)
                .expect("package should exist in the package store");
            vec![Error::PartialEvaluation(WithSource::from_map(
                &source_package.sources,
                e,
            ))]
        })?;
        Ok(transformed)
    }

    /// Sets the entry expression for the interpreter.
    pub fn set_entry_expr(&mut self, entry_expr: &str) -> std::result::Result<(), Vec<Error>> {
        let (graph, _) = self.compile_entry_expr(entry_expr)?;
        self.expr_graph = Some(graph);
        Ok(())
    }

    /// Runs the given entry expression on the given simulator with a new instance of the environment
    /// but using the current compilation.
    pub fn run_with_sim(
        &mut self,
        sim: &mut impl Backend,
        receiver: &mut impl Receiver,
        expr: Option<&str>,
    ) -> InterpretResult {
        let mut tracing_backend = TracingBackend::no_tracer(sim);
        let graph = if let Some(expr) = expr {
            let (graph, _) = self.compile_entry_expr(expr)?;
            self.expr_graph = Some(graph.clone());
            graph
        } else {
            self.expr_graph.clone().ok_or(vec![Error::NoEntryPoint])?
        };

        if self.quantum_seed.is_some() {
            tracing_backend.set_seed(self.quantum_seed);
        }

        eval(
            self.package,
            self.classical_seed,
            graph,
            self.compiler.package_store(),
            &self.fir_store,
            &mut Env::default(),
            &mut tracing_backend,
            receiver,
        )
    }

    fn run_with_tracing_backend<B: Backend>(
        &mut self,
        tracing_backend: &mut TracingBackend<'_, B>,
        out: &mut GenericReceiver,
        entry_expr: Option<&str>,
    ) -> InterpretResult {
        let (package_id, graph) = if let Some(entry_expr) = entry_expr {
            // entry expression is provided
            let (graph, _) = self.compile_entry_expr(entry_expr)?;
            (self.package, graph)
        } else {
            // no entry expression, use the entrypoint in the package
            (self.source_package, self.get_entry_exec_graph()?)
        };
        if self.quantum_seed.is_some() {
            tracing_backend.set_seed(self.quantum_seed);
        }
        eval(
            package_id,
            self.classical_seed,
            graph,
            self.compiler.package_store(),
            &self.fir_store,
            &mut Env::default(),
            tracing_backend,
            out,
        )
    }

    /// Invokes the given callable with the given arguments on the given simulator with a new instance of the environment
    /// but using the current compilation.
    pub fn invoke_with_sim(
        &mut self,
        sim: &mut impl Backend,
        receiver: &mut impl Receiver,
        callable: Value,
        args: Value,
    ) -> InterpretResult {
        self.invoke_with_tracing_backend(
            &mut TracingBackend::no_tracer(sim),
            receiver,
            callable,
            args,
        )
    }

    fn invoke_with_tracing_backend<B: Backend>(
        &mut self,
        tracing_backend: &mut TracingBackend<'_, B>,
        receiver: &mut impl Receiver,
        callable: Value,
        args: Value,
    ) -> InterpretResult {
        qsc_eval::invoke(
            self.package,
            self.classical_seed,
            &self.fir_store,
            &mut Env::default(),
            tracing_backend,
            receiver,
            callable,
            args,
        )
        .map_err(|(error, call_stack)| {
            eval_error(
                self.compiler.package_store(),
                &self.fir_store,
                call_stack,
                error,
            )
        })
    }

    fn compile_entry_expr(
        &mut self,
        expr: &str,
    ) -> std::result::Result<(ExecGraph, Option<PackageStoreComputeProperties>), Vec<Error>> {
        let increment = self
            .compiler
            .compile_entry_expr(expr)
            .map_err(into_errors)?;

        // `lower` will update the entry expression in the FIR store,
        // and it will always return an empty list of statements.
        let (graph, compute_properties) = self.lower(&increment)?;

        // The AST and HIR packages in `increment` only contain an entry
        // expression and no statements. The HIR *can* contain items if the entry
        // expression defined any items.
        assert!(increment.hir.stmts.is_empty());
        assert!(increment.ast.package.nodes.is_empty());

        // Updating the compiler state with the new AST/HIR nodes
        // is not necessary for the interpreter to function, as all
        // the state required for evaluation already exists in the
        // FIR store. It could potentially save some memory
        // *not* to do hold on to the AST/HIR, but it is done
        // here to keep the package stores consistent.
        self.compiler.update(increment);

        Ok((graph, compute_properties))
    }

    fn lower(
        &mut self,
        unit_addition: &qsc_frontend::incremental::Increment,
    ) -> core::result::Result<(ExecGraph, Option<PackageStoreComputeProperties>), Vec<Error>> {
        if self.capabilities != TargetCapabilityFlags::all() {
            return self.run_fir_passes(unit_addition);
        }

        self.lower_and_update_package(unit_addition);
        Ok((self.lowerer.take_exec_graph().into(), None))
    }

    fn lower_and_update_package(&mut self, unit: &qsc_frontend::incremental::Increment) {
        {
            let fir_package = self.fir_store.get_mut(self.package);
            self.lowerer
                .lower_and_update_package(fir_package, &unit.hir);
        }
        let fir_package: &Package = self.fir_store.get(self.package);
        qsc_fir::validate::validate(fir_package, &self.fir_store);
    }

    fn run_fir_passes(
        &mut self,
        unit: &qsc_frontend::incremental::Increment,
    ) -> std::result::Result<(ExecGraph, Option<PackageStoreComputeProperties>), Vec<Error>> {
        self.lower_and_update_package(unit);

        let cap_results =
            PassContext::run_fir_passes_on_fir(&self.fir_store, self.package, self.capabilities);

        let compute_properties = cap_results.map_err(|caps_errors| {
            // if there are errors, convert them to interpreter errors
            // and revert the update to the lowerer/FIR store.
            let fir_package = self.fir_store.get_mut(self.package);
            self.lowerer.revert_last_increment(fir_package);

            let source_package = self
                .compiler
                .package_store()
                .get(map_fir_package_to_hir(self.package))
                .expect("package should exist in the package store");

            caps_errors
                .into_iter()
                .map(|error| Error::Pass(WithSource::from_map(&source_package.sources, error)))
                .collect::<Vec<_>>()
        })?;

        let graph = self.lowerer.take_exec_graph();
        Ok((graph.into(), Some(compute_properties)))
    }

    fn next_line_label(&mut self) -> String {
        let label = format!("line_{}", self.lines);
        self.lines += 1;
        label
    }

    /// Evaluate the name of an operation, or any expression that evaluates to a callable,
    /// and return the Item ID and function application for the callable.
    /// Examples: "Microsoft.Quantum.Diagnostics.DumpMachine", "(qs: Qubit[]) => H(qs[0])",
    /// "Controlled SWAP"
    fn eval_to_operation(
        &mut self,
        operation_expr: &str,
    ) -> std::result::Result<(PackageId, &qsc_hir::hir::Item, FunctorApp), Vec<Error>> {
        let mut sink = std::io::sink();
        let mut out = GenericReceiver::new(&mut sink);
        let (store_item_id, functor_app) = match self.eval_fragments(&mut out, operation_expr)? {
            Value::Closure(b) => (b.id, b.functor),
            Value::Global(item_id, functor_app) => (item_id, functor_app),
            _ => return Err(vec![Error::NotAnOperation]),
        };
        let package = map_fir_package_to_hir(store_item_id.package);
        let local_item_id = crate::hir::LocalItemId::from(usize::from(store_item_id.item));
        let unit = self
            .compiler
            .package_store()
            .get(package)
            .expect("package should exist in the package store");
        let item = unit
            .package
            .items
            .get(local_item_id)
            .expect("item should exist in the package");
        Ok((store_item_id.package, item, functor_app))
    }
}

#[derive(Debug, Clone)]
/// Describes the entry point for circuit generation.
pub enum CircuitEntryPoint {
    /// An operation. This must be a callable name or a lambda
    /// expression that only takes qubits as arguments.
    /// e.g. "Sample.Main" , "qs => H(qs[0])"
    /// The callable name must be visible in the current package.
    Operation(String),
    /// An explicitly provided entry expression.
    EntryExpr(String),
    /// A global callable with arguments.
    Callable(Value, Value),
    /// The entry point for the current package.
    EntryPoint,
}

/// How the circuit is generated.
#[derive(Clone, Copy, Debug, PartialEq)]
pub enum CircuitGenerationMethod {
    /// Simulate the program and trace the actual gate calls. Nondeterministic.
    Simulate,
    /// Evaluate the classical parts of the program. No quantum simulation.
    /// Will fail if a measurement comparison occurs during evaluation.
    ClassicalEval,
    /// Compile the program and transform to a circuit without any evaluation.
    /// Only works for `AdaptiveRIF` compliant programs.
    Static,
}

/// A debugger that enables step-by-step evaluation of code
/// and inspecting state in the interpreter.
pub struct Debugger {
    interpreter: Interpreter,
    /// The encoding (utf-8 or utf-16) used for character offsets
    /// in line/character positions returned by the Interpreter.
    position_encoding: Encoding,
    /// The current state of the evaluator.
    state: State,
}

impl Debugger {
    pub fn new(
        sources: SourceMap,
        capabilities: TargetCapabilityFlags,
        position_encoding: Encoding,
        language_features: LanguageFeatures,
        store: PackageStore,
        dependencies: &Dependencies,
    ) -> std::result::Result<Self, Vec<Error>> {
        let interpreter = Interpreter::with_debug(
            sources,
            PackageType::Exe,
            capabilities,
            language_features,
            store,
            dependencies,
            TracerConfig::default(),
        )?;
        let source_package_id = interpreter.source_package;
        let unit = interpreter.fir_store.get(source_package_id);
        let entry_exec_graph = unit.entry_exec_graph.clone();
        Ok(Self {
            interpreter,
            position_encoding,
            state: State::new(
                source_package_id,
                entry_exec_graph,
                None,
                ErrorBehavior::StopOnError,
            ),
        })
    }

    pub fn from(interpreter: Interpreter, position_encoding: Encoding) -> Self {
        let source_package_id = interpreter.source_package;
        let unit = interpreter.fir_store.get(source_package_id);
        let entry_exec_graph = unit.entry_exec_graph.clone();
        Self {
            interpreter,
            position_encoding,
            state: State::new(
                source_package_id,
                entry_exec_graph,
                None,
                ErrorBehavior::StopOnError,
            ),
        }
    }

    /// Resumes execution with specified `StepAction`.
    /// # Errors
    /// Returns a vector of errors if evaluating the entry point fails.
    pub fn eval_step(
        &mut self,
        receiver: &mut impl Receiver,
        breakpoints: &[StmtId],
        step: StepAction,
    ) -> std::result::Result<StepResult, Vec<Error>> {
        self.state
            .eval(
                &self.interpreter.fir_store,
                &mut self.interpreter.env,
                &mut TracingBackend::new(
                    &mut self.interpreter.sim,
                    self.interpreter.circuit_tracer.as_mut(),
                ),
                receiver,
                breakpoints,
                step,
            )
            .map_err(|(error, call_stack)| {
                eval_error(
                    self.interpreter.compiler.package_store(),
                    &self.interpreter.fir_store,
                    call_stack,
                    error,
                )
            })
    }

    #[must_use]
    pub fn get_stack_frames(&self) -> Vec<StackFrame> {
        let frames = self.state.capture_stack();

        frames
            .iter()
            .map(|frame| {
                let callable = self
                    .interpreter
                    .fir_store
                    .get_global(frame.id)
                    .expect("frame should exist");
                let functor = format!("{}", frame.functor);
                let name = match callable {
                    Global::Callable(decl) => decl.name.name.to_string(),
                    Global::Udt => "udt".into(),
                };

                StackFrame {
                    name,
                    functor,
                    location: Location::from(
                        frame.span,
                        map_fir_package_to_hir(frame.id.package),
                        self.interpreter.compiler.package_store(),
                        self.position_encoding,
                    ),
                }
            })
            .collect()
    }

    pub fn capture_quantum_state(&mut self) -> (Vec<(BigUint, Complex<f64>)>, usize) {
        self.interpreter.sim.capture_quantum_state()
    }

    pub fn circuit(&self) -> Circuit {
        self.interpreter.get_circuit()
    }

    #[must_use]
    pub fn get_breakpoints(&self, path: &str) -> Vec<BreakpointSpan> {
        let unit = self.source_package();

        if let Some(source) = unit.sources.find_by_name(path) {
            let package = self
                .interpreter
                .fir_store
                .get(self.interpreter.source_package);
            let mut collector = BreakpointCollector::new(
                &unit.sources,
                source.offset,
                package,
                self.position_encoding,
            );
            collector.visit_package(package, &self.interpreter.fir_store);
            let mut spans: Vec<_> = collector.statements.into_iter().collect();

            // Sort by start position (line first, column next)
            spans.sort_by_key(|s| (s.range.start.line, s.range.start.column));
            spans
        } else {
            Vec::new()
        }
    }

    #[must_use]
    pub fn get_locals(&self, frame_id: usize) -> Vec<VariableInfo> {
        self.interpreter
            .env
            .get_variables_in_frame(frame_id)
            .into_iter()
            .filter(|v| !v.name.starts_with('@'))
            .collect()
    }

    fn source_package(&self) -> &CompileUnit {
        self.interpreter
            .compiler
            .package_store()
            .get(map_fir_package_to_hir(self.interpreter.source_package))
            .expect("Could not load package")
    }
}

/// Wrapper function for `qsc_eval::eval` that handles error conversion.
#[allow(clippy::too_many_arguments)]
fn eval<B: Backend>(
    package: PackageId,
    classical_seed: Option<u64>,
    exec_graph: ExecGraph,
    package_store: &PackageStore,
    fir_store: &fir::PackageStore,
    env: &mut Env,
    tracing_backend: &mut TracingBackend<'_, B>,
    receiver: &mut impl Receiver,
) -> InterpretResult {
    qsc_eval::eval(
        package,
        classical_seed,
        exec_graph,
        fir_store,
        env,
        tracing_backend,
        receiver,
    )
    .map_err(|(error, call_stack)| eval_error(package_store, fir_store, call_stack, error))
}

/// Represents a stack frame for debugging.
pub struct StackFrame {
    /// The name of the callable.
    pub name: String,
    /// The functor of the callable.
    pub functor: String,
    /// The source location of the call site.
    pub location: Location,
}

#[derive(Clone, Copy, Debug, Eq, Hash, PartialEq)]
pub struct BreakpointSpan {
    /// The id of the statement representing the breakpoint location.
    pub id: u32,
    /// The source range of the call site.
    pub range: Range,
}

struct BreakpointCollector<'a> {
    statements: FxHashSet<BreakpointSpan>,
    sources: &'a SourceMap,
    offset: u32,
    package: &'a Package,
    position_encoding: Encoding,
}

impl<'a> BreakpointCollector<'a> {
    fn new(
        sources: &'a SourceMap,
        offset: u32,
        package: &'a Package,
        position_encoding: Encoding,
    ) -> Self {
        Self {
            statements: FxHashSet::default(),
            sources,
            offset,
            package,
            position_encoding,
        }
    }

    fn get_source(&self, offset: u32) -> &Source {
        self.sources
            .find_by_offset(offset)
            .expect("Couldn't find source file")
    }

    fn add_stmt(&mut self, stmt: &fir::Stmt) {
        let source: &Source = self.get_source(stmt.span.lo);
        if source.offset == self.offset {
            let span = stmt.span - source.offset;
            if span != Span::default() {
                let bps = BreakpointSpan {
                    id: stmt.id.into(),
                    range: Range::from_span(self.position_encoding, &source.contents, &span),
                };
                self.statements.insert(bps);
            }
        }
    }
}

impl<'a> Visitor<'a> for BreakpointCollector<'a> {
    fn visit_stmt(&mut self, stmt: StmtId) {
        let stmt_res = self.get_stmt(stmt);
        match stmt_res.kind {
            fir::StmtKind::Expr(expr) | fir::StmtKind::Local(_, _, expr) => {
                self.add_stmt(stmt_res);
                visit::walk_expr(self, expr);
            }
            fir::StmtKind::Item(_) | fir::StmtKind::Semi(_) => {
                self.add_stmt(stmt_res);
            }
        }
    }

    fn get_block(&self, id: BlockId) -> &'a Block {
        self.package
            .blocks
            .get(id)
            .expect("couldn't find block in FIR")
    }

    fn get_expr(&self, id: ExprId) -> &'a Expr {
        self.package
            .exprs
            .get(id)
            .expect("couldn't find expr in FIR")
    }

    fn get_pat(&self, id: PatId) -> &'a Pat {
        self.package.pats.get(id).expect("couldn't find pat in FIR")
    }

    fn get_stmt(&self, id: StmtId) -> &'a Stmt {
        self.package
            .stmts
            .get(id)
            .expect("couldn't find stmt in FIR")
    }
}

fn eval_error(
    package_store: &PackageStore,
    fir_store: &fir::PackageStore,
    call_stack: Vec<Frame>,
    error: qsc_eval::Error,
) -> Vec<Error> {
    let stack_trace = if call_stack.is_empty() {
        None
    } else {
        Some(format_call_stack(
            package_store,
            fir_store,
            call_stack,
            &error,
        ))
    };

    vec![error::from_eval(error, package_store, stack_trace).into()]
}

#[must_use]
pub fn into_errors(errors: Vec<crate::compile::Error>) -> Vec<Error> {
    errors
        .into_iter()
        .map(|error| Error::Compile(error.into_with_source()))
        .collect::<Vec<_>>()
}<|MERGE_RESOLUTION|>--- conflicted
+++ resolved
@@ -1028,13 +1028,7 @@
                 return self.static_circuit(entry_expr.as_deref(), tracer_config);
             }
         }
-<<<<<<< HEAD
-
-        let circuit = tracer.finish(self.compiler.package_store(), Some(&self.fir_store));
-
-=======
         let circuit = tracer.finish(self.compiler.package_store());
->>>>>>> 79ff948d
         Ok(circuit)
     }
 
