--- conflicted
+++ resolved
@@ -122,32 +122,6 @@
     let mut program_map = ProgramMap::new(program.num_qubits);
     let callables = &program.callables;
 
-<<<<<<< HEAD
-    let mut more_work = true;
-    while more_work {
-        for (id, block) in program.blocks.iter() {
-            let block_operations =
-                operations_in_block(&mut program_map, callables, block, config.group_scopes)?;
-            program_map.blocks.insert(id, block_operations);
-        }
-
-        // TODO: this is a terrible way of doing this
-        let len_before = program_map
-            .variables
-            .values()
-            .filter(|v| v.is_unresolved())
-            .count();
-        eprintln!("expanding branches, unresolved vars before = {len_before}");
-        let _ = expand_branches(program, &mut program_map);
-        program_map.blocks.clear();
-        let len_after = program_map
-            .variables
-            .values()
-            .filter(|v| v.is_unresolved())
-            .count();
-        eprintln!("expanding branches, unresolved vars after = {len_after}");
-        more_work = len_after != len_before;
-=======
     let mut i = 0;
     let mut done = false;
     while !done {
@@ -166,7 +140,6 @@
                 "too many iterations expanding branches".to_owned(),
             ));
         }
->>>>>>> 27aef07a
     }
 
     // Do it all again, with all variables properly resolved
@@ -511,25 +484,6 @@
             ));
 
             // Find the successor and see if it has any phi nodes
-<<<<<<< HEAD
-            let successor_block = state
-                .blocks
-                .get(expanded_branch.unconditional_successor)
-                .expect("successor block should exist");
-
-            let condition_expr = state.expr_for_variable(branch.condition.variable_id)?;
-
-            let phi_vars = store_phi_vars_from_branch(
-                successor_block,
-                expanded_branch.true_predecessor_to_successor,
-                expanded_branch.false_predecessor_to_successor,
-                condition_expr,
-            )?;
-            for (var, expr) in phi_vars {
-                debug!("storing phi var {var} = {expr:?}");
-                state.store_expr_in_variable(var, expr)?;
-            }
-=======
             // let successor_block = state
             //     .blocks
             //     .get(expanded_branch.unconditional_successor)
@@ -546,7 +500,6 @@
             // for (var, expr) in phi_vars {
             //     state.store_expr_in_variable(var, expr)?;
             // }
->>>>>>> 27aef07a
         }
 
         state.blocks.insert(block_id, circuit_block);
@@ -587,28 +540,6 @@
     if done { Ok(Some(phi_vars)) } else { Ok(None) }
 }
 
-<<<<<<< HEAD
-fn combine_exprs(options: Vec<(Expr, Expr)>) -> Result<Expr, Error> {
-    // assert all the exprs are the same type
-    let first = &options.first().expect("options should not be empty").1;
-
-    if first.is_unresolved() {
-        return Err(Error::UnsupportedFeature(format!(
-            "complex phi chains not supported yet: {options:?}"
-        )));
-    }
-
-    let e = match first {
-        Expr::Rich(_) | Expr::Bool(_) => Expr::Rich(RichExpr::FunctionOf(
-            options
-                .into_iter()
-                .flat_map(|(cond, expr)| vec![cond, expr])
-                .collect(),
-        )),
-        Expr::Unresolved(_) => panic!("unresolved expr should have been caught earlier"),
-    };
-    Ok(e)
-=======
 // None means unresolved, more work to do
 fn combine_exprs(options: Vec<Expr>) -> Result<Option<Expr>, Error> {
     if options.iter().any(|expr| expr.is_unresolved()) {
@@ -620,7 +551,6 @@
         options.into_iter().flat_map(|e| e.flat_exprs()).collect(),
     ));
     Ok(Some(e))
->>>>>>> 27aef07a
 }
 
 fn extend_with_successors(state: &ProgramMap, entry_block: &CircuitBlock) -> Vec<Op> {
@@ -1610,22 +1540,7 @@
                     filter: (!f00, !f01, !f10, !f11),
                 })
             }
-<<<<<<< HEAD
-            Expr::Bool(BoolExpr::BinOp(left, right, op)) => {
-                Expr::Rich(RichExpr::FunctionOf(vec![Expr::Bool(BoolExpr::BinOp(
-                    left.clone(),
-                    right.clone(),
-                    op.clone(),
-                ))]))
-            }
-            Expr::Rich(rich_expr) => match rich_expr {
-                RichExpr::Literal(l) => Expr::Rich(RichExpr::Literal(format!("!({l})"))),
-                RichExpr::FunctionOf(_) => self.clone(),
-            },
-            Expr::Unresolved(_) => self.clone(),
-=======
             expr => Expr::Rich(RichExpr::FunctionOf(expr.flat_exprs())),
->>>>>>> 27aef07a
         };
         Ok(b)
     }
@@ -1633,8 +1548,6 @@
     fn flat_exprs(&self) -> Vec<Expr> {
         match self {
             Expr::Rich(rich_expr) => match rich_expr {
-<<<<<<< HEAD
-=======
                 RichExpr::Literal(_) => vec![self.clone()],
                 RichExpr::FunctionOf(exprs) => exprs.iter().flat_map(Expr::flat_exprs).collect(),
             },
@@ -1656,7 +1569,6 @@
     fn linked_results(&self) -> Vec<u32> {
         match self {
             Expr::Rich(rich_expr) => match rich_expr {
->>>>>>> 27aef07a
                 RichExpr::Literal(_) => vec![],
                 RichExpr::FunctionOf(exprs) => {
                     exprs.iter().flat_map(Expr::linked_results).collect()
@@ -1687,20 +1599,6 @@
 
     fn is_unresolved(&self) -> bool {
         match self {
-<<<<<<< HEAD
-            Self::Rich(rich_expr) => match rich_expr {
-                RichExpr::Literal(_) => false,
-                RichExpr::FunctionOf(exprs) => exprs.iter().any(Expr::is_unresolved),
-            },
-            Self::Bool(bool_expr) => match bool_expr {
-                BoolExpr::TwoResultCondition { .. }
-                | BoolExpr::Result(_)
-                | BoolExpr::NotResult(_)
-                | BoolExpr::LiteralBool(_) => false,
-                BoolExpr::BinOp(expr1, expr2, _) => expr1.is_unresolved() || expr2.is_unresolved(),
-            },
-            Self::Unresolved(_) => true,
-=======
             Expr::Rich(rich_expr) => match rich_expr {
                 RichExpr::Literal(_) => false,
                 RichExpr::FunctionOf(exprs) => exprs.iter().any(Expr::is_unresolved),
@@ -1713,7 +1611,6 @@
                 }
             },
             Expr::Unresolved(_) => true,
->>>>>>> 27aef07a
         }
     }
 }
@@ -1724,22 +1621,6 @@
             Expr::Rich(complicated_expr) => match complicated_expr {
                 RichExpr::Literal(literal_str) => write!(f, "{literal_str}"),
                 RichExpr::FunctionOf(exprs) => {
-<<<<<<< HEAD
-                    let results = exprs
-                        .iter()
-                        .flat_map(Expr::linked_results)
-                        .collect::<FxHashSet<_>>();
-
-                    write!(
-                        f,
-                        "function of {}",
-                        results
-                            .into_iter()
-                            .map(|r| format!("c_{r}"))
-                            .collect::<Vec<_>>()
-                            .join(", ")
-                    )
-=======
                     let mut results = exprs
                         .iter()
                         .flat_map(Expr::linked_results)
@@ -1749,7 +1630,6 @@
                     results.sort();
                     results.dedup();
                     write!(f, "function of: ({})", results.join(", "))
->>>>>>> 27aef07a
                 }
             },
             Expr::Bool(condition_expr) => write!(f, "{condition_expr}"),
