// Copyright (c) Microsoft Corporation.
// Licensed under the MIT License.

mod utils;

#[cfg(test)]
mod tests;

use crate::{
    Error, Rc,
    backend::TracingBackend,
    debug::Frame,
    error::PackageSpan,
    output::Receiver,
    val::{self, Value, unwrap_tuple},
};
use num_bigint::BigInt;
use rand::{Rng, rngs::StdRng};
use rustc_hash::{FxHashMap, FxHashSet};
use std::convert::TryFrom;

#[allow(clippy::too_many_lines)]
#[allow(clippy::too_many_arguments)]
pub(crate) fn call(
    name: &str,
    name_span: PackageSpan,
    arg: Value,
    arg_span: PackageSpan,
    call_stack: &[Frame],
    sim: &mut TracingBackend,
    rng: &mut StdRng,
    out: &mut dyn Receiver,
) -> Result<Value, Error> {
    match name {
        "Length" => match arg.unwrap_array().len().try_into() {
            Ok(len) => Ok(Value::Int(len)),
            Err(_) => Err(Error::ArrayTooLarge(arg_span)),
        },
        #[allow(clippy::cast_precision_loss)]
        "IntAsDouble" => Ok(Value::Double(arg.unwrap_int() as f64)),
        "IntAsBigInt" => Ok(Value::BigInt(BigInt::from(arg.unwrap_int()))),
        "DoubleAsStringWithPrecision" => {
            let [input, prec_val] = unwrap_tuple(arg);
            let prec_int = prec_val.unwrap_int();
            if prec_int < 0 {
                Err(Error::InvalidNegativeInt(prec_int, arg_span))
            } else {
                let precision = usize::try_from(prec_int).expect("integer value");
                let is_zero = if precision == 0 { "." } else { "" };
                Ok(Value::String(Rc::from(format!(
                    "{:.*}{}",
                    precision,
                    input.unwrap_double(),
                    is_zero
                ))))
            }
        }
        "DumpMachine" => {
            let (state, qubit_count) = sim.capture_quantum_state();
            match out.state(state, qubit_count) {
                Ok(()) => Ok(Value::unit()),
                Err(_) => Err(Error::OutputFail(name_span)),
            }
        }
        "DumpRegister" => {
            let qubits = arg.unwrap_array();
            let qubits_len = qubits.len();
            let qubits = qubits
                .iter()
                .filter_map(|q| q.clone().unwrap_qubit().try_deref().map(|q| q.0))
                .collect::<Vec<_>>();
            if qubits.len() != qubits_len {
                return Err(Error::QubitUsedAfterRelease(arg_span));
            }
            if qubits.len() != qubits.iter().collect::<FxHashSet<_>>().len() {
                return Err(Error::QubitUniqueness(arg_span));
            }
            let (state, qubit_count) = sim.capture_quantum_state();
            let state = utils::split_state(&qubits, &state, qubit_count)
                .map_err(|()| Error::QubitsNotSeparable(arg_span))?;
            match out.state(state, qubits.len()) {
                Ok(()) => Ok(Value::unit()),
                Err(_) => Err(Error::OutputFail(name_span)),
            }
        }
        "DumpMatrix" => {
            let qubits = arg.unwrap_array();
            let qubits_len = qubits.len();
            let qubits = qubits
                .iter()
                .filter_map(|q| q.clone().unwrap_qubit().try_deref().map(|q| q.0))
                .collect::<Vec<_>>();
            if qubits.len() != qubits_len {
                return Err(Error::QubitUsedAfterRelease(arg_span));
            }
            if qubits.len() != qubits.iter().collect::<FxHashSet<_>>().len() {
                return Err(Error::QubitUniqueness(arg_span));
            }
            let (state, qubit_count) = sim.capture_quantum_state();
            let state = utils::split_state(&qubits, &state, qubit_count)
                .map_err(|()| Error::QubitsNotSeparable(arg_span))?;
            let matrix = utils::state_to_matrix(state, qubits.len() / 2);
            match out.matrix(matrix) {
                Ok(()) => Ok(Value::unit()),
                Err(_) => Err(Error::OutputFail(name_span)),
            }
        }
        "PermuteLabels" => qubit_relabel(arg, arg_span, |q0, q1| {
            sim.qubit_swap_id(q0, q1, call_stack);
        }),
        "Message" => match out.message(&arg.unwrap_string()) {
            Ok(()) => Ok(Value::unit()),
            Err(_) => Err(Error::OutputFail(name_span)),
        },
        "CheckZero" => Ok({
            let q = arg
                .unwrap_qubit()
                .try_deref()
                .ok_or(Error::QubitUsedAfterRelease(arg_span))?
                .0;
            Value::Bool(sim.qubit_is_zero(q))
        }),
        "ArcCos" => Ok(Value::Double(arg.unwrap_double().acos())),
        "ArcSin" => Ok(Value::Double(arg.unwrap_double().asin())),
        "ArcTan" => Ok(Value::Double(arg.unwrap_double().atan())),
        "ArcTan2" => {
            let [x, y] = unwrap_tuple(arg);
            Ok(Value::Double(x.unwrap_double().atan2(y.unwrap_double())))
        }
        "Cos" => Ok(Value::Double(arg.unwrap_double().cos())),
        "Cosh" => Ok(Value::Double(arg.unwrap_double().cosh())),
        "Sin" => Ok(Value::Double(arg.unwrap_double().sin())),
        "Sinh" => Ok(Value::Double(arg.unwrap_double().sinh())),
        "Tan" => Ok(Value::Double(arg.unwrap_double().tan())),
        "Tanh" => Ok(Value::Double(arg.unwrap_double().tanh())),
        "Sqrt" => Ok(Value::Double(arg.unwrap_double().sqrt())),
        "Log" => Ok(Value::Double(arg.unwrap_double().ln())),
        "DrawRandomInt" => {
            let [lo, hi] = unwrap_tuple(arg);
            let lo = lo.unwrap_int();
            let hi = hi.unwrap_int();
            if lo > hi {
                Err(Error::EmptyRange(arg_span))
            } else {
                Ok(Value::Int(rng.gen_range(lo..=hi)))
            }
        }
        "DrawRandomDouble" => {
            let [lo, hi] = unwrap_tuple(arg);
            let lo = lo.unwrap_double();
            let hi = hi.unwrap_double();
            if lo > hi {
                Err(Error::EmptyRange(arg_span))
            } else {
                Ok(Value::Double(rng.gen_range(lo..=hi)))
            }
        }
        "DrawRandomBool" => {
            let p = arg.unwrap_double();
            Ok(Value::Bool(rng.gen_bool(p)))
        }
        #[allow(clippy::cast_possible_truncation)]
        "Truncate" => Ok(Value::Int(arg.unwrap_double() as i64)),
        "__quantum__qis__ccx__body" => three_qubit_gate(
<<<<<<< HEAD
            |ctl0, ctl1, q| {
                sim.ccx(ctl0, ctl1, q, call_stack);
            },
            arg,
            arg_span,
        ),
        "__quantum__qis__cx__body" => two_qubit_gate(
            |ctl, q| {
                sim.cx(ctl, q, call_stack);
            },
            arg,
            arg_span,
        ),
        "__quantum__qis__cy__body" => two_qubit_gate(
            |ctl, q| {
                sim.cy(ctl, q, call_stack);
            },
            arg,
            arg_span,
        ),
        "__quantum__qis__cz__body" => two_qubit_gate(
            |ctl, q| {
                sim.cz(ctl, q, call_stack);
            },
            arg,
            arg_span,
        ),
        "__quantum__qis__rx__body" => one_qubit_rotation(
            |theta, q| {
                sim.rx(theta, q, call_stack);
            },
            arg,
            arg_span,
        ),
        "__quantum__qis__rxx__body" => two_qubit_rotation(
            |theta, q0, q1| {
                sim.rxx(theta, q0, q1, call_stack);
            },
            arg,
            arg_span,
        ),
        "__quantum__qis__ry__body" => one_qubit_rotation(
            |theta, q| {
                sim.ry(theta, q, call_stack);
            },
            arg,
            arg_span,
        ),
        "__quantum__qis__ryy__body" => two_qubit_rotation(
            |theta, q0, q1| {
                sim.ryy(theta, q0, q1, call_stack);
            },
            arg,
            arg_span,
        ),
        "__quantum__qis__rz__body" => one_qubit_rotation(
            |theta, q| {
                sim.rz(theta, q, call_stack);
            },
            arg,
            arg_span,
        ),
        "__quantum__qis__rzz__body" => two_qubit_rotation(
            |theta, q0, q1| {
                sim.rzz(theta, q0, q1, call_stack);
            },
            arg,
            arg_span,
        ),
        "__quantum__qis__h__body" => one_qubit_gate(
            |q| {
                sim.h(q, call_stack);
            },
            arg,
            arg_span,
        ),
        "__quantum__qis__s__body" => one_qubit_gate(
            |q| {
                sim.s(q, call_stack);
            },
            arg,
            arg_span,
        ),
        "__quantum__qis__s__adj" => one_qubit_gate(
            |q| {
                sim.sadj(q, call_stack);
            },
            arg,
            arg_span,
        ),
        "__quantum__qis__sx__body" => one_qubit_gate(
            |q| {
                sim.sx(q, call_stack);
            },
            arg,
            arg_span,
        ),
        "__quantum__qis__t__body" => one_qubit_gate(
            |q| {
                sim.t(q, call_stack);
            },
            arg,
            arg_span,
        ),
        "__quantum__qis__t__adj" => one_qubit_gate(
            |q| {
                sim.tadj(q, call_stack);
            },
            arg,
            arg_span,
        ),
        "__quantum__qis__x__body" => one_qubit_gate(
            |q| {
                sim.x(q, call_stack);
            },
            arg,
            arg_span,
        ),
        "__quantum__qis__y__body" => one_qubit_gate(
            |q| {
                sim.y(q, call_stack);
            },
            arg,
            arg_span,
        ),
        "__quantum__qis__z__body" => one_qubit_gate(
            |q| {
                sim.z(q, call_stack);
            },
            arg,
            arg_span,
        ),
        "__quantum__qis__swap__body" => two_qubit_gate(
            |q0, q1| {
                sim.swap(q0, q1, call_stack);
            },
            arg,
            arg_span,
        ),
        "__quantum__qis__reset__body" => one_qubit_gate(
            |q| {
                sim.reset(q, call_stack);
            },
            arg,
            arg_span,
        ),
        "__quantum__qis__m__body" => {
            let q = arg
                .unwrap_qubit()
                .try_deref()
                .ok_or(Error::QubitUsedAfterRelease(arg_span))?
                .0;
            let result = sim.m(q, call_stack);
            Ok(Value::Result(result))
        }
        "__quantum__qis__mresetz__body" => {
            let q = arg
                .unwrap_qubit()
                .try_deref()
                .ok_or(Error::QubitUsedAfterRelease(arg_span))?
                .0;
            let result = sim.mresetz(q, call_stack);
            Ok(Value::Result(result))
        }
=======
            |ctl0, ctl1, q| sim.ccx(ctl0, ctl1, q, call_stack),
            arg,
            arg_span,
        ),
        "__quantum__qis__cx__body" => {
            two_qubit_gate(|ctl, q| sim.cx(ctl, q, call_stack), arg, arg_span)
        }
        "__quantum__qis__cy__body" => {
            two_qubit_gate(|ctl, q| sim.cy(ctl, q, call_stack), arg, arg_span)
        }
        "__quantum__qis__cz__body" => {
            two_qubit_gate(|ctl, q| sim.cz(ctl, q, call_stack), arg, arg_span)
        }
        "__quantum__qis__rx__body" => {
            one_qubit_rotation(|theta, q| sim.rx(theta, q, call_stack), arg, arg_span)
        }
        "__quantum__qis__rxx__body" => two_qubit_rotation(
            |theta, q0, q1| sim.rxx(theta, q0, q1, call_stack),
            arg,
            arg_span,
        ),
        "__quantum__qis__ry__body" => {
            one_qubit_rotation(|theta, q| sim.ry(theta, q, call_stack), arg, arg_span)
        }
        "__quantum__qis__ryy__body" => two_qubit_rotation(
            |theta, q0, q1| sim.ryy(theta, q0, q1, call_stack),
            arg,
            arg_span,
        ),
        "__quantum__qis__rz__body" => {
            one_qubit_rotation(|theta, q| sim.rz(theta, q, call_stack), arg, arg_span)
        }
        "__quantum__qis__rzz__body" => two_qubit_rotation(
            |theta, q0, q1| sim.rzz(theta, q0, q1, call_stack),
            arg,
            arg_span,
        ),
        "__quantum__qis__h__body" => one_qubit_gate(|q| sim.h(q, call_stack), arg, arg_span),
        "__quantum__qis__s__body" => one_qubit_gate(|q| sim.s(q, call_stack), arg, arg_span),
        "__quantum__qis__s__adj" => one_qubit_gate(|q| sim.sadj(q, call_stack), arg, arg_span),
        "__quantum__qis__sx__body" => one_qubit_gate(|q| sim.sx(q, call_stack), arg, arg_span),
        "__quantum__qis__t__body" => one_qubit_gate(|q| sim.t(q, call_stack), arg, arg_span),
        "__quantum__qis__t__adj" => one_qubit_gate(|q| sim.tadj(q, call_stack), arg, arg_span),
        "__quantum__qis__x__body" => one_qubit_gate(|q| sim.x(q, call_stack), arg, arg_span),
        "__quantum__qis__y__body" => one_qubit_gate(|q| sim.y(q, call_stack), arg, arg_span),
        "__quantum__qis__z__body" => one_qubit_gate(|q| sim.z(q, call_stack), arg, arg_span),
        "__quantum__qis__swap__body" => {
            two_qubit_gate(|q0, q1| sim.swap(q0, q1, call_stack), arg, arg_span)
        }
        "__quantum__qis__reset__body" => {
            one_qubit_gate(|q| sim.reset(q, call_stack), arg, arg_span)
        }
        "__quantum__qis__m__body" => Ok(Value::Result(
            sim.m(
                arg.unwrap_qubit()
                    .try_deref()
                    .ok_or(Error::QubitUsedAfterRelease(arg_span))?
                    .0,
                call_stack,
            ),
        )),
        "__quantum__qis__mresetz__body" => Ok(Value::Result(
            sim.mresetz(
                arg.unwrap_qubit()
                    .try_deref()
                    .ok_or(Error::QubitUsedAfterRelease(arg_span))?
                    .0,
                call_stack,
            ),
        )),
>>>>>>> b9536a97
        "__quantum__rt__read_loss" => Ok(Value::Bool(arg == Value::Result(val::Result::Loss))),
        _ => {
            let qubits = arg.qubits();
            let qubits_len = qubits.len();
            let qubits = qubits
                .iter()
                .filter_map(|q| q.try_deref().map(|q| q.0))
                .collect::<Vec<_>>();
            if qubits.len() != qubits_len {
                return Err(Error::QubitUsedAfterRelease(arg_span));
            }
            if let Some(result) = sim.custom_intrinsic(name, arg, call_stack) {
                match result {
                    Ok(value) => Ok(value),
                    Err(message) => Err(Error::IntrinsicFail(name.to_string(), message, name_span)),
                }
            } else {
                Err(Error::UnknownIntrinsic(name.to_string(), name_span))
            }
        }
    }
}

fn one_qubit_gate(
    mut gate: impl FnMut(usize),
    arg: Value,
    arg_span: PackageSpan,
) -> Result<Value, Error> {
    gate(
        arg.unwrap_qubit()
            .try_deref()
            .ok_or(Error::QubitUsedAfterRelease(arg_span))?
            .0,
    );
    Ok(Value::unit())
}

fn two_qubit_gate(
    mut gate: impl FnMut(usize, usize),
    arg: Value,
    arg_span: PackageSpan,
) -> Result<Value, Error> {
    let [x, y] = unwrap_tuple(arg);
    if x == y {
        Err(Error::QubitUniqueness(arg_span))
    } else {
        gate(
            x.unwrap_qubit()
                .try_deref()
                .ok_or(Error::QubitUsedAfterRelease(arg_span))?
                .0,
            y.unwrap_qubit()
                .try_deref()
                .ok_or(Error::QubitUsedAfterRelease(arg_span))?
                .0,
        );
        Ok(Value::unit())
    }
}

fn one_qubit_rotation(
    mut gate: impl FnMut(f64, usize),
    arg: Value,
    arg_span: PackageSpan,
) -> Result<Value, Error> {
    let [x, y] = unwrap_tuple(arg);
    let angle = x.unwrap_double();
    if angle.is_nan() || angle.is_infinite() {
        Err(Error::InvalidRotationAngle(angle, arg_span))
    } else {
        gate(
            angle,
            y.unwrap_qubit()
                .try_deref()
                .ok_or(Error::QubitUsedAfterRelease(arg_span))?
                .0,
        );
        Ok(Value::unit())
    }
}

fn three_qubit_gate(
    mut gate: impl FnMut(usize, usize, usize),
    arg: Value,
    arg_span: PackageSpan,
) -> Result<Value, Error> {
    let [x, y, z] = unwrap_tuple(arg);
    if x == y || y == z || x == z {
        Err(Error::QubitUniqueness(arg_span))
    } else {
        gate(
            x.unwrap_qubit()
                .try_deref()
                .ok_or(Error::QubitUsedAfterRelease(arg_span))?
                .0,
            y.unwrap_qubit()
                .try_deref()
                .ok_or(Error::QubitUsedAfterRelease(arg_span))?
                .0,
            z.unwrap_qubit()
                .try_deref()
                .ok_or(Error::QubitUsedAfterRelease(arg_span))?
                .0,
        );
        Ok(Value::unit())
    }
}

fn two_qubit_rotation(
    mut gate: impl FnMut(f64, usize, usize),
    arg: Value,
    arg_span: PackageSpan,
) -> Result<Value, Error> {
    let [x, y, z] = unwrap_tuple(arg);
    let angle = x.unwrap_double();
    if y == z {
        Err(Error::QubitUniqueness(arg_span))
    } else if angle.is_nan() || angle.is_infinite() {
        Err(Error::InvalidRotationAngle(angle, arg_span))
    } else {
        gate(
            angle,
            y.unwrap_qubit()
                .try_deref()
                .ok_or(Error::QubitUsedAfterRelease(arg_span))?
                .0,
            z.unwrap_qubit()
                .try_deref()
                .ok_or(Error::QubitUsedAfterRelease(arg_span))?
                .0,
        );
        Ok(Value::unit())
    }
}

/// Performs relabeling of qubits from the a given left array to the corresponding right array.
/// The function will swap qubits with the given function to match the new relabeling, returning an error
/// if the qubits are not unique or if the relabeling is not a valid permutation.
pub fn qubit_relabel(
    arg: Value,
    arg_span: PackageSpan,
    mut swap: impl FnMut(usize, usize),
) -> Result<Value, Error> {
    let [left, right] = unwrap_tuple(arg);
    let left = left.unwrap_array();
    let left_len = left.len();
    let left = left
        .iter()
        .filter_map(|q| q.clone().unwrap_qubit().try_deref().map(|q| q.0))
        .collect::<Vec<_>>();
    if left.len() != left_len {
        return Err(Error::QubitUsedAfterRelease(arg_span));
    }
    let right = right.unwrap_array();
    let right_len = right.len();
    let right = right
        .iter()
        .filter_map(|q| q.clone().unwrap_qubit().try_deref().map(|q| q.0))
        .collect::<Vec<_>>();
    if right.len() != right_len {
        return Err(Error::QubitUsedAfterRelease(arg_span));
    }
    let left_set = left.iter().collect::<FxHashSet<_>>();
    let right_set = right.iter().collect::<FxHashSet<_>>();
    if left.len() != left_set.len() || right.len() != right_set.len() {
        return Err(Error::QubitUniqueness(arg_span));
    }
    if left_set != right_set {
        return Err(Error::RelabelingMismatch(arg_span));
    }

    // Start with a mapping of each qubit to itself.
    let mut mappings: FxHashMap<usize, usize> =
        left.iter().copied().zip(left.iter().copied()).collect();
    for (l, r) in left.into_iter().zip(right.into_iter()) {
        // Trivial case where the qubit is already mapped to itself in the relabel, which can be short circuited.
        if l == r {
            continue;
        }

        // Check what each label currently maps to.
        let mapped_l = *mappings.get(&l).expect("mapped qubit should be present");
        let mapped_r = *mappings.get(&r).expect("mapped qubit should be present");

        // We only need to swap if the label is not pointing to the correct qubit.
        if mapped_l != r && mapped_r != l {
            // Do a reverse lookup to find which label is currently mapped to the desired right qubit.
            // This tells us which label to use in the swap, which we will use in the update of the mappings too.
            let label_r = *mappings
                .keys()
                .find(|k| mappings[*k] == r)
                .expect("mapped qubit should be present as both key and value");
            swap(l, label_r);
            mappings.insert(label_r, mapped_l);
            mappings.insert(l, mapped_r);
        }
    }

    Ok(Value::unit())
}<|MERGE_RESOLUTION|>--- conflicted
+++ resolved
@@ -162,172 +162,6 @@
         #[allow(clippy::cast_possible_truncation)]
         "Truncate" => Ok(Value::Int(arg.unwrap_double() as i64)),
         "__quantum__qis__ccx__body" => three_qubit_gate(
-<<<<<<< HEAD
-            |ctl0, ctl1, q| {
-                sim.ccx(ctl0, ctl1, q, call_stack);
-            },
-            arg,
-            arg_span,
-        ),
-        "__quantum__qis__cx__body" => two_qubit_gate(
-            |ctl, q| {
-                sim.cx(ctl, q, call_stack);
-            },
-            arg,
-            arg_span,
-        ),
-        "__quantum__qis__cy__body" => two_qubit_gate(
-            |ctl, q| {
-                sim.cy(ctl, q, call_stack);
-            },
-            arg,
-            arg_span,
-        ),
-        "__quantum__qis__cz__body" => two_qubit_gate(
-            |ctl, q| {
-                sim.cz(ctl, q, call_stack);
-            },
-            arg,
-            arg_span,
-        ),
-        "__quantum__qis__rx__body" => one_qubit_rotation(
-            |theta, q| {
-                sim.rx(theta, q, call_stack);
-            },
-            arg,
-            arg_span,
-        ),
-        "__quantum__qis__rxx__body" => two_qubit_rotation(
-            |theta, q0, q1| {
-                sim.rxx(theta, q0, q1, call_stack);
-            },
-            arg,
-            arg_span,
-        ),
-        "__quantum__qis__ry__body" => one_qubit_rotation(
-            |theta, q| {
-                sim.ry(theta, q, call_stack);
-            },
-            arg,
-            arg_span,
-        ),
-        "__quantum__qis__ryy__body" => two_qubit_rotation(
-            |theta, q0, q1| {
-                sim.ryy(theta, q0, q1, call_stack);
-            },
-            arg,
-            arg_span,
-        ),
-        "__quantum__qis__rz__body" => one_qubit_rotation(
-            |theta, q| {
-                sim.rz(theta, q, call_stack);
-            },
-            arg,
-            arg_span,
-        ),
-        "__quantum__qis__rzz__body" => two_qubit_rotation(
-            |theta, q0, q1| {
-                sim.rzz(theta, q0, q1, call_stack);
-            },
-            arg,
-            arg_span,
-        ),
-        "__quantum__qis__h__body" => one_qubit_gate(
-            |q| {
-                sim.h(q, call_stack);
-            },
-            arg,
-            arg_span,
-        ),
-        "__quantum__qis__s__body" => one_qubit_gate(
-            |q| {
-                sim.s(q, call_stack);
-            },
-            arg,
-            arg_span,
-        ),
-        "__quantum__qis__s__adj" => one_qubit_gate(
-            |q| {
-                sim.sadj(q, call_stack);
-            },
-            arg,
-            arg_span,
-        ),
-        "__quantum__qis__sx__body" => one_qubit_gate(
-            |q| {
-                sim.sx(q, call_stack);
-            },
-            arg,
-            arg_span,
-        ),
-        "__quantum__qis__t__body" => one_qubit_gate(
-            |q| {
-                sim.t(q, call_stack);
-            },
-            arg,
-            arg_span,
-        ),
-        "__quantum__qis__t__adj" => one_qubit_gate(
-            |q| {
-                sim.tadj(q, call_stack);
-            },
-            arg,
-            arg_span,
-        ),
-        "__quantum__qis__x__body" => one_qubit_gate(
-            |q| {
-                sim.x(q, call_stack);
-            },
-            arg,
-            arg_span,
-        ),
-        "__quantum__qis__y__body" => one_qubit_gate(
-            |q| {
-                sim.y(q, call_stack);
-            },
-            arg,
-            arg_span,
-        ),
-        "__quantum__qis__z__body" => one_qubit_gate(
-            |q| {
-                sim.z(q, call_stack);
-            },
-            arg,
-            arg_span,
-        ),
-        "__quantum__qis__swap__body" => two_qubit_gate(
-            |q0, q1| {
-                sim.swap(q0, q1, call_stack);
-            },
-            arg,
-            arg_span,
-        ),
-        "__quantum__qis__reset__body" => one_qubit_gate(
-            |q| {
-                sim.reset(q, call_stack);
-            },
-            arg,
-            arg_span,
-        ),
-        "__quantum__qis__m__body" => {
-            let q = arg
-                .unwrap_qubit()
-                .try_deref()
-                .ok_or(Error::QubitUsedAfterRelease(arg_span))?
-                .0;
-            let result = sim.m(q, call_stack);
-            Ok(Value::Result(result))
-        }
-        "__quantum__qis__mresetz__body" => {
-            let q = arg
-                .unwrap_qubit()
-                .try_deref()
-                .ok_or(Error::QubitUsedAfterRelease(arg_span))?
-                .0;
-            let result = sim.mresetz(q, call_stack);
-            Ok(Value::Result(result))
-        }
-=======
             |ctl0, ctl1, q| sim.ccx(ctl0, ctl1, q, call_stack),
             arg,
             arg_span,
@@ -398,7 +232,6 @@
                 call_stack,
             ),
         )),
->>>>>>> b9536a97
         "__quantum__rt__read_loss" => Ok(Value::Bool(arg == Value::Result(val::Result::Loss))),
         _ => {
             let qubits = arg.qubits();
