--- conflicted
+++ resolved
@@ -31,11 +31,7 @@
     }
 
     #[must_use]
-<<<<<<< HEAD
-    pub fn frames(&self) -> Vec<Frame> {
-=======
     pub fn to_frames(&self) -> Vec<Frame> {
->>>>>>> b9536a97
         self.frames.clone()
     }
 
