--- conflicted
+++ resolved
@@ -142,15 +142,6 @@
 /// optionally recording operations (qubit allocation/release, gates, measurements)
 /// via a `Tracer`. When constructed with `no_backend`, it uses a fallback
 /// allocator and emits trace events without performing real simulation.
-<<<<<<< HEAD
-pub struct TracingBackend<'a> {
-    backend: OptionalBackend<'a>,
-    tracer: Option<&'a mut dyn Tracer>,
-}
-
-impl<'a> TracingBackend<'a> {
-    pub fn new(backend: &'a mut dyn Backend, tracer: Option<&'a mut impl Tracer>) -> Self {
-=======
 pub struct TracingBackend<'a, B: Backend> {
     backend: OptionalBackend<'a, B>,
     tracer: Option<&'a mut dyn Tracer>,
@@ -158,18 +149,13 @@
 
 impl<'a, B: Backend> TracingBackend<'a, B> {
     pub fn new(backend: &'a mut B, tracer: Option<&'a mut impl Tracer>) -> Self {
->>>>>>> 337066ac
         Self {
             backend: OptionalBackend::Some(backend),
             tracer: tracer.map(|t| t as &mut dyn Tracer),
         }
     }
 
-<<<<<<< HEAD
-    pub fn no_tracer(backend: &'a mut dyn Backend) -> Self {
-=======
     pub fn no_tracer(backend: &'a mut B) -> Self {
->>>>>>> 337066ac
         Self {
             backend: OptionalBackend::Some(backend),
             tracer: None,
@@ -479,15 +465,9 @@
     }
 }
 
-<<<<<<< HEAD
-enum OptionalBackend<'a> {
-    None(SequentialAllocator),
-    Some(&'a mut dyn Backend),
-=======
 enum OptionalBackend<'a, B: Backend> {
     None(SequentialAllocator),
     Some(&'a mut B),
->>>>>>> 337066ac
 }
 
 #[derive(Default)]
