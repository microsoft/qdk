--- conflicted
+++ resolved
@@ -228,24 +228,6 @@
     }
 }
 
-<<<<<<< HEAD
-/// Needs to be decoded with `Location::from`
-#[derive(Clone, Debug)]
-pub struct MetadataPackageSpan {
-    /// The package ID this span comes from
-    pub package_id: u32,
-    /// Package based span
-    pub span: Span,
-}
-
-#[derive(Clone, Debug)]
-pub struct InstructionMetadata {
-    pub source_location: MetadataPackageSpan,
-    /// FIR block id
-    pub source_block: Option<u32>,
-    pub source_block_span: Option<MetadataPackageSpan>,
-    pub current_iteration: Option<usize>,
-=======
 #[derive(Clone)]
 pub struct MetadataPackageSpan {
     pub package: u32,
@@ -258,7 +240,6 @@
     pub scope_id: Option<u32>,
     pub scope_block_location: Option<MetadataPackageSpan>,
     pub scope_block_discriminator: Option<usize>,
->>>>>>> 14ca8ab5
     pub current_callable_name: Option<Rc<str>>,
 }
 
@@ -267,21 +248,6 @@
         write!(
             f,
             "!dbg package_id={} span={}",
-<<<<<<< HEAD
-            self.source_location.package_id, self.source_location.span
-        )?;
-        if let Some(source_block) = self.source_block {
-            write!(f, " scope={source_block}")?;
-        }
-        if let Some(source_block_span) = &self.source_block_span {
-            write!(
-                f,
-                " scope_package_id={} scope_span={}",
-                source_block_span.package_id, source_block_span.span
-            )?;
-        }
-        if let Some(current_iteration) = self.current_iteration {
-=======
             self.location.package, self.location.span
         )?;
         if let Some(source_block) = self.scope_id {
@@ -295,7 +261,6 @@
             )?;
         }
         if let Some(current_iteration) = self.scope_block_discriminator {
->>>>>>> 14ca8ab5
             write!(f, " discriminator={current_iteration}")?;
         }
         if let Some(current_callable_name) = &self.current_callable_name {
