--- conflicted
+++ resolved
@@ -1,7 +1,7 @@
 // Copyright (c) Microsoft Corporation.
 // Licensed under the MIT License.
 
-use indenter::{Indented, indented};
+use indenter::{indented, Indented};
 use qsc_data_structures::{
     debug::{DbgInfo, DbgMetadataScope, InstructionMetadata},
     index_map::IndexMap,
@@ -127,21 +127,12 @@
         write!(indent, "\nnum_results: {}", self.num_results)?;
         write!(indent, "\ndbg_metadata_scopes:")?;
         indent = set_indentation(indent, 2);
-<<<<<<< HEAD
-        for (index, scope) in self.dbg_metadata_scopes.iter().enumerate() {
+        for (index, scope) in self.dbg_info.dbg_metadata_scopes.iter().enumerate() {
             write!(indent, "\n{index} = {scope}")?;
-=======
-        for (index, scope) in self.dbg_info.dbg_metadata_scopes.iter().enumerate() {
-            write!(indent, "\n[{index}]: {scope}")?;
->>>>>>> f098011d
         }
         indent = set_indentation(indent, 1);
         write!(indent, "\ndbg_locations:")?;
         indent = set_indentation(indent, 2);
-<<<<<<< HEAD
-        for (index, location) in self.dbg_locations.iter().enumerate() {
-            write!(indent, "\n{index} = {location}")?;
-=======
         for (index, location) in self.dbg_info.dbg_locations.iter().enumerate() {
             write!(indent, "\n[{index}]: {location}")?;
         }
@@ -150,7 +141,6 @@
         indent = set_indentation(indent, 2);
         for (idx, tag) in self.tags.iter().enumerate() {
             writeln!(indent, "[{idx}]: {tag}")?;
->>>>>>> f098011d
         }
         Ok(())
     }
@@ -269,78 +259,6 @@
     }
 }
 
-<<<<<<< HEAD
-#[derive(Clone, Debug)]
-pub enum DbgMetadataScope {
-    /// Corresponds to a callable.
-    SubProgram {
-        name: Rc<str>,
-        span: MetadataPackageSpan,
-    },
-    // TODO: LexicalBlockFile
-}
-
-impl Display for DbgMetadataScope {
-    fn fmt(&self, f: &mut Formatter) -> fmt::Result {
-        match self {
-            Self::SubProgram { name, span } => {
-                write!(f, "SubProgram name: {name} span: {span}")?;
-            }
-        }
-        Ok(())
-    }
-}
-
-#[derive(Clone, Debug)]
-pub struct DbgLocation {
-    pub span: MetadataPackageSpan,
-    /// Index into the `dbg_metadata_scopes` vector in the `Program`.
-    pub scope: usize,
-    /// Index into the `dbg_locations` vector in the `Program`
-    pub inlined_at: Option<usize>,
-}
-
-impl Display for DbgLocation {
-    fn fmt(&self, f: &mut Formatter) -> fmt::Result {
-        write!(f, "Location span: {} scope: {}", self.span, self.scope)?;
-        if let Some(inlined_at) = self.inlined_at {
-            write!(f, " inlined_at: {}", inlined_at)?;
-        }
-        Ok(())
-    }
-}
-
-#[derive(Clone, Debug, Default)]
-pub struct MetadataPackageSpan {
-    pub package: u32,
-    pub span: Span,
-}
-
-impl Display for MetadataPackageSpan {
-    fn fmt(&self, f: &mut Formatter) -> fmt::Result {
-        write!(f, "package_id={} span={}", self.package, self.span)
-    }
-}
-
-#[derive(Clone, Debug)]
-pub struct InstructionMetadata {
-    /// Index into the `dbg_locations` vector in the `Program`.
-    pub dbg_location: Option<usize>,
-}
-
-impl Display for InstructionMetadata {
-    fn fmt(&self, f: &mut Formatter) -> fmt::Result {
-        write!(f, "!dbg")?;
-
-        if let Some(dbg_location) = self.dbg_location {
-            write!(f, " dbg_location={dbg_location}")?;
-        }
-        Ok(())
-    }
-}
-
-=======
->>>>>>> f098011d
 /// A block is a collection of instructions.
 #[derive(Default, Clone)]
 pub struct BlockWithMetadata(pub Vec<InstructionWithMetadata>);
