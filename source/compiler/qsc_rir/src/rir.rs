--- conflicted
+++ resolved
@@ -17,7 +17,7 @@
     pub config: Config,
     pub num_qubits: u32,
     pub num_results: u32,
-<<<<<<< HEAD
+    pub tags: Vec<String>,
     pub dbg_metadata_scopes: Vec<DbgMetadataScope>,
     pub dbg_locations: Vec<DbgLocation>,
 }
@@ -101,9 +101,6 @@
         }
         blocks
     }
-=======
-    pub tags: Vec<String>,
->>>>>>> e39d888e
 }
 
 impl Display for Program {
@@ -127,7 +124,6 @@
         write!(indent, "\nconfig: {}", self.config)?;
         write!(indent, "\nnum_qubits: {}", self.num_qubits)?;
         write!(indent, "\nnum_results: {}", self.num_results)?;
-<<<<<<< HEAD
         write!(indent, "\ndbg_metadata_scopes:")?;
         write!(indent, " [")?;
         for (index, scope) in self.dbg_metadata_scopes.iter().enumerate() {
@@ -140,13 +136,11 @@
             write!(indent, "\n[{index}]: {location:?}")?;
         }
         write!(indent, "\n]")?;
-=======
         writeln!(indent, "\ntags:")?;
         indent = set_indentation(indent, 2);
         for (idx, tag) in self.tags.iter().enumerate() {
             writeln!(indent, "[{idx}]: {tag}")?;
         }
->>>>>>> e39d888e
         Ok(())
     }
 }
