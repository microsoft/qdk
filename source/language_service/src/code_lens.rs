// Copyright (c) Microsoft Corporation.
// Licensed under the MIT License.

#[cfg(test)]
mod tests;

use crate::{
    compilation::{Compilation, CompilationKind},
    protocol::{CodeLens, CodeLensCommand, OperationInfo},
    qsc_utils::into_range,
};
use qsc::{
    circuit::{QubitParamInfo, qubit_param_info},
    compile::ErrorKind,
    hir::{CallableKind, ItemKind, ty::Ty},
    line_column::Encoding,
};

pub(crate) fn get_code_lenses(
    compilation: &Compilation,
    source_name: &str,
    position_encoding: Encoding,
) -> Vec<CodeLens> {
    if matches!(compilation.kind, CompilationKind::Notebook { .. }) {
        return vec![]; // entrypoint actions don't work in notebooks
    }

    if !compilation.project_errors.is_empty()
        || compilation
            .compile_errors
            .iter()
            .any(|e| !matches!(e.error(), ErrorKind::Lint(..)))
    {
        // Don't show code lenses if there are any project errors or non-Lint errors in the compilation.
        return vec![];
    }

    let user_unit = compilation.user_unit();
    let package = &user_unit.package;
    let source_span = compilation.package_span_of_source(source_name);

    package
        .items
        .iter()
        .fold(Vec::new(), |mut accum, (_, item)| {
            if source_span.contains(item.span.lo)
                && let ItemKind::Callable(decl) = &item.kind
                && let Some(ItemKind::Namespace(ns, _)) = item
                    .parent
                    .and_then(|parent_id| package.items.get(parent_id))
                    .map(|parent| &parent.kind)
            {
                let namespace = ns.name();
                let range = into_range(position_encoding, decl.span, &user_unit.sources);
                let name = decl.name.name.clone();

<<<<<<< HEAD
                        if decl.input.ty == Ty::UNIT {
                            // For a callable that takes no input, always show all lenses except for circuit.
                            let expr = format!("{namespace}.{name}()");
                            accum = accum
                                .into_iter()
                                .chain([
                                    CodeLens {
                                        range,
                                        command: CodeLensCommand::Run(expr.clone()),
                                    },
                                    CodeLens {
                                        range,
                                        command: CodeLensCommand::Histogram(expr.clone()),
                                    },
                                    CodeLens {
                                        range,
                                        command: CodeLensCommand::Estimate(expr.clone()),
                                    },
                                    CodeLens {
                                        range,
                                        command: CodeLensCommand::Debug(expr),
                                    },
                                ])
                                .collect();
                        }
                        if decl.kind == CallableKind::Operation {
                            // If this is either an operation that takes no arguments or one that takes only qubit arguments,
                            // show the circuit lens.
                            if decl.input.ty == Ty::UNIT {
                                accum.push(CodeLens {
                                    range,
                                    command: CodeLensCommand::Circuit(OperationInfo {
                                        operation: format!("{namespace}.{name}"),
                                        total_num_qubits: 0,
                                    }),
                                });
                            } else if let Some(QubitParamInfo {
                                total_num_qubits, ..
                            }) = qubit_param_info(item)
                            {
                                accum.push(CodeLens {
                                    range,
                                    command: CodeLensCommand::Circuit(OperationInfo {
                                        operation: format!("{namespace}.{name}"),
                                        total_num_qubits,
                                    }),
                                });
                            }
                        }

                        return accum;
=======
                if decl.input.ty == Ty::UNIT {
                    // For a callable that takes no input, always show all lenses except for circuit.
                    let expr = format!("{namespace}.{name}()");
                    accum = accum
                        .into_iter()
                        .chain([
                            CodeLens {
                                range,
                                command: CodeLensCommand::Run(expr.clone()),
                            },
                            CodeLens {
                                range,
                                command: CodeLensCommand::Histogram(expr.clone()),
                            },
                            CodeLens {
                                range,
                                command: CodeLensCommand::Estimate(expr.clone()),
                            },
                            CodeLens {
                                range,
                                command: CodeLensCommand::Debug(expr),
                            },
                        ])
                        .collect();
                }
                if decl.kind == CallableKind::Operation {
                    // If this is either an operation that takes no arguments or one that takes only qubit arguments,
                    // show the circuit lens.
                    if decl.input.ty == Ty::UNIT {
                        accum.push(CodeLens {
                            range,
                            command: CodeLensCommand::Circuit(OperationInfo {
                                operation: format!("{namespace}.{name}"),
                                total_num_qubits: 0,
                            }),
                        });
                    } else if let Some((_, total_num_qubits)) = qubit_param_info(item) {
                        accum.push(CodeLens {
                            range,
                            command: CodeLensCommand::Circuit(OperationInfo {
                                operation: format!("{namespace}.{name}"),
                                total_num_qubits,
                            }),
                        });
>>>>>>> e7bd0d97
                    }
                }

                return accum;
            }
            accum
        })
}<|MERGE_RESOLUTION|>--- conflicted
+++ resolved
@@ -54,59 +54,6 @@
                 let range = into_range(position_encoding, decl.span, &user_unit.sources);
                 let name = decl.name.name.clone();
 
-<<<<<<< HEAD
-                        if decl.input.ty == Ty::UNIT {
-                            // For a callable that takes no input, always show all lenses except for circuit.
-                            let expr = format!("{namespace}.{name}()");
-                            accum = accum
-                                .into_iter()
-                                .chain([
-                                    CodeLens {
-                                        range,
-                                        command: CodeLensCommand::Run(expr.clone()),
-                                    },
-                                    CodeLens {
-                                        range,
-                                        command: CodeLensCommand::Histogram(expr.clone()),
-                                    },
-                                    CodeLens {
-                                        range,
-                                        command: CodeLensCommand::Estimate(expr.clone()),
-                                    },
-                                    CodeLens {
-                                        range,
-                                        command: CodeLensCommand::Debug(expr),
-                                    },
-                                ])
-                                .collect();
-                        }
-                        if decl.kind == CallableKind::Operation {
-                            // If this is either an operation that takes no arguments or one that takes only qubit arguments,
-                            // show the circuit lens.
-                            if decl.input.ty == Ty::UNIT {
-                                accum.push(CodeLens {
-                                    range,
-                                    command: CodeLensCommand::Circuit(OperationInfo {
-                                        operation: format!("{namespace}.{name}"),
-                                        total_num_qubits: 0,
-                                    }),
-                                });
-                            } else if let Some(QubitParamInfo {
-                                total_num_qubits, ..
-                            }) = qubit_param_info(item)
-                            {
-                                accum.push(CodeLens {
-                                    range,
-                                    command: CodeLensCommand::Circuit(OperationInfo {
-                                        operation: format!("{namespace}.{name}"),
-                                        total_num_qubits,
-                                    }),
-                                });
-                            }
-                        }
-
-                        return accum;
-=======
                 if decl.input.ty == Ty::UNIT {
                     // For a callable that takes no input, always show all lenses except for circuit.
                     let expr = format!("{namespace}.{name}()");
@@ -151,7 +98,6 @@
                                 total_num_qubits,
                             }),
                         });
->>>>>>> e7bd0d97
                     }
                 }
 
