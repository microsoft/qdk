--- conflicted
+++ resolved
@@ -10,11 +10,7 @@
     qsc_utils::into_range,
 };
 use qsc::{
-<<<<<<< HEAD
-    circuit::{QubitParamInfo, qubit_param_info},
-=======
     circuit::{QubitParam, qubit_param_info},
->>>>>>> 337066ac
     compile::ErrorKind,
     hir::{CallableKind, ItemKind, ty::Ty},
     line_column::Encoding,
@@ -94,14 +90,7 @@
                                 total_num_qubits: 0,
                             }),
                         });
-<<<<<<< HEAD
-                    } else if let Some(QubitParamInfo {
-                        total_num_qubits, ..
-                    }) = qubit_param_info(item)
-                    {
-=======
                     } else if let Some(params) = qubit_param_info(item) {
->>>>>>> 337066ac
                         accum.push(CodeLens {
                             range,
                             command: CodeLensCommand::Circuit(OperationInfo {
