// Copyright (c) Microsoft Corporation.
// Licensed under the MIT license.

import { formatInputs } from "./formatters/inputFormatter.js";
import { formatGates } from "./formatters/gateFormatter.js";
import { formatRegisters } from "./formatters/registerFormatter.js";
import { processOperations } from "./process.js";
import {
  ConditionalRender,
  Circuit,
  CircuitGroup,
  ComponentGrid,
  Operation,
  Column,
  SourceLocation,
} from "./circuit.js";
import { GateRenderData, GateType } from "./gateRenderData.js";
import {
  gateHeight,
  minGateWidth,
  minToolboxHeight,
  svgNS,
} from "./constants.js";
import { createDropzones } from "./draggable.js";
import { enableEvents } from "./events.js";
import { createPanel, enableRunButton } from "./panel.js";

/**
 * Contains render data for visualization.
 */
interface ComposedSqore {
  /** Width of visualization. */
  width: number;
  /** Height of visualization. */
  height: number;
  /** SVG elements the make up the visualization. */
  elements: SVGElement[];
}

/**
 * Defines the mapping of unique location to each operation. Used for enabling
 * interactivity.
 */
type GateRegistry = {
  [location: string]: Operation;
};

export type DrawOptions = {
  renderDepth?: number;
  isEditable?: boolean;
  editCallback?: (circuitGroup: CircuitGroup) => void;
  runCallback?: () => void;
  renderLocations?: (l: SourceLocation[]) => { title: string; href: string };
};

/**
 * Entrypoint class for rendering circuit visualizations.
 */
export class Sqore {
  circuit: Circuit;
  gateRegistry: GateRegistry = {};
<<<<<<< HEAD
  renderDepth: number = this.options.renderDepth ?? 0;
=======
>>>>>>> b9536a97
  /**
   * Initializes Sqore object.
   *
   * @param circuitGroup Group of circuits to be visualized.
   * @param isEditable Whether the circuit is editable.
   * @param editCallback Callback function to be called when the circuit is edited.
   * @param runCallback Callback function to be called when the circuit is run.
   */
  constructor(
    public circuitGroup: CircuitGroup,
    private options: DrawOptions = {},
  ) {
    if (
      this.circuitGroup == null ||
      this.circuitGroup.circuits == null ||
      this.circuitGroup.circuits.length === 0
    ) {
      throw new Error(
        `No circuit found in file. Please provide a valid circuit.`,
      );
    }
    // For now we only visualize the first circuit in the group
    this.circuit = this.circuitGroup.circuits[0];
  }

  /**
   * Render circuit into `container` at the specified layer depth.
   *
   * @param container HTML element for rendering visualization into.
   */
  draw(container: HTMLElement): void {
    // Inject into container
    if (container == null) throw new Error(`Container not provided.`);

    this.renderCircuit(container);
  }

  /**
   * Render circuit into `container`.
   *
   * @param container HTML element for rendering visualization into.
   * @param circuit Circuit object to be rendered.
   */
  private renderCircuit(container: HTMLElement, circuit?: Circuit): void {
    // Create copy of circuit to prevent mutation
    const _circuit: Circuit =
      circuit ?? JSON.parse(JSON.stringify(this.circuit));
<<<<<<< HEAD
=======
    const renderDepth = this.options.renderDepth || 0;
>>>>>>> b9536a97

    // Assign unique locations to each operation
    _circuit.componentGrid.forEach((col, colIndex) =>
      col.components.forEach((op, i) =>
        this.fillGateRegistry(op, `${colIndex},${i}`),
      ),
    );

    // Render operations starting at given depth
    // _circuit.componentGrid = this.selectOpsAtDepth(
    //   _circuit.componentGrid,
    //   renderDepth,
    // );

    const grid = _circuit.componentGrid;
    this.expandUntilDepth(grid, this.renderDepth);

    // Create visualization components
    const composedSqore: ComposedSqore = this.compose(_circuit);
    const svg: SVGElement = this.generateSvg(composedSqore);
    this.setViewBox(svg);
    const previousSvg = container.querySelector("svg.qviz");
    if (previousSvg == null) {
      container.appendChild(svg);
    } else {
      const wrapper = previousSvg.parentElement;
      if (wrapper) {
        wrapper.replaceChild(svg, previousSvg);
      } else {
        container.replaceChild(svg, previousSvg);
      }
    }
    this.addGateClickHandlers(container, _circuit);

    if (this.options.isEditable) {
      createDropzones(container, this);
      createPanel(container);
      if (this.options.runCallback != undefined) {
        const callback = this.options.runCallback;
        enableRunButton(container, callback);
      }
      enableEvents(container, this, () => this.renderCircuit(container));
      if (this.options.editCallback != undefined) {
        this.options.editCallback(this.minimizeCircuits(this.circuitGroup));
<<<<<<< HEAD
      }
    }
  }

  private expandUntilDepth(grid: ComponentGrid, depth: number): void {
    if (depth <= 0) return;

    for (const col of grid) {
      for (const op of col.components) {
        if (
          op.children &&
          op.children.length > 0 &&
          op.dataAttributes != null &&
          Object.prototype.hasOwnProperty.call(op.dataAttributes, "location")
        ) {
          // const location: string = op.dataAttributes["location"];
          // this.expandOperation(op.children, location);

          op.conditionalRender = ConditionalRender.AsGroup;
          op.dataAttributes["expanded"] = "true";

          this.expandUntilDepth(op.children, depth - 1);
        }
=======
>>>>>>> b9536a97
      }
    }
  }

  /**
   * Sets the viewBox attribute of the SVG element to enable zooming and panning.
   *
   * @param svg The SVG element to set the viewBox for.
   */
  private setViewBox(svg: SVGElement) {
    // width and height are the true dimensions generated by qviz
    const width = parseInt(svg.getAttribute("width")!);
    const height = parseInt(svg.getAttribute("height")!);
    svg.setAttribute("viewBox", `0 0 ${width} ${height}`);
  }

  /**
   * Generates the components required for visualization.
   *
   * @param circuit Circuit to be visualized.
   *
   * @returns `ComposedSqore` object containing render data for visualization.
   */
  private compose(circuit: Circuit): ComposedSqore {
    const add = (
      acc: GateRenderData[],
      gate: GateRenderData | GateRenderData[],
    ): void => {
      if (Array.isArray(gate)) {
        gate.forEach((g) => add(acc, g));
      } else {
        acc.push(gate);
        gate.children?.forEach((col) => col.forEach((g) => add(acc, g)));
      }
    };

    const flatten = (renderData: GateRenderData[][]): GateRenderData[] => {
      const result: GateRenderData[] = [];
      renderData.forEach((col) => col.forEach((g) => add(result, g)));
      return result;
    };

    const { qubits, componentGrid } = circuit;
    const { qubitWires, registers, svgHeight } = formatInputs(
      qubits,
      !this.options.isEditable ? this.options.renderLocations : undefined,
    );
    const { renderDataArray, svgWidth } = processOperations(
      componentGrid,
      registers,
      !this.options.isEditable ? this.options.renderLocations : undefined,
    );
    const formattedGates: SVGElement = formatGates(renderDataArray);
    const measureGates: GateRenderData[] = flatten(renderDataArray).filter(
      ({ type }) => type === GateType.Measure,
    );
    const formattedRegs: SVGElement = formatRegisters(
      registers,
      measureGates,
      svgWidth,
    );

    const composedSqore: ComposedSqore = {
      width: svgWidth,
      height: svgHeight,
      elements: [qubitWires, formattedRegs, formattedGates],
    };
    return composedSqore;
  }

  /**
   * Generates visualization of `composedSqore` as an SVG.
   *
   * @param composedSqore ComposedSqore to be visualized.
   *
   * @returns SVG representation of circuit visualization.
   */
  private generateSvg(composedSqore: ComposedSqore): SVGElement {
    const { width, height, elements } = composedSqore;
<<<<<<< HEAD
    // const uuid: string = createUUID();

    const svg: SVGElement = document.createElementNS(svgNS, "svg");
    // svg.setAttribute("id", uuid);
=======

    const svg: SVGElement = document.createElementNS(svgNS, "svg");
>>>>>>> b9536a97
    svg.setAttribute("class", "qviz");
    svg.setAttribute("width", width.toString());
    svg.setAttribute("height", height.toString());
    svg.style.setProperty("max-width", "fit-content");

    // Add styles
    document.documentElement.style.setProperty(
      "--minToolboxHeight",
      `${minToolboxHeight}px`,
    );
    document.documentElement.style.setProperty(
      "--minGateWidth",
      `${minGateWidth}px`,
    );
    document.documentElement.style.setProperty(
      "--gateHeight",
      `${gateHeight}px`,
    );

    // Add body elements
    elements.forEach((element: SVGElement) => svg.appendChild(element));

    return svg;
  }

  /**
   * Depth-first traversal to assign unique location string to `operation`.
   * The operation is assigned the location `location` and its `i`th child
   * in its `colIndex` column is recursively given the location
   * `${location}-${colIndex},${i}`.
   *
   * @param operation Operation to be assigned.
   * @param location: Location to assign to `operation`.
   *
   */
  private fillGateRegistry(operation: Operation, location: string): void {
    if (operation.dataAttributes == null) operation.dataAttributes = {};
    operation.dataAttributes["location"] = location;
    // By default, operations cannot be zoomed-out
    operation.dataAttributes["zoom-out"] = "false";
    this.gateRegistry[location] = operation;
    operation.children?.forEach((col, colIndex) =>
      col.components.forEach((childOp, i) => {
        this.fillGateRegistry(childOp, `${location}-${colIndex},${i}`);
        if (childOp.dataAttributes == null) childOp.dataAttributes = {};
        // Children operations can be zoomed out
        childOp.dataAttributes["zoom-out"] = "true";
      }),
    );
    // Composite operations can be zoomed in
    operation.dataAttributes["zoom-in"] = (
      operation.children != null
    ).toString();
  }

  /**
   * Pick out operations that are at or below `renderDepth`.
   *
   * @param componentGrid Circuit components.
   * @param renderDepth Initial layer depth at which to render gates.
   *
   * @returns Grid of components at or below specified depth.
   */
  private selectOpsAtDepth(
    componentGrid: ComponentGrid,
    renderDepth: number,
  ): ComponentGrid {
    if (renderDepth < 0)
      throw new Error(
        `Invalid renderDepth of ${renderDepth}. Needs to be >= 0.`,
      );
    if (renderDepth === 0) return componentGrid;
    const selectedOps: ComponentGrid = [];
    componentGrid.forEach((col) => {
      const selectedCol: Operation[] = [];
      const extraCols: Column[] = [];

      col.components.forEach((op) => {
        if (op.children != null) {
          const selectedChildren = this.selectOpsAtDepth(
            op.children,
            renderDepth - 1,
          );
          if (selectedChildren.length > 0) {
            selectedCol.push(...selectedChildren[0].components);
            selectedChildren.slice(1).forEach((col, colIndex) => {
              if (extraCols[colIndex] == null) extraCols[colIndex] = col;
              // NOTE: I'm unsure if this is a safe way to combine column arrays
              else extraCols[colIndex].components.push(...col.components);
            });
          }
        } else {
          selectedCol.push(op);
        }
      });
      selectedOps.push({ components: selectedCol });
      if (extraCols.length > 0) {
        selectedOps.push(...extraCols);
      }
    });
    return selectedOps;
  }

  /**
   * Add interactive click handlers to circuit HTML elements.
   *
   * @param container HTML element containing visualized circuit.
   * @param circuit Circuit to be visualized.
   *
   */
  private addGateClickHandlers(container: HTMLElement, circuit: Circuit): void {
    this.addClassicalControlHandlers(container);
    this.addZoomHandlers(container, circuit);
  }

  /**
   * Add interactive click handlers for classically-controlled operations.
   *
   * @param container HTML element containing visualized circuit.
   *
   */
  private addClassicalControlHandlers(container: HTMLElement): void {
    container.querySelectorAll(".classically-controlled-btn").forEach((btn) => {
      // Zoom in on clicked gate
      btn.addEventListener("click", (evt: Event) => {
        const textSvg = btn.querySelector("text");
        const group = btn.parentElement;
        if (textSvg == null || group == null) return;

        const currValue = textSvg.firstChild?.nodeValue;
        const zeroGates = group?.querySelector(".gates-zero");
        const oneGates = group?.querySelector(".gates-one");
        switch (currValue) {
          case "?":
            textSvg.childNodes[0].nodeValue = "1";
            group.classList.remove("classically-controlled-unknown");
            group.classList.remove("classically-controlled-zero");
            group.classList.add("classically-controlled-one");
            zeroGates?.classList.add("hidden");
            oneGates?.classList.remove("hidden");
            break;
          case "1":
            textSvg.childNodes[0].nodeValue = "0";
            group.classList.remove("classically-controlled-unknown");
            group.classList.add("classically-controlled-zero");
            group.classList.remove("classically-controlled-one");
            zeroGates?.classList.remove("hidden");
            oneGates?.classList.add("hidden");
            break;
          case "0":
            textSvg.childNodes[0].nodeValue = "?";
            group.classList.add("classically-controlled-unknown");
            group.classList.remove("classically-controlled-zero");
            group.classList.remove("classically-controlled-one");
            zeroGates?.classList.remove("hidden");
            oneGates?.classList.remove("hidden");
            break;
        }
        evt.stopPropagation();
      });
    });
  }

  /**
   * Add interactive click handlers for zoom-in/out functionality.
   *
   * @param container HTML element containing visualized circuit.
   * @param circuit Circuit to be visualized.
   *
   */
  private addZoomHandlers(container: HTMLElement, circuit: Circuit): void {
    container.querySelectorAll(".gate .gate-control").forEach((ctrl) => {
      // Zoom in on clicked gate
      ctrl.addEventListener("click", (ev: Event) => {
        const gateId: string | null | undefined =
          ctrl.parentElement?.getAttribute("data-location");
        if (typeof gateId == "string") {
          if (ctrl.classList.contains("gate-collapse")) {
            this.collapseOperation(circuit.componentGrid, gateId);
          } else if (ctrl.classList.contains("gate-expand")) {
            this.expandOperation(circuit.componentGrid, gateId);
          }
          this.renderCircuit(container, circuit);

          ev.stopPropagation();
        }
      });
    });
  }

  /**
   * Expand selected operation for zoom-in interaction.
   *
   * @param componentGrid Grid of circuit components.
   * @param location Location of operation to expand.
   *
   */
  private expandOperation(
    componentGrid: ComponentGrid,
    location: string,
  ): void {
    componentGrid.forEach((col) =>
      col.components.forEach((op) => {
        if (op.conditionalRender === ConditionalRender.AsGroup)
          this.expandOperation(op.children || [], location);
        if (op.dataAttributes == null) return op;
        const opId: string = op.dataAttributes["location"];
        if (opId === location && op.children != null) {
          op.conditionalRender = ConditionalRender.AsGroup;
          op.dataAttributes["expanded"] = "true";
        }
      }),
    );
  }

  /**
   * Collapse selected operation for zoom-out interaction.
   *
   * @param componentGrid Grid of circuit components.
   * @param parentLoc Location of operation to collapse.
   *
   */
  private collapseOperation(
    componentGrid: ComponentGrid,
    parentLoc: string,
  ): void {
    componentGrid.forEach((col) =>
      col.components.forEach((op) => {
        if (op.conditionalRender === ConditionalRender.AsGroup)
          this.collapseOperation(op.children || [], parentLoc);
        if (op.dataAttributes == null) return op;
        const opId: string = op.dataAttributes["location"];
        // Collapse parent gate and its children
        if (opId.startsWith(parentLoc)) {
          op.conditionalRender = ConditionalRender.Always;
          delete op.dataAttributes["expanded"];
        }
      }),
    );
  }

  // Minimize the circuits in a circuit group to remove dataAttributes
  minimizeCircuits(circuitGroup: CircuitGroup): CircuitGroup {
    // Create a deep copy of the circuit group
    const minimizedCircuits: CircuitGroup = JSON.parse(
      JSON.stringify(circuitGroup),
    );
    minimizedCircuits.circuits.forEach((circuit) => {
      circuit.componentGrid.forEach((col) => {
        col.components.forEach(this.minimizeOperation);
      });
    });
    return minimizedCircuits;
  }

  // Minimize the operation to remove dataAttributes
  minimizeOperation = (operation: Operation): void => {
    if (operation.children !== undefined) {
      operation.children.forEach((col) =>
        col.components.forEach(this.minimizeOperation),
      );
    }
    operation.dataAttributes = undefined;
  };
}<|MERGE_RESOLUTION|>--- conflicted
+++ resolved
@@ -59,10 +59,7 @@
 export class Sqore {
   circuit: Circuit;
   gateRegistry: GateRegistry = {};
-<<<<<<< HEAD
   renderDepth: number = this.options.renderDepth ?? 0;
-=======
->>>>>>> b9536a97
   /**
    * Initializes Sqore object.
    *
@@ -110,10 +107,6 @@
     // Create copy of circuit to prevent mutation
     const _circuit: Circuit =
       circuit ?? JSON.parse(JSON.stringify(this.circuit));
-<<<<<<< HEAD
-=======
-    const renderDepth = this.options.renderDepth || 0;
->>>>>>> b9536a97
 
     // Assign unique locations to each operation
     _circuit.componentGrid.forEach((col, colIndex) =>
@@ -158,7 +151,6 @@
       enableEvents(container, this, () => this.renderCircuit(container));
       if (this.options.editCallback != undefined) {
         this.options.editCallback(this.minimizeCircuits(this.circuitGroup));
-<<<<<<< HEAD
       }
     }
   }
@@ -182,8 +174,6 @@
 
           this.expandUntilDepth(op.children, depth - 1);
         }
-=======
->>>>>>> b9536a97
       }
     }
   }
@@ -263,15 +253,8 @@
    */
   private generateSvg(composedSqore: ComposedSqore): SVGElement {
     const { width, height, elements } = composedSqore;
-<<<<<<< HEAD
-    // const uuid: string = createUUID();
 
     const svg: SVGElement = document.createElementNS(svgNS, "svg");
-    // svg.setAttribute("id", uuid);
-=======
-
-    const svg: SVGElement = document.createElementNS(svgNS, "svg");
->>>>>>> b9536a97
     svg.setAttribute("class", "qviz");
     svg.setAttribute("width", width.toString());
     svg.setAttribute("height", height.toString());
