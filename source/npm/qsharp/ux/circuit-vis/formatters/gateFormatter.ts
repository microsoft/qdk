// Copyright (c) Microsoft Corporation.
// Licensed under the MIT license.

import { GateRenderData, GateType } from "../gateRenderData.js";
import {
  minGateWidth,
  gateHeight,
  labelFontSize,
  argsFontSize,
  controlBtnRadius,
  controlBtnOffset,
  groupBoxPadding,
  classicalRegHeight,
  nestedGroupPadding,
} from "../constants.js";
import {
  createSvgElement,
  group,
  line,
  circle,
  controlDot,
  box,
  text,
  arc,
  dashedLine,
  dashedBox,
} from "./formatUtils.js";

import { mathChars } from "../utils.js";

/**
 * Given an array of operations render data, return the SVG representation.
 *
 * @param renderData 2D array of rendering data for gates.
 * @param nestedDepth Depth of nested operations (used in classically controlled and grouped operations).
 *
 * @returns SVG representation of operations.
 */
const formatGates = (
  renderData: GateRenderData[][],
  nestedDepth = 0,
): SVGElement => {
  const formattedGates: SVGElement[] = renderData
    .map((col) => col.map((renderData) => formatGate(renderData, nestedDepth)))
    .flat();
  return group(formattedGates);
};

/**
 * Takes in an operation's rendering data and formats it into SVG.
 *
 * @param renderData The rendering data of the gate.
 * @param nestedDepth Depth of nested operations (used in classically controlled and grouped operations).
 *
 * @returns SVG representation of gate.
 */
const formatGate = (
  renderData: GateRenderData,
  nestedDepth = 0,
): SVGElement => {
  const { type, x, controlsY, targetsY, label, displayArgs, width } =
    renderData;
  switch (type) {
    case GateType.Measure:
      return _createGate(
        [_measure(x, controlsY[0], controlsY)],
        renderData,
        nestedDepth,
      );
    case GateType.Unitary:
      return _createGate(
        [_unitary(label, x, targetsY as number[][], width, displayArgs)],
        renderData,
        nestedDepth,
      );
    case GateType.X:
      return _createGate([_x(renderData)], renderData, nestedDepth);
    case GateType.Ket:
      return _createGate([_ket(label, renderData)], renderData, nestedDepth);
    case GateType.Swap:
      return controlsY.length > 0
        ? _controlledGate(renderData, nestedDepth)
        : _createGate(
            [_swap(renderData, nestedDepth)],
            renderData,
            nestedDepth,
          );
    case GateType.Cnot:
    case GateType.ControlledUnitary:
      return _controlledGate(renderData, nestedDepth);
    case GateType.Group:
      return _groupedOperations(renderData, nestedDepth);
    case GateType.ClassicalControlled:
      return _classicalControlled(renderData);
    default:
      throw new Error(`ERROR: unknown gate (${label}) of type ${type}.`);
  }
};

/**
 * Groups SVG elements into a gate SVG group.
 *
 * @param svgElems - Array of SVG elements that make up the gate.
 * @param renderData - Render data containing information about the gate, such as data attributes.
 * @param nestedDepth - Depth of nested operation.
 *
 * @returns SVG representation of a gate.
 */
const _createGate = (
  svgElems: SVGElement[],
  renderData: GateRenderData,
  nestedDepth: number,
): SVGElement => {
  const { dataAttributes } = renderData || {};
  const attributes: { [attr: string]: string } = { class: "gate" };
  Object.entries(dataAttributes || {}).forEach(
    ([attr, val]) => (attributes[`data-${attr}`] = val),
  );

  const zoomBtn: SVGElement | null = _zoomButton(renderData, nestedDepth);
  if (zoomBtn != null) svgElems = svgElems.concat([zoomBtn]);

  const gateElem = group(svgElems, attributes);

  // If there's a source location, wrap the gate in an SVG <a> element to make it clickable
  if (renderData.link) {
    const linkElem = createSvgElement("a", {
      href: renderData.link.href,
      class: "qs-circuit-source-link",
    });

    // Add title as a child <title> element for accessibility and hover tooltip
    const titleElem = createSvgElement("title");
    titleElem.textContent = renderData.link.title;
    linkElem.appendChild(titleElem);

    // Add the gate as a child of the link
    linkElem.appendChild(gateElem);
    return linkElem;
  }

  return gateElem;
};

/**
 * Returns the expand/collapse button for an operation if it can be zoomed-in or zoomed-out,
 * respectively. If neither are allowed, return `null`.
 *
 * @param renderData Operation render data.
 * @param nestedDepth Depth of nested operation.
 *
 * @returns SVG element for expand/collapse button if needed, or null otherwise.
 */
const _zoomButton = (
  renderData: GateRenderData,
  nestedDepth: number,
): SVGElement | null => {
  if (renderData == undefined) return null;

  const [x1, y1] = _gatePosition(renderData, nestedDepth);
  let { dataAttributes } = renderData;
  dataAttributes = dataAttributes || {};

  const expanded = "expanded" in dataAttributes;

  const x = x1 + 2;
  const y = y1 + 2;
  const circleBorder: SVGElement = circle(x, y, 10);

  if (expanded) {
    // Create collapse button if expanded
    const minusSign: SVGElement = createSvgElement("path", {
      d: `M${x - 7},${y} h14`,
    });
    const elements: SVGElement[] = [circleBorder, minusSign];
    return group(elements, { class: "gate-control gate-collapse" });
  } else if (dataAttributes["zoom-in"] == "true") {
    // Create expand button if operation can be zoomed in
    const plusSign: SVGElement = createSvgElement("path", {
      d: `M${x},${y - 7} v14 M${x - 7},${y} h14`,
    });
    const elements: SVGElement[] = [circleBorder, plusSign];
    return group(elements, { class: "gate-control gate-expand" });
  }

  return null;
};

/**
 * Calculate position of gate.
 *
 * @param renderData Operation render data.
 * @param nestedDepth Depth of nested operations.
 *
 * @returns [x, y, width, height]
 */
const _gatePosition = (
  renderData: GateRenderData,
  nestedDepth: number,
): [number, number, number, number] => {
  const { x, width, type, targetsY } = renderData;

  const ys = targetsY?.flatMap((y) => y as number[]) || [];
  const maxY = Math.max(...ys);
  const minY = Math.min(...ys);

  let x1: number, y1: number, w: number, h: number;

  switch (type) {
    case GateType.Group: {
      const padding = groupBoxPadding - nestedDepth * nestedGroupPadding;

      x1 = x - 2 * padding;
      y1 = minY - gateHeight / 2 - padding;
      w = width + 2 * padding;
      h = maxY - minY + gateHeight + 2 * padding;

      return [x1, y1, w, h];
    }

    default:
      x1 = x - width / 2;
      y1 = minY - gateHeight / 2;
      w = width;
      h = maxY - minY + gateHeight;
  }

  return [x1, y1, w, h];
};

/**
 * Creates a measurement gate at position (x, y).
 *
 * @param x  x coord of measurement gate.
 * @param y  y coord of measurement gate.
 * @param wireYs y coords of wires connected to the measurement gate.
 *
 * @returns SVG representation of measurement gate.
 */
const _measure = (x: number, y: number, wireYs: number[]): SVGElement => {
  x -= minGateWidth / 2;
  const width: number = minGateWidth,
    height = gateHeight;
  // Draw measurement box
  const mBox: SVGElement = box(
    x,
    y - height / 2,
    width,
    height,
    "gate-measure",
  );
  const mArc: SVGElement = arc(x + 5, y + 2, width / 2 - 5, height / 2 - 8);
  mArc.style.pointerEvents = "none";
  const meter: SVGElement = line(
    x + width / 2,
    y + 8,
    x + width - 8,
    y - height / 2 + 8,
    "qs-line-measure",
  );
  meter.style.pointerEvents = "none";
  mBox.setAttribute("data-wire-ys", JSON.stringify(wireYs));
  mBox.setAttribute("data-width", `${width}`);
  return group([mBox, mArc, meter]);
};

const use_katex = true;

function _style_gate_text(gate: SVGTextElement) {
  if (!use_katex) return;
  let label = gate.textContent || "";

  // In general, use the regular math font
  gate.classList.add("qs-maintext");

  // Wrap any latin or greek letters in tspan with KaTeX_Math font
  // Style the entire Greek + Coptic block (https://unicodeplus.com/block/0370)
  // Note this deliberately leaves ASCII digits [0-9] non-italic
  const italicChars = /[a-zA-Z\u{0370}-\u{03ff}]+/gu;

  label = label.replace(italicChars, `<tspan class='qs-mathtext'>$&</tspan>`);

  // Replace a trailing ' with the proper unicode dagger symbol
  label = label.replace(
    /'$/,
    `<tspan dx="2" dy="-3" style="font-size: 0.8em;">${mathChars.dagger}</tspan>`,
  );

  gate.innerHTML = label;
}

/**
 * Creates the SVG for a unitary gate on an arbitrary number of qubits.
 *
 * @param label            Gate label.
 * @param x                x coord of gate.
 * @param y                Array of y coords of registers acted upon by gate.
 * @param width            Width of gate.
 * @param displayArgs           Arguments passed in to gate.
 * @param params  Non-Qubit required parameters for the unitary gate.
 * @param renderDashedLine If true, draw dashed lines between non-adjacent unitaries.
 * @param cssClass         Optional CSS class to apply to the unitary gate for styling.
 *
 * @returns SVG representation of unitary gate.
 */
const _unitary = (
  label: string,
  x: number,
  y: number[][],
  width: number,
  displayArgs?: string,
  renderDashedLine = true,
  cssClass?: string,
): SVGElement => {
  if (y.length === 0)
    throw new Error(
      `Failed to render unitary gate (${label}): has no y-values`,
    );

  // Render each group as a separate unitary boxes
  const unitaryBoxes: SVGElement[] = y.map((wireYs: number[]) => {
    const maxY: number = wireYs[wireYs.length - 1];
    const minY: number = wireYs[0];
    const height: number = maxY - minY + gateHeight;
    return _unitaryBox(
      label,
      x,
      minY,
      width,
      height,
      wireYs,
      displayArgs,
      cssClass,
    );
  });

  // Draw dashed line between disconnected unitaries
  if (renderDashedLine && unitaryBoxes.length > 1) {
    const lastBox: number[] = y[y.length - 1];
    const firstBox: number[] = y[0];
    const maxY: number = lastBox[lastBox.length - 1],
      minY: number = firstBox[0];
    const vertLine: SVGElement = dashedLine(x, minY, x, maxY);
    return group([vertLine, ...unitaryBoxes]);
  }

  return group(unitaryBoxes);
};

/**
 * Generates SVG representation of the boxed unitary gate symbol.
 *
 * @param label  Label for unitary operation.
 * @param x      x coord of gate.
 * @param y      y coord of gate.
 * @param width  Width of gate.
 * @param height Height of gate.
 * @param wireYs y coords of wires connected to the gate.
 * @param displayArgs Arguments passed in to gate.
 * @param cssClass Optional CSS class to apply to the unitary gate for styling.
 *
 * @returns SVG representation of unitary box.
 */
const _unitaryBox = (
  label: string,
  x: number,
  y: number,
  width: number,
  height: number,
  wireYs: number[],
  displayArgs?: string,
  cssClass?: string,
): SVGElement => {
  y -= gateHeight / 2;
  const uBox: SVGElement = box(
    x - width / 2,
    y,
    width,
    height,
    cssClass || "gate-unitary",
  );
  if (cssClass != null) {
    uBox.setAttribute("class", cssClass);
  }
  uBox.setAttribute("data-wire-ys", JSON.stringify(wireYs));
  uBox.setAttribute("data-width", `${width}`);
  const labelY = y + height / 2 - (displayArgs == null ? 0 : 7);
  const labelText = text(label, x, labelY);
  _style_gate_text(labelText);

  const elems = [uBox, labelText];
  if (displayArgs != null) {
    const argStrY = y + height / 2 + 8;

    const argButton = text(displayArgs, x, argStrY, argsFontSize);
    _style_gate_text(argButton);
    argButton.setAttribute("class", "arg-button");
    elems.push(argButton);
  }

  return group(elems);
};

/**
 * Creates the SVG for a SWAP gate on y coords given by `renderData`.
 *
 * @param renderData - The render data containing information about the gate, including position and targets.
 * @param nestedDepth - The depth of nested operations (used for adjusting padding and positioning).
 *
 * @returns SVG representation of SWAP gate.
 */
const _swap = (renderData: GateRenderData, nestedDepth: number): SVGElement => {
  const { x, targetsY } = renderData;

  // Get SVGs of crosses
  const [x1, y1, w, h] = _gatePosition(renderData, nestedDepth);
  const ys = targetsY?.flatMap((y) => y as number[]) || [];
  const bg: SVGElement = box(x1, y1, w, h, "gate-swap");
  const crosses: SVGElement[] = ys.map((y) => _cross(x, y));
  const vertLine: SVGElement = line(x, ys[0], x, ys[1]);
  vertLine.style.pointerEvents = "none";
  return group([bg, ...crosses, vertLine]);
};

/**
 * Creates the SVG for an X gate
 *
 * @param renderData - The render data containing information about the gate, including position and targets.
 *
 * @returns SVG representation of X gate.
 */
const _x = (renderData: GateRenderData): SVGElement => {
  const { x, targetsY } = renderData;
  const ys = targetsY.flatMap((y) => y as number[]);
  return _oplus(x, ys[0], ys);
};

/**
 * Creates the SVG for a ket notation (e.g "|0⟩" or "|1⟩") gate.
 *
 * @param label    The label for the ket notation (e.g., "0" or "1").
 * @param renderData The render data containing information about the gate's position and appearance.
 *
 * @returns SVG representation of the ket notation gate.
 */
const _ket = (label: string, renderData: GateRenderData): SVGElement => {
  const { x, targetsY, width } = renderData;
  const gate = _unitary(
    `|${label}${mathChars.rangle}`,
    x,
    targetsY as number[][],
    width,
    undefined,
    false,
    "gate-ket",
  );
  gate.querySelector("text")!.classList.add("ket-text");
  return gate;
};

/**
 * Generates cross for display in SWAP gate.
 *
 * @param x x coord of gate.
 * @param y y coord of gate.
 *
 * @returns SVG representation for cross.
 */
const _cross = (x: number, y: number): SVGElement => {
  const radius = 8;
  const line1: SVGElement = line(
    x - radius,
    y - radius,
    x + radius,
    y + radius,
  );
  const line2: SVGElement = line(
    x - radius,
    y + radius,
    x + radius,
    y - radius,
  );
  return group([line1, line2]);
};

/**
 * Produces the SVG representation of a controlled gate on multiple qubits.
 *
 * @param renderData Render data of controlled gate.
 *
 * @returns SVG representation of controlled gate.
 */
const _controlledGate = (
  renderData: GateRenderData,
  nestedDepth: number,
): SVGElement => {
  const targetGateSvgs: SVGElement[] = [];
  const { type, x, controlsY, label, displayArgs, width } = renderData;
  let { targetsY } = renderData;

  // Get SVG for target gates
  switch (type) {
    case GateType.Cnot:
      (targetsY as number[]).forEach((y) =>
        targetGateSvgs.push(_oplus(x, y, [y])),
      );
      break;
    case GateType.Swap:
      (targetsY as number[]).forEach((y) => targetGateSvgs.push(_cross(x, y)));
      break;
    case GateType.ControlledUnitary:
      {
        const groupedTargetsY: number[][] = targetsY as number[][];
        targetGateSvgs.push(
          _unitary(label, x, groupedTargetsY, width, displayArgs, false),
        );
        targetsY = targetsY.flat();
      }
      break;
    default:
      throw new Error(`ERROR: Unrecognized gate: ${label} of type ${type}`);
  }
  // Get SVGs for control dots
  const controlledDotsSvg: SVGElement[] = controlsY.map((y) =>
    controlDot(x, y, [y]),
  );
  // Create control lines
  const maxY: number = Math.max(...controlsY, ...(targetsY as number[]));
  const minY: number = Math.min(...controlsY, ...(targetsY as number[]));
  const vertLine: SVGElement = line(x, minY, x, maxY);
  vertLine.style.pointerEvents = "none";
  const svg: SVGElement = _createGate(
    [vertLine, ...controlledDotsSvg, ...targetGateSvgs],
    renderData,
    nestedDepth,
  );
  return svg;
};

/**
 * Generates $\oplus$ symbol for display in CNOT gate.
 *
 * @param x x coordinate of gate.
 * @param y y coordinate of gate.
 * @param wireYs y coords of wires connected to the gate.
 *
 * @returns SVG representation of $\oplus$ symbol.
 */
const _oplus = (x: number, y: number, wireYs: number[]): SVGElement => {
  const r = 15;
  const circleBorder: SVGElement = circle(x, y, r);
  const vertLine: SVGElement = line(x, y - r, x, y + r);
  const horLine: SVGElement = line(x - r, y, x + r, y);
  const oplus = group([circleBorder, vertLine, horLine], { class: "oplus" });
  oplus.setAttribute("data-wire-ys", JSON.stringify(wireYs));
  oplus.setAttribute("data-width", `${2 * r}`);
  return oplus;
};

/**
 * Generates the SVG for a group of nested operations.
 *
 * @param renderData Render data of gate.
 * @param nestedDepth Depth of nested operations (used in classically controlled and grouped operations).
 *
 * @returns SVG representation of gate.
 */
const _groupedOperations = (
  renderData: GateRenderData,
  nestedDepth: number,
): SVGElement => {
  const { children } = renderData;
  const [x1, y1, w, h] = _gatePosition(renderData, nestedDepth);

  // Draw dashed box around children gates
<<<<<<< HEAD
  const box: SVGElement = dashedBox(x1, y1, x2, y2, "gate-unitary");
=======
  const box: SVGElement = dashedBox(x1, y1, w, h, "gate-unitary");
>>>>>>> b9536a97
  const elems: SVGElement[] = [box];
  if (children != null)
    elems.push(formatGates(children as GateRenderData[][], nestedDepth + 1));
  return _createGate(elems, renderData, nestedDepth);
};

/**
 * Generates the SVG for a classically controlled group of operations.
 *
 * @param renderData Render data of gate.
 * @param padding  Padding within dashed box.
 *
 * @returns SVG representation of gate.
 */
const _classicalControlled = (
  renderData: GateRenderData,
  padding: number = groupBoxPadding,
): SVGElement => {
  const { controlsY, dataAttributes } = renderData;
  const targetsY: number[] = renderData.targetsY as number[];
  const children: GateRenderData[][][] =
    renderData.children as GateRenderData[][][];
  let { x, width } = renderData;

  const controlY = controlsY[0];

  const elems: SVGElement[] = [];

  if (children != null) {
    if (children.length !== 2)
      throw new Error(
        `Invalid number of children found for classically-controlled gate: ${children.length}`,
      );

    // Get SVG for gates controlled on 0
    const childrenZero: SVGElement = formatGates(children[0]);
    childrenZero.setAttribute("class", "gates-zero");
    elems.push(childrenZero);

    // Get SVG for gates controlled on 1
    const childrenOne: SVGElement = formatGates(children[1]);
    childrenOne.setAttribute("class", "gates-one");
    elems.push(childrenOne);
  }

  // Draw control button and attached dashed line to dashed box
  const controlCircleX: number = x + controlBtnRadius;
  const controlCircle: SVGElement = _controlCircle(controlCircleX, controlY);
  const lineY1: number = controlY + controlBtnRadius,
    lineY2: number = controlY + classicalRegHeight / 2;
  const vertLine: SVGElement = dashedLine(
    controlCircleX,
    lineY1,
    controlCircleX,
    lineY2,
    "classical-line",
  );
  x += controlBtnOffset;
  const horLine: SVGElement = dashedLine(
    controlCircleX,
    lineY2,
    x,
    lineY2,
    "classical-line",
  );

  width = width - controlBtnOffset + (padding - groupBoxPadding) * 2;
  x += groupBoxPadding - padding;
  const y: number = targetsY[0] - gateHeight / 2 - padding;
  const height: number = targetsY[1] - targetsY[0] + gateHeight + padding * 2;

  // Draw dashed box around children gates
  const box: SVGElement = dashedBox(x, y, width, height, "classical-container");

  elems.push(...[horLine, vertLine, controlCircle, box]);

  // Display controlled operation in initial "unknown" state
  const attributes: { [attr: string]: string } = {
    class: `classically-controlled-group classically-controlled-unknown`,
  };
  if (dataAttributes != null)
    Object.entries(dataAttributes).forEach(
      ([attr, val]) => (attributes[`data-${attr}`] = val),
    );

  return group(elems, attributes);
};

/**
 * Generates the SVG representation of the control circle on a classical register with interactivity support
 * for toggling between bit values (unknown, 1, and 0).
 *
 * @param x   x coord.
 * @param y   y coord.
 * @param r   Radius of circle.
 *
 * @returns SVG representation of control circle.
 */
const _controlCircle = (
  x: number,
  y: number,
  r: number = controlBtnRadius,
): SVGElement =>
  group([circle(x, y, r), text("?", x, y, labelFontSize)], {
    class: "classically-controlled-btn",
  });

export { formatGates, formatGate };<|MERGE_RESOLUTION|>--- conflicted
+++ resolved
@@ -573,11 +573,7 @@
   const [x1, y1, w, h] = _gatePosition(renderData, nestedDepth);
 
   // Draw dashed box around children gates
-<<<<<<< HEAD
-  const box: SVGElement = dashedBox(x1, y1, x2, y2, "gate-unitary");
-=======
   const box: SVGElement = dashedBox(x1, y1, w, h, "gate-unitary");
->>>>>>> b9536a97
   const elems: SVGElement[] = [box];
   if (children != null)
     elems.push(formatGates(children as GateRenderData[][], nestedDepth + 1));
