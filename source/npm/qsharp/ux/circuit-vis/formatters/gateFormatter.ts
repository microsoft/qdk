--- conflicted
+++ resolved
@@ -213,34 +213,12 @@
   const maxY = Math.max(...ys);
   const minY = Math.min(...ys);
 
-<<<<<<< HEAD
-  let x1: number, y1: number, w: number, h: number;
-=======
   let x: number, y: number, width: number, height: number;
->>>>>>> 337066ac
 
   switch (type) {
     case GateType.Group: {
       const padding = groupBoxPadding - nestedDepth * nestedGroupPadding;
 
-<<<<<<< HEAD
-      x1 = x - 2 * padding;
-      y1 = minY - gateHeight / 2 - padding;
-      w = width + 2 * padding;
-      h = maxY - minY + gateHeight + 2 * padding;
-
-      return [x1, y1, w, h];
-    }
-
-    default:
-      x1 = x - width / 2;
-      y1 = minY - gateHeight / 2;
-      w = width;
-      h = maxY - minY + gateHeight;
-  }
-
-  return [x1, y1, w, h];
-=======
       x = xFromRenderData - 2 * padding;
       y = minY - gateHeight / 2 - padding;
       width = widthFromRenderData + 2 * padding;
@@ -257,7 +235,6 @@
   }
 
   return [x, y, width, height];
->>>>>>> 337066ac
 };
 
 /**
@@ -445,13 +422,6 @@
   const { x: centerX, targetsY } = renderData;
 
   // Get SVGs of crosses
-<<<<<<< HEAD
-  const [x1, y1, w, h] = _gatePosition(renderData, nestedDepth);
-  const ys = targetsY?.flatMap((y) => y as number[]) || [];
-  const bg: SVGElement = box(x1, y1, w, h, "gate-swap");
-  const crosses: SVGElement[] = ys.map((y) => _cross(x, y));
-  const vertLine: SVGElement = line(x, ys[0], x, ys[1]);
-=======
   const [boundingBoxX, boundingBoxY, width, height] = _gateBoundingBox(
     renderData,
     nestedDepth,
@@ -466,7 +436,6 @@
   );
   const crosses: SVGElement[] = ys.map((y) => _cross(centerX, y));
   const vertLine: SVGElement = line(centerX, ys[0], centerX, ys[1]);
->>>>>>> 337066ac
   vertLine.style.pointerEvents = "none";
   return group([bg, ...crosses, vertLine]);
 };
@@ -619,17 +588,10 @@
   nestedDepth: number,
 ): SVGElement => {
   const { children } = renderData;
-<<<<<<< HEAD
-  const [x1, y1, w, h] = _gatePosition(renderData, nestedDepth);
-
-  // Draw dashed box around children gates
-  const box: SVGElement = dashedBox(x1, y1, w, h, "gate-unitary");
-=======
   const [x, y, w, h] = _gateBoundingBox(renderData, nestedDepth);
 
   // Draw dashed box around children gates
   const box: SVGElement = dashedBox(x, y, w, h, "gate-unitary");
->>>>>>> 337066ac
   const elems: SVGElement[] = [box];
   if (children != null)
     elems.push(formatGates(children as GateRenderData[][], nestedDepth + 1));
