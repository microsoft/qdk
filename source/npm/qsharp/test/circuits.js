// Copyright (c) Microsoft Corporation.
// Licensed under the MIT license.

// Circuit snapshot tests: Verifies that Q# circuit diagrams render correctly.
// To add a new test case, add a .qs or .qsc file to `circuits-cases/` and run with
// `node --test --test-update-snapshots` or `npm test -- --test-update-snapshots` to generate the snapshot.
// Snapshots are stored as .html files in `circuits-cases/` and are compared against the rendered output.

// @ts-check

import { createCanvas } from "canvas";
import { JSDOM } from "jsdom";
import fs from "node:fs";
import path from "node:path";
import { afterEach, beforeEach, test } from "node:test";
import { fileURLToPath } from "node:url";
import prettier from "prettier";
import { getCompiler } from "../dist/main.js";
import { draw } from "../dist/ux/circuit-vis/index.js";

const documentTemplate = `<!doctype html><html>
  <head>
    <link rel="stylesheet" href="../../ux/qsharp-ux.css">
    <link rel="stylesheet" href="../../ux/qsharp-circuit.css">
  </head>
  <body>
  </body>
</html>`;

/** @type {JSDOM | null} */
let jsdom = null;

beforeEach(() => {
  // Create a new test DOM
  jsdom = new JSDOM(documentTemplate);

  // Set up canvas
  // @ts-expect-error - the `canvas` typings and DOM typings don't match
  jsdom.window.HTMLCanvasElement.prototype.getContext = function getContext(
    /** @type {string} */
    type,
    /** @type {any[]} */
    ...args
  ) {
    if (type === "2d") {
      // create a new canvas instance with the same dimensions
      const nodeCanvas = createCanvas(this.width, this.height);
      return nodeCanvas.getContext("2d", ...args);
    }
    return null;
  };

  // Override the globals used by product code
  // @ts-expect-error - the `jsdom` typings and DOM typings don't match
  globalThis.window = jsdom.window;
  globalThis.document = jsdom.window.document;
  globalThis.Node = jsdom.window.Node;
  globalThis.HTMLElement = jsdom.window.HTMLElement;
  globalThis.SVGElement = jsdom.window.SVGElement;
  globalThis.XMLSerializer = jsdom.window.XMLSerializer;
});

afterEach(() => {
  jsdom?.window.close();
  jsdom = null;
});

/**
 * Create and add a container div to the document body.
 * @param {string} id
 */
function createContainerElement(id) {
  const container = document.createElement("div");
  container.id = id;
  container.className = "qs-circuit";
  document.body.appendChild(container);
  return container;
}

/**
 * Walk a directory recursively, yielding file paths.
 * @param {string} dir
 * @returns {Iterable<string>}
 */
function* walk(dir) {
  if (fs.existsSync(dir) && fs.statSync(dir).isDirectory()) {
    for (const entry of fs.readdirSync(dir, { withFileTypes: true })) {
      const full = path.join(dir, entry.name);
      if (entry.isDirectory()) yield* walk(full);
      else yield full;
    }
  }
}

/**
 * Find all files with the given extension under the cases directory.
 * @param {string} ext
 * @param {string} dir
 */
function findFilesWithExtension(dir, ext) {
  const candidates = [];
  for (const f of walk(dir)) {
    if (f.toLowerCase().endsWith(ext)) candidates.push(f);
  }

  // Sort for stable test ordering
  candidates.sort((a, b) => a.localeCompare(b));
  return candidates;
}

/**
 * Get the path to the test cases directory.
 */
function getCasesDirectory() {
  return path.join(
    path.dirname(fileURLToPath(import.meta.url)),
    "circuits-cases",
  );
}

/**
 * Get the path to the HTML snapshot for the given test name.
 * @param {string} name
 */
function htmlSnapshotPath(name) {
  return path.join(getCasesDirectory(), name + ".snapshot.html");
}

/**
 * Check the current document against the stored snapshot.
 * @param {test.TestContext} t
 * @param {string} name
 */
async function checkDocumentSnapshot(t, name) {
  const rawHtml = new XMLSerializer().serializeToString(document) + "\n";

  // Format with prettier for readable snapshots
  const formattedHtml = await prettier.format(rawHtml, {
    parser: "html",
    printWidth: 80,
    tabWidth: 2,
    useTabs: false,
  });

  t.assert.fileSnapshot(formattedHtml, htmlSnapshotPath(name), {
    serializers: [(s) => String(s)],
  });
}

/**
 * Load a .qsc JSON file and return the parsed circuit.
 * @param {string} file
 * @returns {import("../dist/data-structures/circuit.js").CircuitGroup}
 */
function loadCircuit(file) {
  const raw = fs.readFileSync(file, "utf8");
  try {
    return JSON.parse(raw);
  } catch (e) {
    throw new Error(
      `Failed to parse JSON from ${file}: ${/** @type {Error} */ (e).message}`,
    );
  }
}

/**
 * @param {{ file: string; line: number; column: number; }[]} locations
 */
function renderLocations(locations) {
  let locs = locations.map((loc) => renderLocation(loc));
  return {
    title: locs.map((l) => l.title).join("\n"),
    href: "#",
  };
}

/**
 * @param {{ file: string; line: number; column: number; }} location
 */
function renderLocation(location) {
  // Read the file and extract the specific line
  try {
    const filePath = path.join(getCasesDirectory(), location.file);
    const fileContent = fs.readFileSync(filePath, "utf8");
    const lines = fileContent.split("\n");
    const targetLine = lines[location.line] || "";
    const snippet = targetLine.trim();

    // Return a javascript: URL that shows the snippet as alert/tooltip
    return {
      title: `${location.file}:${location.line}:${location.column}\n${snippet.replace(/'/g, "\\'")}`,
      href: "#",
    };
  } catch {
    return {
      title: `Error loading ${location.file}:${location.line}`,
      href: "#",
    };
  }
}

test("circuit snapshot tests - .qsc files", async (t) => {
  const files = findFilesWithExtension(getCasesDirectory(), ".qsc");
  if (files.length === 0) {
    t.diagnostic("No .qsc files found under cases");
    return;
  }

  for (const file of files) {
    const relName = path.basename(file);
    await t.test(relName, async (tt) => {
      const circuit = loadCircuit(file);
      const container = createContainerElement(`circuit`);
      draw(circuit, container, {
        isEditable: true,
        renderLocations,
      });
      await checkDocumentSnapshot(tt, tt.name);
    });
  }
});

test("circuit snapshot tests - .qs files", async (t) => {
  const files = findFilesWithExtension(getCasesDirectory(), ".qs");
  if (files.length === 0) {
    t.diagnostic("No .qs files found under cases");
    return;
  }

  // TODO: test base profile too
  for (const file of files) {
    const relName = path.basename(file);
    await t.test(`${relName}`, async (tt) => {
      const circuitSource = fs.readFileSync(file, "utf8");
<<<<<<< HEAD
      await generateAndDrawCircuit(
        relName,
        circuitSource,
        "circuit-static",
        "static",
      );
=======
      const compiler = getCompiler();
      const container = createContainerElement(`circuit`);
      try {
        // Generate the circuit from Q#
        const circuit = await compiler.getCircuit(
          {
            sources: [[relName, circuitSource]],
            languageFeatures: [],
            profile: "adaptive_rif",
          },
          {
            generationMethod: "classicalEval",
            maxOperations: 100,
            sourceLocations: true,
          },
        );
>>>>>>> 5a59b92c

      await generateAndDrawCircuit(
        relName,
        circuitSource,
        "circuit-eval",
        "classicalEval",
      );

      await checkDocumentSnapshot(tt, tt.name);
    });
  }
});

async function generateAndDrawCircuit(
  name,
  circuitSource,
  id,
  generationMethod,
) {
  const compiler = getCompiler();
  const container = createContainerElement(id);
  try {
    // Generate the circuit from Q#
    const circuit = await compiler.getCircuit(
      {
        sources: [[name, circuitSource]],
        languageFeatures: [],
        profile: "adaptive_rif",
      },
      undefined,
      {
        generationMethod,
        collapseQubitRegisters: false,
        groupScopes: true,
        loopDetection: false,
        maxOperations: 100,
        locations: true,
      },
    );

    // Render the circuit
    draw(circuit, container, {
      renderDepth: 10,
      renderLocations,
    });
  } catch (e) {
    const pre = document.createElement("pre");
    pre.appendChild(document.createTextNode(`Error generating circuit: ${e}`));
    container.appendChild(pre);
  }
}<|MERGE_RESOLUTION|>--- conflicted
+++ resolved
@@ -232,31 +232,12 @@
     const relName = path.basename(file);
     await t.test(`${relName}`, async (tt) => {
       const circuitSource = fs.readFileSync(file, "utf8");
-<<<<<<< HEAD
       await generateAndDrawCircuit(
         relName,
         circuitSource,
         "circuit-static",
         "static",
       );
-=======
-      const compiler = getCompiler();
-      const container = createContainerElement(`circuit`);
-      try {
-        // Generate the circuit from Q#
-        const circuit = await compiler.getCircuit(
-          {
-            sources: [[relName, circuitSource]],
-            languageFeatures: [],
-            profile: "adaptive_rif",
-          },
-          {
-            generationMethod: "classicalEval",
-            maxOperations: 100,
-            sourceLocations: true,
-          },
-        );
->>>>>>> 5a59b92c
 
       await generateAndDrawCircuit(
         relName,
