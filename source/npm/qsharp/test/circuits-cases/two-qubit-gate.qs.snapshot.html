--- conflicted
+++ resolved
@@ -1,394 +1,15 @@
 <!doctype html>
-<html
-  xmlns="http://www.w3.org/1999/xhtml"
-  style="--minToolboxHeight: 150px; --minGateWidth: 40px; --gateHeight: 40px"
->
+<html xmlns="http://www.w3.org/1999/xhtml">
   <head>
     <link rel="stylesheet" href="../../ux/qsharp-ux.css" />
     <link rel="stylesheet" href="../../ux/qsharp-circuit.css" />
   </head>
   <body>
-<<<<<<< HEAD
-  
-<div id="circuit-static" class="qs-circuit"><svg xmlns="http://www.w3.org/2000/svg" class="qviz" width="376.703125" height="260" style="max-width: fit-content;" viewBox="0 0 376 260"><g class="qubit-input-states"><text font-size="16" x="20" y="40" text-anchor="start" dominant-baseline="middle" data-wire="0" class="qs-maintext">|<tspan class="qs-mathtext">ψ</tspan><tspan baseline-shift="sub" font-size="65%">0</tspan>⟩</text><text font-size="16" x="20" y="120" text-anchor="start" dominant-baseline="middle" data-wire="1" class="qs-maintext">|<tspan class="qs-mathtext">ψ</tspan><tspan baseline-shift="sub" font-size="65%">1</tspan>⟩</text><text font-size="16" x="20" y="200" text-anchor="start" dominant-baseline="middle" data-wire="2" class="qs-maintext">|<tspan class="qs-mathtext">ψ</tspan><tspan baseline-shift="sub" font-size="65%">2</tspan>⟩</text></g><g class="wires"><line x1="40" x2="376.703125" y1="40" y2="40" class="qubit-wire"/><line x1="40" x2="376.703125" y1="120" y2="120" class="qubit-wire"/><line x1="40" x2="376.703125" y1="200" y2="200" class="qubit-wire"/><g><line x1="247.703125" x2="247.703125" y1="40" y2="79" class="register-classical"/><line x1="245.703125" x2="245.703125" y1="40" y2="81" class="register-classical"/><line x1="247.703125" x2="376.703125" y1="79" y2="79" class="register-classical"/><line x1="245.703125" x2="376.703125" y1="81" y2="81" class="register-classical"/></g><g><line x1="247.703125" x2="247.703125" y1="120" y2="159" class="register-classical"/><line x1="245.703125" x2="245.703125" y1="120" y2="161" class="register-classical"/><line x1="247.703125" x2="376.703125" y1="159" y2="159" class="register-classical"/><line x1="245.703125" x2="376.703125" y1="161" y2="161" class="register-classical"/></g></g><g><a href="#" class="qs-circuit-source-link"><title>two-qubit-gate.qs:0:0
-operation Main() : (Result, Result) {</title><g class="gate" data-expanded="true" data-location="0,0" data-zoom-out="false" data-zoom-in="true"><rect class="gate-unitary" x="60" y="10" width="286.703125" height="220" fill-opacity="0" stroke-dasharray="8, 8"/><g><g class="gate" data-location="0,0-0,0" data-zoom-out="true" data-zoom-in="false"><g><g><rect class="gate-unitary" x="90" y="100" width="40" height="40" data-wire-ys="[120]" data-width="40"/><text font-size="14" x="110" y="120" class="qs-maintext"><tspan class="qs-mathtext">H</tspan></text></g></g></g><g class="gate" data-location="0,0-1,0" data-zoom-out="true" data-zoom-in="false"><g><line x1="178.3515625" x2="178.3515625" y1="40" y2="200" stroke-dasharray="8, 8"/><g><rect class="gate-unitary" x="150" y="20" width="56.703125" height="40" data-wire-ys="[40]" data-width="56.703125"/><text font-size="14" x="178.3515625" y="33" class="qs-maintext"><tspan class="qs-mathtext">Rzz</tspan></text><text font-size="12" x="178.3515625" y="48" class="arg-button">1.2345</text></g><g><rect class="gate-unitary" x="150" y="180" width="56.703125" height="40" data-wire-ys="[200]" data-width="56.703125"/><text font-size="14" x="178.3515625" y="193" class="qs-maintext"><tspan class="qs-mathtext">Rzz</tspan></text><text font-size="12" x="178.3515625" y="208" class="arg-button">1.2345</text></g></g></g><g class="gate" data-location="0,0-2,0" data-zoom-out="true" data-zoom-in="false"><g><rect class="gate-measure" x="226.703125" y="20" width="40" height="40" data-wire-ys="[40]" data-width="40"/><path class="arc-measure" d="M 261.703125 42 A 15 12 0 0 0 231.703125 42" style="pointer-events: none;"/><line x1="246.703125" x2="258.703125" y1="48" y2="28" style="pointer-events: none;"/></g></g><g class="gate" data-location="0,0-2,1" data-zoom-out="true" data-zoom-in="false"><g><rect class="gate-measure" x="226.703125" y="100" width="40" height="40" data-wire-ys="[120]" data-width="40"/><path class="arc-measure" d="M 261.703125 122 A 15 12 0 0 0 231.703125 122" style="pointer-events: none;"/><line x1="246.703125" x2="258.703125" y1="128" y2="108" style="pointer-events: none;"/></g></g><g class="gate" data-location="0,0-3,0" data-zoom-out="true" data-zoom-in="false"><g><g><rect class="gate-ket" x="286.703125" y="20" width="40" height="40" data-wire-ys="[40]" data-width="40"/><text font-size="14" x="306.703125" y="40" class="qs-maintext ket-text">|0⟩</text></g></g></g><g class="gate" data-location="0,0-3,1" data-zoom-out="true" data-zoom-in="false"><g><g><rect class="gate-ket" x="286.703125" y="100" width="40" height="40" data-wire-ys="[120]" data-width="40"/><text font-size="14" x="306.703125" y="120" class="qs-maintext ket-text">|0⟩</text></g></g></g></g><g class="gate-control gate-collapse"><circle cx="62" cy="12" r="10"/><path d="M55,12 h14"/></g></g></a></g></svg></div><div id="circuit-eval" class="qs-circuit"><svg xmlns="http://www.w3.org/2000/svg" class="qviz" width="346.703125" height="260" style="max-width: fit-content;" viewBox="0 0 346 260"><g class="qubit-input-states"><a href="#" class="qs-circuit-source-link"><title>two-qubit-gate.qs:1:24
-use (q1, q2, q3) = (Qubit(), Qubit(), Qubit());</title><text font-size="16" x="20" y="40" text-anchor="start" dominant-baseline="middle" data-wire="0" class="qs-maintext">|<tspan class="qs-mathtext">ψ</tspan><tspan baseline-shift="sub" font-size="65%">0</tspan>⟩</text></a><a href="#" class="qs-circuit-source-link"><title>two-qubit-gate.qs:1:33
-use (q1, q2, q3) = (Qubit(), Qubit(), Qubit());</title><text font-size="16" x="20" y="120" text-anchor="start" dominant-baseline="middle" data-wire="1" class="qs-maintext">|<tspan class="qs-mathtext">ψ</tspan><tspan baseline-shift="sub" font-size="65%">1</tspan>⟩</text></a><a href="#" class="qs-circuit-source-link"><title>two-qubit-gate.qs:1:42
-use (q1, q2, q3) = (Qubit(), Qubit(), Qubit());</title><text font-size="16" x="20" y="200" text-anchor="start" dominant-baseline="middle" data-wire="2" class="qs-maintext">|<tspan class="qs-mathtext">ψ</tspan><tspan baseline-shift="sub" font-size="65%">2</tspan>⟩</text></a></g><g class="wires"><line x1="40" x2="346.703125" y1="40" y2="40" class="qubit-wire"/><line x1="40" x2="346.703125" y1="120" y2="120" class="qubit-wire"/><line x1="40" x2="346.703125" y1="200" y2="200" class="qubit-wire"/><g><line x1="237.703125" x2="237.703125" y1="40" y2="79" class="register-classical"/><line x1="235.703125" x2="235.703125" y1="40" y2="81" class="register-classical"/><line x1="237.703125" x2="346.703125" y1="79" y2="79" class="register-classical"/><line x1="235.703125" x2="346.703125" y1="81" y2="81" class="register-classical"/></g><g><line x1="237.703125" x2="237.703125" y1="120" y2="159" class="register-classical"/><line x1="235.703125" x2="235.703125" y1="120" y2="161" class="register-classical"/><line x1="237.703125" x2="346.703125" y1="159" y2="159" class="register-classical"/><line x1="235.703125" x2="346.703125" y1="161" y2="161" class="register-classical"/></g></g><g><a href="#" class="qs-circuit-source-link"><title>two-qubit-gate.qs:2:4
-H(q2);</title><g class="gate" data-location="0,0" data-zoom-out="false" data-zoom-in="false"><g><g><rect class="gate-unitary" x="80" y="100" width="40" height="40" data-wire-ys="[120]" data-width="40"/><text font-size="14" x="100" y="120" class="qs-maintext"><tspan class="qs-mathtext">H</tspan></text></g></g></g></a><a href="#" class="qs-circuit-source-link"><title>two-qubit-gate.qs:3:4
-Rzz(1.2345, q1, q3);</title><g class="gate" data-location="1,0" data-zoom-out="false" data-zoom-in="false"><g><line x1="168.3515625" x2="168.3515625" y1="40" y2="200" stroke-dasharray="8, 8"/><g><rect class="gate-unitary" x="140" y="20" width="56.703125" height="40" data-wire-ys="[40]" data-width="56.703125"/><text font-size="14" x="168.3515625" y="33" class="qs-maintext"><tspan class="qs-mathtext">Rzz</tspan></text><text font-size="12" x="168.3515625" y="48" class="arg-button">1.2345</text></g><g><rect class="gate-unitary" x="140" y="180" width="56.703125" height="40" data-wire-ys="[200]" data-width="56.703125"/><text font-size="14" x="168.3515625" y="193" class="qs-maintext"><tspan class="qs-mathtext">Rzz</tspan></text><text font-size="12" x="168.3515625" y="208" class="arg-button">1.2345</text></g></g></g></a><a href="#" class="qs-circuit-source-link"><title>two-qubit-gate.qs:4:5
-(MResetZ(q1), MResetZ(q2))</title><g class="gate" data-location="2,0" data-zoom-out="false" data-zoom-in="false"><g><rect class="gate-measure" x="216.703125" y="20" width="40" height="40" data-wire-ys="[40]" data-width="40"/><path class="arc-measure" d="M 251.703125 42 A 15 12 0 0 0 221.703125 42" style="pointer-events: none;"/><line x1="236.703125" x2="248.703125" y1="48" y2="28" style="pointer-events: none;"/></g></g></a><a href="#" class="qs-circuit-source-link"><title>two-qubit-gate.qs:4:18
-(MResetZ(q1), MResetZ(q2))</title><g class="gate" data-location="2,1" data-zoom-out="false" data-zoom-in="false"><g><rect class="gate-measure" x="216.703125" y="100" width="40" height="40" data-wire-ys="[120]" data-width="40"/><path class="arc-measure" d="M 251.703125 122 A 15 12 0 0 0 221.703125 122" style="pointer-events: none;"/><line x1="236.703125" x2="248.703125" y1="128" y2="108" style="pointer-events: none;"/></g></g></a><a href="#" class="qs-circuit-source-link"><title>two-qubit-gate.qs:4:5
-(MResetZ(q1), MResetZ(q2))</title><g class="gate" data-location="3,0" data-zoom-out="false" data-zoom-in="false"><g><g><rect class="gate-ket" x="276.703125" y="20" width="40" height="40" data-wire-ys="[40]" data-width="40"/><text font-size="14" x="296.703125" y="40" class="qs-maintext ket-text">|0⟩</text></g></g></g></a><a href="#" class="qs-circuit-source-link"><title>two-qubit-gate.qs:4:18
-(MResetZ(q1), MResetZ(q2))</title><g class="gate" data-location="3,1" data-zoom-out="false" data-zoom-in="false"><g><g><rect class="gate-ket" x="276.703125" y="100" width="40" height="40" data-wire-ys="[120]" data-width="40"/><text font-size="14" x="296.703125" y="120" class="qs-maintext ket-text">|0⟩</text></g></g></g></a></g></svg></div></body></html>
-=======
-    <div id="circuit" class="qs-circuit">
-      <svg
-        xmlns="http://www.w3.org/2000/svg"
-        class="qviz"
-        width="346.703125"
-        height="260"
-        style="max-width: fit-content"
-        viewBox="0 0 346 260"
-      >
-        <g class="qubit-input-states">
-          <a href="#" class="qs-circuit-source-link">
-            <title>
-              two-qubit-gate.qs:1:24 use (q1, q2, q3) = (Qubit(), Qubit(),
-              Qubit());
-            </title>
-            <text
-              font-size="16"
-              x="20"
-              y="40"
-              text-anchor="start"
-              dominant-baseline="middle"
-              data-wire="0"
-              class="qs-maintext"
-            >
-              |
-              <tspan class="qs-mathtext">ψ</tspan>
-              <tspan baseline-shift="sub" font-size="65%">0</tspan>
-              ⟩
-            </text>
-          </a>
-          <a href="#" class="qs-circuit-source-link">
-            <title>
-              two-qubit-gate.qs:1:33 use (q1, q2, q3) = (Qubit(), Qubit(),
-              Qubit());
-            </title>
-            <text
-              font-size="16"
-              x="20"
-              y="120"
-              text-anchor="start"
-              dominant-baseline="middle"
-              data-wire="1"
-              class="qs-maintext"
-            >
-              |
-              <tspan class="qs-mathtext">ψ</tspan>
-              <tspan baseline-shift="sub" font-size="65%">1</tspan>
-              ⟩
-            </text>
-          </a>
-          <a href="#" class="qs-circuit-source-link">
-            <title>
-              two-qubit-gate.qs:1:42 use (q1, q2, q3) = (Qubit(), Qubit(),
-              Qubit());
-            </title>
-            <text
-              font-size="16"
-              x="20"
-              y="200"
-              text-anchor="start"
-              dominant-baseline="middle"
-              data-wire="2"
-              class="qs-maintext"
-            >
-              |
-              <tspan class="qs-mathtext">ψ</tspan>
-              <tspan baseline-shift="sub" font-size="65%">2</tspan>
-              ⟩
-            </text>
-          </a>
-        </g>
-        <g class="wires">
-          <line x1="40" x2="346.703125" y1="40" y2="40" class="qubit-wire" />
-          <line x1="40" x2="346.703125" y1="120" y2="120" class="qubit-wire" />
-          <line x1="40" x2="346.703125" y1="200" y2="200" class="qubit-wire" />
-          <g>
-            <line
-              x1="237.703125"
-              x2="237.703125"
-              y1="40"
-              y2="79"
-              class="register-classical"
-            />
-            <line
-              x1="235.703125"
-              x2="235.703125"
-              y1="40"
-              y2="81"
-              class="register-classical"
-            />
-            <line
-              x1="237.703125"
-              x2="346.703125"
-              y1="79"
-              y2="79"
-              class="register-classical"
-            />
-            <line
-              x1="235.703125"
-              x2="346.703125"
-              y1="81"
-              y2="81"
-              class="register-classical"
-            />
-          </g>
-          <g>
-            <line
-              x1="237.703125"
-              x2="237.703125"
-              y1="120"
-              y2="159"
-              class="register-classical"
-            />
-            <line
-              x1="235.703125"
-              x2="235.703125"
-              y1="120"
-              y2="161"
-              class="register-classical"
-            />
-            <line
-              x1="237.703125"
-              x2="346.703125"
-              y1="159"
-              y2="159"
-              class="register-classical"
-            />
-            <line
-              x1="235.703125"
-              x2="346.703125"
-              y1="161"
-              y2="161"
-              class="register-classical"
-            />
-          </g>
-        </g>
-        <g>
-          <a href="#" class="qs-circuit-source-link">
-            <title>two-qubit-gate.qs:2:4 H(q2);</title>
-            <g
-              class="gate"
-              data-location="0,0"
-              data-zoom-out="false"
-              data-zoom-in="false"
-            >
-              <g>
-                <g>
-                  <rect
-                    class="gate-unitary"
-                    x="80"
-                    y="100"
-                    width="40"
-                    height="40"
-                    data-wire-ys="[120]"
-                    data-width="40"
-                  />
-                  <text font-size="14" x="100" y="120" class="qs-maintext">
-                    <tspan class="qs-mathtext">H</tspan>
-                  </text>
-                </g>
-              </g>
-            </g>
-          </a>
-          <a href="#" class="qs-circuit-source-link">
-            <title>two-qubit-gate.qs:3:4 Rzz(1.2345, q1, q3);</title>
-            <g
-              class="gate"
-              data-location="1,0"
-              data-zoom-out="false"
-              data-zoom-in="false"
-            >
-              <g>
-                <line
-                  x1="168.3515625"
-                  x2="168.3515625"
-                  y1="40"
-                  y2="200"
-                  stroke-dasharray="8, 8"
-                />
-                <g>
-                  <rect
-                    class="gate-unitary"
-                    x="140"
-                    y="20"
-                    width="56.703125"
-                    height="40"
-                    data-wire-ys="[40]"
-                    data-width="56.703125"
-                  />
-                  <text
-                    font-size="14"
-                    x="168.3515625"
-                    y="33"
-                    class="qs-maintext"
-                  >
-                    <tspan class="qs-mathtext">Rzz</tspan>
-                  </text>
-                  <text
-                    font-size="12"
-                    x="168.3515625"
-                    y="48"
-                    class="arg-button"
-                  >
-                    1.2345
-                  </text>
-                </g>
-                <g>
-                  <rect
-                    class="gate-unitary"
-                    x="140"
-                    y="180"
-                    width="56.703125"
-                    height="40"
-                    data-wire-ys="[200]"
-                    data-width="56.703125"
-                  />
-                  <text
-                    font-size="14"
-                    x="168.3515625"
-                    y="193"
-                    class="qs-maintext"
-                  >
-                    <tspan class="qs-mathtext">Rzz</tspan>
-                  </text>
-                  <text
-                    font-size="12"
-                    x="168.3515625"
-                    y="208"
-                    class="arg-button"
-                  >
-                    1.2345
-                  </text>
-                </g>
-              </g>
-            </g>
-          </a>
-          <a href="#" class="qs-circuit-source-link">
-            <title>two-qubit-gate.qs:4:5 (MResetZ(q1), MResetZ(q2))</title>
-            <g
-              class="gate"
-              data-location="2,0"
-              data-zoom-out="false"
-              data-zoom-in="false"
-            >
-              <g>
-                <rect
-                  class="gate-measure"
-                  x="216.703125"
-                  y="20"
-                  width="40"
-                  height="40"
-                  data-wire-ys="[40]"
-                  data-width="40"
-                />
-                <path
-                  class="arc-measure"
-                  d="M 251.703125 42 A 15 12 0 0 0 221.703125 42"
-                  style="pointer-events: none"
-                />
-                <line
-                  x1="236.703125"
-                  x2="248.703125"
-                  y1="48"
-                  y2="28"
-                  style="pointer-events: none"
-                />
-              </g>
-            </g>
-          </a>
-          <a href="#" class="qs-circuit-source-link">
-            <title>two-qubit-gate.qs:4:18 (MResetZ(q1), MResetZ(q2))</title>
-            <g
-              class="gate"
-              data-location="2,1"
-              data-zoom-out="false"
-              data-zoom-in="false"
-            >
-              <g>
-                <rect
-                  class="gate-measure"
-                  x="216.703125"
-                  y="100"
-                  width="40"
-                  height="40"
-                  data-wire-ys="[120]"
-                  data-width="40"
-                />
-                <path
-                  class="arc-measure"
-                  d="M 251.703125 122 A 15 12 0 0 0 221.703125 122"
-                  style="pointer-events: none"
-                />
-                <line
-                  x1="236.703125"
-                  x2="248.703125"
-                  y1="128"
-                  y2="108"
-                  style="pointer-events: none"
-                />
-              </g>
-            </g>
-          </a>
-          <a href="#" class="qs-circuit-source-link">
-            <title>two-qubit-gate.qs:4:5 (MResetZ(q1), MResetZ(q2))</title>
-            <g
-              class="gate"
-              data-location="3,0"
-              data-zoom-out="false"
-              data-zoom-in="false"
-            >
-              <g>
-                <g>
-                  <rect
-                    class="gate-ket"
-                    x="276.703125"
-                    y="20"
-                    width="40"
-                    height="40"
-                    data-wire-ys="[40]"
-                    data-width="40"
-                  />
-                  <text
-                    font-size="14"
-                    x="296.703125"
-                    y="40"
-                    class="qs-maintext ket-text"
-                  >
-                    |0⟩
-                  </text>
-                </g>
-              </g>
-            </g>
-          </a>
-          <a href="#" class="qs-circuit-source-link">
-            <title>two-qubit-gate.qs:4:18 (MResetZ(q1), MResetZ(q2))</title>
-            <g
-              class="gate"
-              data-location="3,1"
-              data-zoom-out="false"
-              data-zoom-in="false"
-            >
-              <g>
-                <g>
-                  <rect
-                    class="gate-ket"
-                    x="276.703125"
-                    y="100"
-                    width="40"
-                    height="40"
-                    data-wire-ys="[120]"
-                    data-width="40"
-                  />
-                  <text
-                    font-size="14"
-                    x="296.703125"
-                    y="120"
-                    class="qs-maintext ket-text"
-                  >
-                    |0⟩
-                  </text>
-                </g>
-              </g>
-            </g>
-          </a>
-        </g>
-      </svg>
+    <div id="circuit-static" class="qs-circuit">
+      <pre>Error generating circuit: RuntimeError: unreachable</pre>
+    </div>
+    <div id="circuit-eval" class="qs-circuit">
+      <pre>Error generating circuit: RuntimeError: unreachable</pre>
     </div>
   </body>
-</html>
->>>>>>> 5a59b92c
+</html>