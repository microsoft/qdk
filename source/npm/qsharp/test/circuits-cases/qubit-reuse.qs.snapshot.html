--- conflicted
+++ resolved
@@ -1,294 +1,15 @@
 <!doctype html>
-<html
-  xmlns="http://www.w3.org/1999/xhtml"
-  style="--minToolboxHeight: 150px; --minGateWidth: 40px; --gateHeight: 40px"
->
+<html xmlns="http://www.w3.org/1999/xhtml">
   <head>
     <link rel="stylesheet" href="../../ux/qsharp-ux.css" />
     <link rel="stylesheet" href="../../ux/qsharp-circuit.css" />
   </head>
   <body>
-<<<<<<< HEAD
-  
-<div id="circuit-static" class="qs-circuit"><svg xmlns="http://www.w3.org/2000/svg" class="qviz" width="480" height="160" style="max-width: fit-content;" viewBox="0 0 480 160"><g class="qubit-input-states"><text font-size="16" x="20" y="40" text-anchor="start" dominant-baseline="middle" data-wire="0" class="qs-maintext">|<tspan class="qs-mathtext">ψ</tspan><tspan baseline-shift="sub" font-size="65%">0</tspan>⟩</text></g><g class="wires"><line x1="40" x2="480" y1="40" y2="40" class="qubit-wire"/><g><line x1="171" x2="171" y1="40" y2="79" class="register-classical"/><line x1="169" x2="169" y1="40" y2="81" class="register-classical"/><line x1="171" x2="480" y1="79" y2="79" class="register-classical"/><line x1="169" x2="480" y1="81" y2="81" class="register-classical"/></g><g><line x1="351" x2="351" y1="40" y2="119" class="register-classical"/><line x1="349" x2="349" y1="40" y2="121" class="register-classical"/><line x1="351" x2="480" y1="119" y2="119" class="register-classical"/><line x1="349" x2="480" y1="121" y2="121" class="register-classical"/></g></g><g><a href="#" class="qs-circuit-source-link"><title>qubit-reuse.qs:0:0
-operation Main() : Unit {</title><g class="gate" data-expanded="true" data-location="0,0" data-zoom-out="false" data-zoom-in="true"><rect class="gate-unitary" x="60" y="10" width="390" height="140" fill-opacity="0" stroke-dasharray="8, 8"/><g><g class="gate" data-location="0,0-0,0" data-zoom-out="true" data-zoom-in="false"><g class="oplus" data-wire-ys="[40]" data-width="30"><circle cx="110" cy="40" r="15"/><line x1="110" x2="110" y1="25" y2="55"/><line x1="95" x2="125" y1="40" y2="40"/></g></g><g class="gate" data-location="0,0-1,0" data-zoom-out="true" data-zoom-in="false"><g><rect class="gate-measure" x="150" y="20" width="40" height="40" data-wire-ys="[40]" data-width="40"/><path class="arc-measure" d="M 185 42 A 15 12 0 0 0 155 42" style="pointer-events: none;"/><line x1="170" x2="182" y1="48" y2="28" style="pointer-events: none;"/></g></g><g class="gate" data-location="0,0-2,0" data-zoom-out="true" data-zoom-in="false"><g><g><rect class="gate-ket" x="210" y="20" width="40" height="40" data-wire-ys="[40]" data-width="40"/><text font-size="14" x="230" y="40" class="qs-maintext ket-text">|0⟩</text></g></g></g><g class="gate" data-location="0,0-3,0" data-zoom-out="true" data-zoom-in="false"><g><g><rect class="gate-unitary" x="270" y="20" width="40" height="40" data-wire-ys="[40]" data-width="40"/><text font-size="14" x="290" y="40" class="qs-maintext"><tspan class="qs-mathtext">Y</tspan></text></g></g></g><g class="gate" data-location="0,0-4,0" data-zoom-out="true" data-zoom-in="false"><g><rect class="gate-measure" x="330" y="20" width="40" height="40" data-wire-ys="[40]" data-width="40"/><path class="arc-measure" d="M 365 42 A 15 12 0 0 0 335 42" style="pointer-events: none;"/><line x1="350" x2="362" y1="48" y2="28" style="pointer-events: none;"/></g></g><g class="gate" data-location="0,0-5,0" data-zoom-out="true" data-zoom-in="false"><g><g><rect class="gate-ket" x="390" y="20" width="40" height="40" data-wire-ys="[40]" data-width="40"/><text font-size="14" x="410" y="40" class="qs-maintext ket-text">|0⟩</text></g></g></g></g><g class="gate-control gate-collapse"><circle cx="62" cy="12" r="10"/><path d="M55,12 h14"/></g></g></a></g></svg></div><div id="circuit-eval" class="qs-circuit"><svg xmlns="http://www.w3.org/2000/svg" class="qviz" width="450" height="160" style="max-width: fit-content;" viewBox="0 0 450 160"><g class="qubit-input-states"><a href="#" class="qs-circuit-source-link"><title>qubit-reuse.qs:2:8
-use q1 = Qubit();
-qubit-reuse.qs:7:8
-use q2 = Qubit();</title><text font-size="16" x="20" y="40" text-anchor="start" dominant-baseline="middle" data-wire="0" class="qs-maintext">|<tspan class="qs-mathtext">ψ</tspan><tspan baseline-shift="sub" font-size="65%">0</tspan>⟩</text></a></g><g class="wires"><line x1="40" x2="450" y1="40" y2="40" class="qubit-wire"/><g><line x1="161" x2="161" y1="40" y2="79" class="register-classical"/><line x1="159" x2="159" y1="40" y2="81" class="register-classical"/><line x1="161" x2="450" y1="79" y2="79" class="register-classical"/><line x1="159" x2="450" y1="81" y2="81" class="register-classical"/></g><g><line x1="341" x2="341" y1="40" y2="119" class="register-classical"/><line x1="339" x2="339" y1="40" y2="121" class="register-classical"/><line x1="341" x2="450" y1="119" y2="119" class="register-classical"/><line x1="339" x2="450" y1="121" y2="121" class="register-classical"/></g></g><g><a href="#" class="qs-circuit-source-link"><title>qubit-reuse.qs:3:8
-X(q1);</title><g class="gate" data-location="0,0" data-zoom-out="false" data-zoom-in="false"><g class="oplus" data-wire-ys="[40]" data-width="30"><circle cx="100" cy="40" r="15"/><line x1="100" x2="100" y1="25" y2="55"/><line x1="85" x2="115" y1="40" y2="40"/></g></g></a><a href="#" class="qs-circuit-source-link"><title>qubit-reuse.qs:4:8
-MResetZ(q1);</title><g class="gate" data-location="1,0" data-zoom-out="false" data-zoom-in="false"><g><rect class="gate-measure" x="140" y="20" width="40" height="40" data-wire-ys="[40]" data-width="40"/><path class="arc-measure" d="M 175 42 A 15 12 0 0 0 145 42" style="pointer-events: none;"/><line x1="160" x2="172" y1="48" y2="28" style="pointer-events: none;"/></g></g></a><a href="#" class="qs-circuit-source-link"><title>qubit-reuse.qs:4:8
-MResetZ(q1);</title><g class="gate" data-location="2,0" data-zoom-out="false" data-zoom-in="false"><g><g><rect class="gate-ket" x="200" y="20" width="40" height="40" data-wire-ys="[40]" data-width="40"/><text font-size="14" x="220" y="40" class="qs-maintext ket-text">|0⟩</text></g></g></g></a><a href="#" class="qs-circuit-source-link"><title>qubit-reuse.qs:8:8
-Y(q2);</title><g class="gate" data-location="3,0" data-zoom-out="false" data-zoom-in="false"><g><g><rect class="gate-unitary" x="260" y="20" width="40" height="40" data-wire-ys="[40]" data-width="40"/><text font-size="14" x="280" y="40" class="qs-maintext"><tspan class="qs-mathtext">Y</tspan></text></g></g></g></a><a href="#" class="qs-circuit-source-link"><title>qubit-reuse.qs:9:8
-MResetZ(q2);</title><g class="gate" data-location="4,0" data-zoom-out="false" data-zoom-in="false"><g><rect class="gate-measure" x="320" y="20" width="40" height="40" data-wire-ys="[40]" data-width="40"/><path class="arc-measure" d="M 355 42 A 15 12 0 0 0 325 42" style="pointer-events: none;"/><line x1="340" x2="352" y1="48" y2="28" style="pointer-events: none;"/></g></g></a><a href="#" class="qs-circuit-source-link"><title>qubit-reuse.qs:9:8
-MResetZ(q2);</title><g class="gate" data-location="5,0" data-zoom-out="false" data-zoom-in="false"><g><g><rect class="gate-ket" x="380" y="20" width="40" height="40" data-wire-ys="[40]" data-width="40"/><text font-size="14" x="400" y="40" class="qs-maintext ket-text">|0⟩</text></g></g></g></a></g></svg></div></body></html>
-=======
-    <div id="circuit" class="qs-circuit">
-      <svg
-        xmlns="http://www.w3.org/2000/svg"
-        class="qviz"
-        width="450"
-        height="160"
-        style="max-width: fit-content"
-        viewBox="0 0 450 160"
-      >
-        <g class="qubit-input-states">
-          <a href="#" class="qs-circuit-source-link">
-            <title>
-              qubit-reuse.qs:2:8 use q1 = Qubit(); qubit-reuse.qs:7:8 use q2 =
-              Qubit();
-            </title>
-            <text
-              font-size="16"
-              x="20"
-              y="40"
-              text-anchor="start"
-              dominant-baseline="middle"
-              data-wire="0"
-              class="qs-maintext"
-            >
-              |
-              <tspan class="qs-mathtext">ψ</tspan>
-              <tspan baseline-shift="sub" font-size="65%">0</tspan>
-              ⟩
-            </text>
-          </a>
-        </g>
-        <g class="wires">
-          <line x1="40" x2="450" y1="40" y2="40" class="qubit-wire" />
-          <g>
-            <line
-              x1="161"
-              x2="161"
-              y1="40"
-              y2="79"
-              class="register-classical"
-            />
-            <line
-              x1="159"
-              x2="159"
-              y1="40"
-              y2="81"
-              class="register-classical"
-            />
-            <line
-              x1="161"
-              x2="450"
-              y1="79"
-              y2="79"
-              class="register-classical"
-            />
-            <line
-              x1="159"
-              x2="450"
-              y1="81"
-              y2="81"
-              class="register-classical"
-            />
-          </g>
-          <g>
-            <line
-              x1="341"
-              x2="341"
-              y1="40"
-              y2="119"
-              class="register-classical"
-            />
-            <line
-              x1="339"
-              x2="339"
-              y1="40"
-              y2="121"
-              class="register-classical"
-            />
-            <line
-              x1="341"
-              x2="450"
-              y1="119"
-              y2="119"
-              class="register-classical"
-            />
-            <line
-              x1="339"
-              x2="450"
-              y1="121"
-              y2="121"
-              class="register-classical"
-            />
-          </g>
-        </g>
-        <g>
-          <a href="#" class="qs-circuit-source-link">
-            <title>qubit-reuse.qs:3:8 X(q1);</title>
-            <g
-              class="gate"
-              data-location="0,0"
-              data-zoom-out="false"
-              data-zoom-in="false"
-            >
-              <g class="oplus" data-wire-ys="[40]" data-width="30">
-                <circle cx="100" cy="40" r="15" />
-                <line x1="100" x2="100" y1="25" y2="55" />
-                <line x1="85" x2="115" y1="40" y2="40" />
-              </g>
-            </g>
-          </a>
-          <a href="#" class="qs-circuit-source-link">
-            <title>qubit-reuse.qs:4:8 MResetZ(q1);</title>
-            <g
-              class="gate"
-              data-location="1,0"
-              data-zoom-out="false"
-              data-zoom-in="false"
-            >
-              <g>
-                <rect
-                  class="gate-measure"
-                  x="140"
-                  y="20"
-                  width="40"
-                  height="40"
-                  data-wire-ys="[40]"
-                  data-width="40"
-                />
-                <path
-                  class="arc-measure"
-                  d="M 175 42 A 15 12 0 0 0 145 42"
-                  style="pointer-events: none"
-                />
-                <line
-                  x1="160"
-                  x2="172"
-                  y1="48"
-                  y2="28"
-                  style="pointer-events: none"
-                />
-              </g>
-            </g>
-          </a>
-          <a href="#" class="qs-circuit-source-link">
-            <title>qubit-reuse.qs:4:8 MResetZ(q1);</title>
-            <g
-              class="gate"
-              data-location="2,0"
-              data-zoom-out="false"
-              data-zoom-in="false"
-            >
-              <g>
-                <g>
-                  <rect
-                    class="gate-ket"
-                    x="200"
-                    y="20"
-                    width="40"
-                    height="40"
-                    data-wire-ys="[40]"
-                    data-width="40"
-                  />
-                  <text
-                    font-size="14"
-                    x="220"
-                    y="40"
-                    class="qs-maintext ket-text"
-                  >
-                    |0⟩
-                  </text>
-                </g>
-              </g>
-            </g>
-          </a>
-          <a href="#" class="qs-circuit-source-link">
-            <title>qubit-reuse.qs:8:8 Y(q2);</title>
-            <g
-              class="gate"
-              data-location="3,0"
-              data-zoom-out="false"
-              data-zoom-in="false"
-            >
-              <g>
-                <g>
-                  <rect
-                    class="gate-unitary"
-                    x="260"
-                    y="20"
-                    width="40"
-                    height="40"
-                    data-wire-ys="[40]"
-                    data-width="40"
-                  />
-                  <text font-size="14" x="280" y="40" class="qs-maintext">
-                    <tspan class="qs-mathtext">Y</tspan>
-                  </text>
-                </g>
-              </g>
-            </g>
-          </a>
-          <a href="#" class="qs-circuit-source-link">
-            <title>qubit-reuse.qs:9:8 MResetZ(q2);</title>
-            <g
-              class="gate"
-              data-location="4,0"
-              data-zoom-out="false"
-              data-zoom-in="false"
-            >
-              <g>
-                <rect
-                  class="gate-measure"
-                  x="320"
-                  y="20"
-                  width="40"
-                  height="40"
-                  data-wire-ys="[40]"
-                  data-width="40"
-                />
-                <path
-                  class="arc-measure"
-                  d="M 355 42 A 15 12 0 0 0 325 42"
-                  style="pointer-events: none"
-                />
-                <line
-                  x1="340"
-                  x2="352"
-                  y1="48"
-                  y2="28"
-                  style="pointer-events: none"
-                />
-              </g>
-            </g>
-          </a>
-          <a href="#" class="qs-circuit-source-link">
-            <title>qubit-reuse.qs:9:8 MResetZ(q2);</title>
-            <g
-              class="gate"
-              data-location="5,0"
-              data-zoom-out="false"
-              data-zoom-in="false"
-            >
-              <g>
-                <g>
-                  <rect
-                    class="gate-ket"
-                    x="380"
-                    y="20"
-                    width="40"
-                    height="40"
-                    data-wire-ys="[40]"
-                    data-width="40"
-                  />
-                  <text
-                    font-size="14"
-                    x="400"
-                    y="40"
-                    class="qs-maintext ket-text"
-                  >
-                    |0⟩
-                  </text>
-                </g>
-              </g>
-            </g>
-          </a>
-        </g>
-      </svg>
+    <div id="circuit-static" class="qs-circuit">
+      <pre>Error generating circuit: RuntimeError: unreachable</pre>
+    </div>
+    <div id="circuit-eval" class="qs-circuit">
+      <pre>Error generating circuit: RuntimeError: unreachable</pre>
     </div>
   </body>
-</html>
->>>>>>> 5a59b92c
+</html>