<!doctype html>
<html
  xmlns="http://www.w3.org/1999/xhtml"
  style="--minToolboxHeight: 150px; --minGateWidth: 40px; --gateHeight: 40px"
>
  <head>
    <link rel="stylesheet" href="../../ux/qsharp-ux.css" />
    <link rel="stylesheet" href="../../ux/qsharp-circuit.css" />
  </head>
  <body>
<<<<<<< HEAD
  
<div id="circuit-static" class="qs-circuit"><svg xmlns="http://www.w3.org/2000/svg" class="qviz" width="390" height="200" style="max-width: fit-content;" viewBox="0 0 390 200"><g class="qubit-input-states"><text font-size="16" x="20" y="40" text-anchor="start" dominant-baseline="middle" data-wire="0" class="qs-maintext">|<tspan class="qs-mathtext">ψ</tspan><tspan baseline-shift="sub" font-size="65%">0</tspan>⟩</text><text font-size="16" x="20" y="120" text-anchor="start" dominant-baseline="middle" data-wire="1" class="qs-maintext">|<tspan class="qs-mathtext">ψ</tspan><tspan baseline-shift="sub" font-size="65%">1</tspan>⟩</text></g><g class="wires"><line x1="40" x2="390" y1="40" y2="40" class="qubit-wire"/><line x1="40" x2="390" y1="120" y2="120" class="qubit-wire"/><g><line x1="261" x2="261" y1="40" y2="79" class="register-classical"/><line x1="259" x2="259" y1="40" y2="81" class="register-classical"/><line x1="261" x2="390" y1="79" y2="79" class="register-classical"/><line x1="259" x2="390" y1="81" y2="81" class="register-classical"/></g><g><line x1="261" x2="261" y1="120" y2="159" class="register-classical"/><line x1="259" x2="259" y1="120" y2="161" class="register-classical"/><line x1="261" x2="390" y1="159" y2="159" class="register-classical"/><line x1="259" x2="390" y1="161" y2="161" class="register-classical"/></g></g><g><a href="#" class="qs-circuit-source-link"><title>bell-pair.qs:0:0
operation Main() : (Result, Result) {</title><g class="gate" data-expanded="true" data-location="0,0" data-zoom-out="false" data-zoom-in="true"><rect class="gate-unitary" x="60" y="10" width="300" height="180" fill-opacity="0" stroke-dasharray="8, 8"/><g><g class="gate" data-expanded="true" data-location="0,0-0,0" data-zoom-out="true" data-zoom-in="true"><rect class="gate-unitary" x="74" y="12" width="146" height="136" fill-opacity="0" stroke-dasharray="8, 8"/><g><g class="gate" data-location="0,0-0,0-0,0" data-zoom-out="true" data-zoom-in="false"><g><g><rect class="gate-unitary" x="100" y="20" width="40" height="40" data-wire-ys="[40]" data-width="40"/><text font-size="14" x="120" y="40" class="qs-maintext"><tspan class="qs-mathtext">H</tspan></text></g></g></g><g class="gate" data-location="0,0-0,0-1,0" data-zoom-out="true" data-zoom-in="false"><line x1="180" x2="180" y1="40" y2="120" style="pointer-events: none;"/><circle cx="180" cy="40" r="5" class="control-dot" data-wire-ys="[40]" data-width="10"/><g class="oplus" data-wire-ys="[120]" data-width="30"><circle cx="180" cy="120" r="15"/><line x1="180" x2="180" y1="105" y2="135"/><line x1="165" x2="195" y1="120" y2="120"/></g></g></g><g class="gate-control gate-collapse"><circle cx="76" cy="14" r="10"/><path d="M69,14 h14"/></g></g><g class="gate" data-location="0,0-1,0" data-zoom-out="true" data-zoom-in="false"><g><rect class="gate-measure" x="240" y="20" width="40" height="40" data-wire-ys="[40]" data-width="40"/><path class="arc-measure" d="M 275 42 A 15 12 0 0 0 245 42" style="pointer-events: none;"/><line x1="260" x2="272" y1="48" y2="28" style="pointer-events: none;"/></g></g><g class="gate" data-location="0,0-1,1" data-zoom-out="true" data-zoom-in="false"><g><rect class="gate-measure" x="240" y="100" width="40" height="40" data-wire-ys="[120]" data-width="40"/><path class="arc-measure" d="M 275 122 A 15 12 0 0 0 245 122" style="pointer-events: none;"/><line x1="260" x2="272" y1="128" y2="108" style="pointer-events: none;"/></g></g><g class="gate" data-location="0,0-2,0" data-zoom-out="true" data-zoom-in="false"><g><g><rect class="gate-ket" x="300" y="20" width="40" height="40" data-wire-ys="[40]" data-width="40"/><text font-size="14" x="320" y="40" class="qs-maintext ket-text">|0⟩</text></g></g></g><g class="gate" data-location="0,0-2,1" data-zoom-out="true" data-zoom-in="false"><g><g><rect class="gate-ket" x="300" y="100" width="40" height="40" data-wire-ys="[120]" data-width="40"/><text font-size="14" x="320" y="120" class="qs-maintext ket-text">|0⟩</text></g></g></g></g><g class="gate-control gate-collapse"><circle cx="62" cy="12" r="10"/><path d="M55,12 h14"/></g></g></a></g></svg></div><div id="circuit-eval" class="qs-circuit"><svg xmlns="http://www.w3.org/2000/svg" class="qviz" width="330" height="200" style="max-width: fit-content;" viewBox="0 0 330 200"><g class="qubit-input-states"><a href="#" class="qs-circuit-source-link"><title>bell-pair.qs:1:20
use (q1, q2) = (Qubit(), Qubit());</title><text font-size="16" x="20" y="40" text-anchor="start" dominant-baseline="middle" data-wire="0" class="qs-maintext">|<tspan class="qs-mathtext">ψ</tspan><tspan baseline-shift="sub" font-size="65%">0</tspan>⟩</text></a><a href="#" class="qs-circuit-source-link"><title>bell-pair.qs:1:29
use (q1, q2) = (Qubit(), Qubit());</title><text font-size="16" x="20" y="120" text-anchor="start" dominant-baseline="middle" data-wire="1" class="qs-maintext">|<tspan class="qs-mathtext">ψ</tspan><tspan baseline-shift="sub" font-size="65%">1</tspan>⟩</text></a></g><g class="wires"><line x1="40" x2="330" y1="40" y2="40" class="qubit-wire"/><line x1="40" x2="330" y1="120" y2="120" class="qubit-wire"/><g><line x1="221" x2="221" y1="40" y2="79" class="register-classical"/><line x1="219" x2="219" y1="40" y2="81" class="register-classical"/><line x1="221" x2="330" y1="79" y2="79" class="register-classical"/><line x1="219" x2="330" y1="81" y2="81" class="register-classical"/></g><g><line x1="221" x2="221" y1="120" y2="159" class="register-classical"/><line x1="219" x2="219" y1="120" y2="161" class="register-classical"/><line x1="221" x2="330" y1="159" y2="159" class="register-classical"/><line x1="219" x2="330" y1="161" y2="161" class="register-classical"/></g></g><g><a href="#" class="qs-circuit-source-link"><title>bell-pair.qs:7:4
H(q1);</title><g class="gate" data-location="0,0" data-zoom-out="false" data-zoom-in="false"><g><g><rect class="gate-unitary" x="80" y="20" width="40" height="40" data-wire-ys="[40]" data-width="40"/><text font-size="14" x="100" y="40" class="qs-maintext"><tspan class="qs-mathtext">H</tspan></text></g></g></g></a><a href="#" class="qs-circuit-source-link"><title>bell-pair.qs:8:4
CNOT(q1, q2);</title><g class="gate" data-location="1,0" data-zoom-out="false" data-zoom-in="false"><line x1="160" x2="160" y1="40" y2="120" style="pointer-events: none;"/><circle cx="160" cy="40" r="5" class="control-dot" data-wire-ys="[40]" data-width="10"/><g class="oplus" data-wire-ys="[120]" data-width="30"><circle cx="160" cy="120" r="15"/><line x1="160" x2="160" y1="105" y2="135"/><line x1="145" x2="175" y1="120" y2="120"/></g></g></a><a href="#" class="qs-circuit-source-link"><title>bell-pair.qs:3:5
(MResetZ(q1), MResetZ(q2))</title><g class="gate" data-location="2,0" data-zoom-out="false" data-zoom-in="false"><g><rect class="gate-measure" x="200" y="20" width="40" height="40" data-wire-ys="[40]" data-width="40"/><path class="arc-measure" d="M 235 42 A 15 12 0 0 0 205 42" style="pointer-events: none;"/><line x1="220" x2="232" y1="48" y2="28" style="pointer-events: none;"/></g></g></a><a href="#" class="qs-circuit-source-link"><title>bell-pair.qs:3:18
(MResetZ(q1), MResetZ(q2))</title><g class="gate" data-location="2,1" data-zoom-out="false" data-zoom-in="false"><g><rect class="gate-measure" x="200" y="100" width="40" height="40" data-wire-ys="[120]" data-width="40"/><path class="arc-measure" d="M 235 122 A 15 12 0 0 0 205 122" style="pointer-events: none;"/><line x1="220" x2="232" y1="128" y2="108" style="pointer-events: none;"/></g></g></a><a href="#" class="qs-circuit-source-link"><title>bell-pair.qs:3:5
(MResetZ(q1), MResetZ(q2))</title><g class="gate" data-location="3,0" data-zoom-out="false" data-zoom-in="false"><g><g><rect class="gate-ket" x="260" y="20" width="40" height="40" data-wire-ys="[40]" data-width="40"/><text font-size="14" x="280" y="40" class="qs-maintext ket-text">|0⟩</text></g></g></g></a><a href="#" class="qs-circuit-source-link"><title>bell-pair.qs:3:18
(MResetZ(q1), MResetZ(q2))</title><g class="gate" data-location="3,1" data-zoom-out="false" data-zoom-in="false"><g><g><rect class="gate-ket" x="260" y="100" width="40" height="40" data-wire-ys="[120]" data-width="40"/><text font-size="14" x="280" y="120" class="qs-maintext ket-text">|0⟩</text></g></g></g></a></g></svg></div></body></html>
=======
    <div id="circuit" class="qs-circuit">
      <svg
        xmlns="http://www.w3.org/2000/svg"
        class="qviz"
        width="330"
        height="200"
        style="max-width: fit-content"
        viewBox="0 0 330 200"
      >
        <g class="qubit-input-states">
          <a href="#" class="qs-circuit-source-link">
            <title>bell-pair.qs:1:20 use (q1, q2) = (Qubit(), Qubit());</title>
            <text
              font-size="16"
              x="20"
              y="40"
              text-anchor="start"
              dominant-baseline="middle"
              data-wire="0"
              class="qs-maintext"
            >
              |
              <tspan class="qs-mathtext">ψ</tspan>
              <tspan baseline-shift="sub" font-size="65%">0</tspan>
              ⟩
            </text>
          </a>
          <a href="#" class="qs-circuit-source-link">
            <title>bell-pair.qs:1:29 use (q1, q2) = (Qubit(), Qubit());</title>
            <text
              font-size="16"
              x="20"
              y="120"
              text-anchor="start"
              dominant-baseline="middle"
              data-wire="1"
              class="qs-maintext"
            >
              |
              <tspan class="qs-mathtext">ψ</tspan>
              <tspan baseline-shift="sub" font-size="65%">1</tspan>
              ⟩
            </text>
          </a>
        </g>
        <g class="wires">
          <line x1="40" x2="330" y1="40" y2="40" class="qubit-wire" />
          <line x1="40" x2="330" y1="120" y2="120" class="qubit-wire" />
          <g>
            <line
              x1="221"
              x2="221"
              y1="40"
              y2="79"
              class="register-classical"
            />
            <line
              x1="219"
              x2="219"
              y1="40"
              y2="81"
              class="register-classical"
            />
            <line
              x1="221"
              x2="330"
              y1="79"
              y2="79"
              class="register-classical"
            />
            <line
              x1="219"
              x2="330"
              y1="81"
              y2="81"
              class="register-classical"
            />
          </g>
          <g>
            <line
              x1="221"
              x2="221"
              y1="120"
              y2="159"
              class="register-classical"
            />
            <line
              x1="219"
              x2="219"
              y1="120"
              y2="161"
              class="register-classical"
            />
            <line
              x1="221"
              x2="330"
              y1="159"
              y2="159"
              class="register-classical"
            />
            <line
              x1="219"
              x2="330"
              y1="161"
              y2="161"
              class="register-classical"
            />
          </g>
        </g>
        <g>
          <a href="#" class="qs-circuit-source-link">
            <title>bell-pair.qs:7:4 H(q1);</title>
            <g
              class="gate"
              data-location="0,0"
              data-zoom-out="false"
              data-zoom-in="false"
            >
              <g>
                <g>
                  <rect
                    class="gate-unitary"
                    x="80"
                    y="20"
                    width="40"
                    height="40"
                    data-wire-ys="[40]"
                    data-width="40"
                  />
                  <text font-size="14" x="100" y="40" class="qs-maintext">
                    <tspan class="qs-mathtext">H</tspan>
                  </text>
                </g>
              </g>
            </g>
          </a>
          <a href="#" class="qs-circuit-source-link">
            <title>bell-pair.qs:8:4 CNOT(q1, q2);</title>
            <g
              class="gate"
              data-location="1,0"
              data-zoom-out="false"
              data-zoom-in="false"
            >
              <line
                x1="160"
                x2="160"
                y1="40"
                y2="120"
                style="pointer-events: none"
              />
              <circle
                cx="160"
                cy="40"
                r="5"
                class="control-dot"
                data-wire-ys="[40]"
                data-width="10"
              />
              <g class="oplus" data-wire-ys="[120]" data-width="30">
                <circle cx="160" cy="120" r="15" />
                <line x1="160" x2="160" y1="105" y2="135" />
                <line x1="145" x2="175" y1="120" y2="120" />
              </g>
            </g>
          </a>
          <a href="#" class="qs-circuit-source-link">
            <title>bell-pair.qs:3:5 (MResetZ(q1), MResetZ(q2))</title>
            <g
              class="gate"
              data-location="2,0"
              data-zoom-out="false"
              data-zoom-in="false"
            >
              <g>
                <rect
                  class="gate-measure"
                  x="200"
                  y="20"
                  width="40"
                  height="40"
                  data-wire-ys="[40]"
                  data-width="40"
                />
                <path
                  class="arc-measure"
                  d="M 235 42 A 15 12 0 0 0 205 42"
                  style="pointer-events: none"
                />
                <line
                  x1="220"
                  x2="232"
                  y1="48"
                  y2="28"
                  style="pointer-events: none"
                />
              </g>
            </g>
          </a>
          <a href="#" class="qs-circuit-source-link">
            <title>bell-pair.qs:3:18 (MResetZ(q1), MResetZ(q2))</title>
            <g
              class="gate"
              data-location="2,1"
              data-zoom-out="false"
              data-zoom-in="false"
            >
              <g>
                <rect
                  class="gate-measure"
                  x="200"
                  y="100"
                  width="40"
                  height="40"
                  data-wire-ys="[120]"
                  data-width="40"
                />
                <path
                  class="arc-measure"
                  d="M 235 122 A 15 12 0 0 0 205 122"
                  style="pointer-events: none"
                />
                <line
                  x1="220"
                  x2="232"
                  y1="128"
                  y2="108"
                  style="pointer-events: none"
                />
              </g>
            </g>
          </a>
          <a href="#" class="qs-circuit-source-link">
            <title>bell-pair.qs:3:5 (MResetZ(q1), MResetZ(q2))</title>
            <g
              class="gate"
              data-location="3,0"
              data-zoom-out="false"
              data-zoom-in="false"
            >
              <g>
                <g>
                  <rect
                    class="gate-ket"
                    x="260"
                    y="20"
                    width="40"
                    height="40"
                    data-wire-ys="[40]"
                    data-width="40"
                  />
                  <text
                    font-size="14"
                    x="280"
                    y="40"
                    class="qs-maintext ket-text"
                  >
                    |0⟩
                  </text>
                </g>
              </g>
            </g>
          </a>
          <a href="#" class="qs-circuit-source-link">
            <title>bell-pair.qs:3:18 (MResetZ(q1), MResetZ(q2))</title>
            <g
              class="gate"
              data-location="3,1"
              data-zoom-out="false"
              data-zoom-in="false"
            >
              <g>
                <g>
                  <rect
                    class="gate-ket"
                    x="260"
                    y="100"
                    width="40"
                    height="40"
                    data-wire-ys="[120]"
                    data-width="40"
                  />
                  <text
                    font-size="14"
                    x="280"
                    y="120"
                    class="qs-maintext ket-text"
                  >
                    |0⟩
                  </text>
                </g>
              </g>
            </g>
          </a>
        </g>
      </svg>
    </div>
  </body>
</html>
>>>>>>> 5a59b92c
<|MERGE_RESOLUTION|>--- conflicted
+++ resolved
@@ -1,323 +1,15 @@
 <!doctype html>
-<html
-  xmlns="http://www.w3.org/1999/xhtml"
-  style="--minToolboxHeight: 150px; --minGateWidth: 40px; --gateHeight: 40px"
->
+<html xmlns="http://www.w3.org/1999/xhtml">
   <head>
     <link rel="stylesheet" href="../../ux/qsharp-ux.css" />
     <link rel="stylesheet" href="../../ux/qsharp-circuit.css" />
   </head>
   <body>
-<<<<<<< HEAD
-  
-<div id="circuit-static" class="qs-circuit"><svg xmlns="http://www.w3.org/2000/svg" class="qviz" width="390" height="200" style="max-width: fit-content;" viewBox="0 0 390 200"><g class="qubit-input-states"><text font-size="16" x="20" y="40" text-anchor="start" dominant-baseline="middle" data-wire="0" class="qs-maintext">|<tspan class="qs-mathtext">ψ</tspan><tspan baseline-shift="sub" font-size="65%">0</tspan>⟩</text><text font-size="16" x="20" y="120" text-anchor="start" dominant-baseline="middle" data-wire="1" class="qs-maintext">|<tspan class="qs-mathtext">ψ</tspan><tspan baseline-shift="sub" font-size="65%">1</tspan>⟩</text></g><g class="wires"><line x1="40" x2="390" y1="40" y2="40" class="qubit-wire"/><line x1="40" x2="390" y1="120" y2="120" class="qubit-wire"/><g><line x1="261" x2="261" y1="40" y2="79" class="register-classical"/><line x1="259" x2="259" y1="40" y2="81" class="register-classical"/><line x1="261" x2="390" y1="79" y2="79" class="register-classical"/><line x1="259" x2="390" y1="81" y2="81" class="register-classical"/></g><g><line x1="261" x2="261" y1="120" y2="159" class="register-classical"/><line x1="259" x2="259" y1="120" y2="161" class="register-classical"/><line x1="261" x2="390" y1="159" y2="159" class="register-classical"/><line x1="259" x2="390" y1="161" y2="161" class="register-classical"/></g></g><g><a href="#" class="qs-circuit-source-link"><title>bell-pair.qs:0:0
-operation Main() : (Result, Result) {</title><g class="gate" data-expanded="true" data-location="0,0" data-zoom-out="false" data-zoom-in="true"><rect class="gate-unitary" x="60" y="10" width="300" height="180" fill-opacity="0" stroke-dasharray="8, 8"/><g><g class="gate" data-expanded="true" data-location="0,0-0,0" data-zoom-out="true" data-zoom-in="true"><rect class="gate-unitary" x="74" y="12" width="146" height="136" fill-opacity="0" stroke-dasharray="8, 8"/><g><g class="gate" data-location="0,0-0,0-0,0" data-zoom-out="true" data-zoom-in="false"><g><g><rect class="gate-unitary" x="100" y="20" width="40" height="40" data-wire-ys="[40]" data-width="40"/><text font-size="14" x="120" y="40" class="qs-maintext"><tspan class="qs-mathtext">H</tspan></text></g></g></g><g class="gate" data-location="0,0-0,0-1,0" data-zoom-out="true" data-zoom-in="false"><line x1="180" x2="180" y1="40" y2="120" style="pointer-events: none;"/><circle cx="180" cy="40" r="5" class="control-dot" data-wire-ys="[40]" data-width="10"/><g class="oplus" data-wire-ys="[120]" data-width="30"><circle cx="180" cy="120" r="15"/><line x1="180" x2="180" y1="105" y2="135"/><line x1="165" x2="195" y1="120" y2="120"/></g></g></g><g class="gate-control gate-collapse"><circle cx="76" cy="14" r="10"/><path d="M69,14 h14"/></g></g><g class="gate" data-location="0,0-1,0" data-zoom-out="true" data-zoom-in="false"><g><rect class="gate-measure" x="240" y="20" width="40" height="40" data-wire-ys="[40]" data-width="40"/><path class="arc-measure" d="M 275 42 A 15 12 0 0 0 245 42" style="pointer-events: none;"/><line x1="260" x2="272" y1="48" y2="28" style="pointer-events: none;"/></g></g><g class="gate" data-location="0,0-1,1" data-zoom-out="true" data-zoom-in="false"><g><rect class="gate-measure" x="240" y="100" width="40" height="40" data-wire-ys="[120]" data-width="40"/><path class="arc-measure" d="M 275 122 A 15 12 0 0 0 245 122" style="pointer-events: none;"/><line x1="260" x2="272" y1="128" y2="108" style="pointer-events: none;"/></g></g><g class="gate" data-location="0,0-2,0" data-zoom-out="true" data-zoom-in="false"><g><g><rect class="gate-ket" x="300" y="20" width="40" height="40" data-wire-ys="[40]" data-width="40"/><text font-size="14" x="320" y="40" class="qs-maintext ket-text">|0⟩</text></g></g></g><g class="gate" data-location="0,0-2,1" data-zoom-out="true" data-zoom-in="false"><g><g><rect class="gate-ket" x="300" y="100" width="40" height="40" data-wire-ys="[120]" data-width="40"/><text font-size="14" x="320" y="120" class="qs-maintext ket-text">|0⟩</text></g></g></g></g><g class="gate-control gate-collapse"><circle cx="62" cy="12" r="10"/><path d="M55,12 h14"/></g></g></a></g></svg></div><div id="circuit-eval" class="qs-circuit"><svg xmlns="http://www.w3.org/2000/svg" class="qviz" width="330" height="200" style="max-width: fit-content;" viewBox="0 0 330 200"><g class="qubit-input-states"><a href="#" class="qs-circuit-source-link"><title>bell-pair.qs:1:20
-use (q1, q2) = (Qubit(), Qubit());</title><text font-size="16" x="20" y="40" text-anchor="start" dominant-baseline="middle" data-wire="0" class="qs-maintext">|<tspan class="qs-mathtext">ψ</tspan><tspan baseline-shift="sub" font-size="65%">0</tspan>⟩</text></a><a href="#" class="qs-circuit-source-link"><title>bell-pair.qs:1:29
-use (q1, q2) = (Qubit(), Qubit());</title><text font-size="16" x="20" y="120" text-anchor="start" dominant-baseline="middle" data-wire="1" class="qs-maintext">|<tspan class="qs-mathtext">ψ</tspan><tspan baseline-shift="sub" font-size="65%">1</tspan>⟩</text></a></g><g class="wires"><line x1="40" x2="330" y1="40" y2="40" class="qubit-wire"/><line x1="40" x2="330" y1="120" y2="120" class="qubit-wire"/><g><line x1="221" x2="221" y1="40" y2="79" class="register-classical"/><line x1="219" x2="219" y1="40" y2="81" class="register-classical"/><line x1="221" x2="330" y1="79" y2="79" class="register-classical"/><line x1="219" x2="330" y1="81" y2="81" class="register-classical"/></g><g><line x1="221" x2="221" y1="120" y2="159" class="register-classical"/><line x1="219" x2="219" y1="120" y2="161" class="register-classical"/><line x1="221" x2="330" y1="159" y2="159" class="register-classical"/><line x1="219" x2="330" y1="161" y2="161" class="register-classical"/></g></g><g><a href="#" class="qs-circuit-source-link"><title>bell-pair.qs:7:4
-H(q1);</title><g class="gate" data-location="0,0" data-zoom-out="false" data-zoom-in="false"><g><g><rect class="gate-unitary" x="80" y="20" width="40" height="40" data-wire-ys="[40]" data-width="40"/><text font-size="14" x="100" y="40" class="qs-maintext"><tspan class="qs-mathtext">H</tspan></text></g></g></g></a><a href="#" class="qs-circuit-source-link"><title>bell-pair.qs:8:4
-CNOT(q1, q2);</title><g class="gate" data-location="1,0" data-zoom-out="false" data-zoom-in="false"><line x1="160" x2="160" y1="40" y2="120" style="pointer-events: none;"/><circle cx="160" cy="40" r="5" class="control-dot" data-wire-ys="[40]" data-width="10"/><g class="oplus" data-wire-ys="[120]" data-width="30"><circle cx="160" cy="120" r="15"/><line x1="160" x2="160" y1="105" y2="135"/><line x1="145" x2="175" y1="120" y2="120"/></g></g></a><a href="#" class="qs-circuit-source-link"><title>bell-pair.qs:3:5
-(MResetZ(q1), MResetZ(q2))</title><g class="gate" data-location="2,0" data-zoom-out="false" data-zoom-in="false"><g><rect class="gate-measure" x="200" y="20" width="40" height="40" data-wire-ys="[40]" data-width="40"/><path class="arc-measure" d="M 235 42 A 15 12 0 0 0 205 42" style="pointer-events: none;"/><line x1="220" x2="232" y1="48" y2="28" style="pointer-events: none;"/></g></g></a><a href="#" class="qs-circuit-source-link"><title>bell-pair.qs:3:18
-(MResetZ(q1), MResetZ(q2))</title><g class="gate" data-location="2,1" data-zoom-out="false" data-zoom-in="false"><g><rect class="gate-measure" x="200" y="100" width="40" height="40" data-wire-ys="[120]" data-width="40"/><path class="arc-measure" d="M 235 122 A 15 12 0 0 0 205 122" style="pointer-events: none;"/><line x1="220" x2="232" y1="128" y2="108" style="pointer-events: none;"/></g></g></a><a href="#" class="qs-circuit-source-link"><title>bell-pair.qs:3:5
-(MResetZ(q1), MResetZ(q2))</title><g class="gate" data-location="3,0" data-zoom-out="false" data-zoom-in="false"><g><g><rect class="gate-ket" x="260" y="20" width="40" height="40" data-wire-ys="[40]" data-width="40"/><text font-size="14" x="280" y="40" class="qs-maintext ket-text">|0⟩</text></g></g></g></a><a href="#" class="qs-circuit-source-link"><title>bell-pair.qs:3:18
-(MResetZ(q1), MResetZ(q2))</title><g class="gate" data-location="3,1" data-zoom-out="false" data-zoom-in="false"><g><g><rect class="gate-ket" x="260" y="100" width="40" height="40" data-wire-ys="[120]" data-width="40"/><text font-size="14" x="280" y="120" class="qs-maintext ket-text">|0⟩</text></g></g></g></a></g></svg></div></body></html>
-=======
-    <div id="circuit" class="qs-circuit">
-      <svg
-        xmlns="http://www.w3.org/2000/svg"
-        class="qviz"
-        width="330"
-        height="200"
-        style="max-width: fit-content"
-        viewBox="0 0 330 200"
-      >
-        <g class="qubit-input-states">
-          <a href="#" class="qs-circuit-source-link">
-            <title>bell-pair.qs:1:20 use (q1, q2) = (Qubit(), Qubit());</title>
-            <text
-              font-size="16"
-              x="20"
-              y="40"
-              text-anchor="start"
-              dominant-baseline="middle"
-              data-wire="0"
-              class="qs-maintext"
-            >
-              |
-              <tspan class="qs-mathtext">ψ</tspan>
-              <tspan baseline-shift="sub" font-size="65%">0</tspan>
-              ⟩
-            </text>
-          </a>
-          <a href="#" class="qs-circuit-source-link">
-            <title>bell-pair.qs:1:29 use (q1, q2) = (Qubit(), Qubit());</title>
-            <text
-              font-size="16"
-              x="20"
-              y="120"
-              text-anchor="start"
-              dominant-baseline="middle"
-              data-wire="1"
-              class="qs-maintext"
-            >
-              |
-              <tspan class="qs-mathtext">ψ</tspan>
-              <tspan baseline-shift="sub" font-size="65%">1</tspan>
-              ⟩
-            </text>
-          </a>
-        </g>
-        <g class="wires">
-          <line x1="40" x2="330" y1="40" y2="40" class="qubit-wire" />
-          <line x1="40" x2="330" y1="120" y2="120" class="qubit-wire" />
-          <g>
-            <line
-              x1="221"
-              x2="221"
-              y1="40"
-              y2="79"
-              class="register-classical"
-            />
-            <line
-              x1="219"
-              x2="219"
-              y1="40"
-              y2="81"
-              class="register-classical"
-            />
-            <line
-              x1="221"
-              x2="330"
-              y1="79"
-              y2="79"
-              class="register-classical"
-            />
-            <line
-              x1="219"
-              x2="330"
-              y1="81"
-              y2="81"
-              class="register-classical"
-            />
-          </g>
-          <g>
-            <line
-              x1="221"
-              x2="221"
-              y1="120"
-              y2="159"
-              class="register-classical"
-            />
-            <line
-              x1="219"
-              x2="219"
-              y1="120"
-              y2="161"
-              class="register-classical"
-            />
-            <line
-              x1="221"
-              x2="330"
-              y1="159"
-              y2="159"
-              class="register-classical"
-            />
-            <line
-              x1="219"
-              x2="330"
-              y1="161"
-              y2="161"
-              class="register-classical"
-            />
-          </g>
-        </g>
-        <g>
-          <a href="#" class="qs-circuit-source-link">
-            <title>bell-pair.qs:7:4 H(q1);</title>
-            <g
-              class="gate"
-              data-location="0,0"
-              data-zoom-out="false"
-              data-zoom-in="false"
-            >
-              <g>
-                <g>
-                  <rect
-                    class="gate-unitary"
-                    x="80"
-                    y="20"
-                    width="40"
-                    height="40"
-                    data-wire-ys="[40]"
-                    data-width="40"
-                  />
-                  <text font-size="14" x="100" y="40" class="qs-maintext">
-                    <tspan class="qs-mathtext">H</tspan>
-                  </text>
-                </g>
-              </g>
-            </g>
-          </a>
-          <a href="#" class="qs-circuit-source-link">
-            <title>bell-pair.qs:8:4 CNOT(q1, q2);</title>
-            <g
-              class="gate"
-              data-location="1,0"
-              data-zoom-out="false"
-              data-zoom-in="false"
-            >
-              <line
-                x1="160"
-                x2="160"
-                y1="40"
-                y2="120"
-                style="pointer-events: none"
-              />
-              <circle
-                cx="160"
-                cy="40"
-                r="5"
-                class="control-dot"
-                data-wire-ys="[40]"
-                data-width="10"
-              />
-              <g class="oplus" data-wire-ys="[120]" data-width="30">
-                <circle cx="160" cy="120" r="15" />
-                <line x1="160" x2="160" y1="105" y2="135" />
-                <line x1="145" x2="175" y1="120" y2="120" />
-              </g>
-            </g>
-          </a>
-          <a href="#" class="qs-circuit-source-link">
-            <title>bell-pair.qs:3:5 (MResetZ(q1), MResetZ(q2))</title>
-            <g
-              class="gate"
-              data-location="2,0"
-              data-zoom-out="false"
-              data-zoom-in="false"
-            >
-              <g>
-                <rect
-                  class="gate-measure"
-                  x="200"
-                  y="20"
-                  width="40"
-                  height="40"
-                  data-wire-ys="[40]"
-                  data-width="40"
-                />
-                <path
-                  class="arc-measure"
-                  d="M 235 42 A 15 12 0 0 0 205 42"
-                  style="pointer-events: none"
-                />
-                <line
-                  x1="220"
-                  x2="232"
-                  y1="48"
-                  y2="28"
-                  style="pointer-events: none"
-                />
-              </g>
-            </g>
-          </a>
-          <a href="#" class="qs-circuit-source-link">
-            <title>bell-pair.qs:3:18 (MResetZ(q1), MResetZ(q2))</title>
-            <g
-              class="gate"
-              data-location="2,1"
-              data-zoom-out="false"
-              data-zoom-in="false"
-            >
-              <g>
-                <rect
-                  class="gate-measure"
-                  x="200"
-                  y="100"
-                  width="40"
-                  height="40"
-                  data-wire-ys="[120]"
-                  data-width="40"
-                />
-                <path
-                  class="arc-measure"
-                  d="M 235 122 A 15 12 0 0 0 205 122"
-                  style="pointer-events: none"
-                />
-                <line
-                  x1="220"
-                  x2="232"
-                  y1="128"
-                  y2="108"
-                  style="pointer-events: none"
-                />
-              </g>
-            </g>
-          </a>
-          <a href="#" class="qs-circuit-source-link">
-            <title>bell-pair.qs:3:5 (MResetZ(q1), MResetZ(q2))</title>
-            <g
-              class="gate"
-              data-location="3,0"
-              data-zoom-out="false"
-              data-zoom-in="false"
-            >
-              <g>
-                <g>
-                  <rect
-                    class="gate-ket"
-                    x="260"
-                    y="20"
-                    width="40"
-                    height="40"
-                    data-wire-ys="[40]"
-                    data-width="40"
-                  />
-                  <text
-                    font-size="14"
-                    x="280"
-                    y="40"
-                    class="qs-maintext ket-text"
-                  >
-                    |0⟩
-                  </text>
-                </g>
-              </g>
-            </g>
-          </a>
-          <a href="#" class="qs-circuit-source-link">
-            <title>bell-pair.qs:3:18 (MResetZ(q1), MResetZ(q2))</title>
-            <g
-              class="gate"
-              data-location="3,1"
-              data-zoom-out="false"
-              data-zoom-in="false"
-            >
-              <g>
-                <g>
-                  <rect
-                    class="gate-ket"
-                    x="260"
-                    y="100"
-                    width="40"
-                    height="40"
-                    data-wire-ys="[120]"
-                    data-width="40"
-                  />
-                  <text
-                    font-size="14"
-                    x="280"
-                    y="120"
-                    class="qs-maintext ket-text"
-                  >
-                    |0⟩
-                  </text>
-                </g>
-              </g>
-            </g>
-          </a>
-        </g>
-      </svg>
+    <div id="circuit-static" class="qs-circuit">
+      <pre>Error generating circuit: RuntimeError: unreachable</pre>
+    </div>
+    <div id="circuit-eval" class="qs-circuit">
+      <pre>Error generating circuit: RuntimeError: unreachable</pre>
     </div>
   </body>
-</html>
->>>>>>> 5a59b92c
+</html>