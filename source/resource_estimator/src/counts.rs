// Copyright (c) Microsoft Corporation.
// Licensed under the MIT License.

#[cfg(test)]
mod tests;

mod memory_compute;

use num_bigint::BigUint;
use num_complex::Complex;
use qsc::{Backend, BackendResult, interpret::Value};
use rand::{Rng, SeedableRng, rngs::StdRng};
use rustc_hash::FxHashMap;
use std::{array, cell::RefCell, f64::consts::PI, fmt::Debug, iter::Sum};

use crate::{counts::memory_compute::CachingStrategy, system::LogicalResourceCounts};
use memory_compute::MemoryComputeInfo;

/// Resource counter implementation
///
/// This counter tracks all resources while executing a QIR program.  It takes
/// care of qubit management, gate counting, and depth calculation.
pub struct LogicalCounter {
    /// Stack of free qubits
    free_list: Vec<usize>,
    /// Next free qubit id, in case `free_list` is empty
    next_free: usize,
    /// Depth counter
    max_layer: Vec<usize>,
    /// Layers
    layers: Vec<LayerInfo>,
    /// T-count (excluded in rotation count)
    t_count: usize,
    /// Number of Z rotation gates (excluding Cliffords and T gates)
    r_count: usize,
    /// CCZ count (does not contribute to T count)
    ccz_count: usize,
    /// Number of single-qubit and multiple-qubit measurements
    m_count: usize,
    /// Global allocation barrier (when calling global barrier this is advanced
    /// to allocate new qubits after the barrier)
    allocation_barrier: usize,
    /// Caching stack
    caching_stack: Vec<String>,
    /// Caching
    caching_layers: FxHashMap<String, LayerCache>,
    /// Repeating
    repeats: Vec<RepeatEntry>,
    /// Memory/Compute architecture
    memory_compute: Option<MemoryComputeInfo>,
    /// Random number generator
    rnd: RefCell<StdRng>,
}

impl Default for LogicalCounter {
    fn default() -> Self {
        Self {
            free_list: vec![],
            next_free: 0,
            max_layer: vec![],
            layers: vec![],
            t_count: 0,
            r_count: 0,
            ccz_count: 0,
            m_count: 0,
            allocation_barrier: 0,
            caching_stack: vec![],
            caching_layers: FxHashMap::default(),
            repeats: vec![],
            memory_compute: None,
            rnd: RefCell::new(StdRng::seed_from_u64(0)),
        }
    }
}

impl LogicalCounter {
    #[must_use]
    pub fn logical_resources(&self) -> LogicalResourceCounts {
        let (num_compute_qubits, read_from_memory_count, write_to_memory_count) =
            if let Some(memory_compute) = &self.memory_compute {
                (
                    Some(memory_compute.compute_size() as u64),
                    Some(memory_compute.read_from_memory_count() as u64),
                    Some(memory_compute.write_to_memory_count() as u64),
                )
            } else {
                (None, None, None)
            };

        LogicalResourceCounts {
            num_qubits: self.next_free as _,
            t_count: self.t_count as _,
            rotation_count: self.r_count as _,
            rotation_depth: self.layers.iter().filter(|layer| layer.r != 0).count() as _,
            ccz_count: self.ccz_count as _,
            ccix_count: 0,
            measurement_count: self.m_count as _,
            num_compute_qubits,
            read_from_memory_count,
            write_to_memory_count,
        }
    }

    fn schedule_r(&mut self, q: usize) {
        let level = self.level_at(q);

        if level == self.layers.len() {
            self.layers.push(LayerInfo::new_with_r());
        } else {
            self.layers[level].r += 1;
        }

        self.max_layer[q] += 1;
    }

    fn schedule_t(&mut self, q: usize) {
        let level = self.level_at(q);

        if level == self.layers.len() {
            self.layers.push(LayerInfo::new_with_t());
        } else {
            self.layers[level].t += 1;
        }

        self.max_layer[q] += 1;
    }

    fn schedule_ccz(&mut self, q1: usize, q2: usize, q3: usize) {
        let d1 = self.level_at(q1);
        let d2 = self.level_at(q2);
        let d3 = self.level_at(q3);
        let max_depth = d1.max(d2).max(d3);

        if max_depth == self.layers.len() {
            self.layers.push(LayerInfo::new_with_ccz());
        } else {
            self.layers[max_depth].ccz += 1;
        }

        self.max_layer[q1] = max_depth + 1;
        self.max_layer[q2] = max_depth + 1;
        self.max_layer[q3] = max_depth + 1;
    }

    fn schedule_two_qubit_clifford(&mut self, q1: usize, q2: usize) {
        let d1 = self.level_at(q1);
        let d2 = self.level_at(q2);
        let max_depth = d1.max(d2);
        self.max_layer[q1] = max_depth;
        self.max_layer[q2] = max_depth;
    }

    fn level_at(&mut self, q: usize) -> usize {
        while self.max_layer.len() <= q {
            self.qubit_allocate();
        }

        self.max_layer[q]
    }

    fn global_barrier(&mut self) -> usize {
        let depth = self.layers.len();

        for layer in &mut self.max_layer {
            *layer = depth;
        }

        self.allocation_barrier = depth;
        depth
    }

    fn begin_caching(&mut self, name: &str, variant: i64) -> bool {
        let label = format!("{name}-{variant}");

        if let Some(LayerCache::End {
            start_depth,
            end_depth,
            combined_layer,
            m_count,
            wtm_count,
            rfm_count,
        }) = self.caching_layers.get(&label)
        {
            self.layers.extend_from_within(*start_depth..*end_depth);

            self.t_count += combined_layer.t;
            self.r_count += combined_layer.r;
            self.ccz_count += combined_layer.ccz;
            self.m_count += *m_count;
            if let Some(memory_compute) = &mut self.memory_compute {
                memory_compute.increase_write_to_memory_count(*wtm_count);
                memory_compute.increase_read_from_memory_count(*rfm_count);
            }

            false
        } else {
            let depth = self.global_barrier();

            self.caching_layers.insert(
                label.clone(),
                LayerCache::Begin {
                    start_depth: depth,
                    m_count: self.m_count,
                    wtm_count: self.wtm_count(),
                    rfm_count: self.rfm_count(),
                },
            );
            self.caching_stack.push(label);

            true
        }
    }

    fn end_caching(&mut self) -> Result<(), String> {
        let Some(label) = self.caching_stack.pop() else {
            return Err("cannot end caching before beginning caching".to_string());
        };

        let entry = self
            .caching_layers
            .remove(&label)
            .expect("layer caching should always have matching begin and end");

        let LayerCache::Begin {
            start_depth,
            m_count,
            wtm_count,
            rfm_count,
        } = entry
        else {
            panic!("layer caching should always have matching begin and end");
        };

        let end_depth = self.layers.len();

        let range = &self.layers[start_depth..end_depth];
        let sum: LayerInfo = range.iter().sum();

        self.caching_layers.insert(
            label,
            LayerCache::End {
                start_depth,
                end_depth,
                combined_layer: sum,
                m_count: self.m_count - m_count,
                wtm_count: self.wtm_count() - wtm_count,
                rfm_count: self.rfm_count() - rfm_count,
            },
        );

        self.global_barrier();
        Ok(())
    }

    pub fn begin_repeat(&mut self, count: i64) -> Result<(), String> {
        let start_depth = self.global_barrier();

        self.repeats.push(RepeatEntry {
            count: count
                .try_into()
                .map_err(|_| format!("Estimate count {count} is too large to fit in a usize.",))?,
            start_depth,
            m_count: self.m_count,
            wtm_count: self.wtm_count(),
            rfm_count: self.rfm_count(),
        });

        Ok(())
    }

    #[allow(clippy::similar_names)]
    pub fn end_repeat(&mut self) {
        if let Some(RepeatEntry {
            count,
            start_depth,
            m_count,
            wtm_count,
            rfm_count,
        }) = self.repeats.pop()
        {
            if count == 0 {
                return;
            }

            let end_depth = self.global_barrier();

            let range = &self.layers[start_depth..end_depth];
            let sum: LayerInfo = range.iter().sum();

            // We skip one iteration, which was already done explicitly between
            // begin_repeat and end_repeat
            let r_depth = range.iter().filter(|l| l.r != 0).count();
            let combined_r_depth = r_depth * (count - 1);
            let combined_t_count = sum.t * (count - 1);
            let combined_r_count = sum.r * (count - 1);
            let combined_ccz_count = sum.ccz * (count - 1);
            let combined_m_count = (self.m_count - m_count) * (count - 1);

            if r_depth > 0 {
                let first_layer_r_count = combined_r_count - (combined_r_depth - 1);

                self.layers.push(LayerInfo {
                    ccz: combined_ccz_count,
                    r: first_layer_r_count,
                    t: combined_t_count,
                });
                for _ in 1..combined_r_depth {
                    self.layers.push(LayerInfo::new_with_r());
                }
            } else {
                self.layers.push(LayerInfo {
                    ccz: combined_ccz_count,
                    r: combined_r_count,
                    t: combined_t_count,
                });
            }

            self.t_count += combined_t_count;
            self.r_count += combined_r_count;
            self.ccz_count += combined_ccz_count;
            self.m_count += combined_m_count;

            if let Some(memory_compute) = &mut self.memory_compute {
                memory_compute.increase_write_to_memory_count(
                    (memory_compute.write_to_memory_count() - wtm_count) * (count - 1),
                );
                memory_compute.increase_read_from_memory_count(
                    (memory_compute.read_from_memory_count() - rfm_count) * (count - 1),
                );
            }

            self.global_barrier();
        }
    }

    fn add_estimate(
        &mut self,
        estimates: &[(i64, i64)],
        layout: i64,
        qubits: &[usize],
    ) -> Result<(), String> {
        if layout != 1 {
            return Err(
                "Parameter layout in AccountForEstimates must be 1 for PSSPCLayout.".to_string(),
            );
        }

        let mut aux_qubit_count = 0_usize;
        let mut t_count = 0_usize;
        let mut r_count = 0_usize;
        let mut r_depth = 0_usize;
        let mut ccz_count = 0_usize;
        let mut m_count = 0_usize;
        for (kind, count) in estimates {
            if *count < 0 {
                return Err(format!("Negative estimate count: {count}"));
            }
            let count: usize = (*count)
                .try_into()
                .map_err(|_| format!("Estimate count {count} is too large to fit in a usize.",))?;
            match *kind {
                0 => aux_qubit_count += count,
                1 => t_count += count,
                2 => r_count += count,
                3 => r_depth += count,
                4 => ccz_count += count,
                5 => m_count += count,
                _ => return Err(format!("Unknown estimate kind: {kind}")),
            }
        }

        // Allocate helper qubits
        let helper_qubits = (0..aux_qubit_count)
            .map(|_| self.qubit_allocate())
            .collect::<Vec<_>>();

        // Set barrier among all qubits
        let all_qubits = qubits.iter().chain(helper_qubits.iter());
        let max_depth = all_qubits
            .clone()
            .map(|q| self.max_layer[*q])
            .max()
            .unwrap_or(0);
        for qubit in all_qubits {
            self.max_layer[*qubit] = max_depth;
        }

        // Add up the estimates, dividing up between layers if appropriate.
        let num_layers = if r_depth == 0 {
            if r_count != 0 {
                return Err("Rotation depth of zero must use rotation count zero.".to_string());
            }

            self.layers.push(LayerInfo {
                t: t_count,
                r: r_count,
                ccz: ccz_count,
            });

            1
        } else {
            if r_depth < (r_count as f64 / qubits.len() as f64).ceil() as usize {
                return Err(format!(
                    "Rotation depth {r_depth} is too small for rotation count {r_count} and {} qubits.",
                    qubits.len()
                ));
            }

            let r_count_per_layer = r_count / r_depth;
            let extra_count = r_count - (r_count_per_layer * r_depth);

            self.layers.push(LayerInfo {
                t: t_count,
                r: r_count_per_layer + extra_count,
                ccz: ccz_count,
            });

            for _ in 1..r_depth {
                self.layers.push(LayerInfo {
                    t: 0,
                    r: r_count_per_layer,
                    ccz: 0,
                });
            }

            r_depth
        };

        self.t_count += t_count;
        self.r_count += r_count;
        self.ccz_count += ccz_count;
        self.m_count += m_count;

        for qubit in qubits {
            self.max_layer[*qubit] += num_layers;
        }

        // Release helper qubits
        for qubit in helper_qubits {
            self.qubit_release(qubit);
        }

        Ok(())
    }

    fn enable_memory_compute(&mut self, compute_capacity: i64, strategy: i64) {
        let compute_capacity: usize = compute_capacity
            .try_into()
            .expect("compute capacity is too large to fit in a usize");
        if self.memory_compute.is_none() {
            self.memory_compute = Some(MemoryComputeInfo::new(if strategy == 0 {
                CachingStrategy::least_recently_used(compute_capacity)
            } else {
                CachingStrategy::least_frequently_used(compute_capacity)
            }));
        }
    }

    fn assert_compute_qubits(&mut self, qubits: impl IntoIterator<Item = usize>) {
        if let Some(memory_compute) = &mut self.memory_compute {
            memory_compute.assert_compute_qubits(qubits);
        }
    }

    fn wtm_count(&self) -> usize {
        self.memory_compute
            .as_ref()
            .map_or(0, memory_compute::MemoryComputeInfo::write_to_memory_count)
    }

    fn rfm_count(&self) -> usize {
        self.memory_compute
            .as_ref()
            .map_or(0, memory_compute::MemoryComputeInfo::read_from_memory_count)
    }
}

impl Backend for LogicalCounter {
    fn ccx(&mut self, ctl0: usize, ctl1: usize, q: usize) {
        self.assert_compute_qubits([ctl0, ctl1, q]);

        self.ccz_count += 1;
        self.schedule_ccz(ctl0, ctl1, q);
    }

    fn cx(&mut self, ctl: usize, q: usize) {
        self.assert_compute_qubits([ctl, q]);

        self.schedule_two_qubit_clifford(ctl, q);
    }

    fn cy(&mut self, ctl: usize, q: usize) {
        self.assert_compute_qubits([ctl, q]);

        self.schedule_two_qubit_clifford(ctl, q);
    }

    fn cz(&mut self, ctl: usize, q: usize) {
        self.assert_compute_qubits([ctl, q]);

        self.schedule_two_qubit_clifford(ctl, q);
    }

    fn h(&mut self, q: usize) {
        self.assert_compute_qubits([q]);
    }

    fn m(&mut self, q: usize) -> BackendResult {
        self.assert_compute_qubits([q]);

<<<<<<< HEAD
    fn m(&mut self, _q: usize) -> BackendResult {
=======
>>>>>>> b9536a97
        self.m_count += 1;

        self.rnd.borrow_mut().gen_bool(0.5).into()
    }

    fn mresetz(&mut self, q: usize) -> BackendResult {
        self.m(q)
    }

    fn reset(&mut self, _q: usize) {}

    fn rx(&mut self, theta: f64, q: usize) {
        self.rz(theta, q);
    }

    fn rxx(&mut self, theta: f64, q0: usize, q1: usize) {
        self.rzz(theta, q0, q1);
    }

    fn ry(&mut self, theta: f64, q: usize) {
        self.rz(theta, q);
    }

    fn ryy(&mut self, theta: f64, q0: usize, q1: usize) {
        self.rzz(theta, q0, q1);
    }

    fn rz(&mut self, theta: f64, q: usize) {
        self.assert_compute_qubits([q]);

        let multiple = (theta / (PI / 4.0)).round();
        if ((multiple * (PI / 4.0)) - theta).abs() <= f64::EPSILON {
            let multiple = (multiple as i64).rem_euclid(8) as u64;
            if multiple & 1 == 1 {
                self.t(q);
            }
        } else {
            self.r_count += 1;
            self.schedule_r(q);
        }
    }

    fn rzz(&mut self, theta: f64, q0: usize, q1: usize) {
        self.cx(q1, q0);
        self.rz(theta, q0);
        self.cx(q1, q0);
    }

    fn sadj(&mut self, q: usize) {
        self.assert_compute_qubits([q]);
    }

    fn s(&mut self, q: usize) {
        self.assert_compute_qubits([q]);
    }

    fn sx(&mut self, q: usize) {
        self.assert_compute_qubits([q]);
    }

    fn swap(&mut self, q0: usize, q1: usize) {
        self.assert_compute_qubits([q0, q1]);
        self.schedule_two_qubit_clifford(q0, q1);
    }

    fn tadj(&mut self, q: usize) {
        self.assert_compute_qubits([q]);

        self.t_count += 1;
        self.schedule_t(q);
    }

    fn t(&mut self, q: usize) {
        self.assert_compute_qubits([q]);

        self.t_count += 1;
        self.schedule_t(q);
    }

    fn x(&mut self, _q: usize) {}

    fn y(&mut self, _q: usize) {}

    fn z(&mut self, _q: usize) {}

    fn qubit_allocate(&mut self) -> usize {
        if let Some(index) = self.free_list.pop() {
            index
        } else {
            let index = self.next_free;
            self.next_free += 1;
            self.max_layer.push(self.allocation_barrier);
            index
        }
    }

    fn qubit_release(&mut self, q: usize) -> bool {
        self.free_list.push(q);
        true
    }

    fn qubit_swap_id(&mut self, _q0: usize, _q1: usize) {
        // This can safely be treated as a no-op, because counts don't care which qubit is operated on,
        // just how many operations are performed, and relabeling is non-physical.
    }

    fn capture_quantum_state(&mut self) -> (Vec<(BigUint, Complex<f64>)>, usize) {
        (Vec::new(), 0)
    }

    fn qubit_is_zero(&mut self, _q: usize) -> bool {
        true
    }

    fn custom_intrinsic(&mut self, name: &str, arg: Value) -> Option<Result<Value, String>> {
        match name {
            "BeginEstimateCaching" => {
                let values = arg.unwrap_tuple();
                let [cache_name, cache_variant] = array::from_fn(|i| values[i].clone());
                Some(Ok(Value::Bool(self.begin_caching(
                    &cache_name.unwrap_string(),
                    cache_variant.unwrap_int(),
                ))))
            }
            "EndEstimateCaching" => Some(self.end_caching().map(|()| Value::unit())),
            "BeginRepeatEstimatesInternal" => {
                let count = arg.unwrap_int();
                Some(self.begin_repeat(count).map(|()| Value::unit()))
            }
            "EndRepeatEstimatesInternal" => {
                self.end_repeat();
                Some(Ok(Value::unit()))
            }
            "AccountForEstimatesInternal" => {
                let values = arg.unwrap_tuple();
                let [estimates, layout, qubits] = array::from_fn(|i| values[i].clone());
                let estimates = estimates
                    .unwrap_array()
                    .iter()
                    .map(|v| {
                        let entry = v.clone().unwrap_tuple();
                        let [variant, count] = array::from_fn(|i| entry[i].clone());
                        let variant = variant.unwrap_int();
                        let count = count.unwrap_int();
                        (variant, count)
                    })
                    .collect::<Vec<_>>();
                let layout = layout.unwrap_int();
                let qubits = qubits
                    .unwrap_array()
                    .iter()
                    .map(|v| v.clone().unwrap_qubit().deref().0)
                    .collect::<Vec<_>>();
                Some(
                    self.add_estimate(&estimates, layout, &qubits)
                        .map(|()| Value::unit()),
                )
            }
            "EnableMemoryComputeArchitecture" => {
                let values = arg.unwrap_tuple();
                let [compute_capacity, strategy] = array::from_fn(|i| values[i].clone());
                let compute_capacity = compute_capacity.unwrap_int();
                let strategy = strategy.unwrap_int();
                self.enable_memory_compute(compute_capacity, strategy);
                Some(Ok(Value::unit()))
            }
            "GlobalPhase" | "ConfigurePauliNoise" | "ConfigureQubitLoss" | "ApplyIdleNoise" => {
                Some(Ok(Value::unit()))
            }
            _ => None,
        }
    }
}

#[derive(Default, Debug, Clone, PartialEq, Eq)]
pub struct LayerInfo {
    t: usize,
    r: usize,
    ccz: usize,
}

impl LayerInfo {
    #[must_use]
    pub fn new_with_t() -> Self {
        Self { t: 1, r: 0, ccz: 0 }
    }

    #[must_use]
    pub fn new_with_r() -> Self {
        Self { t: 0, r: 1, ccz: 0 }
    }

    #[must_use]
    pub fn new_with_ccz() -> Self {
        Self { t: 0, r: 0, ccz: 1 }
    }
}

impl<'a> Sum<&'a LayerInfo> for LayerInfo {
    fn sum<I: Iterator<Item = &'a LayerInfo>>(iter: I) -> Self {
        let mut layer = LayerInfo::default();

        for current in iter {
            layer.t += current.t;
            layer.r += current.r;
            layer.ccz += current.ccz;
        }

        layer
    }
}

enum LayerCache {
    Begin {
        start_depth: usize,
        m_count: usize,
        wtm_count: usize,
        rfm_count: usize,
    },
    End {
        start_depth: usize,
        end_depth: usize,
        combined_layer: LayerInfo,
        m_count: usize,
        wtm_count: usize,
        rfm_count: usize,
    },
}

struct RepeatEntry {
    count: usize,
    start_depth: usize,
    m_count: usize,
    wtm_count: usize,
    rfm_count: usize,
}<|MERGE_RESOLUTION|>--- conflicted
+++ resolved
@@ -508,10 +508,6 @@
     fn m(&mut self, q: usize) -> BackendResult {
         self.assert_compute_qubits([q]);
 
-<<<<<<< HEAD
-    fn m(&mut self, _q: usize) -> BackendResult {
-=======
->>>>>>> b9536a97
         self.m_count += 1;
 
         self.rnd.borrow_mut().gen_bool(0.5).into()
