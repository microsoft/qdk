--- conflicted
+++ resolved
@@ -99,20 +99,13 @@
         "Q#.circuits.config": {
           "markdownDescription": "Circuit diagram options",
           "type": "object",
-<<<<<<< HEAD
-          "additionalProperties": true,
+          "additionalProperties": false,
           "default": {
             "maxOperations": 10001,
             "loopDetection": false,
             "groupScopes": true,
             "generationMethod": "static",
             "collapseQubitRegisters": false,
-=======
-          "additionalProperties": false,
-          "default": {
-            "maxOperations": 10001,
-            "generationMethod": "classicalEval",
->>>>>>> b9536a97
             "sourceLocations": true
           },
           "properties": {
@@ -122,7 +115,6 @@
               "minimum": 1,
               "description": "The maximum number of operations to include in the circuit diagram."
             },
-<<<<<<< HEAD
             "loopDetection": {
               "type": "boolean",
               "default": false,
@@ -147,16 +139,6 @@
               "type": "boolean",
               "default": false,
               "description": "Whether to collapse qubit registers into single lines in the circuit diagram."
-=======
-            "generationMethod": {
-              "type": "string",
-              "default": "classicalEval",
-              "enum": [
-                "classicalEval",
-                "simulate"
-              ],
-              "description": "The method to use for generating the circuit diagram. 'classicalEval' uses only classical evaluation, and 'simulate' uses quantum simulation."
->>>>>>> b9536a97
             },
             "sourceLocations": {
               "type": "boolean",
