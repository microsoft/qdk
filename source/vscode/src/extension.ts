--- conflicted
+++ resolved
@@ -123,10 +123,6 @@
           await vscode.window.showTextDocument(document, {
             viewColumn,
           });
-<<<<<<< HEAD
-          // editor.revealRange(vscodeRange, vscode.TextEditorRevealType.InCenter);
-=======
->>>>>>> b9536a97
         }
 
         vscode.commands.executeCommand(
