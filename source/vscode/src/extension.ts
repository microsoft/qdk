--- conflicted
+++ resolved
@@ -108,16 +108,6 @@
           return;
         }
 
-<<<<<<< HEAD
-        for (const l of validLocations) {
-          const document = await vscode.workspace.openTextDocument(l.uri);
-          const existingEditor = vscode.window.visibleTextEditors.find(
-            (e) => e.document.uri.toString() === l.uri.toString(),
-          );
-          const viewColumn =
-            existingEditor?.viewColumn ?? vscode.ViewColumn.One;
-
-=======
         // First search through open tabs to find if any of the locations
         // are already open, and if so, get the view column they are in.
         // Otherwise, VS Code will use whichever view column currently
@@ -130,25 +120,10 @@
         // in the same view column as the circuit viewer.
         const viewColumn = getViewColumnForLocations(validLocations);
         for (const l of validLocations) {
->>>>>>> 337066ac
           // Force the document to open and take focus first in our preferred
           // view column - this prevents the `goToLocations` command
           // below from opening the document in whatever view column currently
           // has focus.
-<<<<<<< HEAD
-          await vscode.window.showTextDocument(document, {
-            viewColumn,
-          });
-        }
-
-        vscode.commands.executeCommand(
-          "editor.action.goToLocations",
-          validLocations[0].uri,
-          validLocations[0].range.start,
-          validLocations,
-          "peek",
-        );
-=======
           // The `vscode.open` command is preferred over `showTextDocument` here.
           // For custom editor documents like the circuit editor,
           // `showTextDocument` will not open the custom editor.
@@ -170,7 +145,6 @@
             "peek",
           );
         }
->>>>>>> 337066ac
       },
     ),
   );
@@ -180,8 +154,6 @@
   return api;
 }
 
-<<<<<<< HEAD
-=======
 /**
  * Finds the view column where any of the given locations is already open in a tab.
  * Returns the view column of the first matching tab
@@ -205,7 +177,6 @@
   return undefined;
 }
 
->>>>>>> 337066ac
 function parseLocations(locations: ILocation[]): vscode.Location[] {
   const uris = [];
   for (const loc of locations) {
