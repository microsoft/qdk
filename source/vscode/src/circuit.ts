// Copyright (c) Microsoft Corporation.
// Licensed under the MIT License.

import { escapeHtml } from "markdown-it/lib/common/utils.mjs";
import {
  type CircuitData,
  ICompilerWorker,
  IOperationInfo,
  IQSharpError,
  QdkDiagnostics,
  getCompilerWorker,
  log,
} from "qsharp-lang";
import { Uri, workspace } from "vscode";
import { getTargetFriendlyName } from "./config";
import { clearCommandDiagnostics } from "./diagnostics";
import { FullProgramConfig, getActiveProgram } from "./programConfig";
import {
  EventType,
  QsharpDocumentType,
  UserFlowStatus,
  UserTaskInvocationType,
  getActiveDocumentType,
  sendTelemetryEvent,
} from "./telemetry";
import { getRandomGuid } from "./utils";
import { sendMessageToPanel } from "./webviewPanel";
import { ICircuitConfig, IPosition } from "../../npm/qsharp/lib/web/qsc_wasm";
import { basename } from "./common";

const compilerRunTimeoutMs = 1000 * 60 * 5; // 5 minutes

/**
 * Input parameters for generating a circuit.
 */
type CircuitParams = {
  program: FullProgramConfig;
  operation?: IOperationInfo;
};

/**
 * Result of a circuit generation attempt.
 */
export type CircuitOrError = {
  simulated: boolean;
} & (
  | {
      result: "success";
      circuit: CircuitData;
    }
  | {
      result: "error";
      errors: IQSharpError[];
      hasResultComparisonError: boolean;
      timeout: boolean;
    }
);

export async function showCircuitCommand(
  extensionUri: Uri,
  operation: IOperationInfo | undefined,
  telemetryInvocationType: UserTaskInvocationType,
  telemetryDocumentType?: QsharpDocumentType,
  programConfig?: FullProgramConfig,
): Promise<CircuitOrError> {
  clearCommandDiagnostics();

  const associationId = getRandomGuid();
  sendTelemetryEvent(
    EventType.TriggerCircuit,
    {
      documentType: telemetryDocumentType || getActiveDocumentType(),
      associationId,
      invocationType: telemetryInvocationType,
    },
    {},
  );

  const circuitConfig = getConfig();
  if (!programConfig) {
    const targetProfileFallback =
      circuitConfig.generationMethod === "static" ? "adaptive_rif" : undefined;
    const program = await getActiveProgram({
      showModalError: true,
      targetProfileFallback,
    });
    if (!program.success) {
      throw new Error(program.errorMsg);
    }
    programConfig = program.programConfig;
  }

  sendTelemetryEvent(
    EventType.CircuitStart,
    {
      associationId,
      targetProfile: programConfig.profile,
      isOperation: (!!operation).toString(),
    },
    {},
  );

  // Generate the circuit and update the panel.
  // generateCircuits() takes care of handling timeouts and
  // falling back to the simulator for dynamic circuits.
  const result = await generateCircuit(
    extensionUri,
    {
      program: programConfig,
      operation,
    },
    circuitConfig,
  );

  if (result.result === "success") {
    sendTelemetryEvent(EventType.CircuitEnd, {
      simulated: result.simulated.toString(),
      associationId,
      flowStatus: UserFlowStatus.Succeeded,
    });
  } else {
    if (result.timeout) {
      sendTelemetryEvent(EventType.CircuitEnd, {
        simulated: result.simulated.toString(),
        associationId,
        reason: "timeout",
        flowStatus: UserFlowStatus.Aborted,
      });
    } else {
      const reason =
        result.errors.length > 0 ? result.errors[0].diagnostic.code : "unknown";

      sendTelemetryEvent(EventType.CircuitEnd, {
        simulated: result.simulated.toString(),
        associationId,
        reason,
        flowStatus: UserFlowStatus.Failed,
      });
    }
  }

  return result;
}

/**
 * Generate the circuit and update the panel with the results.
 * We first attempt to generate a circuit without running the simulator,
 * which should be fast.
 *
 * If that fails, specifically due to a result comparison error,
 * that means this is a dynamic circuit. We fall back to using the
 * simulator in this case ("trace" mode), which is slower.
 */
async function generateCircuit(
  extensionUri: Uri,
  params: CircuitParams,
  config: ICircuitConfig,
): Promise<CircuitOrError> {
  // Before we start, reveal the panel with the "calculating" spinner
  updateCircuitPanel(
    params.program.profile,
    params.program.projectName,
    true, // reveal
    { operation: params.operation, calculating: true },
  );

  // First, try with given config (static by default)
  let result = await getCircuitOrErrorWithTimeout(extensionUri, params, config);

  if (
    result.result === "error" &&
    result.hasResultComparisonError &&
    config.generationMethod === "classicalEval"
  ) {
    // Retry with the simulator if circuit generation failed because
    // there was a result comparison (i.e. if this is a dynamic circuit)

    updateCircuitPanel(
      params.program.profile,
      params.program.projectName,
      false, // reveal
      {
        operation: params.operation,
        calculating: true,
        simulated: true,
      },
    );

    // try again with the simulator
    config.generationMethod = "simulate";

    result = await getCircuitOrErrorWithTimeout(extensionUri, params, config);
  }

  // Update the panel with the results

  if (result.result === "success") {
    updateCircuitPanel(
      params.program.profile,
      params.program.projectName,
      false, // reveal
      {
        circuit: result.circuit,
        operation: params.operation,
        simulated: result.simulated,
      },
    );
  } else {
    log.error("Circuit error. ", result);
    let errorHtml = "There was an error generating the circuit.";
    if (result.errors.length > 0) {
      errorHtml = errorsToHtml(result.errors);
    } else if (result.timeout) {
      errorHtml = `The circuit generation exceeded the timeout of ${compilerRunTimeoutMs}ms.`;
    }

    updateCircuitPanel(
      params.program.profile,
      params.program.projectName,
      false, // reveal
      {
        errorHtml,
        operation: params.operation,
        simulated: result.simulated,
      },
    );
  }

  return result;
}

/**
 * Wrapper around getCircuit() that enforces a timeout.
 * Won't throw for known errors.
 */
export async function getCircuitOrErrorWithTimeout(
  extensionUri: Uri,
  params: CircuitParams,
  config: ICircuitConfig,
  timeoutMs: number = compilerRunTimeoutMs,
): Promise<CircuitOrError> {
  let timeout = false;

  const compilerWorkerScriptPath = Uri.joinPath(
    extensionUri,
    "./out/compilerWorker.js",
  ).toString();

  const worker = getCompilerWorker(compilerWorkerScriptPath);
  const compilerTimeout = setTimeout(() => {
    timeout = true;
    log.info("terminating circuit worker due to timeout");
    worker.terminate();
  }, timeoutMs);

  const result = await getCircuitOrError(worker, params, config);
  clearTimeout(compilerTimeout);

  if (result.result === "error") {
    return {
      ...result,
      timeout,
    };
  } else {
    return result;
  }
}

/**
 * Wrapper around compiler getCircuit() that handles exceptions
 * and converts to strongly typed error object.
 * Won't throw for known errors.
 */
async function getCircuitOrError(
  worker: ICompilerWorker,
  params: CircuitParams,
  config: ICircuitConfig,
): Promise<CircuitOrError> {
  try {
    const circuit = await worker.getCircuit(
      params.program,
      config,
      params.operation,
    );
    return {
      result: "success",
      simulated: config.generationMethod === "simulate",
      circuit: circuit,
    };
  } catch (e: any) {
    log.error("Error generating circuit: ", e);
    let errors: IQSharpError[] = [];
    let resultCompError = false;
    if (e instanceof QdkDiagnostics) {
      try {
        errors = e.diagnostics;
        resultCompError = hasResultComparisonError(errors);
      } catch {
        // couldn't parse the error - would indicate a bug.
        // will get reported up the stack as a generic error
      }
    }
    return {
      result: "error",
      simulated: config.generationMethod === "simulate",
      errors,
      hasResultComparisonError: resultCompError,
      timeout: false,
    };
  }
}

export function getConfig() {
  const defaultConfig = {
    maxOperations: 10001,
<<<<<<< HEAD
    loopDetection: false,
    groupScopes: true,
    generationMethod: "static" as const,
    collapseQubitRegisters: false,
    locations: true,
=======
    generationMethod: "classicalEval" as const,
    sourceLocations: true,
>>>>>>> 5a59b92c
  };

  const config = workspace
    .getConfiguration("Q#")
    .get<object>("circuits.config", defaultConfig);

  const configObject = {
    maxOperations:
      "maxOperations" in config && typeof config.maxOperations === "number"
        ? config.maxOperations
        : defaultConfig.maxOperations,
    loopDetection:
      "loopDetection" in config && typeof config.loopDetection === "boolean"
        ? config.loopDetection
        : defaultConfig.loopDetection,
    groupScopes:
      "groupScopes" in config && typeof config.groupScopes === "boolean"
        ? config.groupScopes
        : defaultConfig.groupScopes,
    generationMethod:
      "generationMethod" in config &&
      typeof config.generationMethod === "string" &&
      ["simulate", "classicalEval", "static"].includes(config.generationMethod)
        ? (config.generationMethod as "simulate" | "classicalEval" | "static")
        : defaultConfig.generationMethod,
<<<<<<< HEAD
    collapseQubitRegisters:
      "collapseQubitRegisters" in config &&
      typeof config.collapseQubitRegisters === "boolean"
        ? config.collapseQubitRegisters
        : defaultConfig.collapseQubitRegisters,
    locations:
      "locations" in config && typeof config.locations === "boolean"
        ? config.locations
        : defaultConfig.locations,
=======
    sourceLocations:
      "sourceLocations" in config && typeof config.sourceLocations === "boolean"
        ? config.sourceLocations
        : defaultConfig.sourceLocations,
>>>>>>> 5a59b92c
  };

  log.debug("Using circuit config: ", configObject);
  return configObject;
}

function hasResultComparisonError(errors: IQSharpError[]) {
  const hasResultComparisonError =
    errors &&
    errors.findIndex(
      (item) =>
        item?.diagnostic?.code === "Qsc.Eval.ResultComparisonUnsupported",
    ) >= 0;
  return hasResultComparisonError;
}

/**
 * Formats an array of compiler/runtime errors into HTML to be presented to the user.
 *
 * @param errors The list of errors to format.
 * @returns The HTML formatted errors, to be set as the inner contents of a container element.
 */
function errorsToHtml(errors: IQSharpError[]) {
  let errorHtml = "";
  for (const error of errors) {
    const { document, diagnostic: diag, stack: rawStack } = error;

    const location = documentHtml(false, document, diag.range.start);
    const message = escapeHtml(`(${diag.code}) ${diag.message}`).replace(
      /\n/g,
      "<br/><br/>",
    );

    errorHtml += `<p>${location}: ${message}<br/></p>`;

    if (rawStack) {
      const stack = rawStack
        .split("\n")
        .map((l) => {
          // Link-ify the document names in the stack trace
          const match = l.match(/^(\s*)at (.*) in (.*):(\d+):(\d+)/);
          if (match) {
            const [, leadingWs, callable, doc] = match;
            return `${leadingWs}at ${escapeHtml(callable)} in ${documentHtml(false, doc)}`;
          } else {
            return l;
          }
        })

        .join("\n");
      errorHtml += `<br/><pre>${stack}</pre>`;
    }
  }
  return errorHtml;
}

export function updateCircuitPanel(
  targetProfile: string,
  projectName: string,
  reveal: boolean,
  params: {
    circuit?: CircuitData;
    errorHtml?: string;
    simulated?: boolean;
    operation?: IOperationInfo | undefined;
    calculating?: boolean;
  },
) {
  const panelId = params?.operation?.operation || projectName;
  const title = params?.operation
    ? `${params.operation.operation} with ${params.operation.totalNumQubits} input qubits`
    : projectName;

  const target = `Target profile: ${getTargetFriendlyName(targetProfile)} `;

  const props = {
    title,
    targetProfile: target,
    simulated: params?.simulated || false,
    calculating: params?.calculating || false,
    circuit: params?.circuit,
    errorHtml: params?.errorHtml,
  };

  const message = {
    props,
  };
  sendMessageToPanel({ panelType: "circuit", id: panelId }, reveal, message);
}

/**
 * If the input is a URI, turns it into a document open link.
 * Otherwise returns the HTML-escaped input
 */
function documentHtml(
  customCommand: boolean,
  maybeUri: string,
  position?: IPosition,
) {
  try {
    // If the error location is a document URI, create a link to that document.
    // We use the `vscode.open` command (https://code.visualstudio.com/api/references/commands#commands)
    // to open the document in the editor.
    // The line and column information is displayed, but are not part of the link.
    //
    // At the time of writing this is the only way we know to create a direct
    // link to a Q# document from a Web View.
    //
    // If we wanted to handle line/column information from the link, an alternate
    // implementation might be having our own command that navigates to the correct
    // location. Then this would be a link to that command instead. Yet another
    // alternative is to have the webview pass a message back to the extension.
    const uri = Uri.parse(maybeUri, true);
    const fsPath = escapeHtml(basename(uri.path) ?? uri.fsPath);
    const lineColumn = position
      ? escapeHtml(`:${position.line + 1}:${position.character + 1}`)
      : "";

    const locations = [
      {
        source: uri,
        span: {
          start: position,
          end: position,
        },
      },
    ];

    const args = customCommand && position ? [locations] : [uri];
    const openCommand =
      customCommand && position ? "qsharp-vscode.gotoLocations" : "vscode.open";

    const argsStr = encodeURIComponent(JSON.stringify(args));
    const openCommandUri = Uri.parse(`command:${openCommand}?${argsStr}`, true);
    const title = `${fsPath}${lineColumn}`;
    return `<a href="${openCommandUri}">${title}</a>`;
  } catch {
    // Likely could not parse document URI - it must be a project level error
    // or an error from stdlib, use the document name directly
    return escapeHtml(maybeUri);
  }
}<|MERGE_RESOLUTION|>--- conflicted
+++ resolved
@@ -313,16 +313,11 @@
 export function getConfig() {
   const defaultConfig = {
     maxOperations: 10001,
-<<<<<<< HEAD
     loopDetection: false,
     groupScopes: true,
     generationMethod: "static" as const,
     collapseQubitRegisters: false,
-    locations: true,
-=======
-    generationMethod: "classicalEval" as const,
     sourceLocations: true,
->>>>>>> 5a59b92c
   };
 
   const config = workspace
@@ -348,22 +343,15 @@
       ["simulate", "classicalEval", "static"].includes(config.generationMethod)
         ? (config.generationMethod as "simulate" | "classicalEval" | "static")
         : defaultConfig.generationMethod,
-<<<<<<< HEAD
     collapseQubitRegisters:
       "collapseQubitRegisters" in config &&
       typeof config.collapseQubitRegisters === "boolean"
         ? config.collapseQubitRegisters
         : defaultConfig.collapseQubitRegisters,
-    locations:
-      "locations" in config && typeof config.locations === "boolean"
-        ? config.locations
-        : defaultConfig.locations,
-=======
     sourceLocations:
       "sourceLocations" in config && typeof config.sourceLocations === "boolean"
         ? config.sourceLocations
         : defaultConfig.sourceLocations,
->>>>>>> 5a59b92c
   };
 
   log.debug("Using circuit config: ", configObject);
