--- conflicted
+++ resolved
@@ -13,11 +13,7 @@
 } from "../programConfig";
 import { getRandomGuid } from "../utils";
 import { QscDebugSession } from "./session";
-<<<<<<< HEAD
-import { runProgramInTerminal, runProgram } from "../run";
-=======
 import { runProgramInTerminal } from "../run";
->>>>>>> 337066ac
 
 let debugServiceWorkerFactory: () => IDebugServiceWorker;
 
