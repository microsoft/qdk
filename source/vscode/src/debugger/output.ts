--- conflicted
+++ resolved
@@ -1,11 +1,7 @@
 // Copyright (c) Microsoft Corporation.
 // Licensed under the MIT License.
 
-<<<<<<< HEAD
-import { QscEventTarget } from "qsharp-lang";
-=======
 import { Dump, IQSharpError, QscEventTarget } from "qsharp-lang";
->>>>>>> 337066ac
 import { getSourceUri } from "../utils";
 
 function formatComplex(real: number, imag: number) {
@@ -42,39 +38,7 @@
     if (evt.detail.success) {
       out(`${evt.detail.value}`);
     } else {
-<<<<<<< HEAD
-      const errorMessages = [];
-      for (const error of evt.detail.value.errors) {
-        if (error.stack) {
-          const stack = error.stack
-            .split("\n")
-            .map((l) => {
-              const match = l.match(/^(\s*)at (.*) in (.*):(\d+):(\d+)/);
-              if (match) {
-                const [, leadingWs, callable, doc, line, column] = match;
-                const uri = getSourceUri(doc);
-                const displayPath = uri.scheme === "file" ? uri.fsPath : uri;
-                return `${leadingWs}at ${callable} in ${displayPath}:${line}:${column}`;
-              } else {
-                return l;
-              }
-            })
-            .join("\n");
-
-          errorMessages.push(stack);
-        } else {
-          const uri = getSourceUri(error.document);
-          const displayPath = uri.scheme === "file" ? uri.fsPath : uri;
-          const diag = error.diagnostic;
-          const location = `${displayPath}:${diag.range.start.line + 1}:${diag.range.start.character + 1}`;
-          const message = `(${diag.code}) ${diag.message}`;
-          errorMessages.push(`${location}: ${message}`);
-        }
-      }
-      out(errorMessages.join("\n"));
-=======
       out(formatErrors(evt.detail.value.errors));
->>>>>>> 337066ac
     }
   });
 
