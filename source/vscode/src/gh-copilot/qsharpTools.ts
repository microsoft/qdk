// Copyright (c) Microsoft Corporation.
// Licensed under the MIT License.

<<<<<<< HEAD
import { TargetProfile } from "qsharp-lang";
=======
import { IQSharpError, TargetProfile } from "qsharp-lang";
>>>>>>> 337066ac
import vscode from "vscode";
import {
  CircuitOrError,
  showCircuitCommand,
  getConfig as getCircuitConfig,
} from "../circuit";
import { loadCompilerWorker, toVsCodeDiagnostic } from "../common";
import { resourceEstimateTool } from "../estimate";
import { FullProgramConfig, getProgramForDocument } from "../programConfig";
import {
  determineDocumentType,
  EventType,
  QsharpDocumentType,
  sendTelemetryEvent,
  UserTaskInvocationType,
} from "../telemetry";
import { getRandomGuid } from "../utils";
import { sendMessageToPanel } from "../webviewPanel.js";
import { CopilotToolError } from "./types";
import { HistogramData, runProgram } from "../run";

/**
 * In general, tool calls that deal with Q# should include this project
 * info in their output. Since Copilot just passes in a file path, and isn't
 * familiar with how we expand the project or how we determine target profile,
 * this output will give Copilot context to understand what just happened.
 */
export type ProjectInfo = {
  qsharpProject: {
    name: string;
    targetProfile: string;
  };
};

type RunProgramResult = ProjectInfo &
  (
    | {
        output: string;
        result: string | IQSharpError;
      }
    | {
        histogram: HistogramData;
        sampleFailures: IQSharpError[];
        message: string;
      }
  );

export class QSharpTools {
  constructor(private extensionUri: vscode.Uri) {}

  /**
   * Implements the `qdk-run-program` tool call.
   */
  async runProgram(input: {
    filePath: string;
    shots?: number;
  }): Promise<RunProgramResult> {
    const shots = input.shots ?? 1;

    const program = await this.getProgram(input.filePath);
    const programConfig = program.config;

    const output: string[] = [];
    let finalHistogram: HistogramData | undefined;
    let sampleFailures: IQSharpError[] = [];
    const panelId = programConfig.projectName;

    const start = performance.now();
    const associationId = getRandomGuid();
    if (shots > 1) {
      sendTelemetryEvent(
        EventType.TriggerHistogram,
        {
          associationId,
          documentType: program.telemetryDocumentType,
          invocationType: UserTaskInvocationType.ChatToolCall,
        },
        {},
      );
      sendTelemetryEvent(EventType.HistogramStart, { associationId }, {});
    }

<<<<<<< HEAD
    const result = await runProgram(
      this.extensionUri,
      programConfig,
      "",
=======
    const result = await runProgram(this.extensionUri, programConfig, {
      entry: "",
>>>>>>> 337066ac
      shots,
      onConsoleOut: (msg) => {
        output.push(msg);
      },
      onResultsUpdate: (histogram, failures) => {
        finalHistogram = histogram;
        const uniqueFailures = new Set<string>();
        sampleFailures = [];
        for (const failure of failures) {
          const diagnostic = toVsCodeDiagnostic(failure.diagnostic);
<<<<<<< HEAD
          const failureKey = `${diagnostic.message}-${diagnostic.range?.start.line}-${diagnostic.range?.start.character}`;
=======
          const failureKey = `${failure.document}-${diagnostic.message}-${diagnostic.range?.start.line}-${diagnostic.range?.start.character}`;
>>>>>>> 337066ac
          if (!uniqueFailures.has(failureKey)) {
            uniqueFailures.add(failureKey);
            sampleFailures.push(diagnostic);
          }
          if (sampleFailures.length === 3) {
            break;
          }
        }
        if (
          shots > 1 &&
          histogram.buckets.filter((b) => b[0] !== "ERROR").length > 0
        ) {
          // Display the histogram panel only if we're running multiple shots,
          // and we have at least one successful result.
          sendMessageToPanel(
            { panelType: "histogram", id: panelId },
            true, // reveal the panel
            histogram,
          );
        }
      },
    });

    if (result.status === "compilation error(s)") {
      const failures = result.errors;

      if (failures && failures?.length > 0) {
        throw new CopilotToolError(
          `Program failed with compilation errors. ${JSON.stringify(failures)}`,
        );
      }
    }

    if (result.doneReason === "compilation error(s)") {
      const failures = result.results
        .map((r) => {
          if (!r.success && r.result && typeof r.result !== "string") {
            return r.result.errors;
          }
          return null;
        })
        .filter((e) => e !== null)
        .flat();

      if (failures && failures?.length > 0) {
        throw new CopilotToolError(
          `Program failed with compilation errors. ${JSON.stringify(failures)}`,
        );
      }
    }

    if (shots > 1) {
      sendTelemetryEvent(
        EventType.HistogramEnd,
        { associationId },
        { timeToCompleteMs: performance.now() - start },
      );
    }

    if (shots === 1) {
      // Return the output and results directly
      return {
        ...program.additionalContextForModel,
        output: output.join("\n"),
        result:
          sampleFailures.length > 0
            ? sampleFailures[0]
            : (finalHistogram?.buckets[0][0] as string),
      };
    } else {
      // No output, return the histogram
      return {
        ...program.additionalContextForModel,
        sampleFailures,
        histogram: finalHistogram!,
        message: `Results are displayed in the Histogram panel.`,
      };
    }
  }

  /**
   * Implements the `qdk-generate-circuit` tool call.
   */
  async generateCircuit(input: { filePath: string }): Promise<
    ProjectInfo &
      CircuitOrError & {
        message?: string;
      }
  > {
    const circuitConfig = getCircuitConfig();
    const targetProfileFallback =
      circuitConfig.generationMethod === "static" ? "adaptive_rif" : undefined;
    const program = await this.getProgram(input.filePath, {
      targetProfileFallback,
    });
    const programConfig = program.config;

    const circuitOrError = await showCircuitCommand(
      this.extensionUri,
      undefined,
      UserTaskInvocationType.ChatToolCall,
      program.telemetryDocumentType,
      programConfig,
    );

    const result = {
      ...program.additionalContextForModel,
      ...circuitOrError,
    };

    if (circuitOrError.result === "success") {
      return {
        ...result,
        message: "Circuit is displayed in the Circuit panel.",
      };
    } else {
      return {
        ...result,
      };
    }
  }

  /**
   * Implements the `qdk-run-resource-estimator` tool call.
   */
  async runResourceEstimator(input: {
    filePath: string;
    qubitTypes?: string[];
    errorBudget?: number;
  }): Promise<
    ProjectInfo & {
      estimates?: object[];
      message: string;
    }
  > {
    const program = await this.getProgram(input.filePath);
    const programConfig = program.config;

    try {
      const qubitTypes = input.qubitTypes ?? ["qubit_gate_ns_e3"];
      const errorBudget = input.errorBudget ?? 0.001;

      const estimates = await resourceEstimateTool(
        this.extensionUri,
        programConfig,
        program.telemetryDocumentType,
        qubitTypes,
        errorBudget,
      );

      return {
        ...program.additionalContextForModel,
        estimates,
        message: "Results are displayed in the resource estimator panel.",
      };
    } catch (e) {
      throw new CopilotToolError(
        "Failed to run resource estimator: " +
          (e instanceof Error ? e.message : String(e)),
      );
    }
  }

  /**
   * Copilot tool: Returns a Markdown string summarizing all Q# standard library items,
   * organized by namespace. Each entry includes its signature and a short description extracted
   * from doc comments when available.
   */
  async qsharpGetLibraryDescriptions(): Promise<string> {
    const compilerRunTimeoutMs = 1000 * 5; // 5 seconds
    const compilerTimeout = setTimeout(() => {
      worker.terminate();
    }, compilerRunTimeoutMs);
    const worker = loadCompilerWorker(this.extensionUri!);
    const summaries = await worker.getLibrarySummaries();
    clearTimeout(compilerTimeout);
    worker.terminate();
    return summaries;
  }

  async getProgram(
    filePath: string,
    options: { targetProfileFallback?: TargetProfile } = {},
  ): Promise<{
    config: FullProgramConfig;
    telemetryDocumentType: QsharpDocumentType;
    additionalContextForModel: ProjectInfo;
  }> {
    const docUri = vscode.Uri.file(filePath);

    const doc = await vscode.workspace.openTextDocument(docUri);
    const telemetryDocumentType = determineDocumentType(doc);

    const program = await getProgramForDocument(doc, options);
    if (!program.success) {
      throw new CopilotToolError(
        `Cannot get program for the file ${filePath}\n\n${program.diagnostics ? JSON.stringify(program.diagnostics) : program.errorMsg}`,
      );
    }
    return {
      config: program.programConfig,
      telemetryDocumentType,
      additionalContextForModel: {
        qsharpProject: {
          name: program.programConfig.projectName,
          targetProfile: program.programConfig.profile,
        },
      },
    };
  }
}<|MERGE_RESOLUTION|>--- conflicted
+++ resolved
@@ -1,11 +1,7 @@
 // Copyright (c) Microsoft Corporation.
 // Licensed under the MIT License.
 
-<<<<<<< HEAD
-import { TargetProfile } from "qsharp-lang";
-=======
 import { IQSharpError, TargetProfile } from "qsharp-lang";
->>>>>>> 337066ac
 import vscode from "vscode";
 import {
   CircuitOrError,
@@ -88,15 +84,8 @@
       sendTelemetryEvent(EventType.HistogramStart, { associationId }, {});
     }
 
-<<<<<<< HEAD
-    const result = await runProgram(
-      this.extensionUri,
-      programConfig,
-      "",
-=======
     const result = await runProgram(this.extensionUri, programConfig, {
       entry: "",
->>>>>>> 337066ac
       shots,
       onConsoleOut: (msg) => {
         output.push(msg);
@@ -107,11 +96,7 @@
         sampleFailures = [];
         for (const failure of failures) {
           const diagnostic = toVsCodeDiagnostic(failure.diagnostic);
-<<<<<<< HEAD
-          const failureKey = `${diagnostic.message}-${diagnostic.range?.start.line}-${diagnostic.range?.start.character}`;
-=======
           const failureKey = `${failure.document}-${diagnostic.message}-${diagnostic.range?.start.line}-${diagnostic.range?.start.character}`;
->>>>>>> 337066ac
           if (!uniqueFailures.has(failureKey)) {
             uniqueFailures.add(failureKey);
             sampleFailures.push(diagnostic);
