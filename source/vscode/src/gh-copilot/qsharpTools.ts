// Copyright (c) Microsoft Corporation.
// Licensed under the MIT License.

import { TargetProfile, VSDiagnostic } from "qsharp-lang";
import vscode from "vscode";
import { CircuitOrError, showCircuitCommand } from "../circuit";
import { loadCompilerWorker, toVsCodeDiagnostic } from "../common";
import { createDebugConsoleEventTarget } from "../debugger/output";
import { resourceEstimateTool } from "../estimate";
import { FullProgramConfig, getProgramForDocument } from "../programConfig";
import {
  determineDocumentType,
  EventType,
  QsharpDocumentType,
  sendTelemetryEvent,
  UserTaskInvocationType,
} from "../telemetry";
import { getRandomGuid } from "../utils";
import { sendMessageToPanel } from "../webviewPanel.js";
import { CopilotToolError, HistogramData } from "./types";

/**
 * In general, tool calls that deal with Q# should include this project
 * info in their output. Since Copilot just passes in a file path, and isn't
 * familiar with how we expand the project or how we determine target profile,
 * this output will give Copilot context to understand what just happened.
 */
export type ProjectInfo = {
  qsharpProject: {
    name: string;
    targetProfile: string;
  };
};

type RunProgramResult = ProjectInfo &
  (
    | {
        output: string;
        result: string | vscode.Diagnostic;
      }
    | {
        histogram: HistogramData;
        sampleFailures: vscode.Diagnostic[];
        message: string;
      }
  );

export class QSharpTools {
  constructor(private extensionUri: vscode.Uri) {}

  /**
   * Implements the `qdk-run-program` tool call.
   */
  async runProgram(input: {
    filePath: string;
    shots?: number;
  }): Promise<RunProgramResult> {
    const shots = input.shots ?? 1;

    const program = await this.getProgram(input.filePath);
    const programConfig = program.config;

    const output: string[] = [];
    let finalHistogram: HistogramData | undefined;
    let sampleFailures: vscode.Diagnostic[] = [];
    const panelId = programConfig.projectName;

    const start = performance.now();
    const associationId = getRandomGuid();
    if (shots > 1) {
      sendTelemetryEvent(
        EventType.TriggerHistogram,
        {
          associationId,
          documentType: program.telemetryDocumentType,
          invocationType: UserTaskInvocationType.ChatToolCall,
        },
        {},
      );
      sendTelemetryEvent(EventType.HistogramStart, { associationId }, {});
    }

    await this.runQsharp(
      programConfig,
      shots,
      (msg) => {
        output.push(msg);
      },
      (histogram, failures) => {
        finalHistogram = histogram;
        const uniqueFailures = new Set<string>();
        sampleFailures = [];
        for (const failure of failures) {
          const failureKey = `${failure.message}-${failure.range?.start.line}-${failure.range?.start.character}`;
          if (!uniqueFailures.has(failureKey)) {
            uniqueFailures.add(failureKey);
            sampleFailures.push(failure);
          }
          if (sampleFailures.length === 3) {
            break;
          }
        }
        if (
          shots > 1 &&
          histogram.buckets.filter((b) => b[0] !== "ERROR").length > 0
        ) {
          // Display the histogram panel only if we're running multiple shots,
          // and we have at least one successful result.
          sendMessageToPanel(
            { panelType: "histogram", id: panelId },
            true, // reveal the panel
            histogram,
          );
        }
      },
    );

    if (shots > 1) {
      sendTelemetryEvent(
        EventType.HistogramEnd,
        { associationId },
        { timeToCompleteMs: performance.now() - start },
      );
    }

    if (shots === 1) {
      // Return the output and results directly
      return {
        ...program.additionalContextForModel,
        output: output.join("\n"),
        result:
          sampleFailures.length > 0
            ? sampleFailures[0]
            : (finalHistogram?.buckets[0][0] as string),
      };
    } else {
      // No output, return the histogram
      return {
        ...program.additionalContextForModel,
        sampleFailures,
        histogram: finalHistogram!,
        message: `Results are displayed in the Histogram panel.`,
      };
    }
  }

  /**
   * Implements the `qdk-generate-circuit` tool call.
   */
  async generateCircuit(input: { filePath: string }): Promise<
    ProjectInfo &
      CircuitOrError & {
        message?: string;
      }
  > {
    const program = await this.getProgram(input.filePath);
    const programConfig = program.config;

    const circuitOrError = await showCircuitCommand(
      this.extensionUri,
      undefined,
      UserTaskInvocationType.ChatToolCall,
      program.telemetryDocumentType,
      programConfig,
    );

    const result = {
      ...program.additionalContextForModel,
      ...circuitOrError,
    };

    if (circuitOrError.result === "success") {
      return {
        ...result,
        message: "Circuit is displayed in the Circuit panel.",
      };
    } else {
      return {
        ...result,
      };
    }
  }

  /**
   * Implements the `qdk-run-resource-estimator` tool call.
   */
  async runResourceEstimator(input: {
    filePath: string;
    qubitTypes?: string[];
    errorBudget?: number;
  }): Promise<
    ProjectInfo & {
      estimates?: object[];
      message: string;
    }
  > {
    const program = await this.getProgram(input.filePath);
    const programConfig = program.config;

    try {
      const qubitTypes = input.qubitTypes ?? ["qubit_gate_ns_e3"];
      const errorBudget = input.errorBudget ?? 0.001;

      const estimates = await resourceEstimateTool(
        this.extensionUri,
        programConfig,
        program.telemetryDocumentType,
        qubitTypes,
        errorBudget,
      );

      return {
        ...program.additionalContextForModel,
        estimates,
        message: "Results are displayed in the resource estimator panel.",
      };
    } catch (e) {
      throw new CopilotToolError(
        "Failed to run resource estimator: " +
          (e instanceof Error ? e.message : String(e)),
      );
    }
  }

<<<<<<< HEAD
  /**
   * Copilot tool: Returns a structured JSON description of all Q# standard library items,
   * organized by namespace. Each item includes its name, namespace, kind, signature, summary,
   * parameter descriptions, and output description.
   */
  async qsharpGetLibraryDescriptions(): Promise<any> {
    const compilerRunTimeoutMs = 1000 * 5; // 5 seconds
    const compilerTimeout = setTimeout(() => {
      worker.terminate();
    }, compilerRunTimeoutMs);
    const worker = loadCompilerWorker(this.extensionUri!);
    const summaries = await worker.getLibrarySummaries();
    clearTimeout(compilerTimeout);
    worker.terminate();
    return deepMapToObject(summaries);
  }

  private async getProgram(filePath: string) {
=======
  async getProgram(
    filePath: string,
    options: { targetProfileFallback?: TargetProfile } = {},
  ): Promise<{
    config: FullProgramConfig;
    telemetryDocumentType: QsharpDocumentType;
    additionalContextForModel: ProjectInfo;
  }> {
>>>>>>> 82b4ff84
    const docUri = vscode.Uri.file(filePath);

    const doc = await vscode.workspace.openTextDocument(docUri);
    const telemetryDocumentType = determineDocumentType(doc);

    const program = await getProgramForDocument(doc, options);
    if (!program.success) {
      throw new CopilotToolError(
        `Cannot get program for the file ${filePath}\n\n${program.diagnostics ? JSON.stringify(program.diagnostics) : program.errorMsg}`,
      );
    }
    return {
      config: program.programConfig,
      telemetryDocumentType,
      additionalContextForModel: {
        qsharpProject: {
          name: program.programConfig.projectName,
          targetProfile: program.programConfig.profile,
        },
      },
    };
  }

  private async runQsharp(
    program: FullProgramConfig,
    shots: number,
    out: (message: string) => void,
    resultUpdate: (
      histogram: HistogramData,
      failures: vscode.Diagnostic[],
    ) => void,
  ) {
    let histogram: HistogramData | undefined;
    const evtTarget = createDebugConsoleEventTarget((msg) => {
      out(msg);
    }, true /* captureEvents */);

    // create a promise that we'll resolve when the run is done
    let resolvePromise: () => void = () => {};
    const allShotsDone = new Promise<void>((resolve) => {
      resolvePromise = resolve;
    });

    evtTarget.addEventListener("uiResultsRefresh", () => {
      const results = evtTarget.getResults();
      const resultCount = evtTarget.resultCount(); // compiler errors come through here too
      const buckets = new Map();
      const failures = [];
      for (let i = 0; i < resultCount; ++i) {
        const key = results[i].result;
        const strKey = typeof key !== "string" ? "ERROR" : key;
        const newValue = (buckets.get(strKey) || 0) + 1;
        buckets.set(strKey, newValue);
        if (!results[i].success) {
          failures.push(toVsCodeDiagnostic(results[i].result as VSDiagnostic));
        }
      }
      histogram = {
        buckets: Array.from(buckets.entries()) as [string, number][],
        shotCount: resultCount,
      };
      resultUpdate(histogram!, failures);
      if (shots === resultCount || failures.length > 0) {
        // TODO: ugh
        resolvePromise();
      }
    });

    const compilerRunTimeoutMs = 1000 * 60 * 5; // 5 minutes
    const compilerTimeout = setTimeout(() => {
      worker.terminate();
    }, compilerRunTimeoutMs);
    const worker = loadCompilerWorker(this.extensionUri!);

    try {
      await worker.run(program, "", shots, evtTarget);
      // We can still receive events after the above call is done
      await allShotsDone;
    } catch {
      // Compiler errors can come through here. But the error object here doesn't contain enough
      // information to be useful. So wait for the one that comes through the event target.
      await allShotsDone;

      const failures = evtTarget
        .getResults()
        .filter((result) => !result.success)
        .map((result) => toVsCodeDiagnostic(result.result as VSDiagnostic));

      throw new CopilotToolError(
        `Program failed with compilation errors. ${JSON.stringify(failures)}`,
      );
    }
    clearTimeout(compilerTimeout);
    worker.terminate();
  }
}

function deepMapToObject(value: any): any {
  if (value instanceof Map) {
    const obj: any = {};
    for (const [key, val] of value.entries()) {
      obj[key] = deepMapToObject(val);
    }
    return obj;
  } else if (Array.isArray(value)) {
    return value.map(deepMapToObject);
  } else {
    return value;
  }
}<|MERGE_RESOLUTION|>--- conflicted
+++ resolved
@@ -222,7 +222,6 @@
     }
   }
 
-<<<<<<< HEAD
   /**
    * Copilot tool: Returns a structured JSON description of all Q# standard library items,
    * organized by namespace. Each item includes its name, namespace, kind, signature, summary,
@@ -240,8 +239,6 @@
     return deepMapToObject(summaries);
   }
 
-  private async getProgram(filePath: string) {
-=======
   async getProgram(
     filePath: string,
     options: { targetProfileFallback?: TargetProfile } = {},
@@ -250,7 +247,6 @@
     telemetryDocumentType: QsharpDocumentType;
     additionalContextForModel: ProjectInfo;
   }> {
->>>>>>> 82b4ff84
     const docUri = vscode.Uri.file(filePath);
 
     const doc = await vscode.workspace.openTextDocument(docUri);
