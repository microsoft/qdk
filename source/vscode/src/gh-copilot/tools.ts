// Copyright (c) Microsoft Corporation.
// Licensed under the MIT License.

import { CircuitData, log } from "qsharp-lang";
import * as vscode from "vscode";
import { EventType, sendTelemetryEvent, UserFlowStatus } from "../telemetry";
import { getRandomGuid } from "../utils";
import * as azqTools from "./azureQuantumTools";
import { updateCopilotInstructions } from "./instructions";
import {
  qdkCircuitMimeType,
  qdkCircuitViewType,
  QSharpTools,
  richToolResult,
} from "./qsharpTools";
import { CopilotToolError } from "./types";
import { ToolState } from "./azureQuantumTools";
import { _getWebviewContent } from "../webviewPanel";

// state
const workspaceState: ToolState = {};
let qsharpTools: QSharpTools | undefined;

const toolDefinitions: {
  name: string;
  tool: (input: any) => Promise<any>;
  confirm?: (input: any) => vscode.PreparedToolInvocation;
}[] = [
  // match these to the "languageModelTools" entries in package.json
  {
    name: "azure-quantum-get-jobs",
    tool: async (input) =>
      (await azqTools.getJobs(workspaceState, input)).result,
  },
  {
    name: "azure-quantum-get-job",
    tool: async (input: { job_id: string }) =>
      (await azqTools.getJob(workspaceState, input)).result,
  },
  {
    name: "azure-quantum-connect-to-workspace",
    tool: async () =>
      (await azqTools.connectToWorkspace(workspaceState)).result,
  },
  {
    name: "azure-quantum-download-job-results",
    tool: async (input: { job_id: string }) =>
      (await azqTools.downloadJobResults(workspaceState, input)).result,
  },
  {
    name: "azure-quantum-get-workspaces",
    tool: async () => (await azqTools.getWorkspaces()).result,
  },
  {
    name: "azure-quantum-submit-to-target",
    tool: async (input: {
      filePath: string;
      jobName: string;
      targetId: string;
      shots: number;
    }) =>
      (await azqTools.submitToTarget(workspaceState, qsharpTools!, input))
        .result,
    confirm: (input: {
      jobName: string;
      targetId: string;
      shots: number;
    }): vscode.PreparedToolInvocation => ({
      confirmationMessages: {
        title: "Submit Azure Quantum job",
        message: `Submit job "${input.jobName}" to ${input.targetId} for ${input.shots} shots?`,
      },
    }),
  },
  {
    name: "azure-quantum-get-active-workspace",
    tool: async () =>
      (await azqTools.getActiveWorkspace(workspaceState)).result,
  },
  {
    name: "azure-quantum-set-active-workspace",
    tool: async (input: { workspace_id: string }) =>
      (await azqTools.setActiveWorkspace(workspaceState, input)).result,
  },
  {
    name: "azure-quantum-get-providers",
    tool: async () => (await azqTools.getProviders(workspaceState)).result,
  },
  {
    name: "azure-quantum-get-target",
    tool: async (input: { target_id: string }) =>
      (await azqTools.getTarget(workspaceState, input)).result,
  },
  {
    name: "qdk-run-program",
    tool: async (input) => await qsharpTools!.runProgram(input),
  },
  {
    name: "qdk-generate-circuit",
    tool: async (input) => await qsharpTools!.generateCircuit(input),
  },
  {
    name: "qdk-run-resource-estimator",
    tool: async (input) => await qsharpTools!.runResourceEstimator(input),
  },
  {
<<<<<<< HEAD
    name: "qdk-test",
    tool: async (): Promise<vscode.LanguageModelToolResult> => {
      return richToolResult(
        "hi this is a sample circuit",
        qdkCircuitMimeType,
        `{
  "version": 1,
  "circuits": [
    {
      "qubits": [
        {
          "id": 0,
          "numResults": 1
        }
      ],
      "componentGrid": [
        {
          "components": [
            {
              "kind": "measurement",
              "gate": "Measure",
              "qubits": [
                {
                  "qubit": 0
                }
              ],
              "results": [
                {
                  "qubit": 0,
                  "result": 0
                }
              ]
            }
          ]
        }
      ]
    }
  ]
}
`,
      );
    },
=======
    name: "qsharp-get-library-descriptions",
    tool: async () => await qsharpTools!.qsharpGetLibraryDescriptions(),
>>>>>>> 87d136a2
  },
];

export function registerLanguageModelTools(context: vscode.ExtensionContext) {
  vscode.chat.registerChatOutputRenderer(qdkCircuitViewType, {
    async renderChatOutput({ value }, webview) {
      const circuitJSON = new TextDecoder().decode(value);
      const circuit = JSON.parse(circuitJSON) as CircuitData;
      const content = _getWebviewContent(webview);

      log.info(content);
      webview.html = content;

      webview.options = {
        enableScripts: true,
      };

      const title = "hi title";
      const target = `hi target`;

      const props = {
        title,
        targetProfile: target,
        simulated: false,
        calculating: false,
        circuit,
        errorHtml: undefined,
      };

      const message = {
        command: "circuit-slim",
        props,
      };

      setTimeout(() => webview.postMessage(message), 0);
    },
  });

  qsharpTools = new QSharpTools(context.extensionUri);
  for (const { name, tool: fn, confirm: confirmFn } of toolDefinitions) {
    context.subscriptions.push(
      vscode.lm.registerTool(name, tool(context, name, fn, confirmFn)),
    );
  }
}

function tool<T>(
  context: vscode.ExtensionContext,
  toolName: string,
  toolFn: (input: T) => Promise<any>,
  confirmFn?: (input: T) => vscode.PreparedToolInvocation,
): vscode.LanguageModelTool<any> {
  return {
    invoke: (options: vscode.LanguageModelToolInvocationOptions<T>) =>
      invokeTool(context, toolName, options, toolFn),
    prepareInvocation:
      confirmFn &&
      ((options: vscode.LanguageModelToolInvocationPrepareOptions<T>) =>
        confirmFn(options.input)),
  };
}

async function invokeTool<T>(
  context: vscode.ExtensionContext,
  toolName: string,
  options: vscode.LanguageModelToolInvocationOptions<T>,
  toolFn: (input: T) => Promise<any>,
): Promise<vscode.LanguageModelToolResult> {
  updateCopilotInstructions("ChatToolCall", context);

  const associationId = getRandomGuid();
  sendTelemetryEvent(EventType.LanguageModelToolStart, {
    associationId,
    toolName,
  });

  log.debug(
    `Invoking tool: ${toolName}, tokenBudget: ${options.tokenizationOptions?.tokenBudget}`,
  );

  let resultText: string;
  try {
    const result = await toolFn(options.input);

    sendTelemetryEvent(EventType.LanguageModelToolEnd, {
      associationId,
      flowStatus: UserFlowStatus.Succeeded,
    });

    if (result instanceof vscode.LanguageModelToolResult) {
      log.debug("returning tool result directly");
      return result;
    }

    resultText = JSON.stringify(result);
  } catch (e) {
    sendTelemetryEvent(EventType.LanguageModelToolEnd, {
      associationId,
      flowStatus: UserFlowStatus.Failed,
      reason: e instanceof Error ? e.name : typeof e, // avoid sending error content in telemetry
    });

    if (e instanceof CopilotToolError) {
      resultText = "Tool error:\n" + e.message;
    } else {
      // We'll avoid adding arbitrary error details to the conversation history
      // since they can get large and use up a lot of tokens with essentially noise.
      //
      // If you need to include the error details for a specific error, catch
      // it and rethrow it as a CopilotToolError the relevant context.
      resultText = "An error occurred.";
    }
  }

  const tokens = await options.tokenizationOptions?.countTokens(resultText);
  log.debug(`Tool result: ${toolName}, tokens: ${tokens}`);

  return {
    content: [new vscode.LanguageModelTextPart(resultText)],
  };
}<|MERGE_RESOLUTION|>--- conflicted
+++ resolved
@@ -104,7 +104,6 @@
     tool: async (input) => await qsharpTools!.runResourceEstimator(input),
   },
   {
-<<<<<<< HEAD
     name: "qdk-test",
     tool: async (): Promise<vscode.LanguageModelToolResult> => {
       return richToolResult(
@@ -147,10 +146,10 @@
 `,
       );
     },
-=======
+  },
+  {
     name: "qsharp-get-library-descriptions",
     tool: async () => await qsharpTools!.qsharpGetLibraryDescriptions(),
->>>>>>> 87d136a2
   },
 ];
 
