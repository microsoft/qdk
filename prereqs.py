#!/usr/bin/env python3

# Copyright (c) Microsoft Corporation.
# Licensed under the MIT License.

import os
import platform
import re
import sys
import subprocess
import tempfile
import functools
from pathlib import Path

python_ver = (3, 11)  # Python support for Windows on ARM64 requires v3.11 or later
<<<<<<< HEAD
rust_ver = (1, 88, 0)  # Ensure Rust version 1.88 or later is installed
node_ver = (22, 14, 0)
rust_fmt_ver = (1, 8, 0)  # Current version when Rust 1.88 shipped
clippy_ver = (0, 1, 88)
=======
rust_ver = (1, 90, 0)  # Ensure Rust version 1.90 or later is installed
node_ver = (22, 14, 0)
rust_fmt_ver = (1, 8, 0)  # Current version when Rust 1.90 shipped
clippy_ver = (0, 1, 90)
>>>>>>> 395a7490
wasm_bindgen_ver = (0, 2, 100)
binaryen_ver = 123

platform_sys = platform.system().lower()  # 'windows', 'darwin', or 'linux'
platform_arch = "arm64" if platform.machine().lower() in ["aarch64", "arm64"] else "x64"

# Disable buffered output so that the log statements and subprocess output get interleaved in proper order
print = functools.partial(print, flush=True)


def get_installed_rust_targets() -> str:
    try:
        args = ["rustup", "target", "list", "--installed"]
        return subprocess.check_output(args, universal_newlines=True)
    except subprocess.CalledProcessError as e:
        message = f"Unable to determine installed rust targets: {str(e)}"
        raise Exception(message)


def add_wasm_tools_to_path():
    # Updating the PATH in a fresh env and using that in subprocess.run() doesn't use the
    # updated PATH to locate the binary on Windows, so we need to modify the current process's PATH.
    # See https://github.com/python/cpython/issues/105889

    bindgen_path = str(Path.home() / "wasm-bindgen")
    wasmopt_path = str(Path.home() / "binaryen" / "bin")

    if bindgen_path not in os.environ["PATH"]:
        print(f"Adding {bindgen_path} to PATH")
        os.environ["PATH"] += os.pathsep + bindgen_path

    if wasmopt_path not in os.environ["PATH"]:
        print(f"Adding {wasmopt_path} to PATH")
        os.environ["PATH"] += os.pathsep + wasmopt_path


def check_prereqs(install=False, skip_wasm=False):
    ### Check the Python version ###
    if (
        sys.version_info.major != python_ver[0]
        or sys.version_info.minor < python_ver[1]
    ):
        print(
            f"Python {python_ver[0]}.{python_ver[1]} or later is required. Please update"
        )
        exit(1)

    ### Check the Node.js version ###
    try:
        node_version = subprocess.check_output(["node", "-v"])
        print(f"Detected node.js version {node_version.decode()}")
    except FileNotFoundError:
        print("Node.js not found. Please install from https://nodejs.org/")
        exit(1)

    ver_match = re.search(r"v(\d+)\.(\d+)\.(\d+)", node_version.decode())
    if ver_match:
        found_ver = tuple(int(g) for g in ver_match.groups())
        if found_ver < node_ver:
            print(
                f"Node.js v{node_ver[0]}.{node_ver[1]}.{node_ver[2]} or later is required. Please update."
            )
            exit(1)
    else:
        raise Exception("Unable to determine the Node.js version.")

    ### Check the rustc compiler version ###
    try:
        rust_version = subprocess.check_output(["rustc", "--version"])
        print(f"Detected Rust version: {rust_version.decode()}")
    except FileNotFoundError:
        print("Rust compiler not found. Install from https://rustup.rs/")
        exit(1)

    ver_match = re.search(r"rustc (\d+)\.(\d+)\.(\d+)", rust_version.decode())
    if ver_match:
        found_ver = tuple(int(g) for g in ver_match.groups())
        if found_ver < rust_ver:
            print(
                f'Rust v{rust_ver[0]}.{rust_ver[1]} or later is required. Please update with "rustup update"'
            )
            exit(1)
    else:
        raise Exception("Unable to determine the Rust compiler version.")

    ### Check the rustfmt version ###
    try:
        rust_fmt_version = subprocess.check_output(["cargo", "fmt", "--version"])
        print(f"Detected cargo fmt version: {rust_fmt_version.decode()}")
    except FileNotFoundError:
        print("cargo fmt not found. Install via rustup component add rustfmt")
        exit(1)

    ver_match = re.search(r"rustfmt (\d+)\.(\d+)\.(\d+)", rust_fmt_version.decode())
    if ver_match:
        found_ver = tuple(int(g) for g in ver_match.groups())
        if found_ver < rust_fmt_ver:
            print(
                f"cargo fmt v{rust_fmt_ver[0]}.{rust_fmt_ver[1]}.{rust_fmt_ver[2]} or later is required. Please update"
            )
            exit(1)
    else:
        raise Exception("Unable to determine the rustfmt version")

    ### Check the clippy version ###
    try:
        clippy_version = subprocess.check_output(["cargo", "clippy", "--version"])
        print(f"Detected cargo clippy version: {clippy_version.decode()}")
    except FileNotFoundError:
        print("cargo clippy not found. Install via rustup component add clippy")
        exit(1)

    ver_match = re.search(r"clippy (\d+)\.(\d+)\.(\d+)", clippy_version.decode())
    if ver_match:
        found_ver = tuple(int(g) for g in ver_match.groups())
        if found_ver < clippy_ver:
            print(
                f"clippy v{clippy_ver[0]}.{clippy_ver[1]}.{clippy_ver[2]} or later is required. Please update with 'rustup component add clippy'"
            )
            exit(1)
    else:
        raise Exception("Unable to determine the clippy version")

    installed_rust_targets = get_installed_rust_targets()

    # On MacOS, ensure the required targets are installed
    if platform_sys == "darwin":
        targets = ["aarch64-apple-darwin", "x86_64-apple-darwin"]
        if not all(target in installed_rust_targets for target in targets):
            print("One or both rust targets are not installed.")
            print("Please install the missing targets by running:")
            print("rustup target add aarch64-apple-darwin")
            print("rustup target add x86_64-apple-darwin")

    if not skip_wasm:
        wasm_checks(install, installed_rust_targets)


def wasm_checks(install, installed_rust_targets):
    add_wasm_tools_to_path()

    ### Check the wasm-bindgen version ###
    try:
        wasm_bindgen_version = subprocess.check_output(["wasm-bindgen", "--version"])
        print(f"Detected wasm-bindgen version: {wasm_bindgen_version.decode()}")
    except FileNotFoundError:
        if install == True:
            print("wasm-bindgen not found. Attempting to install...")
            install_wasm_bindgen()
            wasm_bindgen_version = subprocess.check_output(
                ["wasm-bindgen", "--version"]
            )
        else:
            print(
                "wasm-bindgen not found. Install via 'python ./prereqs.py --install' or see https://github.com/rustwasm/wasm-bindgen"
            )
            exit(1)
    version_match = re.search(
        r"wasm-bindgen (\d+)\.(\d+)\.(\d+)", wasm_bindgen_version.decode()
    )
    if version_match:
        found_ver = tuple(int(g) for g in version_match.groups())
        if found_ver < wasm_bindgen_ver:
            print(
                f"wasm-bindgen v{wasm_bindgen_ver[0]}.{wasm_bindgen_ver[1]}.{wasm_bindgen_ver[2]} or later is required. Please update."
            )
            exit(1)
    else:
        print("Unable to determine the wasm-bindgen version")

    ### Check the binaryen version ###
    try:
        binaryen_version = subprocess.check_output(["wasm-opt", "--version"])
        print(f"Detected wasm-opt version: {binaryen_version.decode()}")
    except FileNotFoundError:
        if install == True:
            print("wasm-opt not found. Attempting to install...")
            install_binaryen()
            binaryen_version = subprocess.check_output(["wasm-opt", "--version"])
        else:
            print(
                "wasm-opt not found. Install via 'python ./prereqs.py --install' or see https://github.com/WebAssembly/binaryen"
            )
            exit(1)
    version_match = re.search(r"wasm-opt version (\d+)", binaryen_version.decode())
    if version_match:
        found_ver = int(version_match.group(1))
        if found_ver < binaryen_ver:
            print(f"wasm-opt version must be {binaryen_ver} or later. Please update.")
            exit(1)
    else:
        print("Unable to determine the wasm-opt version")
        exit(1)

    # Ensure the required wasm target is installed
    if "wasm32-unknown-unknown" not in installed_rust_targets:
        if install == True:
            print("Wasm Rust target not installed. Attempting to install...")
            subprocess.run(
                ["rustup", "target", "add", "wasm32-unknown-unknown"], check=True
            )
        else:
            print(
                "Wasm Rust target not installed. Install via 'rustup target add wasm32-unknown-unknown'"
            )
            exit(1)


def download_and_extract(url_base, tar_file, out_dir):
    os.makedirs(out_dir, exist_ok=True)
    temp_file = tempfile.gettempdir() + os.sep + tar_file

    # Note: Using curl and tar as subprocesses rather than Python libraries for features such as --strip-components
    subprocess.run(["curl", "-L", "-o", temp_file, url_base + tar_file], check=True)
    subprocess.run(
        ["tar", "-xzf", temp_file, "--strip-components=1", "-C", out_dir], check=True
    )

    os.remove(temp_file)  # Clean up the tar file


def install_wasm_bindgen():
    ver_str = ".".join(str(v) for v in wasm_bindgen_ver)
    # Maintain the below mappings as filenames are inconsistent, and we want x64 builds on Windows ARM64
    wasm_bindgen_tar_map = {
        "darwin": {
            "arm64": f"wasm-bindgen-{ver_str}-aarch64-apple-darwin.tar.gz",
            "x64": f"wasm-bindgen-{ver_str}-x86_64-apple-darwin.tar.gz",
        },
        "linux": {
            "arm64": f"wasm-bindgen-{ver_str}-aarch64-unknown-linux-gnu.tar.gz",
            "x64": f"wasm-bindgen-{ver_str}-x86_64-unknown-linux-musl.tar.gz",
        },
        "windows": {
            "arm64": f"wasm-bindgen-{ver_str}-x86_64-pc-windows-msvc.tar.gz",
            "x64": f"wasm-bindgen-{ver_str}-x86_64-pc-windows-msvc.tar.gz",
        },
    }
    wasm_bindgen_base_url = (
        f"https://github.com/rustwasm/wasm-bindgen/releases/download/{ver_str}/"
    )
    wasm_bindgen_filename = wasm_bindgen_tar_map[platform_sys][platform_arch]
    out_dir = Path.home() / "wasm-bindgen"

    download_and_extract(wasm_bindgen_base_url, wasm_bindgen_filename, str(out_dir))
    # File of interest will be in "~/wasm-bindgen/wasm-bindgen"


def install_binaryen():
    binaryen_tar_map = {
        "darwin": {
            "arm64": f"binaryen-version_{binaryen_ver}-arm64-macos.tar.gz",
            "x64": f"binaryen-version_{binaryen_ver}-x86_64-macos.tar.gz",
        },
        "linux": {
            "arm64": f"binaryen-version_{binaryen_ver}-aarch64-linux.tar.gz",
            "x64": f"binaryen-version_{binaryen_ver}-x86_64-linux.tar.gz",
        },
        "windows": {
            "arm64": f"binaryen-version_{binaryen_ver}-x86_64-windows.tar.gz",
            "x64": f"binaryen-version_{binaryen_ver}-x86_64-windows.tar.gz",
        },
    }
    binaryen_base_url = f"https://github.com/WebAssembly/binaryen/releases/download/version_{binaryen_ver}/"
    binaryen_filename = binaryen_tar_map[platform_sys][platform_arch]

    out_dir = Path.home() / "binaryen"
    download_and_extract(binaryen_base_url, binaryen_filename, str(out_dir))
    # File of interest will be in "~/binaryen/bin/wasm-opt"


if __name__ == "__main__":
    skip_wasm = "--skip-wasm" in sys.argv
    install = "--install" in sys.argv
    check_prereqs(install=install, skip_wasm=skip_wasm)<|MERGE_RESOLUTION|>--- conflicted
+++ resolved
@@ -13,17 +13,10 @@
 from pathlib import Path
 
 python_ver = (3, 11)  # Python support for Windows on ARM64 requires v3.11 or later
-<<<<<<< HEAD
-rust_ver = (1, 88, 0)  # Ensure Rust version 1.88 or later is installed
-node_ver = (22, 14, 0)
-rust_fmt_ver = (1, 8, 0)  # Current version when Rust 1.88 shipped
-clippy_ver = (0, 1, 88)
-=======
 rust_ver = (1, 90, 0)  # Ensure Rust version 1.90 or later is installed
 node_ver = (22, 14, 0)
 rust_fmt_ver = (1, 8, 0)  # Current version when Rust 1.90 shipped
 clippy_ver = (0, 1, 90)
->>>>>>> 395a7490
 wasm_bindgen_ver = (0, 2, 100)
 binaryen_ver = 123
 
