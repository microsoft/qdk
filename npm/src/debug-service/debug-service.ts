--- conflicted
+++ resolved
@@ -21,14 +21,8 @@
 // for running the debugger in the same thread the result will be synchronous (a resolved promise).
 export interface IDebugService {
   loadSource(
-<<<<<<< HEAD
     sources: [string, string][],
-    target: "base" | "full",
-=======
-    path: string,
-    source: string,
     target: TargetProfile,
->>>>>>> ad2bfab1
     entry: string | undefined,
   ): Promise<string>;
   getBreakpoints(path: string): Promise<IBreakpointSpan[]>;
@@ -70,14 +64,8 @@
   }
 
   async loadSource(
-<<<<<<< HEAD
     sources: [string, string][],
-    target: "base" | "full",
-=======
-    path: string,
-    source: string,
     target: TargetProfile,
->>>>>>> ad2bfab1
     entry: string | undefined,
   ): Promise<string> {
     for (const [path, source] of sources) {
