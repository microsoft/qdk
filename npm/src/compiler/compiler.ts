// Copyright (c) Microsoft Corporation.
// Licensed under the MIT License.

import { log } from "../log.js";
import { VSDiagnostic, mapDiagnostics } from "../vsdiagnostic.js";
import { IServiceProxy, ServiceState } from "../worker-proxy.js";
import { eventStringToMsg } from "./common.js";
import { IQscEventTarget, QscEvents, makeEvent } from "./events.js";

// The wasm types generated for the node.js bundle are just the exported APIs,
// so use those as the set used by the shared compiler
type Wasm = typeof import("../../lib/node/qsc_wasm.cjs");

// These need to be async/promise results for when communicating across a WebWorker, however
// for running the compiler in the same thread the result will be synchronous (a resolved promise).
export interface ICompiler {
  checkCode(
    code: string,
    readFile: (uri: string) => string | null,
    listDirectory: (uri: string) => string[],
    getManifest: (uri: string) => {
      manifestDirectory: string;
      excludeRegexes: string[];
      excludeFiles: string[];
    } | null,
  ): Promise<VSDiagnostic[]>;
  getHir(code: string): Promise<string>;
  run(
    code: string,
    expr: string,
    shots: number,
    eventHandler: IQscEventTarget,
  ): Promise<void>;
  getQir(code: string): Promise<string>;
  checkExerciseSolution(
    user_code: string,
    exercise_sources: string[],
    eventHandler: IQscEventTarget,
  ): Promise<boolean>;
}

// WebWorker also support being explicitly terminated to tear down the worker thread
export type ICompilerWorker = ICompiler & IServiceProxy;
export type CompilerState = ServiceState;

export class Compiler implements ICompiler {
  private wasm: Wasm;

  constructor(wasm: Wasm) {
    log.info("Constructing a Compiler instance");
    this.wasm = wasm;
    globalThis.qscGitHash = this.wasm.git_hash();
  }

  async checkCode(
    code: string,
    readFile: (uri: string) => string | null = () => null,
    listDirectory: (uri: string) => string[] = () => [],
    getManifest: (uri: string) => {
      manifestDirectory: string;
      excludeRegexes: string[];
      excludeFiles: string[];
    } | null = () => null,
  ): Promise<VSDiagnostic[]> {
    let diags: VSDiagnostic[] = [];
    const languageService = new this.wasm.LanguageService(
<<<<<<< HEAD
      (_uri: string, _version: number | undefined, errors: VSDiagnostic[]) => {
=======
      (uri: string, version: number | undefined, errors: VSDiagnostic[]) => {
>>>>>>> d70b544e
        diags = errors;
      },
      readFile,
      listDirectory,
      getManifest,
    );
    languageService.update_document("code", 1, code);
    return mapDiagnostics(diags, code);
  }

  async getQir(code: string): Promise<string> {
    return this.wasm.get_qir(code);
  }

  async getHir(code: string): Promise<string> {
    return this.wasm.get_hir(code);
  }

  async run(
    code: string,
    expr: string,
    shots: number,
    eventHandler: IQscEventTarget,
  ): Promise<void> {
    // All results are communicated as events, but if there is a compiler error (e.g. an invalid
    // entry expression or similar), it may throw on run. The caller should expect this promise
    // may reject without all shots running or events firing.
    this.wasm.run(
      code,
      expr,
      (msg: string) => onCompilerEvent(msg, eventHandler),
      shots,
    );
  }

  async checkExerciseSolution(
    user_code: string,
    exercise_sources: string[],
    eventHandler: IQscEventTarget,
  ): Promise<boolean> {
    const success = this.wasm.check_exercise_solution(
      user_code,
      exercise_sources,
      (msg: string) => onCompilerEvent(msg, eventHandler),
    );

    return success;
  }
}

export function onCompilerEvent(msg: string, eventTarget: IQscEventTarget) {
  const qscMsg = eventStringToMsg(msg);
  if (!qscMsg) {
    log.error("Unknown event message: %s", msg);
    return;
  }

  let qscEvent: QscEvents;

  const msgType = qscMsg.type;
  switch (msgType) {
    case "Message":
      qscEvent = makeEvent("Message", qscMsg.message);
      break;
    case "DumpMachine":
      qscEvent = makeEvent("DumpMachine", qscMsg.state);
      break;
    case "Result":
      qscEvent = makeEvent("Result", qscMsg.result);
      break;
    default:
      log.never(msgType);
      throw "Unexpected message type";
  }
  log.debug("worker dispatching event " + JSON.stringify(qscEvent));
  eventTarget.dispatchEvent(qscEvent);
}<|MERGE_RESOLUTION|>--- conflicted
+++ resolved
@@ -64,11 +64,7 @@
   ): Promise<VSDiagnostic[]> {
     let diags: VSDiagnostic[] = [];
     const languageService = new this.wasm.LanguageService(
-<<<<<<< HEAD
-      (_uri: string, _version: number | undefined, errors: VSDiagnostic[]) => {
-=======
       (uri: string, version: number | undefined, errors: VSDiagnostic[]) => {
->>>>>>> d70b544e
         diags = errors;
       },
       readFile,
