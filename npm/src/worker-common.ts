// Copyright (c) Microsoft Corporation.
// Licensed under the MIT License.

import { log } from "./log.js";
import { ICompletionList } from "../lib/web/qsc_wasm.js";
<<<<<<< HEAD
import { DumpMsg, HirMsg, MessageMsg, VSDiagnostic } from "./common.js";
import { ICompiler, ICompilerWorker } from "./compiler.js";
=======
import { DumpMsg, MessageMsg, VSDiagnostic } from "./common.js";
import { CompilerState, ICompiler, ICompilerWorker } from "./compiler.js";
>>>>>>> 661e9fc3
import { CancellationToken } from "./cancellation.js";
import { IQscEventTarget, QscEventTarget, makeEvent } from "./events.js";

/*
The WorkerProxy works by queuing up requests to send over to the Worker, only
ever having one in flight at a time. By queuing on the caller side, this allows
for cancellation (it checks if a request is cancelled before sending to the worker).

The queue contains an entry for each request with the data to send, the promise
to resolve, the event handler, and the cancellation token. When a request completes
the next one (if present) is fetched from the queue. If it is marked as cancelled,
it is resolved immediately, else it is marked as the current request and the command
sent to the worker. As events occurs on the current request the event handler is
invoked. When the response is received this is used to resolve the promise and
complete the request.
*/

/* eslint-disable @typescript-eslint/no-explicit-any */
type RequestState = {
  type: string;
  args: any[];
  resolve: (val: any) => void;
  reject: (err: any) => void;
  evtTarget?: IQscEventTarget;
  cancellationToken?: CancellationToken;
};
/* eslint-enable @typescript-eslint/no-explicit-any */

/**
 * @param postMessage A function to post messages to the worker
 * @param setMsgHandler A function to call to set the callback for messages received from the worker
 * @param terminator A function to call to tear down the worker thread
 * @returns
 */
export function createWorkerProxy(
  postMessage: (msg: CompilerReqMsg) => void,
  setMsgHandler: (handler: (e: ResponseMsgType) => void) => void,
  terminator: () => void
): ICompilerWorker {
  const queue: RequestState[] = [];
  let curr: RequestState | undefined;
  let state: CompilerState = "idle";

  function setState(newState: CompilerState) {
    if (state === newState) return;
    state = newState;
    if (proxy.onstatechange) proxy.onstatechange(state);
  }

  function queueRequest(
    type: string,
    args: any[], // eslint-disable-line @typescript-eslint/no-explicit-any
    evtTarget?: IQscEventTarget,
    cancellationToken?: CancellationToken
  ): Promise<RespResultTypes> {
    return new Promise((resolve, reject) => {
      queue.push({ type, args, resolve, reject, evtTarget, cancellationToken });

      // If nothing was running when this got added, kick off processing
      if (queue.length === 1) doNextRequest();
    });
  }

  function doNextRequest() {
    if (curr) return;

    while ((curr = queue.shift())) {
      // eslint-disable-line no-cond-assign
      if (curr.cancellationToken?.isCancellationRequested) {
        curr.reject("cancelled");
        continue;
      } else {
        break;
      }
    }
    if (!curr) {
      // Nothing else queued, signal that we're now idle and exit.
      log.debug("Worker queue is empty");
      setState("idle");
      return;
    }

    let msg: CompilerReqMsg | null = null;
    switch (curr.type) {
      case "checkCode":
        msg = { type: "checkCode", code: curr.args[0] };
        break;
      case "getCompletions":
        msg = { type: "getCompletions" };
        break;
      case "run":
        // run and runKata can take a long time, so set state to busy
        setState("busy");
        msg = {
          type: "run",
          code: curr.args[0],
          expr: curr.args[1],
          shots: curr.args[2],
        };
        break;
      case "runKata":
        setState("busy");
        msg = {
          type: "runKata",
          user_code: curr.args[0],
          verify_code: curr.args[1],
        };
        break;
      default:
        log.error("message type is invalid");
        return;
    }
    if (log.getLogLevel() >= 4) log.debug("Posting message to worker: %o", msg);
    postMessage(msg);
  }

  function onMsgFromWorker(msg: CompilerRespMsg | CompilerEventMsg) {
    if (!curr) {
      log.error("No active request when message received: %o", msg);
      return;
    }
    if (log.getLogLevel() >= 4)
      log.debug("Received message from worker: %o", msg);

    const msgType = msg.type;
    switch (msgType) {
      // Event type messages don't complete the request
      case "message-event": {
        const msgEvent = makeEvent("Message", msg.event.message);
        curr.evtTarget?.dispatchEvent(msgEvent);
        return;
      }
      case "dumpMachine-event": {
        const dmpEvent = makeEvent("DumpMachine", msg.event.state);
        curr.evtTarget?.dispatchEvent(dmpEvent);
        return;
      }
      case "hir-event": {
        const msgEvent = makeEvent("HIR", msg.event.hir);
        curr.evtTarget?.dispatchEvent(msgEvent);
        return;
      }
      case "failure-event": {
        const failEvent = makeEvent("Result", {
          success: false,
          value: msg.event,
        });
        curr.evtTarget?.dispatchEvent(failEvent);
        return;
      }
      case "success-event": {
        const successEvent = makeEvent("Result", {
          success: true,
          value: msg.event,
        });
        curr.evtTarget?.dispatchEvent(successEvent);
        return;
      }

      // Response type messages. Resolve and complete this request.
      case "checkCode-result":
      case "getCompletions-result":
      case "run-result":
      case "runKata-result":
        curr.resolve(msg.result);
        curr = undefined;
        doNextRequest();
        return;

      case "error-result":
        // Something unexpected failed the request. Reject and move on.
        curr.reject(msg.result);
        curr = undefined;
        doNextRequest();
        return;

      default:
        log.never(msg);
        return;
    }
  }

  setMsgHandler(onMsgFromWorker);

  const proxy: ICompilerWorker = {
    checkCode(code) {
      return queueRequest("checkCode", [code]);
    },
    getCompletions() {
      return queueRequest("getCompletions", []);
    },
    run(code, expr, shots, evtHandler) {
      return queueRequest("run", [code, expr, shots], evtHandler);
    },
    runKata(user_code, verify_code, evtHandler) {
      return queueRequest("runKata", [user_code, verify_code], evtHandler);
    },
    onstatechange: null,
    // Kill the worker without a chance to shutdown. May be needed if it is not responding.
    terminate: () => {
      log.info("Terminating the worker");
      if (curr) {
        log.debug("Terminating running worker item of type: %s", curr.type);
        curr.reject("terminated");
      }
      // Reject any outstanding items
      while (queue.length) {
        const item = queue.shift();
        log.debug("Terminating outstanding work item of type: %s", item?.type);
        item?.reject("terminated");
      }
      terminator();
    },
  };
  return proxy;
}

// Used by the worker to handle compiler events by posting a message back to the client
export function getWorkerEventHandlers(
  postMessage: (msg: CompilerEventMsg) => void
): IQscEventTarget {
  log.debug("Constructing WorkerEventHandler");

  const logAndPost = (msg: CompilerEventMsg) => {
    log.debug("Sending event message from worker: %o", msg);
    postMessage(msg);
  };
  const evtTarget = new QscEventTarget(false);

  evtTarget.addEventListener("Message", (ev) => {
    logAndPost({
      type: "message-event",
      event: { type: "Message", message: ev.detail },
    });
  });

  evtTarget.addEventListener("DumpMachine", (ev) => {
    logAndPost({
      type: "dumpMachine-event",
      event: { type: "DumpMachine", state: ev.detail },
    });
  });

  evtTarget.addEventListener("Result", (ev) => {
    if (ev.detail.success) {
      logAndPost({ type: "success-event", event: ev.detail.value });
    } else {
      logAndPost({ type: "failure-event", event: ev.detail.value });
    }
  });

  evtTarget.addEventListener("HIR", (ev) => {
    logAndPost({
      type: "hir-event",
      event: { type: "HIR", hir: ev.detail },
    });
  });

  return evtTarget;
}

// This is the main function that the worker thread should delegate incoming messages to
export function handleMessageInWorker(
  data: CompilerReqMsg,
  compiler: ICompiler,
  postMessage: (msg: CompilerRespMsg) => void,
  evtTarget: IQscEventTarget
) {
  log.debug("Handling message in worker: %o", data);
  const logIntercepter = (msg: CompilerRespMsg) => {
    log.debug("Sending response message from worker: %o", msg);
    postMessage(msg);
  };

  try {
    const msgType = data.type;
    switch (msgType) {
      case "checkCode":
        compiler
          .checkCode(data.code)
          .then((result) =>
            logIntercepter({ type: "checkCode-result", result })
          );
        break;
      case "getCompletions":
        compiler
          .getCompletions()
          .then((result) =>
            logIntercepter({ type: "getCompletions-result", result })
          );
        break;
      case "run":
        compiler
          .run(data.code, data.expr, data.shots, evtTarget)
          // 'run' can throw on compiler errors, which should be reported as events for
          // each 'shot', so just resolve as run 'complete' regardless.
          .finally(() =>
            logIntercepter({ type: "run-result", result: undefined })
          );
        break;
      case "runKata":
        compiler
          .runKata(data.user_code, data.verify_code, evtTarget)
          .then((result) => logIntercepter({ type: "runKata-result", result }))
          // It shouldn't throw, but just in case there's a runtime or compiler failure
          .catch(() =>
            logIntercepter({ type: "runKata-result", result: false })
          );
        break;
      default:
        log.never(msgType);
    }
    // eslint-disable-next-line @typescript-eslint/no-explicit-any
  } catch (err: any) {
    // If this happens then the wasm code likely threw an exception/paniced rather than
    // completing gracefully and fullfilling the promise. Communicate to the client
    // that there was an error and it should reject the current request

    logIntercepter({ type: "error-result", result: err });
  }
}

export type CompilerReqMsg =
  | { type: "checkCode"; code: string }
  | { type: "getCompletions" }
  | { type: "run"; code: string; expr: string; shots: number }
  | { type: "runKata"; user_code: string; verify_code: string };

type CompilerRespMsg =
  | { type: "checkCode-result"; result: VSDiagnostic[] }
  | { type: "getCompletions-result"; result: ICompletionList }
  | { type: "run-result"; result: void }
  | { type: "runKata-result"; result: boolean }
  | { type: "error-result"; result: any }; // eslint-disable-line @typescript-eslint/no-explicit-any

// Get the possible 'result' types from a compiler response
type ExtractResult<T> = T extends { result: infer R } ? R : never;
type RespResultTypes = ExtractResult<CompilerRespMsg>;

type CompilerEventMsg =
  | { type: "message-event"; event: MessageMsg }
  | { type: "dumpMachine-event"; event: DumpMsg }
  | { type: "success-event"; event: string }
  | { type: "hir-event"; event: HirMsg }
  | { type: "failure-event"; event: any }; // eslint-disable-line @typescript-eslint/no-explicit-any

export type ResponseMsgType = CompilerRespMsg | CompilerEventMsg;<|MERGE_RESOLUTION|>--- conflicted
+++ resolved
@@ -3,13 +3,8 @@
 
 import { log } from "./log.js";
 import { ICompletionList } from "../lib/web/qsc_wasm.js";
-<<<<<<< HEAD
 import { DumpMsg, HirMsg, MessageMsg, VSDiagnostic } from "./common.js";
-import { ICompiler, ICompilerWorker } from "./compiler.js";
-=======
-import { DumpMsg, MessageMsg, VSDiagnostic } from "./common.js";
 import { CompilerState, ICompiler, ICompilerWorker } from "./compiler.js";
->>>>>>> 661e9fc3
 import { CancellationToken } from "./cancellation.js";
 import { IQscEventTarget, QscEventTarget, makeEvent } from "./events.js";
 
