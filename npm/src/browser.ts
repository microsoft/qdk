// Copyright (c) Microsoft Corporation.
// Licensed under the MIT License.

// This module is the entry point for browser environments. For Node.js environment,
// the "./main.js" module is the entry point.

import initWasm, * as wasm from "../lib/web/qsc_wasm.js";
import { Compiler, ICompiler, ICompilerWorker } from "./compiler/compiler.js";
import { createCompilerProxy } from "./compiler/worker-proxy.js";
import {
  ILanguageService,
  ILanguageServiceWorker,
  QSharpLanguageService,
} from "./language-service/language-service.js";
import { createLanguageServiceProxy } from "./language-service/worker-proxy.js";
import { LogLevel, log } from "./log.js";
<<<<<<< HEAD
import { Compiler, ICompiler, ICompilerWorker } from "./compiler.js";
import { ResponseMsgType, createWorkerProxy } from "./worker-common.js";
import { IQscEventTarget } from "./events.js";
=======
>>>>>>> dad7af8f

// Create once. A module is stateless and can be efficiently passed to WebWorkers.
let wasmModule: WebAssembly.Module | null = null;

// Used to track if an instance is already instantiated
let wasmPromise: Promise<wasm.InitOutput>;

export async function loadWasmModule(uriOrBuffer: string | ArrayBuffer) {
  if (typeof uriOrBuffer === "string") {
    const wasmRequst = await fetch(uriOrBuffer);
    const wasmBuffer = await wasmRequst.arrayBuffer();
    wasmModule = await WebAssembly.compile(wasmBuffer);
  } else {
    wasmModule = await WebAssembly.compile(uriOrBuffer);
  }
}

export async function getCompiler(
  evtTarget: IQscEventTarget
): Promise<ICompiler> {
  if (!wasmModule) throw "Wasm module must be loaded first";
  if (!wasmPromise) wasmPromise = initWasm(wasmModule);
  await wasmPromise;

  return new Compiler(wasm, evtTarget);
}

// Create the compiler inside a WebWorker and proxy requests.
// If the Worker was already created via other means and is ready to receive
// messages, then the worker may be passed in and it will be initialized.
export function getCompilerWorker(
  workerArg: string | Worker,
  evtTarget: IQscEventTarget
): ICompilerWorker {
  if (!wasmModule) throw "Wasm module must be loaded first";

  // Create or use the WebWorker
  const worker =
    typeof workerArg === "string" ? new Worker(workerArg) : workerArg;

  // Send it the Wasm module to instantiate
  worker.postMessage({
    type: "init",
    wasmModule,
    qscLogLevel: log.getLogLevel(),
  });

  // If you lose the 'this' binding, some environments have issues
  const postMessage = worker.postMessage.bind(worker);
  const onTerminate = () => worker.terminate();

<<<<<<< HEAD
  return createWorkerProxy(postMessage, setMsgHandler, onTerminate, evtTarget);
=======
  // Create the proxy which will forward method calls to the worker
  const proxy = createCompilerProxy(postMessage, onTerminate);

  // Let proxy handle response and event messages from the worker
  worker.onmessage = (ev) => proxy.onMsgFromWorker(ev.data);
  return proxy;
>>>>>>> dad7af8f
}

export async function getLanguageService(): Promise<ILanguageService> {
  if (!wasmModule) throw "Wasm module must be loaded first";
  if (!wasmPromise) wasmPromise = initWasm(wasmModule);
  await wasmPromise;

  return new QSharpLanguageService(wasm);
}

// Create the compiler inside a WebWorker and proxy requests.
// If the Worker was already created via other means and is ready to receive
// messages, then the worker may be passed in and it will be initialized.
export function getLanguageServiceWorker(
  workerArg: string | Worker
): ILanguageServiceWorker {
  if (!wasmModule) throw "Wasm module must be loaded first";

  // Create or use the WebWorker
  const worker =
    typeof workerArg === "string" ? new Worker(workerArg) : workerArg;

  // Send it the Wasm module to instantiate
  worker.postMessage({
    type: "init",
    wasmModule,
    qscLogLevel: log.getLogLevel(),
  });

  // If you lose the 'this' binding, some environments have issues
  const postMessage = worker.postMessage.bind(worker);
  const onTerminate = () => worker.terminate();

  // Create the proxy which will forward method calls to the worker
  const proxy = createLanguageServiceProxy(postMessage, onTerminate);

  // Let proxy handle response and event messages from the worker
  worker.onmessage = (ev) => proxy.onMsgFromWorker(ev.data);
  return proxy;
}

export { type Dump, type ShotResult } from "./compiler/common.js";
export { type CompilerState } from "./compiler/compiler.js";
export { QscEventTarget } from "./compiler/events.js";
export {
  getAllKatas,
  getKata,
  type Example,
  type Exercise,
  type Kata,
  type KataItem,
} from "./katas.js";
export { default as samples } from "./samples.generated.js";
export { type VSDiagnostic } from "./vsdiagnostic.js";
export { log, type LogLevel };
export type { ICompilerWorker };<|MERGE_RESOLUTION|>--- conflicted
+++ resolved
@@ -14,12 +14,6 @@
 } from "./language-service/language-service.js";
 import { createLanguageServiceProxy } from "./language-service/worker-proxy.js";
 import { LogLevel, log } from "./log.js";
-<<<<<<< HEAD
-import { Compiler, ICompiler, ICompilerWorker } from "./compiler.js";
-import { ResponseMsgType, createWorkerProxy } from "./worker-common.js";
-import { IQscEventTarget } from "./events.js";
-=======
->>>>>>> dad7af8f
 
 // Create once. A module is stateless and can be efficiently passed to WebWorkers.
 let wasmModule: WebAssembly.Module | null = null;
@@ -37,23 +31,18 @@
   }
 }
 
-export async function getCompiler(
-  evtTarget: IQscEventTarget
-): Promise<ICompiler> {
+export async function getCompiler(): Promise<ICompiler> {
   if (!wasmModule) throw "Wasm module must be loaded first";
   if (!wasmPromise) wasmPromise = initWasm(wasmModule);
   await wasmPromise;
 
-  return new Compiler(wasm, evtTarget);
+  return new Compiler(wasm);
 }
 
 // Create the compiler inside a WebWorker and proxy requests.
 // If the Worker was already created via other means and is ready to receive
 // messages, then the worker may be passed in and it will be initialized.
-export function getCompilerWorker(
-  workerArg: string | Worker,
-  evtTarget: IQscEventTarget
-): ICompilerWorker {
+export function getCompilerWorker(workerArg: string | Worker): ICompilerWorker {
   if (!wasmModule) throw "Wasm module must be loaded first";
 
   // Create or use the WebWorker
@@ -71,16 +60,12 @@
   const postMessage = worker.postMessage.bind(worker);
   const onTerminate = () => worker.terminate();
 
-<<<<<<< HEAD
-  return createWorkerProxy(postMessage, setMsgHandler, onTerminate, evtTarget);
-=======
   // Create the proxy which will forward method calls to the worker
   const proxy = createCompilerProxy(postMessage, onTerminate);
 
   // Let proxy handle response and event messages from the worker
   worker.onmessage = (ev) => proxy.onMsgFromWorker(ev.data);
   return proxy;
->>>>>>> dad7af8f
 }
 
 export async function getLanguageService(): Promise<ILanguageService> {
