// Copyright (c) Microsoft Corporation.
// Licensed under the MIT License.

// This module is the entry point for browser environments. For Node.js environment,
// the "./main.js" module is the entry point.

import initWasm, * as wasm from "../lib/web/qsc_wasm.js";
import { Compiler, ICompiler, ICompilerWorker } from "./compiler/compiler.js";
import { createCompilerProxy } from "./compiler/worker-proxy.js";
import {
  ILanguageService,
  ILanguageServiceWorker,
  QSharpLanguageService,
} from "./language-service/language-service.js";
import { createLanguageServiceProxy } from "./language-service/worker-proxy.js";
import { LogLevel, log } from "./log.js";

// Create once. A module is stateless and can be efficiently passed to WebWorkers.
let wasmModule: WebAssembly.Module | null = null;
let wasmModulePromise: Promise<void> | null = null;

// Used to track if an instance is already instantiated
let wasmInstancePromise: Promise<wasm.InitOutput> | null = null;

async function wasmLoader(uriOrBuffer: string | ArrayBuffer) {
  if (typeof uriOrBuffer === "string") {
    log.info("Fetching wasm module from %s", uriOrBuffer);
    performance.mark("fetch-wasm-start");
    const wasmRequst = await fetch(uriOrBuffer);
    const wasmBuffer = await wasmRequst.arrayBuffer();
    const fetchTiming = performance.measure("fetch-wasm", "fetch-wasm-start");
    log.logTelemetry({
      id: "fetch-wasm",
      data: {
        duration: fetchTiming.duration,
        uri: uriOrBuffer,
      },
    });

    wasmModule = await WebAssembly.compile(wasmBuffer);
  } else {
    log.info("Compiling wasm module from provided buffer");
    wasmModule = await WebAssembly.compile(uriOrBuffer);
  }
}

export function loadWasmModule(
  uriOrBuffer: string | ArrayBuffer
): Promise<void> {
  // Only initiate if not already in flight, to avoid race conditions
  if (!wasmModulePromise) {
    wasmModulePromise = wasmLoader(uriOrBuffer);
  }
  return wasmModulePromise;
}

async function instantiateWasm() {
  // Ensure loading the module has been initiated, and wait for it.
  if (!wasmModulePromise) throw "Wasm module must be loaded first";
  await wasmModulePromise;
  if (!wasmModule) throw "Wasm module failed to load";

  if (wasmInstancePromise) {
    // Either in flight or already complete. The prior request will do the init,
    // so just wait on that.
    await wasmInstancePromise;
    return;
  }

  // Set the promise to signal this is in flight, then wait on the result.
  wasmInstancePromise = initWasm(wasmModule);
  await wasmInstancePromise;

  // Once ready, set up logging and telemetry as soon as possible after instantiating
  wasm.initLogging(log.logWithLevel, log.getLogLevel());
  log.onLevelChanged = (level) => wasm.setLogLevel(level);
}

export async function getCompiler(): Promise<ICompiler> {
  await instantiateWasm();
  return new Compiler(wasm);
}

// Create the compiler inside a WebWorker and proxy requests.
// If the Worker was already created via other means and is ready to receive
// messages, then the worker may be passed in and it will be initialized.
export function getCompilerWorker(workerArg: string | Worker): ICompilerWorker {
  if (!wasmModule) throw "Wasm module must be loaded first";

  // Create or use the WebWorker
  const worker =
    typeof workerArg === "string" ? new Worker(workerArg) : workerArg;

  // Send it the Wasm module to instantiate
  worker.postMessage({
    type: "init",
    wasmModule,
    qscLogLevel: log.getLogLevel(),
  });

  // If you lose the 'this' binding, some environments have issues
  const postMessage = worker.postMessage.bind(worker);
  const onTerminate = () => worker.terminate();

  // Create the proxy which will forward method calls to the worker
  const proxy = createCompilerProxy(postMessage, onTerminate);

  // Let proxy handle response and event messages from the worker
  worker.onmessage = (ev) => proxy.onMsgFromWorker(ev.data);
  return proxy;
}

export async function getLanguageService(): Promise<ILanguageService> {
  if (!wasmModule) throw "Wasm module must be loaded first";
  if (!wasmInstancePromise) wasmInstancePromise = initWasm(wasmModule);
  await wasmInstancePromise;

  return new QSharpLanguageService(wasm);
}

// Create the compiler inside a WebWorker and proxy requests.
// If the Worker was already created via other means and is ready to receive
// messages, then the worker may be passed in and it will be initialized.
export function getLanguageServiceWorker(
  workerArg: string | Worker
): ILanguageServiceWorker {
  if (!wasmModule) throw "Wasm module must be loaded first";

  // Create or use the WebWorker
  const worker =
    typeof workerArg === "string" ? new Worker(workerArg) : workerArg;

  // Send it the Wasm module to instantiate
  worker.postMessage({
    type: "init",
    wasmModule,
    qscLogLevel: log.getLogLevel(),
  });

  // If you lose the 'this' binding, some environments have issues
  const postMessage = worker.postMessage.bind(worker);
  const onTerminate = () => worker.terminate();

  // Create the proxy which will forward method calls to the worker
  const proxy = createLanguageServiceProxy(postMessage, onTerminate);

  // Let proxy handle response and event messages from the worker
  worker.onmessage = (ev) => proxy.onMsgFromWorker(ev.data);
  return proxy;
}

export { type Dump, type ShotResult } from "./compiler/common.js";
export { type CompilerState } from "./compiler/compiler.js";
export { QscEventTarget } from "./compiler/events.js";
export {
  getAllKatas,
  getExerciseDependencies,
  getKata,
  type Kata,
  type KataSection,
  type Example,
  type Exercise,
} from "./katas.js";
export { default as samples } from "./samples.generated.js";
export { type VSDiagnostic } from "./vsdiagnostic.js";
export { log, type LogLevel };
<<<<<<< HEAD
export type { ICompiler, ICompilerWorker };
=======
export type { ICompilerWorker, ICompiler };
>>>>>>> dd36ff86
export type { ILanguageServiceWorker, ILanguageService };
export { type LanguageServiceEvent } from "./language-service/language-service.js";<|MERGE_RESOLUTION|>--- conflicted
+++ resolved
@@ -164,10 +164,6 @@
 export { default as samples } from "./samples.generated.js";
 export { type VSDiagnostic } from "./vsdiagnostic.js";
 export { log, type LogLevel };
-<<<<<<< HEAD
-export type { ICompiler, ICompilerWorker };
-=======
 export type { ICompilerWorker, ICompiler };
->>>>>>> dd36ff86
 export type { ILanguageServiceWorker, ILanguageService };
 export { type LanguageServiceEvent } from "./language-service/language-service.js";