/* Copyright (c) Microsoft Corporation.
   Licensed under the MIT License. */

/* Circuit panel */
.qs-circuit-panel {
  p {
    padding: 10px 0px;
  }

  /* Error div in circuit panel */
  .qs-circuit-error {
    padding: 10px 0px;
  }

  .qs-circuit-error p {
    padding: 10px 0px;
  }

  /*
  Styles for Q# circuits.
  Copied and modified from the default CSS generated by
  https://github.com/microsoft/quantum-viz.js/blob/288e0cb506ee866ecca1b414c522e2d634f7b36d/src/styles.ts
*/

<<<<<<< HEAD
/* Background color for the circuit diagram */
.qs-circuit {
  background: var(--main-background);
}

/* Wires and gate outlines */
.qs-circuit line,
.qs-circuit circle,
.qs-circuit rect {
  stroke: var(--main-color);
  stroke-width: 1;
}

/* Text for qubit labels */
.qs-circuit text {
  fill: var(--main-color);
  dominant-baseline: middle;
  text-anchor: middle;
}

.qs-maintext {
  font-family: "KaTeX_Main", "MJXZERO", "MJXTEX", sans-serif;
  font-style: normal;
}

.qs-mathtext {
  font-family: "KaTeX_Math", "MJXZERO", "MJXTEX-I", serif;
}

/* The math font used in KaTex (thus in VS Code) needs italic applied also, whereas
   the font used in MathJax (thus Jupyter web) doesn't. So apply if in VS Code  */
[data-vscode-theme-kind] .qs-mathtext {
  font-style: italic;
}

/* Background for gates */
.qs-circuit .gate-unitary {
  fill: var(--vscode-button-secondaryBackground, #333333);
}

/* Text for gates */
.qs-circuit .gate text {
  fill: var(--vscode-button-secondaryForeground, #ffffff);
}

/* Default style for arg-button */
.qs-circuit .arg-button {
  fill: var(--vscode-editor-foreground, #ffffff);
  text-decoration: none;
  cursor: default;
  pointer-events: none;
  word-spacing: -0.2em;
}

/* Edit mode style for arg-button (hyperlink appearance) */
.qs-circuit .arg-button.edit-mode {
  fill: var(--vscode-textLink-foreground, #0066cc);
  text-decoration: underline;
  cursor: pointer;
  pointer-events: all;
}

/* Hover style for arg-button in edit mode */
.qs-circuit .arg-button.edit-mode:hover {
  fill: var(--vscode-textLink-activeForeground, #004499); /* Hover color */
}

/* Dot and line for controlled gates */
.qs-circuit .gate > line,
.qs-circuit .control-dot {
  fill: var(--main-color);
}

/* X gate */
.qs-circuit .gate > .oplus > line,
.qs-circuit .gate > .oplus > circle {
  fill: var(--main-background);
  stroke: var(--main-color);
  stroke-width: 2;
}

/* Measurement gate */
.qs-circuit .gate-measure {
  fill: var(--vscode-button-background, #007acc);
}

/* Measurement gate icon */
.qs-circuit .gate > g > line,
.qs-circuit .arc-measure {
  stroke: var(--vscode-button-foreground, #ffffff);
  fill: none;
  stroke-width: 1;
}

/* Ket gate */
.qs-circuit .gate-ket {
  fill: var(--vscode-button-background, #007acc);
}

/* Ket gate text */
.qs-circuit text.ket-text {
  fill: var(--vscode-button-foreground, #ffffff);
  stroke: none;
}

/* SWAP gate */
.qs-circuit rect.gate-swap {
  fill: transparent;
  stroke: transparent;
}

/* Classical wire */
.qs-circuit .register-classical {
  stroke-width: 0.5;
}

/*
=======
  /* Background color for the circuit diagram */
  .qs-circuit {
    background: var(--main-background);
  }

  /* Wires and gate outlines */
  .qs-circuit line,
  .qs-circuit circle,
  .qs-circuit rect {
    stroke: var(--main-color);
    stroke-width: 1;
  }

  /* Text for qubit labels */
  .qs-circuit text {
    fill: var(--main-color);
    dominant-baseline: middle;
    text-anchor: middle;
    font-family: Arial;
  }

  /* Background for gates */
  .qs-circuit .gate-unitary {
    fill: var(--vscode-button-secondaryBackground, #333333);
  }

  /* Text for gates */
  .qs-circuit .gate text {
    fill: var(--vscode-button-secondaryForeground, #ffffff);
  }

  /* Default style for arg-button */
  .qs-circuit .arg-button {
    fill: var(--vscode-editor-foreground, #ffffff);
    text-decoration: none;
    cursor: default;
    pointer-events: none;
  }

  /* Edit mode style for arg-button (hyperlink appearance) */
  .qs-circuit .arg-button.edit-mode {
    fill: var(--vscode-textLink-foreground, #0066cc);
    text-decoration: underline;
    cursor: pointer;
    pointer-events: all;
  }

  /* Hover style for arg-button in edit mode */
  .qs-circuit .arg-button.edit-mode:hover {
    fill: var(--vscode-textLink-activeForeground, #004499); /* Hover color */
  }

  /* Dot and line for controlled gates */
  .qs-circuit .gate > line,
  .qs-circuit .control-dot {
    fill: var(--main-color);
  }

  /* X gate */
  .qs-circuit .gate > .oplus > line,
  .qs-circuit .gate > .oplus > circle {
    fill: var(--main-background);
    stroke: var(--main-color);
    stroke-width: 2;
  }

  /* Measurement gate */
  .qs-circuit .gate-measure {
    fill: var(--vscode-button-background, #007acc);
  }

  /* Measurement gate icon */
  .qs-circuit .gate > g > line,
  .qs-circuit .arc-measure {
    stroke: var(--vscode-button-foreground, #ffffff);
    fill: none;
    stroke-width: 1;
  }

  /* Ket gate */
  .qs-circuit .gate-ket {
    fill: var(--vscode-button-background, #007acc);
  }

  /* Ket gate text */
  .qs-circuit text.ket-text {
    fill: var(--vscode-button-foreground, #ffffff);
    stroke: none;
  }

  /* SWAP gate */
  .qs-circuit rect.gate-swap {
    fill: transparent;
    stroke: transparent;
  }

  /* Classical wire */
  .qs-circuit .register-classical {
    stroke-width: 0.5;
  }

  /*
>>>>>>> 1693b257
  The following styles are unused so they are unthemed.
  They relate to conditional circuits which are not currently supported.
*/

  .qs-circuit .hidden {
    display: none;
  }

  .qs-circuit .classically-controlled-unknown {
    opacity: 0.25;
  }

  .qs-circuit .classically-controlled-one .classical-container,
  .qs-circuit .classically-controlled-one .classical-line {
    stroke: #4059bd;
    stroke-width: 1.3;
    fill: #4059bd;
    fill-opacity: 0.1;
  }

  .qs-circuit .classically-controlled-zero .classical-container,
  .qs-circuit .classically-controlled-zero .classical-line {
    stroke: #c40000;
    stroke-width: 1.3;
    fill: #c40000;
    fill-opacity: 0.1;
  }

  .qs-circuit .classically-controlled-btn {
    cursor: pointer;
  }

  .qs-circuit .classically-controlled-unknown .classically-controlled-btn {
    fill: #e5e5e5;
  }

  .qs-circuit .classically-controlled-one .classically-controlled-btn {
    fill: #4059bd;
  }

  .qs-circuit .classically-controlled-zero .classically-controlled-btn {
    fill: #c40000;
  }

  .qs-circuit .classically-controlled-btn text {
    dominant-baseline: middle;
    text-anchor: middle;
    stroke: none;
    font-family: Arial;
  }

  .qs-circuit .classically-controlled-unknown .classically-controlled-btn text {
    fill: #000000;
  }

  .qs-circuit .classically-controlled-one .classically-controlled-btn text {
    fill: #ffffff;
  }

  .qs-circuit .classically-controlled-zero .classically-controlled-btn text {
    fill: #ffffff;
  }

  .qs-circuit .qviz .gate-collapse,
  .qs-circuit .qviz .gate-expand {
    opacity: 0;
    transition: opacity 1s;
  }

  .qs-circuit .qviz:hover .gate-collapse,
  .qs-circuit .qviz:hover .gate-expand {
    visibility: visible;
    opacity: 0.2;
    transition: visibility 1s;
    transition: opacity 1s;
  }

  .qs-circuit .gate-expand,
  .gate-collapse {
    cursor: pointer;
  }

  .qs-circuit .gate-collapse circle,
  .qs-circuit .gate-expand circle {
    fill: white;
    stroke-width: 2px;
    stroke: black;
  }

  .qs-circuit .gate-collapse path,
  .qs-circuit .gate-expand path {
    stroke-width: 4px;
    stroke: black;
  }

  .qs-circuit .gate:hover > .gate-collapse,
  .qs-circuit .gate:hover > .gate-expand {
    visibility: visible;
    opacity: 1;
    transition: opacity 1s;
  }

  text {
    user-select: none;
    pointer-events: none;
  }
  .dropzone-layer {
    display: none;
  }
  .dropzone {
    fill-opacity: 0%;
    stroke-opacity: 0%;
  }
  .dropzone:hover {
    fill: var(--vscode-editor-selectionBackground, #ec7063);
    fill-opacity: 50%;
  }
  .dropzone-full-wire {
    fill-opacity: 0%;
    stroke-opacity: 0%;
  }
  .dropzone-full-wire:hover {
    fill: var(--vscode-editor-selectionBackground, #ec7063);
    fill-opacity: 50%;
  }
  .grab {
    cursor: grab;
  }
  .moving {
    cursor: move;
  }
  .copying {
    cursor: copy;
  }

  .panel {
    display: flex;
    flex-direction: row;
  }

  .context-menu {
    position: absolute;
    background-color: var(--vscode-menu-background, #ffffff);
    border: 1px solid var(--vscode-menu-border, #cccccc);
    box-shadow: 0 2px 10px rgba(0, 0, 0, 0.2);
    z-index: 1000;
    padding: 5px 0;
    border-radius: 4px;
  }

  .context-menu-option {
    padding: 8px 12px;
    cursor: pointer;
    white-space: nowrap;
    color: var(--vscode-menu-foreground, #000000);
  }

  .context-menu-option:hover {
    background-color: var(--vscode-menu-selectionBackground, #f0f0f0);
    color: var(--vscode-menu-selectionForeground, #000000);
  }

  .container {
    display: flex;
  }

  .edit-panel {
    display: flex;
    flex-direction: column;
  }

  .title {
    margin: 0 0 4px;
    font-size: 1.2rem;
    user-select: none;
  }

  .block {
    display: block;
  }

  .target-input,
  .controls-input,
  .parameters-input {
    margin-bottom: 8px;
  }

  .toolbox-panel {
    width: 100px;
    min-height: var(--minToolboxHeight);
    border-right: medium solid var(--vscode-editorWidget-border, #000000);
  }

  .toolbox-panel .title {
    margin-top: 6px;
  }

  .toolbox-panel-svg {
    width: -webkit-fill-available;
    min-height: var(--minToolboxHeight);
    height: 100%;
  }

  .ghost {
    width: var(--minGateWidth);
    height: var(--gateHeight);
    position: absolute;
    z-index: 1;
    pointer-events: none;
    opacity: 0.5;
  }

  .qubit-line-control {
    display: flex;
    justify-content: flex-start;
    align-items: center;
    margin-bottom: 8px;
  }

  .qubit-line-control .title {
    margin-left: 16px;
  }

  .add-qubit-line,
  .remove-qubit-line {
    border-radius: 4px;
    padding: 8px 16px;
    margin: 4px;
    cursor: pointer;
    font-size: 14px;
    user-select: none;
    background: var(--vscode-button-background, #007acc);
    color: var(--vscode-button-foreground, #ffffff);
    border: 1px solid var(--vscode-button-border, #005a9e);
  }

  .add-qubit-line:hover,
  .remove-qubit-line:hover {
    background: var(--vscode-button-hoverBackground, #005a9e);
  }

  .add-qubit-line:disabled,
  .remove-qubit-line:disabled {
    background: var(--vscode-button-secondaryBackground, #d4d4d4);
    color: var(--vscode-disabledForeground, #a1a1a1);
    border: 1px solid var(--vscode-button-secondaryBackground, #d4d4d4);
    cursor: not-allowed;
  }
}

.prompt-overlay {
  position: fixed;
  top: 0;
  left: 0;
  width: 100%;
  height: 100%;
  background: rgba(0, 0, 0, 0.5);
  display: flex;
  justify-content: center;
  align-items: center;
  z-index: 1000;
}

.prompt-container {
  background: var(--vscode-editor-background, #ffffff);
  color: var(--vscode-editor-foreground, #000000);
  padding: 20px;
  border-radius: 5px;
  box-shadow: 0 0 10px rgba(0, 0, 0, 0.1);
  text-align: center;
  width: 400px;
  max-width: 90%;
}

.prompt-message {
  margin-bottom: 10px;
  color: var(--vscode-editor-foreground, #000000);
  font-size: 1rem;
}

.prompt-input {
  width: 100%;
  padding: 8px;
  margin-bottom: 10px;
  background: var(--vscode-input-background, #ffffff);
  color: var(--vscode-input-foreground, #000000);
  border: 1px solid var(--vscode-input-border, #cccccc);
  font-size: 1rem;
  border-radius: 4px;
  box-sizing: border-box;
}

.prompt-buttons {
  display: flex;
  justify-content: space-between;
}

.prompt-button {
  padding: 8px 16px;
  margin: 0 5px;
  background: var(--vscode-button-background, #007acc);
  color: var(--vscode-button-foreground, #ffffff);
  border: 1px solid var(--vscode-button-border, #005a9e);
  cursor: pointer;
  border-radius: 4px;
}

.prompt-button:hover {
  background: var(--vscode-button-hoverBackground, #005a9e);
}

.prompt-button:disabled {
  background: var(--vscode-button-secondaryBackground, #d4d4d4);
  color: var(--vscode-disabledForeground, #a1a1a1);
  border: 1px solid var(--vscode-button-secondaryBackground, #d4d4d4);
  cursor: not-allowed;
}

.pi-button {
  width: 40px;
  height: 40px;
  padding: 0;
  text-align: center;
  line-height: 40px;
  font-size: 16px;
}<|MERGE_RESOLUTION|>--- conflicted
+++ resolved
@@ -22,125 +22,6 @@
   https://github.com/microsoft/quantum-viz.js/blob/288e0cb506ee866ecca1b414c522e2d634f7b36d/src/styles.ts
 */
 
-<<<<<<< HEAD
-/* Background color for the circuit diagram */
-.qs-circuit {
-  background: var(--main-background);
-}
-
-/* Wires and gate outlines */
-.qs-circuit line,
-.qs-circuit circle,
-.qs-circuit rect {
-  stroke: var(--main-color);
-  stroke-width: 1;
-}
-
-/* Text for qubit labels */
-.qs-circuit text {
-  fill: var(--main-color);
-  dominant-baseline: middle;
-  text-anchor: middle;
-}
-
-.qs-maintext {
-  font-family: "KaTeX_Main", "MJXZERO", "MJXTEX", sans-serif;
-  font-style: normal;
-}
-
-.qs-mathtext {
-  font-family: "KaTeX_Math", "MJXZERO", "MJXTEX-I", serif;
-}
-
-/* The math font used in KaTex (thus in VS Code) needs italic applied also, whereas
-   the font used in MathJax (thus Jupyter web) doesn't. So apply if in VS Code  */
-[data-vscode-theme-kind] .qs-mathtext {
-  font-style: italic;
-}
-
-/* Background for gates */
-.qs-circuit .gate-unitary {
-  fill: var(--vscode-button-secondaryBackground, #333333);
-}
-
-/* Text for gates */
-.qs-circuit .gate text {
-  fill: var(--vscode-button-secondaryForeground, #ffffff);
-}
-
-/* Default style for arg-button */
-.qs-circuit .arg-button {
-  fill: var(--vscode-editor-foreground, #ffffff);
-  text-decoration: none;
-  cursor: default;
-  pointer-events: none;
-  word-spacing: -0.2em;
-}
-
-/* Edit mode style for arg-button (hyperlink appearance) */
-.qs-circuit .arg-button.edit-mode {
-  fill: var(--vscode-textLink-foreground, #0066cc);
-  text-decoration: underline;
-  cursor: pointer;
-  pointer-events: all;
-}
-
-/* Hover style for arg-button in edit mode */
-.qs-circuit .arg-button.edit-mode:hover {
-  fill: var(--vscode-textLink-activeForeground, #004499); /* Hover color */
-}
-
-/* Dot and line for controlled gates */
-.qs-circuit .gate > line,
-.qs-circuit .control-dot {
-  fill: var(--main-color);
-}
-
-/* X gate */
-.qs-circuit .gate > .oplus > line,
-.qs-circuit .gate > .oplus > circle {
-  fill: var(--main-background);
-  stroke: var(--main-color);
-  stroke-width: 2;
-}
-
-/* Measurement gate */
-.qs-circuit .gate-measure {
-  fill: var(--vscode-button-background, #007acc);
-}
-
-/* Measurement gate icon */
-.qs-circuit .gate > g > line,
-.qs-circuit .arc-measure {
-  stroke: var(--vscode-button-foreground, #ffffff);
-  fill: none;
-  stroke-width: 1;
-}
-
-/* Ket gate */
-.qs-circuit .gate-ket {
-  fill: var(--vscode-button-background, #007acc);
-}
-
-/* Ket gate text */
-.qs-circuit text.ket-text {
-  fill: var(--vscode-button-foreground, #ffffff);
-  stroke: none;
-}
-
-/* SWAP gate */
-.qs-circuit rect.gate-swap {
-  fill: transparent;
-  stroke: transparent;
-}
-
-/* Classical wire */
-.qs-circuit .register-classical {
-  stroke-width: 0.5;
-}
-
-/*
-=======
   /* Background color for the circuit diagram */
   .qs-circuit {
     background: var(--main-background);
@@ -159,7 +40,23 @@
     fill: var(--main-color);
     dominant-baseline: middle;
     text-anchor: middle;
-    font-family: Arial;
+  }
+
+  /* When run in VS Code, the "KaTeX_Main" and "KaTeX_Math" fonts are already present */
+  /* When run in Jupyter in the browser, the MJX* (MathJax) fonts are used and present */
+  .qs-maintext {
+    font-family: "KaTeX_Main", "MJXZERO", "MJXTEX", sans-serif;
+    font-style: normal;
+  }
+
+  .qs-mathtext {
+    font-family: "KaTeX_Math", "MJXZERO", "MJXTEX-I", serif;
+  }
+
+  /* The math font used in KaTex (thus in VS Code) needs italic applied also, whereas
+   the font used in MathJax (thus Jupyter web) doesn't. So apply if in VS Code  */
+  [data-vscode-theme-kind] .qs-mathtext {
+    font-style: italic;
   }
 
   /* Background for gates */
@@ -178,6 +75,7 @@
     text-decoration: none;
     cursor: default;
     pointer-events: none;
+    word-spacing: -0.2em;
   }
 
   /* Edit mode style for arg-button (hyperlink appearance) */
@@ -243,7 +141,6 @@
   }
 
   /*
->>>>>>> 1693b257
   The following styles are unused so they are unthemed.
   They relate to conditional circuits which are not currently supported.
 */
