// Copyright (c) Microsoft Corporation.
// Licensed under the MIT license.

import { ComponentGrid, Measurement, Operation, Unitary } from "./circuit";
import { CircuitEvents } from "./events";
<<<<<<< HEAD
=======
import { Register, RegisterType } from "./register";
>>>>>>> f081c6c1
import {
  findOperation,
  findParentArray,
  findParentOperation,
  getChildTargets,
  locationStringToIndexes,
} from "./utils";

/**
 * Move an operation in the circuit.
 *
 * @param circuitEvents The CircuitEvents instance to handle circuit-related events.
 * @param sourceLocation The location string of the source operation.
 * @param targetLocation The location string of the target position.
 * @param sourceWire The wire index of the source operation.
 * @param targetWire The wire index to move the operation to.
 * @param movingControl Whether the operation is being moved as a control.
 * @param insertNewColumn Whether to insert a new column when adding the operation.
 * @returns The moved operation or null if the move was unsuccessful.
 */
const moveOperation = (
  circuitEvents: CircuitEvents,
  sourceLocation: string,
  targetLocation: string,
  sourceWire: number,
  targetWire: number,
  movingControl: boolean,
  insertNewColumn: boolean = false,
): Operation | null => {
  const originalOperation = findOperation(
    circuitEvents.operations,
    sourceLocation,
  );

  if (originalOperation == null) return null;

  // Create a deep copy of the source operation
  const newSourceOperation: Operation = JSON.parse(
    JSON.stringify(originalOperation),
  );

  // Update operation's targets and controls
  _moveY(
    circuitEvents,
    newSourceOperation,
    sourceLocation,
    sourceWire,
    targetWire,
    movingControl,
  );

  // Move horizontally
  _moveX(
    circuitEvents,
    newSourceOperation,
    originalOperation,
    targetLocation,
    insertNewColumn,
  );

  const sourceOperationParent = findParentArray(
    circuitEvents.operations,
    sourceLocation,
  );
  if (sourceOperationParent == null) return null;
  _removeOp(circuitEvents, originalOperation, sourceOperationParent);

  return newSourceOperation;
};

/**
 * Move an operation horizontally.
 *
 * @param circuitEvents The CircuitEvents instance to handle circuit-related events.
 * @param sourceOperation The operation to be moved.
 * @param originalOperation The original source operation to be ignored during the check for existing operations.
 * @param targetLocation The location string of the target position.
 * @param insertNewColumn Whether to insert a new column when adding the operation.
 */
const _moveX = (
  circuitEvents: CircuitEvents,
  sourceOperation: Operation,
  originalOperation: Operation,
  targetLocation: string,
  insertNewColumn: boolean = false,
<<<<<<< HEAD
): Operation | null => {
  const sourceOperation = findOperation(
    circuitEvents.componentGrid,
    sourceLocation,
  );
  if (!insertNewColumn && sourceLocation === targetLocation)
    return sourceOperation;
  const sourceOperationParent = findParentArray(
    circuitEvents.componentGrid,
    sourceLocation,
  );
=======
) => {
>>>>>>> f081c6c1
  const targetOperationParent = findParentArray(
    circuitEvents.componentGrid,
    targetLocation,
  );

  const targetLastIndex = locationStringToIndexes(targetLocation).pop();

  if (targetOperationParent == null || targetLastIndex == null) return;

  // Insert sourceOperation to target last index
  _addOp(
    sourceOperation,
    targetOperationParent,
    targetLastIndex,
    insertNewColumn,
    originalOperation,
  );
};

/**
 * Move an operation vertically by changing its controls and targets.
 *
 * @param circuitEvents The CircuitEvents instance to handle circuit-related events.
 * @param sourceOperation The operation to be moved.
 * @param sourceLocation The location string of the source operation.
 * @param sourceWire The wire index of the source operation.
 * @param targetWire The wire index to move the operation to.
 * @param movingControl Whether the operation is being moved as a control.
 */
const _moveY = (
  circuitEvents: CircuitEvents,
  sourceOperation: Operation,
  sourceLocation: string,
  sourceWire: number,
  targetWire: number,
  movingControl: boolean,
): void => {
<<<<<<< HEAD
  if (sourceOperation.kind === "measurement") {
    _removeMeasurementLines(circuitEvents, sourceOperation);
=======
  // Check if the source operation already has a target or control on the target wire
  const existingTarget = sourceOperation.targets.find(
    (target) => target.qId === targetWire,
  );
  const existingControl = sourceOperation.controls?.find(
    (control) => control.qId === targetWire,
  );
  if (existingTarget || existingControl) {
    // If the target or control already exists, don't move the operation
    return;
  }

  if (sourceOperation.isMeasurement) {
>>>>>>> f081c6c1
    _addMeasurementLine(circuitEvents, sourceOperation, targetWire);
  } else if (movingControl) {
    sourceOperation.controls?.forEach((control) => {
      if (control.qId === sourceWire) {
        control.qId = targetWire;
      }
    });
    sourceOperation.controls = sourceOperation.controls?.sort(
      (a, b) => a.qId - b.qId,
    );
  } else {
<<<<<<< HEAD
    if (movingControl) {
      sourceOperation.controls?.forEach((control) => {
        if (control.qubit === sourceWire) {
          control.qubit = targetWire;
        }
      });
      sourceOperation.controls = sourceOperation.controls?.sort(
        (a, b) => a.qubit - b.qubit,
      );
    } else {
      sourceOperation.targets = [{ qubit: targetWire }];
    }
=======
    sourceOperation.targets = [{ qId: targetWire, type: RegisterType.Qubit }];
>>>>>>> f081c6c1
  }

  // Update parent operation targets
  const parentOperation = findParentOperation(
    circuitEvents.componentGrid,
    sourceLocation,
  );
  if (parentOperation) {
    if (parentOperation.kind === "measurement") {
      // Note: this is very confusing with measurements. Maybe the right thing to do
      // will become more apparent if we implement expandable measurements.
      parentOperation.results = getChildTargets(parentOperation);
    } else if (parentOperation.kind === "unitary") {
      parentOperation.targets = getChildTargets(parentOperation);
    }
  }
};

/**
 * Add an operation into the circuit.
 *
 * @param circuitEvents The CircuitEvents instance to handle circuit-related events.
 * @param sourceOperation The operation to be added.
 * @param targetLocation The location string of the target position.
 * @param targetWire The wire index to add the operation to.
 * @param insertNewColumn Whether to insert a new column when adding the operation.
 * @returns The added operation or null if the addition was unsuccessful.
 */
const addOperation = (
  circuitEvents: CircuitEvents,
  sourceOperation: Operation,
  targetLocation: string,
  targetWire: number,
  insertNewColumn: boolean = false,
): Operation | null => {
  const targetOperationParent = findParentArray(
    circuitEvents.componentGrid,
    targetLocation,
  );
  const targetLastIndex = locationStringToIndexes(targetLocation).pop();

  if (targetOperationParent == null || targetLastIndex == null) return null;
  // Create a deep copy of the source operation
  const newSourceOperation: Operation = JSON.parse(
    JSON.stringify(sourceOperation),
  );
<<<<<<< HEAD
  if (newSourceOperation.kind === "unitary") {
    newSourceOperation.targets = [{ qubit: targetWire }];
=======

  if (sourceOperation.isMeasurement) {
    _addMeasurementLine(circuitEvents, newSourceOperation, targetWire);
  } else {
    newSourceOperation.targets = [
      { qId: targetWire, type: RegisterType.Qubit },
    ];
>>>>>>> f081c6c1
  }

  _addOp(
    newSourceOperation,
    targetOperationParent,
    targetLastIndex,
    insertNewColumn,
  );

  return newSourceOperation;
};

/**
 * Remove an operation from the circuit.
 *
 * @param circuitEvents The CircuitEvents instance to handle circuit-related events.
 * @param sourceLocation The location string of the operation to be removed.
 */
const removeOperation = (
  circuitEvents: CircuitEvents,
  sourceLocation: string,
) => {
  const sourceOperation = findOperation(
    circuitEvents.componentGrid,
    sourceLocation,
  );
  const sourceOperationParent = findParentArray(
    circuitEvents.componentGrid,
    sourceLocation,
  );

  if (sourceOperation == null || sourceOperationParent == null) return null;

  // Delete sourceOperation
  _removeOp(circuitEvents, sourceOperation, sourceOperationParent);
};

/**
 * Find and remove operations in-place based on a predicate function.
 *
 * @param componentGrid The grid of components to search through.
 * @param pred The predicate function to determine which operations to remove.
 */
const findAndRemoveOperations = (
  componentGrid: ComponentGrid,
  pred: (op: Operation) => boolean,
) => {
  const inPlaceFilter = (
    grid: ComponentGrid,
    pred: (op: Operation) => boolean,
  ) => {
    let i = 0;
    while (i < grid.length) {
      let j = 0;
      while (j < grid[i].components.length) {
        if (!pred(grid[i].components[j])) {
          grid[i].components.splice(j, 1);
        } else {
          j++;
        }
      }
      if (grid[i].components.length === 0) {
        grid.splice(i, 1);
      } else {
        i++;
      }
    }
  };

  const recursivePred = (op: Operation) => {
    if (pred(op)) return true;
    if (op.children) {
      inPlaceFilter(op.children, (child) => !recursivePred(child));
    }
    return false;
  };

  inPlaceFilter(componentGrid, (op) => !recursivePred(op));
};

/**
 * Add a control to the specified operation on the given wire index.
 *
 * @param op The unitary operation to which the control will be added.
 * @param wireIndex The index of the wire where the control will be added.
 * @returns True if the control was added, false if it already existed.
 */
const addControl = (op: Unitary, wireIndex: number): boolean => {
  if (!op.controls) {
    op.controls = [];
  }
  const existingControl = op.controls.find(
    (control) => control.qubit === wireIndex,
  );
  if (!existingControl) {
    op.controls.push({ qubit: wireIndex });
    op.controls.sort((a, b) => a.qubit - b.qubit);
    return true;
  }
  return false;
};

/**
 * Remove a control from the specified operation on the given wire index.
 *
 * @param op The unitary operation from which the control will be removed.
 * @param wireIndex The index of the wire where the control will be removed.
 * @returns True if the control was removed, false if it did not exist.
 */
const removeControl = (op: Unitary, wireIndex: number): boolean => {
  if (op.controls) {
    const controlIndex = op.controls.findIndex(
      (control) => control.qubit === wireIndex,
    );
    if (controlIndex !== -1) {
      op.controls.splice(controlIndex, 1);
      return true;
    }
  }
  return false;
};

/**
 * Add an operation to the circuit at the specified location.
 *
 * @param sourceOperation The operation to be added.
 * @param targetOperationParent The parent grid where the operation will be added.
 * @param targetLastIndex The index within the parent array where the operation will be added.
 * @param insertNewColumn Whether to insert a new column when adding the operation.
 * @param originalOperation The original source operation to be ignored during the check for existing operations.
 */
const _addOp = (
  sourceOperation: Operation,
  targetOperationParent: ComponentGrid,
  targetLastIndex: [number, number],
  insertNewColumn: boolean = false,
<<<<<<< HEAD
): Operation => {
  const newSourceOperation: Operation = JSON.parse(
    JSON.stringify(sourceOperation),
  );
  if (newSourceOperation.kind === "measurement") {
    _addMeasurementLine(circuitEvents, newSourceOperation, targetWire);
  }
=======
  originalOperation: Operation | null = null,
) => {
>>>>>>> f081c6c1
  const [colIndex, opIndex] = targetLastIndex;
  if (targetOperationParent[colIndex] == null) {
    targetOperationParent[colIndex] = { components: [] };
  }

  insertNewColumn =
    insertNewColumn || _isClassicallyControlled(sourceOperation);

  // Check if there are any existing operations in the target
  // column within the wire range of the new operation
  if (!insertNewColumn) {
    const [minTarget, maxTarget] = _getMinMaxRegIdx(sourceOperation);
    for (const op of targetOperationParent[colIndex]) {
      if (op === originalOperation) continue;

      const [opMinTarget, opMaxTarget] = _getMinMaxRegIdx(op);
      if (
        (opMinTarget >= minTarget && opMinTarget <= maxTarget) ||
        (opMaxTarget >= minTarget && opMaxTarget <= maxTarget) ||
        (minTarget >= opMinTarget && minTarget <= opMaxTarget) ||
        (maxTarget >= opMinTarget && maxTarget <= opMaxTarget)
      ) {
        insertNewColumn = true;
        break;
      }
    }
  }

  if (insertNewColumn) {
<<<<<<< HEAD
    targetOperationParent.splice(colIndex, 0, {
      components: [newSourceOperation],
    });
  } else {
    targetOperationParent[colIndex].components.splice(
      opIndex,
      0,
      newSourceOperation,
    );
=======
    targetOperationParent.splice(colIndex, 0, [sourceOperation]);
  } else {
    targetOperationParent[colIndex].splice(opIndex, 0, sourceOperation);
>>>>>>> f081c6c1
  }
  return sourceOperation;
};

/**
 * Get the minimum and maximum register indices for a given operation.
 * Based on getMinMaxRegIdx in process.ts, but without the maxQId.
 *
 * @param operation The operation for which to get the register indices.
 * @returns A tuple containing the minimum and maximum register indices.
 */
const _getMinMaxRegIdx = (operation: Operation): [number, number] => {
  const { targets, controls } = operation;
  const ctrls: Register[] = controls || [];
  const qRegs: Register[] = [...ctrls, ...targets].filter(
    ({ type }) => (type || RegisterType.Qubit) === RegisterType.Qubit,
  );
  if (qRegs.length === 0) return [-1, -1];
  const qRegIdxList: number[] = qRegs.map(({ qId }) => qId);
  // Pad the contiguous range of registers that it covers.
  const minRegIdx: number = Math.min(...qRegIdxList);
  const maxRegIdx: number = Math.max(...qRegIdxList);

  return [minRegIdx, maxRegIdx];
};

/**
 * Check if an operation is classically controlled.
 *
 * @param operation The operation for which to get the register indices.
 * @returns True if the operation is classically controlled, false otherwise.
 */
const _isClassicallyControlled = (operation: Operation): boolean => {
  if (operation.controls === undefined) return false;
  const clsControl = operation.controls.find(
    ({ type }) => (type || RegisterType.Qubit) === RegisterType.Classical,
  );
  return clsControl !== undefined;
};

/**
 * Remove an operation from the circuit.
 *
 * @param circuitEvents The CircuitEvents instance to handle circuit-related events.
 * @param sourceOperation The operation to be removed.
 * @param sourceOperationParent The parent grid from which the operation will be removed.
 */
const _removeOp = (
  circuitEvents: CircuitEvents,
  sourceOperation: Operation,
  sourceOperationParent: ComponentGrid,
) => {
  if (sourceOperation.dataAttributes === undefined) {
    sourceOperation.dataAttributes = { removed: "true" };
  } else {
    sourceOperation.dataAttributes["removed"] = "true";
  }

  // Find and remove the operation in sourceOperationParent
  for (let colIndex = 0; colIndex < sourceOperationParent.length; colIndex++) {
    const col = sourceOperationParent[colIndex];
    const indexToRemove = col.components.findIndex(
      (operation) =>
        operation.dataAttributes && operation.dataAttributes["removed"],
    );
    if (indexToRemove !== -1) {
      col.components.splice(indexToRemove, 1);
      if (col.components.length === 0) {
        sourceOperationParent.splice(colIndex, 1);
      }
      break;
    }
  }

  if (sourceOperation.kind === "measurement") {
    _removeMeasurementLines(circuitEvents, sourceOperation);
  }
};

/**
 * Add a measurement line to the circuit and attach the source measurement.
 *
 * @param circuitEvents The CircuitEvents instance to handle circuit-related events.
 * @param sourceMeasurement The measurement gate to which the measurement line will be added.
 * @param targetQubitWire The wire index to add the measurement line to.
 */
const _addMeasurementLine = (
  circuitEvents: CircuitEvents,
  sourceMeasurement: Measurement,
  targetQubitWire: number,
) => {
  const newNumResults = circuitEvents.qubits[targetQubitWire].numResults
    ? circuitEvents.qubits[targetQubitWire].numResults + 1
    : 1;
  circuitEvents.qubits[targetQubitWire].numResults = newNumResults;
  sourceMeasurement.results = [
    {
      qubit: targetQubitWire,
      result: newNumResults - 1,
    },
  ];
  sourceMeasurement.qubits = [{ qubit: targetQubitWire }];
};

/**
 * Removes all measurement lines of a measure from the circuit and adjust the cIds of the other measurements.
 *
 * @param circuitEvents The CircuitEvents instance to handle circuit-related events.
 * @param sourceMeasurement The measurement gate from which the measurement lines will be removed.
 */
const _removeMeasurementLines = (
  circuitEvents: CircuitEvents,
  sourceMeasurement: Measurement,
) => {
  for (const result of sourceMeasurement.results) {
    const qubit = circuitEvents.qubits[result.qubit];
    if (qubit.numResults != undefined && result.result != undefined) {
      for (const col of circuitEvents.componentGrid) {
        for (const comp of col.components) {
          const controls =
            comp.kind === "measurement" ? comp.qubits : comp.controls;
          if (controls) {
            for (const control of controls) {
              if (
                control.qubit === result.qubit &&
                control.result &&
                control.result > result.result
              ) {
                control.result--;
              }
            }
          }
          const targets =
            comp.kind === "measurement" ? comp.results : comp.targets;
          for (const targetReg of targets) {
            if (
              targetReg.qubit === result.qubit &&
              targetReg.result &&
              targetReg.result > result.result
            ) {
              targetReg.result--;
            }
          }
        }
      }
      qubit.numResults--;
    }
  }
};

export {
  moveOperation,
  addOperation,
  removeOperation,
  findAndRemoveOperations,
  addControl,
  removeControl,
};<|MERGE_RESOLUTION|>--- conflicted
+++ resolved
@@ -3,10 +3,7 @@
 
 import { ComponentGrid, Measurement, Operation, Unitary } from "./circuit";
 import { CircuitEvents } from "./events";
-<<<<<<< HEAD
-=======
-import { Register, RegisterType } from "./register";
->>>>>>> f081c6c1
+import { Register } from "./register";
 import {
   findOperation,
   findParentArray,
@@ -37,7 +34,7 @@
   insertNewColumn: boolean = false,
 ): Operation | null => {
   const originalOperation = findOperation(
-    circuitEvents.operations,
+    circuitEvents.componentGrid,
     sourceLocation,
   );
 
@@ -68,7 +65,7 @@
   );
 
   const sourceOperationParent = findParentArray(
-    circuitEvents.operations,
+    circuitEvents.componentGrid,
     sourceLocation,
   );
   if (sourceOperationParent == null) return null;
@@ -92,21 +89,7 @@
   originalOperation: Operation,
   targetLocation: string,
   insertNewColumn: boolean = false,
-<<<<<<< HEAD
-): Operation | null => {
-  const sourceOperation = findOperation(
-    circuitEvents.componentGrid,
-    sourceLocation,
-  );
-  if (!insertNewColumn && sourceLocation === targetLocation)
-    return sourceOperation;
-  const sourceOperationParent = findParentArray(
-    circuitEvents.componentGrid,
-    sourceLocation,
-  );
-=======
-) => {
->>>>>>> f081c6c1
+) => {
   const targetOperationParent = findParentArray(
     circuitEvents.componentGrid,
     targetLocation,
@@ -144,51 +127,30 @@
   targetWire: number,
   movingControl: boolean,
 ): void => {
-<<<<<<< HEAD
-  if (sourceOperation.kind === "measurement") {
-    _removeMeasurementLines(circuitEvents, sourceOperation);
-=======
   // Check if the source operation already has a target or control on the target wire
-  const existingTarget = sourceOperation.targets.find(
-    (target) => target.qId === targetWire,
-  );
-  const existingControl = sourceOperation.controls?.find(
-    (control) => control.qId === targetWire,
-  );
-  if (existingTarget || existingControl) {
+  const registers =
+    sourceOperation.kind === "measurement"
+      ? [...sourceOperation.qubits, ...sourceOperation.results]
+      : [...sourceOperation.targets, ...(sourceOperation.controls || [])];
+  const existingReg = registers.find((target) => target.qubit === targetWire);
+  if (existingReg) {
     // If the target or control already exists, don't move the operation
     return;
   }
 
-  if (sourceOperation.isMeasurement) {
->>>>>>> f081c6c1
+  if (sourceOperation.kind === "measurement") {
     _addMeasurementLine(circuitEvents, sourceOperation, targetWire);
   } else if (movingControl) {
     sourceOperation.controls?.forEach((control) => {
-      if (control.qId === sourceWire) {
-        control.qId = targetWire;
+      if (control.qubit === sourceWire) {
+        control.qubit = targetWire;
       }
     });
     sourceOperation.controls = sourceOperation.controls?.sort(
-      (a, b) => a.qId - b.qId,
+      (a, b) => a.qubit - b.qubit,
     );
   } else {
-<<<<<<< HEAD
-    if (movingControl) {
-      sourceOperation.controls?.forEach((control) => {
-        if (control.qubit === sourceWire) {
-          control.qubit = targetWire;
-        }
-      });
-      sourceOperation.controls = sourceOperation.controls?.sort(
-        (a, b) => a.qubit - b.qubit,
-      );
-    } else {
-      sourceOperation.targets = [{ qubit: targetWire }];
-    }
-=======
-    sourceOperation.targets = [{ qId: targetWire, type: RegisterType.Qubit }];
->>>>>>> f081c6c1
+    sourceOperation.targets = [{ qubit: targetWire }];
   }
 
   // Update parent operation targets
@@ -235,18 +197,11 @@
   const newSourceOperation: Operation = JSON.parse(
     JSON.stringify(sourceOperation),
   );
-<<<<<<< HEAD
-  if (newSourceOperation.kind === "unitary") {
+
+  if (newSourceOperation.kind === "measurement") {
+    _addMeasurementLine(circuitEvents, newSourceOperation, targetWire);
+  } else if (newSourceOperation.kind === "unitary") {
     newSourceOperation.targets = [{ qubit: targetWire }];
-=======
-
-  if (sourceOperation.isMeasurement) {
-    _addMeasurementLine(circuitEvents, newSourceOperation, targetWire);
-  } else {
-    newSourceOperation.targets = [
-      { qId: targetWire, type: RegisterType.Qubit },
-    ];
->>>>>>> f081c6c1
   }
 
   _addOp(
@@ -383,18 +338,8 @@
   targetOperationParent: ComponentGrid,
   targetLastIndex: [number, number],
   insertNewColumn: boolean = false,
-<<<<<<< HEAD
-): Operation => {
-  const newSourceOperation: Operation = JSON.parse(
-    JSON.stringify(sourceOperation),
-  );
-  if (newSourceOperation.kind === "measurement") {
-    _addMeasurementLine(circuitEvents, newSourceOperation, targetWire);
-  }
-=======
   originalOperation: Operation | null = null,
 ) => {
->>>>>>> f081c6c1
   const [colIndex, opIndex] = targetLastIndex;
   if (targetOperationParent[colIndex] == null) {
     targetOperationParent[colIndex] = { components: [] };
@@ -407,7 +352,7 @@
   // column within the wire range of the new operation
   if (!insertNewColumn) {
     const [minTarget, maxTarget] = _getMinMaxRegIdx(sourceOperation);
-    for (const op of targetOperationParent[colIndex]) {
+    for (const op of targetOperationParent[colIndex].components) {
       if (op === originalOperation) continue;
 
       const [opMinTarget, opMaxTarget] = _getMinMaxRegIdx(op);
@@ -424,23 +369,16 @@
   }
 
   if (insertNewColumn) {
-<<<<<<< HEAD
     targetOperationParent.splice(colIndex, 0, {
-      components: [newSourceOperation],
+      components: [sourceOperation],
     });
   } else {
     targetOperationParent[colIndex].components.splice(
       opIndex,
       0,
-      newSourceOperation,
+      sourceOperation,
     );
-=======
-    targetOperationParent.splice(colIndex, 0, [sourceOperation]);
-  } else {
-    targetOperationParent[colIndex].splice(opIndex, 0, sourceOperation);
->>>>>>> f081c6c1
-  }
-  return sourceOperation;
+  }
 };
 
 /**
@@ -451,13 +389,16 @@
  * @returns A tuple containing the minimum and maximum register indices.
  */
 const _getMinMaxRegIdx = (operation: Operation): [number, number] => {
-  const { targets, controls } = operation;
+  const { targets, controls } =
+    operation.kind === "measurement"
+      ? { targets: operation.results, controls: operation.qubits }
+      : { targets: operation.targets, controls: operation.controls };
   const ctrls: Register[] = controls || [];
   const qRegs: Register[] = [...ctrls, ...targets].filter(
-    ({ type }) => (type || RegisterType.Qubit) === RegisterType.Qubit,
+    ({ result }) => result === undefined,
   );
   if (qRegs.length === 0) return [-1, -1];
-  const qRegIdxList: number[] = qRegs.map(({ qId }) => qId);
+  const qRegIdxList: number[] = qRegs.map(({ qubit }) => qubit);
   // Pad the contiguous range of registers that it covers.
   const minRegIdx: number = Math.min(...qRegIdxList);
   const maxRegIdx: number = Math.max(...qRegIdxList);
@@ -472,9 +413,10 @@
  * @returns True if the operation is classically controlled, false otherwise.
  */
 const _isClassicallyControlled = (operation: Operation): boolean => {
+  if (operation.kind !== "unitary") return false;
   if (operation.controls === undefined) return false;
   const clsControl = operation.controls.find(
-    ({ type }) => (type || RegisterType.Qubit) === RegisterType.Classical,
+    ({ result }) => result !== undefined,
   );
   return clsControl !== undefined;
 };
