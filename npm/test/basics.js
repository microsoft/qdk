// Copyright (c) Microsoft Corporation.
// Licensed under the MIT License.

//@ts-check

import assert from "node:assert/strict";
import { test } from "node:test";
import { log } from "../dist/log.js";
import {
  getCompiler,
  getCompilerWorker,
  getLanguageService,
  getLanguageServiceWorker,
  getDebugServiceWorker,
} from "../dist/main.js";
import { QscEventTarget } from "../dist/compiler/events.js";
import { getAllKatas, getExerciseSources, getKata } from "../dist/katas.js";
import samples from "../dist/samples.generated.js";

/** @type {import("../dist/log.js").TelemetryEvent[]} */
const telemetryEvents = [];
log.setLogLevel("warn");
log.setTelemetryCollector((event) => telemetryEvents.push(event));

/**
 *
 * @param {string} code
 * @param {string} expr
 * @param {boolean} useWorker
 * @returns {Promise<import("../dist/compiler/common.js").ShotResult>}
 */
export function runSingleShot(code, expr, useWorker) {
  return new Promise((resolve, reject) => {
    const resultsHandler = new QscEventTarget(true);
    const compiler = useWorker ? getCompilerWorker() : getCompiler();

    compiler
      .run(code, expr, 1, resultsHandler)
      .then(() => resolve(resultsHandler.getResults()[0]))
      .catch((err) => reject(err))
      /* @ts-expect-error: ICompiler does not include 'terminate' */
      .finally(() => (useWorker ? compiler.terminate() : null));
  });
}

test("basic eval", async () => {
  let code = `namespace Test {
        function Answer() : Int {
            return 42;
        }
    }`;
  let expr = `Test.Answer()`;

  const result = await runSingleShot(code, expr, false);
  assert(result.success);
  assert.equal(result.result, "42");
});

test("EntryPoint only", async () => {
  const code = `
namespace Test {
    @EntryPoint()
    operation MyEntry() : Result {
        use q1 = Qubit();
        return M(q1);
    }
}`;
  const result = await runSingleShot(code, "", true);
  assert(result.success === true);
  assert(result.result === "Zero");
});

test("one syntax error", async () => {
  const compiler = getCompiler();

  const diags = await compiler.checkCode("namespace Foo []");
  assert.equal(diags.length, 1);
  assert.equal(diags[0].start_pos, 14);
  assert.equal(diags[0].end_pos, 15);
});

test("error with newlines", async () => {
  const compiler = getCompiler();

  const diags = await compiler.checkCode(
    "namespace input { operation Foo(a) : Unit {} }",
  );
  assert.equal(diags.length, 2);
  assert.equal(diags[0].start_pos, 32);
  assert.equal(diags[0].end_pos, 33);
  assert.equal(diags[1].start_pos, 32);
  assert.equal(diags[1].end_pos, 33);
  assert.equal(
    diags[1].message,
    "type error: insufficient type information to infer type\n\nhelp: provide a type annotation",
  );
  assert.equal(
    diags[0].message,
    "type error: missing type in item signature\n\nhelp: types cannot be inferred for global declarations",
  );
});

test("dump and message output", async () => {
  let code = `namespace Test {
        function Answer() : Int {
            Microsoft.Quantum.Diagnostics.DumpMachine();
            Message("hello, qsharp");
            return 42;
        }
    }`;
  let expr = `Test.Answer()`;

  const result = await runSingleShot(code, expr, true);
  assert(result.success);
  assert(result.events.length == 2);
  assert(result.events[0].type == "DumpMachine");
  assert(result.events[0].state["|0⟩"].length == 2);
  assert(result.events[1].type == "Message");
  assert(result.events[1].message == "hello, qsharp");
});

async function runExerciseSolutionCheck(exercise, solution) {
  const evtTarget = new QscEventTarget(true);
  const compiler = getCompiler();
  const sources = await getExerciseSources(exercise);
  const success = await compiler.checkExerciseSolution(
    solution,
    sources,
    evtTarget,
  );

  const unsuccessful_events = evtTarget
    .getResults()
    .filter((evt) => !evt.success);
  let errorMsg = "";
  for (const event of unsuccessful_events) {
    const error = event.result;
    if (typeof error === "string") {
      errorMsg += "Result = " + error + "\n";
    } else {
      errorMsg += "Message = " + error.message + "\n";
    }
  }

  return {
    success: success,
    errorCount: unsuccessful_events.length,
    errorMsg: errorMsg,
  };
}

async function getAllKataExamples(kata) {
  let examples = [];

  // Get all the examples conatined in solution explanations.
  const exerciseExamples = kata.sections
    .filter((section) => section.type === "exercise")
    .map((exercise) =>
      exercise.explainedSolution.items.filter(
        (item) => item.type === "example",
      ),
    )
    .flat();
  examples = examples.concat(exerciseExamples);

  // Get all the examples in lessons.
  const lessonExamples = kata.sections
    .filter((section) => section.type === "lesson")
    .map((lesson) => lesson.items.filter((item) => item.type === "example"))
    .flat();
  examples = examples.concat(lessonExamples);

  return examples;
}

async function validateExercise(
  exercise,
  validatePlaceholder,
  validateSolutions,
) {
  // Validate the correctness of the placeholder code.
  if (validatePlaceholder) {
    const placeholderResult = await runExerciseSolutionCheck(
      exercise,
      exercise.placeholderCode,
    );

    // Check that there are no compilation or runtime errors.
    assert(
      placeholderResult.errorCount === 0,
      `Exercise "${exercise.id}" has compilation or runtime errors when using the placeholder as solution. ` +
        `Compilation and runtime errors:\n${placeholderResult.errorMsg}`,
    );

    // Check that the placeholder is an incorrect solution.
    assert(
      !placeholderResult.success,
      `Placeholder for exercise "${exercise.id}" is a correct solution but it is expected to be an incorrect solution`,
    );
  }

  // Validate the correctness of the solutions.
  if (validateSolutions) {
    const solutions = exercise.explainedSolution.items.filter(
      (item) => item.type === "solution",
    );

    // Check that the exercise has at least one solution.
    assert(
      solutions.length > 0,
      `Exercise "${exercise.id}" does not have solutions`,
    );

    // Check that the solutions are correct.
    for (const solution of solutions) {
      const solutionResult = await runExerciseSolutionCheck(
        exercise,
        solution.code,
      );

      // Check that there are no compilation or runtime errors.
      assert(
        solutionResult.errorCount === 0,
        `Solution "${solution.id}" for exercise "${exercise.id}" has compilation or runtime errors` +
          `Compilation and runtime errors:\n${solutionResult.errorMsg}`,
      );

      // Check that the solution is correct.
      assert(
        solutionResult.success,
        `Solution "${solution.id}" for exercise "${exercise.id}" is incorrect`,
      );
    }
  }
}

async function validateKata(
  kata,
  validateExamples,
  validateExercisePlaceholder,
  validateExerciseSolutions,
) {
  // Validate the correctness of Q# code related to exercises.
  const exercises = kata.sections.filter(
    (section) => section.type === "exercise",
  );
  for (const exercise of exercises) {
    await validateExercise(
      exercise,
      validateExercisePlaceholder,
      validateExerciseSolutions,
    );
  }

  if (validateExamples) {
    const examples = await getAllKataExamples(kata);
    for (const example of examples) {
      try {
        const result = await runSingleShot(example.code, "", false);
        assert(
          result.success,
          `Example "${example.id}" in "${kata.id}" kata failed to run.`,
        );
      } catch (error) {
        assert(
          false,
          `Example "${example.id}" in "${kata.id}" kata failed to build:\n${error}`,
        );
      }
    }
  }
}

test("all katas work", async () => {
  const katas = await getAllKatas();
  // N.B. If you update the expected katas count, make sure to add a validation test for your newly added kata.
  const expectedKatasCount = 9;
  assert.equal(
    katas.length,
    expectedKatasCount,
    `Expected ${expectedKatasCount} katas, but found ${katas.length} katas`,
  );
});

test("getting_started kata is valid", async () => {
  const kata = await getKata("getting_started");
  await validateKata(kata, true, true, true);
});

test("qubit kata is valid", async () => {
  const kata = await getKata("qubit");
  await validateKata(kata, true, true, true);
});

test("single_qubit_gates kata is valid", async () => {
  const kata = await getKata("single_qubit_gates");
  await validateKata(kata, true, true, true);
});

test("multi_qubit_systems kata is valid", async () => {
  const kata = await getKata("multi_qubit_systems");
  await validateKata(kata, true, true, true);
});

test("multi_qubit_gates kata is valid", async () => {
  const kata = await getKata("multi_qubit_gates");
  await validateKata(kata, true, true, true);
});

test("single_qubit_measurements is valid", async () => {
  const kata = await getKata("single_qubit_measurements");
  await validateKata(kata, true, true, true);
});

test("multi_qubit_measurements is valid", async () => {
  const kata = await getKata("multi_qubit_measurements");
  await validateKata(kata, true, true, true);
});

test("random_numbers kata is valid", async () => {
  const kata = await getKata("random_numbers");
  await validateKata(kata, true, true, true);
});

test("oracles kata is valid", async () => {
  const kata = await getKata("oracles");
  await validateKata(kata, true, true, true);
});

test("worker 100 shots", async () => {
  let code = `namespace Test {
        function Answer() : Int {
            Microsoft.Quantum.Diagnostics.DumpMachine();
            Message("hello, qsharp");
            return 42;
        }
    }`;
  let expr = `Test.Answer()`;

  const resultsHandler = new QscEventTarget(true);
  const compiler = getCompilerWorker();
  await compiler.run(code, expr, 100, resultsHandler);
  compiler.terminate();

  const results = resultsHandler.getResults();

  assert.equal(results.length, 100);
  results.forEach((result) => {
    assert(result.success);
    assert.equal(result.result, "42");
    assert.equal(result.events.length, 2);
  });
});

test("Run samples", async () => {
  const compiler = getCompilerWorker();
  const resultsHandler = new QscEventTarget(true);

  for await (const sample of samples) {
    await compiler.run(sample.code, "", 1, resultsHandler);
  }

  compiler.terminate();
  assert.equal(resultsHandler.resultCount(), samples.length);
  resultsHandler.getResults().forEach((result) => {
    assert(result.success);
  });
});

test("state change", async () => {
  const compiler = getCompilerWorker();
  const resultsHandler = new QscEventTarget(false);
  const stateChanges = [];

  compiler.onstatechange = (state) => {
    stateChanges.push(state);
  };
  const code = `namespace Test {
    @EntryPoint()
    operation MyEntry() : Result {
        use q1 = Qubit();
        return M(q1);
    }
  }`;
  await compiler.run(code, "", 10, resultsHandler);
  compiler.terminate();
  // There SHOULDN'T be a race condition here between the 'run' promise completing and the
  // statechange events firing, as the run promise should 'resolve' in the next microtask,
  // whereas the idle event should fire synchronously when the queue is empty.
  // For more details, see https://developer.mozilla.org/en-US/docs/Web/JavaScript/Guide/Using_promises#task_queues_vs._microtasks
  assert(stateChanges.length === 2);
  assert(stateChanges[0] === "busy");
  assert(stateChanges[1] === "idle");
});

test("cancel worker", () => {
  return new Promise((resolve) => {
    const code = `namespace MyQuantumApp {
      open Microsoft.Quantum.Diagnostics;

      @EntryPoint()
      operation Main() : Result[] {
          repeat {} until false;
          return [];
      }
    }`;

    const cancelledArray = [];
    const compiler = getCompilerWorker();
    const resultsHandler = new QscEventTarget(false);

    // Queue some tasks that will never complete
    compiler.run(code, "", 10, resultsHandler).catch((err) => {
      cancelledArray.push(err);
    });
    compiler.getHir(code).catch((err) => {
      cancelledArray.push(err);
    });

    // Ensure those tasks are running/queued before terminating.
    setTimeout(async () => {
      // Terminate the compiler, which should reject the queued promises
      compiler.terminate();

      // Start a new compiler and ensure that works fine
      const compiler2 = getCompilerWorker();
      const result = await compiler2.getHir(code);
      compiler2.terminate();

      // getHir should have worked
      assert(typeof result === "string" && result.length > 0);

      // Old requests were cancelled
      assert(cancelledArray.length === 2);
      assert(cancelledArray[0] === "terminated");
      assert(cancelledArray[1] === "terminated");
      resolve();
    }, 4);
  });
});

test("check code", async () => {
  const compiler = getCompiler();

  const diags = await compiler.checkCode("namespace Foo []");
  assert.equal(diags.length, 1);
  assert.equal(diags[0].start_pos, 14);
  assert.equal(diags[0].end_pos, 15);
});

test("language service diagnostics", async () => {
  const languageService = getLanguageService();
  let gotDiagnostics = false;
  languageService.addEventListener("diagnostics", (event) => {
    gotDiagnostics = true;
    assert.equal(event.type, "diagnostics");
    assert.equal(event.detail.diagnostics.length, 1);
    assert.equal(
      event.detail.diagnostics[0].message,
      "type error: expected (Double, Qubit), found Qubit",
    );
  });
  await languageService.updateDocument(
    "test.qs",
    1,
    `namespace Sample {
    operation main() : Result[] {
        use q1 = Qubit();
        Ry(q1);
        let m1 = M(q1);
        return [m1];
    }
}`,
  );
  assert(gotDiagnostics);
});

test("diagnostics with related spans", async () => {
  const languageService = getLanguageService();
  let gotDiagnostics = false;
  languageService.addEventListener("diagnostics", (event) => {
    gotDiagnostics = true;
    assert.equal(event.type, "diagnostics");
    assert.deepEqual(
      {
        code: "Qsc.Resolve.Ambiguous",
        message:
          "name error: `DumpMachine` could refer to the item in `Microsoft.Quantum.Diagnostics` or `Other`",
        related: [
          {
            start_pos: 196,
            end_pos: 207,
            message: "ambiguous name",
          },
          {
            start_pos: 87,
            end_pos: 116,
            message: "found in this namespace",
          },
          {
            start_pos: 129,
            end_pos: 134,
            message: "and also in this namespace",
          },
        ],
      },
      {
        code: event.detail.diagnostics[0].code,
        message: event.detail.diagnostics[0].message,
        related: event.detail.diagnostics[0].related?.map((r) => ({
          start_pos: r.start_pos,
          message: r.message,
          end_pos: r.end_pos,
        })),
      },
    );
  });

  await languageService.updateDocument(
    "test.qs",
    1,
    `namespace Other { operation DumpMachine() : Unit { } }
    namespace Test {
      open Microsoft.Quantum.Diagnostics;
      open Other;
      @EntryPoint()
      operation Main() : Unit {
        DumpMachine();
      }
    }`,
  );
  assert(gotDiagnostics);
});

test("language service diagnostics - web worker", async () => {
  const languageService = getLanguageServiceWorker();
  let gotDiagnostics = false;
  languageService.addEventListener("diagnostics", (event) => {
    gotDiagnostics = true;
    assert.equal(event.type, "diagnostics");
    assert.equal(event.detail.diagnostics.length, 1);
    assert.equal(
      event.detail.diagnostics[0].message,
      "type error: expected (Double, Qubit), found Qubit",
    );
  });
  await languageService.updateDocument(
    "test.qs",
    1,
    `namespace Sample {
    operation main() : Result[] {
        use q1 = Qubit();
        Ry(q1);
        let m1 = M(q1);
        return [m1];
    }
}`,
  );
  languageService.terminate();
  assert(gotDiagnostics);
});

test("language service configuration update", async () => {
  const languageService = getLanguageServiceWorker();
  let gotDiagnostics = false;
  let expectedMessages = [
    "entry point not found\n\nhelp: a single callable with the `@EntryPoint()` attribute must be present if no entry expression is provided",
  ];
  languageService.addEventListener("diagnostics", (event) => {
    gotDiagnostics = true;
    assert.equal(event.type, "diagnostics");
    assert.equal(event.detail.diagnostics.length, expectedMessages.length);
    event.detail.diagnostics.map((d, i) =>
      assert.equal(d.message, expectedMessages[i]),
    );
  });
  await languageService.updateDocument(
    "test.qs",
    1,
    `namespace Sample {
    operation main() : Unit {
    }
}`,
  );
  // Above document should have generated a missing entrypoint error
  assert(gotDiagnostics);

  // Reset expectations
  gotDiagnostics = false;
  expectedMessages = [];

  await languageService.updateConfiguration({ packageType: "lib" });

  languageService.terminate();

  // Updating the config should cause another diagnostics event clearing the errors
  assert(gotDiagnostics);
});

test("language service in notebook", async () => {
  const languageService = getLanguageServiceWorker();
  let gotDiagnostics = false;
  let expectedMessages = [
    "name error: `Foo` not found",
    "type error: insufficient type information to infer type\n\nhelp: provide a type annotation",
  ];
  languageService.addEventListener("diagnostics", (event) => {
    gotDiagnostics = true;
    assert.equal(event.type, "diagnostics");
    assert.equal(event.detail.diagnostics.length, expectedMessages.length);
    event.detail.diagnostics.map((d, i) =>
      assert.equal(d.message, expectedMessages[i]),
    );
  });

  await languageService.updateNotebookDocument("notebook.ipynb", 1, {}, [
    { uri: "cell1", version: 1, code: "operation Main() : Unit {}" },
    { uri: "cell2", version: 1, code: "Foo()" },
  ]);

  // Above document should have generated a resolve error
  assert(gotDiagnostics);

  // Reset expectations
  gotDiagnostics = false;
  expectedMessages = [];

  await languageService.updateNotebookDocument("notebook.ipynb", 2, {}, [
    { uri: "cell1", version: 2, code: "operation Main() : Unit {}" },
    { uri: "cell2", version: 2, code: "Main()" },
  ]);

  languageService.terminate();

  // Updating the notebook should cause another diagnostics event clearing the errors
  assert(gotDiagnostics);
});

async function testCompilerError(useWorker) {
  const compiler = useWorker ? getCompilerWorker() : getCompiler();
  if (useWorker) {
    // @ts-expect-error onstatechange only exists on the worker
    compiler.onstatechange = (state) => {
      lastState = state;
    };
  }

  const events = new QscEventTarget(true);
  let promiseResult = undefined;
  let lastState = undefined;
  await compiler
    .run("invalid code", "", 1, events)
    .then(() => {
      promiseResult = "success";
    })
    .catch(() => {
      promiseResult = "failure";
    });

  assert.equal(promiseResult, "failure");
  const results = events.getResults();
  assert.equal(results.length, 1);
  assert.equal(results[0].success, false);
  if (useWorker) {
    // Only the worker has state change events
    assert.equal(lastState, "idle");
    // @ts-expect-error terminate() only exists on the worker
    compiler.terminate();
  }
}

test("compiler error on run", () => testCompilerError(false));
test("compiler error on run - worker", () => testCompilerError(true));

test("debug service get breakpoints without service loaded returns empty - web worker", async () => {
  const debugService = getDebugServiceWorker();
  try {
    const emptyBps = await debugService.getBreakpoints("test.qs");
    assert.equal(0, emptyBps.length);
  } finally {
    debugService.terminate();
  }
});

test("debug service loading source without entry point attr fails - web worker", async () => {
  const debugService = getDebugServiceWorker();
  try {
    const result = await debugService.loadSource(
      [
        [
          "test.qs",
          `namespace Sample {
    operation main() : Result[] {
        use q1 = Qubit();
        Y(q1);
        let m1 = M(q1);
        return [m1];
    }
}`,
        ],
      ],
      "base",
      undefined,
    );
    assert.ok(typeof result === "string" && result.trim().length > 0);
  } finally {
    debugService.terminate();
  }
});

test("debug service loading source with syntax error fails - web worker", async () => {
  const debugService = getDebugServiceWorker();
  try {
    const result = await debugService.loadSource(
      [
        [
          "test.qs",
          `namespace Sample {
    operation main() : Result[]
    }
}`,
        ],
      ],
      "base",
      undefined,
    );
    assert.ok(typeof result === "string" && result.trim().length > 0);
  } finally {
    debugService.terminate();
  }
});

test("debug service loading source with bad entry expr fails - web worker", async () => {
  const debugService = getDebugServiceWorker();
  try {
    const result = await debugService.loadSource(
      [["test.qs", `namespace Sample { operation main() : Unit { } }`]],
      "base",
      "SomeBadExpr()",
    );
    assert.ok(typeof result === "string" && result.trim().length > 0);
  } finally {
    debugService.terminate();
  }
});

test("debug service loading source with good entry expr succeeds - web worker", async () => {
  const debugService = getDebugServiceWorker();
  try {
    const result = await debugService.loadSource(
<<<<<<< HEAD
      [["test.qs", `namespace Sample { operation Main() : Unit { } }`]],
      "full",
=======
      "test.qs",
      `namespace Sample { operation Main() : Unit { } }`,
      "unrestricted",
>>>>>>> ad2bfab1
      "Sample.Main()",
    );
    assert.ok(typeof result === "string");
    assert.equal(result.trim(), "");
  } finally {
    debugService.terminate();
  }
});

test("debug service loading source with entry point attr succeeds - web worker", async () => {
  const debugService = getDebugServiceWorker();
  try {
    const result = await debugService.loadSource(
      [
        [
          "test.qs",
          `namespace Sample {
    @EntryPoint()
    operation main() : Result[] {
        use q1 = Qubit();
        Y(q1);
        let m1 = M(q1);
        return [m1];
    }
}`,
        ],
      ],
      "base",
      undefined,
    );
    assert.ok(typeof result === "string");
    assert.equal(result.trim(), "");
  } finally {
    debugService.terminate();
  }
});

test("debug service getting breakpoints after loaded source succeeds when file names match - web worker", async () => {
  const debugService = getDebugServiceWorker();
  try {
    const result = await debugService.loadSource(
      [
        [
          "test.qs",
          `namespace Sample {
    @EntryPoint()
    operation main() : Result[] {
        use q1 = Qubit();
        Y(q1);
        let m1 = M(q1);
        return [m1];
    }
}`,
        ],
      ],
      "base",
      undefined,
    );
    assert.ok(typeof result === "string" && result.trim().length == 0);
    const bps = await debugService.getBreakpoints("test.qs");
    assert.equal(bps.length, 4);
  } finally {
    debugService.terminate();
  }
});<|MERGE_RESOLUTION|>--- conflicted
+++ resolved
@@ -748,14 +748,9 @@
   const debugService = getDebugServiceWorker();
   try {
     const result = await debugService.loadSource(
-<<<<<<< HEAD
-      [["test.qs", `namespace Sample { operation Main() : Unit { } }`]],
-      "full",
-=======
-      "test.qs",
-      `namespace Sample { operation Main() : Unit { } }`,
-      "unrestricted",
->>>>>>> ad2bfab1
+      [["test.qs",
+      `namespace Sample { operation Main() : Unit { } }`]]
+,      "unrestricted",
       "Sample.Main()",
     );
     assert.ok(typeof result === "string");
