[workspace]
members = [
    "compiler/qsc_ast",
    "compiler/qsc_codegen",
    "compiler/qsc_eval",
    "compiler/qsc_frontend",
    "compiler/qsc_passes",
    "compiler/qsc_wasm",
<<<<<<< HEAD
    "katas",
=======
    "compiler/qtest_tool",
>>>>>>> 834e9715
]

[workspace.package]
authors = ["Microsoft"]
homepage = "https://github.com/microsoft/qsharp"
repository = "https://github.com/microsoft/qsharp"
edition = "2021"
license = "MIT"

[workspace.dependencies]
clap = "4.1.8"
criterion = { version = "0.4.0", default-features = false }
enum-iterator = "1.2.0"
expect-test = "1.4.0"
getrandom = { version = "0.2" }
indoc = "2.0.0"
miette = "5.6.0"
thiserror = "1.0.39"
num-bigint = "0.4.3"
num-traits = "0.2.15"
serde = "1.0"
serde-wasm-bindgen = "0.5"
wasm-bindgen = "0.2.84"

[profile.release]
debug = 1<|MERGE_RESOLUTION|>--- conflicted
+++ resolved
@@ -6,11 +6,8 @@
     "compiler/qsc_frontend",
     "compiler/qsc_passes",
     "compiler/qsc_wasm",
-<<<<<<< HEAD
+    "compiler/qtest_tool",
     "katas",
-=======
-    "compiler/qtest_tool",
->>>>>>> 834e9715
 ]
 
 [workspace.package]
