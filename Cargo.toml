--- conflicted
+++ resolved
@@ -60,13 +60,10 @@
 serde_json = { version = "1.0" }
 pyo3 = { version = "0.20" }
 quantum-sparse-sim = { git = "https://github.com/qir-alliance/qir-runner", rev = "f000e0066f56338595be37092cd0498f72ab10a2", default-features = false }
-<<<<<<< HEAD
 jemalloc-ctl = { version = "0.5" }
 jemallocator = { version = "0.5" }
-=======
 async-trait = "0.1"
 tokio = { version = "1.34", features = ["macros", "rt"] }
->>>>>>> b20710c2
 
 [profile.release]
 debug = 1
