--- conflicted
+++ resolved
@@ -35,6 +35,7 @@
 - unit tests for qubit grouping
 - "unsupported feature" error in circuit generation
 - rir->circuit transformation
+
   - establish variable dependencies (phi nodes and branching)
   - expand simple branches (order blocks, group operations)
   - group operations by scope stack (callable only)
@@ -47,10 +48,8 @@
   - formatting conditionals (if a = |0> etc)
   - basic binary operations formatting (half baked support) and two-result conditionals
   - mapping variables to result dependencies, feeding into control results
-<<<<<<< HEAD
   - identifying control/target qubits for known intrinsics (QIS)
 
-=======
 - unit tests for scoping groups specifically
 - move Location to a common spot (frontend)
 - partial eval changes to keep track of dbg locations, scopes and inlinedAt information
@@ -71,7 +70,6 @@
 - use a specific target profile fallback when generating circuits?
 - "go to location" command to haandle source links
 - view column fixes (unrelated)
->>>>>>> f098011d
 
 ## Not done, but necessary
 
@@ -86,15 +84,12 @@
   - fallback for complex conditionals
 - handle maxOperations limit gracefully
 - some javascript testing for diagrams
-<<<<<<< HEAD
 - figure out / test control/adjoint calls
-=======
 - convert spans to Location at debug metadata
 - source code links - what will happen on quantum os shell??
 - what do we do when Unrestricted is hardcoded as target profile?
 
 -
->>>>>>> f098011d
 
 ## Things to call out in the spec
 
