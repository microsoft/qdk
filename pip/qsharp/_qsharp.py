--- conflicted
+++ resolved
@@ -23,22 +23,16 @@
     Configuration hints for the language service.
     """
 
-<<<<<<< HEAD
     def __init__(
         self,
         target_profile: TargetProfile,
         language_features: Optional[List[str]],
         manifest: Optional[str],
     ):
-        if target_profile == TargetProfile.Unrestricted:
-            self._config = {"targetProfile": "unrestricted"}
-=======
-    def __init__(self, target_profile: TargetProfile, language_features: List[str]):
         if target_profile == TargetProfile.Adaptive:
             self._config = {"targetProfile": "adaptive"}
             warn("The adaptive target profile is a preview feature.")
             warn("Functionality may be incomplete or incorrect.")
->>>>>>> 93cf240e
         elif target_profile == TargetProfile.Base:
             self._config = {"targetProfile": "base"}
         elif target_profile == TargetProfile.Unrestricted:
