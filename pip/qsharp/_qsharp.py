# Copyright (c) Microsoft Corporation.
# Licensed under the MIT License.

<<<<<<< HEAD
from ._native import Interpreter, TargetProfile, StateDump, QSharpError, Output, Circuit
=======
from ._native import Interpreter, TargetProfile, StateDumpData, QSharpError, Output
>>>>>>> d6a8f8a7
from typing import Any, Callable, Dict, Optional, TypedDict, Union, List
from .estimator._estimator import EstimatorResult, EstimatorParams
import json

_interpreter = None


class Config:
    _config: Dict[str, str]
    """
    Configuration hints for the language service.
    """

    def __init__(self, target_profile: TargetProfile, language_features: List[str]):
        if target_profile == TargetProfile.Unrestricted:
            self._config = {"targetProfile": "unrestricted"}
        elif target_profile == TargetProfile.Base:
            self._config = {"targetProfile": "base"}
        self._config["languageFeatures"] = language_features

    def __repr__(self) -> str:
        return "Q# initialized with configuration: " + str(self._config)

    # See https://ipython.readthedocs.io/en/stable/config/integrating.html#rich-display
    # See https://ipython.org/ipython-doc/3/notebook/nbformat.html#display-data
    # This returns a custom MIME-type representation of the Q# configuration.
    # This data will be available in the cell output, but will not be displayed
    # to the user, as frontends would not know how to render the custom MIME type.
    # Editor services that interact with the notebook frontend
    # (i.e. the language service) can read and interpret the data.
    def _repr_mimebundle_(
        self, include: Union[Any, None] = None, exclude: Union[Any, None] = None
    ) -> Dict[str, Dict[str, str]]:
        return {"application/x.qsharp-config": self._config}


def init(
    *,
    target_profile: TargetProfile = TargetProfile.Unrestricted,
    project_root: Optional[str] = None,
    language_features: List[str] = [],
) -> Config:
    """
    Initializes the Q# interpreter.

    :param target_profile: Setting the target profile allows the Q#
        interpreter to generate programs that are compatible
        with a specific target. See :py:class: `qsharp.TargetProfile`.

    :param project_root: An optional path to a root directory with a Q# project to include.
        It must contain a qsharp.json project manifest.
    """
    from ._fs import read_file, list_directory, exists, join

    global _interpreter

    manifest_descriptor = None
    if project_root is not None:
        qsharp_json = join(project_root, "qsharp.json")
        if not exists(qsharp_json):
            raise QSharpError(
                f"{qsharp_json} not found. qsharp.json should exist at the project root and be a valid JSON file."
            )

        manifest_descriptor = {}
        manifest_descriptor["manifest_dir"] = project_root

        try:
            (_, file_contents) = read_file(qsharp_json)
        except Exception as e:
            raise QSharpError(
                f"Error reading {qsharp_json}. qsharp.json should exist at the project root and be a valid JSON file."
            ) from e

        try:
            manifest_descriptor["manifest"] = json.loads(file_contents)
        except Exception as e:
            raise QSharpError(
                f"Error parsing {qsharp_json}. qsharp.json should exist at the project root and be a valid JSON file."
            ) from e

    # if no features were passed in as an argument, use the features from the manifest.
    # this way we prefer the features from the argument over those from the manifest.
    if language_features == [] and manifest_descriptor != None:
        language_features = (
            manifest_descriptor["manifest"].get("languageFeatures") or []
        )

    _interpreter = Interpreter(
        target_profile,
        language_features,
        manifest_descriptor,
        read_file,
        list_directory,
    )

    # Return the configuration information to provide a hint to the
    # language service through the cell output.
    return Config(target_profile, language_features)


def get_interpreter() -> Interpreter:
    """
    Returns the Q# interpreter.

    :returns: The Q# interpreter.
    """
    global _interpreter
    if _interpreter is None:
        init()
        assert _interpreter is not None, "Failed to initialize the Q# interpreter."
    return _interpreter


def eval(source: str) -> Any:
    """
    Evaluates Q# source code.

    Output is printed to console.

    :param source: The Q# source code to evaluate.
    :returns value: The value returned by the last statement in the source code.
    :raises QSharpError: If there is an error evaluating the source code.
    """

    def callback(output: Output) -> None:
        print(output)

    return get_interpreter().interpret(source, callback)


class ShotResult(TypedDict):
    """
    A single result of a shot.
    """

    events: List[Output]
    result: Any


def run(
    entry_expr: str,
    shots: int,
    *,
    on_result: Optional[Callable[[ShotResult], None]] = None,
    save_events: bool = False,
) -> List[Any]:
    """
    Runs the given Q# expression for the given number of shots.
    Each shot uses an independent instance of the simulator.

    :param entry_expr: The entry expression.
    :param shots: The number of shots to run.
    :param on_result: A callback function that will be called with each result.
    :param save_events: If true, the output of each shot will be saved. If false, they will be printed.

    :returns values: A list of results or runtime errors. If `save_events` is true,
    a List of ShotResults is returned.

    :raises QSharpError: If there is an error interpreting the input.
    """

    results: List[ShotResult] = []

    def print_output(output: Output) -> None:
        print(output)

    def on_save_events(output: Output) -> None:
        # Append the output to the last shot's output list
        results[-1]["events"].append(output)

    for _ in range(shots):
        results.append({"result": None, "events": []})
        run_results = get_interpreter().run(
            entry_expr, on_save_events if save_events else print_output
        )
        results[-1]["result"] = run_results
        if on_result:
            on_result(results[-1])

    if save_events:
        return results
    else:
        return [shot["result"] for shot in results]


# Class that wraps generated QIR, which can be used by
# azure-quantum as input data.
#
# This class must implement the QirRepresentable protocol
# that is defined by the azure-quantum package.
# See: https://github.com/microsoft/qdk-python/blob/fcd63c04aa871e49206703bbaa792329ffed13c4/azure-quantum/azure/quantum/target/target.py#L21
class QirInputData:
    # The name of this variable is defined
    # by the protocol and must remain unchanged.
    _name: str

    def __init__(self, name: str, ll_str: str):
        self._name = name
        self._ll_str = ll_str

    # The name of this method is defined
    # by the protocol and must remain unchanged.
    def _repr_qir_(self, **kwargs) -> bytes:
        return self._ll_str.encode("utf-8")

    def __str__(self) -> str:
        return self._ll_str


def compile(entry_expr: str) -> QirInputData:
    """
    Compiles the Q# source code into a program that can be submitted to a target.

    :param entry_expr: The Q# expression that will be used as the entrypoint
        for the program.

    :returns QirInputData: The compiled program.

    To get the QIR string from the compiled program, use `str()`.

    Example:

    .. code-block:: python
        program = qsharp.compile("...")
        with open('myfile.ll', 'w') as file:
            file.write(str(program))
    """
    ll_str = get_interpreter().qir(entry_expr)
    return QirInputData("main", ll_str)


def circuit(
    entry_expr: Optional[str] = None, *, operation: Optional[str] = None
) -> Circuit:
    """
    Synthesizes a circuit for a Q# program. Either an entry
    expression or an operation must be provided.

    :param entry_expr: An entry expression.

    :param operation: The operation to synthesize. This can be a name of
    an operation of a lambda expression. The operation must take only
    qubits or arrays of qubits as parameters.

    :raises QSharpError: If there is an error synthesizing the circuit.
    """
    return get_interpreter().circuit(entry_expr, operation)


def estimate(
    entry_expr, params: Optional[Union[Dict[str, Any], List, EstimatorParams]] = None
) -> EstimatorResult:
    """
    Estimates resources for Q# source code.

    :param entry_expr: The entry expression.
    :param params: The parameters to configure physical estimation.

    :returns resources: The estimated resources.
    """
    if params is None:
        params = [{}]
    elif isinstance(params, EstimatorParams):
        if params.has_items:
            params = params.as_dict()["items"]
        else:
            params = [params.as_dict()]
    elif isinstance(params, dict):
        params = [params]
    return EstimatorResult(
        json.loads(get_interpreter().estimate(entry_expr, json.dumps(params)))
    )


def set_quantum_seed(seed: Optional[int]) -> None:
    """
    Sets the seed for the random number generator used for quantum measurements.
    This applies to all Q# code executed, compiled, or estimated.

    :param seed: The seed to use for the quantum random number generator.
        If None, the seed will be generated from entropy.
    """
    get_interpreter().set_quantum_seed(seed)


def set_classical_seed(seed: Optional[int]) -> None:
    """
    Sets the seed for the random number generator used for standard
    library classical random number operations.
    This applies to all Q# code executed, compiled, or estimated.

    :param seed: The seed to use for the classical random number generator.
        If None, the seed will be generated from entropy.
    """
    get_interpreter().set_classical_seed(seed)


<<<<<<< HEAD
=======
class StateDump:
    """
    A state dump returned from the Q# interpreter.
    """

    """
    The number of allocated qubits at the time of the dump.
    """
    qubit_count: int

    __inner: dict
    __data: StateDumpData

    def __init__(self, data: StateDumpData):
        self.__data = data
        self.__inner = data.get_dict()
        self.qubit_count = data.qubit_count

    def __getitem__(self, index: int) -> complex:
        return self.__inner.__getitem__(index)

    def __iter__(self):
        return self.__inner.__iter__()

    def __len__(self) -> int:
        return len(self.__inner)

    def __repr__(self) -> str:
        return self.__data.__repr__()

    def __str__(self) -> str:
        return self.__data.__str__()

    def _repr_html_(self) -> str:
        return self.__data._repr_html_()


>>>>>>> d6a8f8a7
def dump_machine() -> StateDump:
    """
    Returns the sparse state vector of the simulator as a StateDump object.

    :returns: The state of the simulator.
    """
<<<<<<< HEAD
    return get_interpreter().dump_machine()


def dump_circuit() -> Circuit:
    """
    Dumps the current circuit state of the interpreter.

    This circuit will contain the gates that have been applied
    in the simulator up to the current point.
    """
    return get_interpreter().dump_circuit()
=======
    return StateDump(get_interpreter().dump_machine())
>>>>>>> d6a8f8a7
<|MERGE_RESOLUTION|>--- conflicted
+++ resolved
@@ -1,11 +1,14 @@
 # Copyright (c) Microsoft Corporation.
 # Licensed under the MIT License.
 
-<<<<<<< HEAD
-from ._native import Interpreter, TargetProfile, StateDump, QSharpError, Output, Circuit
-=======
-from ._native import Interpreter, TargetProfile, StateDumpData, QSharpError, Output
->>>>>>> d6a8f8a7
+from ._native import (
+    Interpreter,
+    TargetProfile,
+    StateDumpData,
+    QSharpError,
+    Output,
+    Circuit,
+)
 from typing import Any, Callable, Dict, Optional, TypedDict, Union, List
 from .estimator._estimator import EstimatorResult, EstimatorParams
 import json
@@ -304,8 +307,6 @@
     get_interpreter().set_classical_seed(seed)
 
 
-<<<<<<< HEAD
-=======
 class StateDump:
     """
     A state dump returned from the Q# interpreter.
@@ -343,15 +344,13 @@
         return self.__data._repr_html_()
 
 
->>>>>>> d6a8f8a7
 def dump_machine() -> StateDump:
     """
     Returns the sparse state vector of the simulator as a StateDump object.
 
     :returns: The state of the simulator.
     """
-<<<<<<< HEAD
-    return get_interpreter().dump_machine()
+    return StateDump(get_interpreter().dump_machine())
 
 
 def dump_circuit() -> Circuit:
@@ -361,7 +360,4 @@
     This circuit will contain the gates that have been applied
     in the simulator up to the current point.
     """
-    return get_interpreter().dump_circuit()
-=======
-    return StateDump(get_interpreter().dump_machine())
->>>>>>> d6a8f8a7
+    return get_interpreter().dump_circuit()