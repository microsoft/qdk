# Copyright (c) Microsoft Corporation.
# Licensed under the MIT License.

from typing import Any, Dict, Optional, Union, List
from ._native import Interpreter, Output, TargetProfile, StateDump
from .estimator._estimator import EstimatorResult, EstimatorParams
import json

_interpreter = None


class Config:
    _config: Dict[str, str]
    """
    Configuration hints for the language service.
    """

    def __init__(self, target_profile: TargetProfile):
        if target_profile == TargetProfile.Unrestricted:
            self._config = {"targetProfile": "unrestricted"}
        elif target_profile == TargetProfile.Base:
            self._config = {"targetProfile": "base"}

    def __repr__(self) -> str:
        return "Q# initialized with configuration: " + str(self._config)

    # See https://ipython.readthedocs.io/en/stable/config/integrating.html#rich-display
    # See https://ipython.org/ipython-doc/3/notebook/nbformat.html#display-data
    # This returns a custom MIME-type representation of the Q# configuration.
    # This data will be available in the cell output, but will not be displayed
    # to the user, as frontends would not know how to render the custom MIME type.
    # Editor services that interact with the notebook frontend
    # (i.e. the language service) can read and interpret the data.
    def _repr_mimebundle_(
        self, include: Any | None = None, exclude: Any | None = None
    ) -> Dict[str, Dict[str, str]]:
        return {"application/x.qsharp-config": self._config}


def init(target_profile: TargetProfile = TargetProfile.Unrestricted) -> Config:
    """
    Initializes the Q# interpreter.

    :param target_profile: Setting the target profile allows the Q#
        interpreter to generate programs that are compatible
        with a specific target. See :py:class: `qsharp.TargetProfile`.
    """
    global _interpreter
    _interpreter = Interpreter(target_profile)
    # Return the configuration information to provide a hint to the
    # language service through the cell output.
    return Config(target_profile)


def get_interpreter() -> Interpreter:
    """
    Returns the Q# interpreter.

    :returns: The Q# interpreter.
    """
    global _interpreter
    if _interpreter is None:
        init()
    return _interpreter


def eval(source: str) -> Any:
    """
    Evaluates Q# source code.

    Output is printed to console.

    :param source: The Q# source code to evaluate.
    :returns value: The value returned by the last statement in the source code.
    :raises QSharpError: If there is an error evaluating the source code.
    """

    def callback(output: Output) -> None:
        print(output)

    return get_interpreter().interpret(source, callback)


def eval_file(path: str) -> Any:
    """
    Reads Q# source code from a file and evaluates it.

    :param path: The path to the Q# source file.
    :returns: The value returned by the last statement in the file.
    :raises: QSharpError
    """
    f = open(path, mode="r", encoding="utf-8")
    return eval(f.read())


def run(entry_expr: str, shots: int) -> Any:
    """
    Runs the given Q# expression for the given number of shots.
    Each shot uses an independent instance of the simulator.

    :param entry_expr: The entry expression.
    :param shots: The number of shots to run.

    :returns values: A list of results or runtime errors.

    :raises QSharpError: If there is an error interpreting the input.
    """

    def callback(output: Output) -> None:
        print(output)

    return get_interpreter().run(entry_expr, shots, callback)


<<<<<<< HEAD
def run_histogram(entry_expr, shot_count, on_result=None):
    interpreter = get_interpreter()
    results = []

    def OnEvent(output):
        results[len(results) - 1]["events"].append(output)

    for i in range(shot_count):
        results.append({"events": [], "result": None})
        results[i]["result"] = (interpreter.run(entry_expr, 1, OnEvent))[0]
        if on_result:
            on_result(results[i])

    return results


def compile(entry_expr):
=======
# Class that wraps generated QIR, which can be used by
# azure-quantum as input data.
#
# This class must implement the QirRepresentable protocol
# that is defined by the azure-quantum package.
# See: https://github.com/microsoft/qdk-python/blob/fcd63c04aa871e49206703bbaa792329ffed13c4/azure-quantum/azure/quantum/target/target.py#L21
class QirInputData:
    # The name of this variable is defined
    # by the protocol and must remain unchanged.
    _name: str

    def __init__(self, name: str, ll_str: str):
        self._name = name
        self._ll_str = ll_str

    # The name of this method is defined
    # by the protocol and must remain unchanged.
    def _repr_qir_(self, **kwargs) -> bytes:
        return self._ll_str.encode("utf-8")

    def __str__(self) -> str:
        return self._ll_str


def compile(entry_expr: str) -> QirInputData:
>>>>>>> e8f70b03
    """
    Compiles the Q# source code into a program that can be submitted to a target.

    :param entry_expr: The Q# expression that will be used as the entrypoint
        for the program.

    :returns QirInputData: The compiled program.

    To get the QIR string from the compiled program, use `str()`.

    Example:

    .. code-block:: python
        program = qsharp.compile("...")
        with open('myfile.ll', 'w') as file:
            file.write(str(program))
    """
    ll_str = get_interpreter().qir(entry_expr)
    return QirInputData("main", ll_str)


def estimate(
    entry_expr, params: Optional[Union[Dict[str, Any], List, EstimatorParams]] = None
) -> EstimatorResult:
    """
    Estimates resources for Q# source code.

    :param entry_expr: The entry expression.
    :param params: The parameters to configure physical estimation.

    :returns resources: The estimated resources.
    """
    if params is None:
        params = [{}]
    elif isinstance(params, EstimatorParams):
        if params.has_items:
            params = params.as_dict()["items"]
        else:
            params = [params.as_dict()]
    elif isinstance(params, dict):
        params = [params]
    return EstimatorResult(
        json.loads(get_interpreter().estimate(entry_expr, json.dumps(params)))
    )


def dump_machine() -> StateDump:
    """
    Returns the sparse state vector of the simulator as a StateDump object.

    :returns: The state of the simulator.
    """
    return get_interpreter().dump_machine()<|MERGE_RESOLUTION|>--- conflicted
+++ resolved
@@ -112,7 +112,6 @@
     return get_interpreter().run(entry_expr, shots, callback)
 
 
-<<<<<<< HEAD
 def run_histogram(entry_expr, shot_count, on_result=None):
     interpreter = get_interpreter()
     results = []
@@ -129,8 +128,6 @@
     return results
 
 
-def compile(entry_expr):
-=======
 # Class that wraps generated QIR, which can be used by
 # azure-quantum as input data.
 #
@@ -156,7 +153,6 @@
 
 
 def compile(entry_expr: str) -> QirInputData:
->>>>>>> e8f70b03
     """
     Compiles the Q# source code into a program that can be submitted to a target.
 
