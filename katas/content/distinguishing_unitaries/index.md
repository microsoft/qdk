# Distinguishing Unitaries

@[section]({
    "id": "distinguishing_unitaries__overview",
    "title": "Overview"
})

This kata offers you a series of tasks in which you are given one unitary from the given list and have to figure out which one it is by designing and performing experiments on it.

**This kata covers the following topics:**

- quantum measurements,
- designing experiments to analyze behavior of unitary transformations.

**What you should know to start working on this kata:**

- Dirac notation for single-qubit and multi-qubit quantum systems
- Basic single-qubit and multi-qubit gates
- Quantum measurements and their effect on quantum systems

@[section]({
    "id": "distinguishing_unitaries__single_qubit",
    "title": "Distinguishing Single-Qubit Gates"
})

@[exercise]({
    "id": "distinguishing_unitaries__i_x",
    "title": "Identity or X?",
    "path": "./i_x/",
    "qsDependencies": [
        "../KatasLibrary.qs",
        "./Common.qs"
    ]
})

@[exercise]({
    "id": "distinguishing_unitaries__i_z",
    "title": "Identity or Z?",
    "path": "./i_z/",
    "qsDependencies": [
        "../KatasLibrary.qs",
        "./Common.qs"
    ]
})

@[exercise]({
    "id": "distinguishing_unitaries__z_s",
    "title": "Z or S?",
    "path": "./z_s/",
    "qsDependencies": [
        "../KatasLibrary.qs",
        "./Common.qs"
    ]
})

@[exercise]({
    "id": "distinguishing_unitaries__h_x",
    "title": "Hadamard or X?",
    "path": "./h_x/",
    "qsDependencies": [
        "../KatasLibrary.qs",
        "./Common.qs"
    ]
})

@[exercise]({
<<<<<<< HEAD
    "id": "distinguishing_unitaries__z_mz",
    "title": "Z or -Z?",
    "path": "./z_mz/",
=======
    "id": "distinguishing_unitaries__z_minusz",
    "title": "Z or -Z?",
    "path": "./z_minusz/",
>>>>>>> 48fd2e10
    "qsDependencies": [
        "../KatasLibrary.qs",
        "./Common.qs"
    ]
})

@[exercise]({
    "id": "distinguishing_unitaries__rz_r1",
    "title": "Rz or R1?",
    "path": "./rz_r1/",
    "qsDependencies": [
        "../KatasLibrary.qs",
        "./Common.qs"
    ]
})

@[exercise]({
    "id": "distinguishing_unitaries__y_xz",
    "title": "Y or XZ?",
    "path": "./y_xz/",
    "qsDependencies": [
        "../KatasLibrary.qs",
        "./Common.qs"
    ]
})

@[exercise]({
<<<<<<< HEAD
    "id": "distinguishing_unitaries__y_xz_my_mxz",
    "title": "Y or XZ or -Y or -XZ?",
    "path": "./y_xz_my_mxz/",
=======
    "id": "distinguishing_unitaries__y_xz_minusy_minusxz",
    "title": "Y or XZ or -Y or -XZ?",
    "path": "./y_xz_minusy_minusxz/",
>>>>>>> 48fd2e10
    "qsDependencies": [
        "../KatasLibrary.qs",
        "./Common.qs"
    ]
})

@[exercise]({
<<<<<<< HEAD
    "id": "distinguishing_unitaries__rz_ry",
    "title": "Rz or Ry?",
    "path": "./rz_ry/",
=======
    "id": "distinguishing_unitaries__i_x_y_z",
    "title": "Distinguish Four Pauli Unitaries",
    "path": "./i_x_y_z/",
>>>>>>> 48fd2e10
    "qsDependencies": [
        "../KatasLibrary.qs",
        "./Common.qs"
    ]
})

@[exercise]({
<<<<<<< HEAD
    "id": "distinguishing_unitaries__i_x_y_z",
    "title": "Distinguish 4 Pauli Unitaries",
    "path": "./i_x_y_z/",
=======
    "id": "distinguishing_unitaries__rz_ry",
    "title": "Rz or Ry?",
    "path": "./rz_ry/",
>>>>>>> 48fd2e10
    "qsDependencies": [
        "../KatasLibrary.qs",
        "./Common.qs"
    ]
})

@[section]({
    "id": "distinguishing_unitaries__multi_qubit",
    "title": "Distinguishing Multi-Qubit Gates"
})

@[exercise]({
    "id": "distinguishing_unitaries__ix_cnot",
    "title": "IX or CNOT",
    "path": "./ix_cnot/",
    "qsDependencies": [
        "../KatasLibrary.qs",
        "./Common.qs"
    ]
})

@[exercise]({
    "id": "distinguishing_unitaries__cnot_direction",
    "title": "CNOT Direction",
    "path": "./cnot_direction/",
    "qsDependencies": [
        "../KatasLibrary.qs",
        "./Common.qs"
    ]
})

@[exercise]({
    "id": "distinguishing_unitaries__cnot_swap",
    "title": "CNOT or SWAP",
    "path": "./cnot_swap/",
    "qsDependencies": [
        "../KatasLibrary.qs",
        "./Common.qs"
    ]
})

@[exercise]({
    "id": "distinguishing_unitaries__i_cnot_swap",
    "title": "Distinguish Two Qubit Unitaries",
    "path": "./i_cnot_swap/",
    "qsDependencies": [
        "../KatasLibrary.qs",
        "./Common.qs"
    ]
})

@[section]({
    "id": "distinguishing_unitaries__conclusion",
    "title": "Conclusion"
})

Congratulations! In this kata you learned to use measurements and basic quantum computing gates to identify unknown unitaries.<|MERGE_RESOLUTION|>--- conflicted
+++ resolved
@@ -64,15 +64,9 @@
 })
 
 @[exercise]({
-<<<<<<< HEAD
-    "id": "distinguishing_unitaries__z_mz",
-    "title": "Z or -Z?",
-    "path": "./z_mz/",
-=======
     "id": "distinguishing_unitaries__z_minusz",
     "title": "Z or -Z?",
     "path": "./z_minusz/",
->>>>>>> 48fd2e10
     "qsDependencies": [
         "../KatasLibrary.qs",
         "./Common.qs"
@@ -100,15 +94,9 @@
 })
 
 @[exercise]({
-<<<<<<< HEAD
-    "id": "distinguishing_unitaries__y_xz_my_mxz",
-    "title": "Y or XZ or -Y or -XZ?",
-    "path": "./y_xz_my_mxz/",
-=======
     "id": "distinguishing_unitaries__y_xz_minusy_minusxz",
     "title": "Y or XZ or -Y or -XZ?",
     "path": "./y_xz_minusy_minusxz/",
->>>>>>> 48fd2e10
     "qsDependencies": [
         "../KatasLibrary.qs",
         "./Common.qs"
@@ -116,15 +104,9 @@
 })
 
 @[exercise]({
-<<<<<<< HEAD
-    "id": "distinguishing_unitaries__rz_ry",
-    "title": "Rz or Ry?",
-    "path": "./rz_ry/",
-=======
     "id": "distinguishing_unitaries__i_x_y_z",
     "title": "Distinguish Four Pauli Unitaries",
     "path": "./i_x_y_z/",
->>>>>>> 48fd2e10
     "qsDependencies": [
         "../KatasLibrary.qs",
         "./Common.qs"
@@ -132,15 +114,9 @@
 })
 
 @[exercise]({
-<<<<<<< HEAD
-    "id": "distinguishing_unitaries__i_x_y_z",
-    "title": "Distinguish 4 Pauli Unitaries",
-    "path": "./i_x_y_z/",
-=======
     "id": "distinguishing_unitaries__rz_ry",
     "title": "Rz or Ry?",
     "path": "./rz_ry/",
->>>>>>> 48fd2e10
     "qsDependencies": [
         "../KatasLibrary.qs",
         "./Common.qs"
