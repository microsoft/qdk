# Superposition

@[section]({
    "id": "superposition__overview",
    "title": "Overview"
})

This kata is designed to get you familiar with the concept of superposition and with Q# programming.

**This kata covers the following topics:**

- Using basic single-qubit and multi-qubit gates to prepare quantum states
- Manipulating superposition states
- Flow control and recursion in Q#

**What you should know to start working on this kata:**

- Dirac notation for single-qubit and multi-qubit quantum systems
- Basic single-qubit and multi-qubit gates

@[section]({
    "id": "superposition__even_superpositions",
    "title": "Even superpositions"
})

@[exercise]({
    "id": "superposition__plus_state",
    "title": "The Plus State",
    "path": "./plus_state/",
    "qsDependencies": [
        "../KatasLibrary.qs",
        "./Common.qs"
    ]
})

@[exercise]({
    "id": "superposition__minus_state",
    "title": "The Minus State",
    "path": "./minus_state/",
    "qsDependencies": [
        "../KatasLibrary.qs",
        "./Common.qs"
    ]
})

@[exercise]({
    "id": "superposition__even_sup_two_qubits",
    "title": "Even superposition of all basis vectors on two qubits",
    "path": "./even_sup_two_qubits/",
    "qsDependencies": [
        "../KatasLibrary.qs",
        "./Common.qs"
    ]
})

@[exercise]({
    "id": "superposition__even_sup_two_qubits_phase_flip",
    "title": "Even superposition of all basis vectors on two qubits with phase flip",
    "path": "./even_sup_two_qubits_phase_flip/",
    "qsDependencies": [
        "../KatasLibrary.qs",
        "./Common.qs"
    ]
})

@[exercise]({
    "id": "superposition__even_sup_two_qubits_complex_phases",
    "title": "Even superposition of all basis vectors on two qubits with complex phases",
    "path": "./even_sup_two_qubits_complex_phases/",
    "qsDependencies": [
        "../KatasLibrary.qs",
        "./Common.qs"
    ]
})

@[exercise]({
    "id": "superposition__bell_state",
    "title": "Bell State",
    "path": "./bell_state/",
    "qsDependencies": [
        "../KatasLibrary.qs",
        "./Common.qs"
    ]
})

@[exercise]({
    "id": "superposition__all_bell_states",
    "title": "All Bell States",
    "path": "./all_bell_states/",
    "qsDependencies": [
        "../KatasLibrary.qs",
        "./Common.qs"
    ]
})

@[exercise]({
    "id": "superposition__ghz_state",
    "title": "Greenberger-Horne-Zellinger State",
    "path": "./greenberger_horne_zeilinger/",
    "qsDependencies": [
        "../KatasLibrary.qs",
        "./Common.qs"
    ]
})

@[exercise]({
    "id": "superposition__all_basis_vectors",
    "title": "All Basis Vectors",
    "path": "./all_basis_vectors/",
    "qsDependencies": [
        "../KatasLibrary.qs",
        "./Common.qs"
    ]
})

@[exercise]({
    "id": "superposition__even_odd",
    "title": "Even and Odd Numbers",
    "path": "./even_odd/",
    "qsDependencies": [
        "../KatasLibrary.qs",
        "./Common.qs"
    ]
})

@[exercise]({
<<<<<<< HEAD
    "id": "superposition__four_bitstrings",
    "title": "Four Bitstrings",
    "path": "./four_bitstrings/",
=======
    "id": "superposition__zero_and_bitstring",
    "title": "Zero and Bitstring",
    "path": "./zero_and_bitstring/",
    "qsDependencies": [
        "../KatasLibrary.qs",
        "./Common.qs"
    ]
})

@[exercise]({
    "id": "superposition__two_bitstrings",
    "title": "Two Bitstrings",
    "path": "./two_bitstrings/",
>>>>>>> 8865f0c7
    "qsDependencies": [
        "../KatasLibrary.qs",
        "./Common.qs"
    ]
})

@[section]({
    "id": "superposition__arbitrary_rotations",
    "title": "Arbitrary Rotations"
})

@[exercise]({
    "id": "superposition__unequal_superposition",
    "title": "Unequal Superposition",
    "path": "./unequal_superposition/",
    "qsDependencies": [
        "../KatasLibrary.qs",
        "./Common.qs"
    ]
})


@[section]({
    "id": "superposition__conclusion",
    "title": "Conclusion"
})

Congratulations! In this kata you learned to use the basic quantum computing gates to prepare quantum states. Here are a few key concepts to keep in mind:

- TODO<|MERGE_RESOLUTION|>--- conflicted
+++ resolved
@@ -124,11 +124,6 @@
 })
 
 @[exercise]({
-<<<<<<< HEAD
-    "id": "superposition__four_bitstrings",
-    "title": "Four Bitstrings",
-    "path": "./four_bitstrings/",
-=======
     "id": "superposition__zero_and_bitstring",
     "title": "Zero and Bitstring",
     "path": "./zero_and_bitstring/",
@@ -142,7 +137,16 @@
     "id": "superposition__two_bitstrings",
     "title": "Two Bitstrings",
     "path": "./two_bitstrings/",
->>>>>>> 8865f0c7
+    "qsDependencies": [
+        "../KatasLibrary.qs",
+        "./Common.qs"
+    ]
+})
+
+@[exercise]({
+    "id": "superposition__four_bitstrings",
+    "title": "Four Bitstrings",
+    "path": "./four_bitstrings/",
     "qsDependencies": [
         "../KatasLibrary.qs",
         "./Common.qs"
