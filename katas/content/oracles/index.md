# Oracles

@[section]({
    "id": "oracles__overview",
    "title": "Overview"
})

Quantum oracles are a key part of many quantum algorithms that rely on quantum implementation of a classical function. The algorithms' discussions often assume that the quantum oracle that implements the function of interest is provided.  This kata dives deeper into the definition of different types of quantum oracles, their properties, and the basic ways to implement the oracles.

**This kata covers the following topics:**

- Quantum oracles and how they relate to classical oracles
- Two types of quantum oracles - phase oracles and marking oracles
- Phase kickback and its uses for oracles implementation
- Implementation and testing of quantum oracles in Q#

**What you should know to start working on this kata:**

- Basic knowledge of fundamental quantum concepts
- Basic knowledge of multi-qubit gates, especially controlled gates. If you're not familiar with these concepts, you can find them in the Multi-Qubit Gates kata. 

@[section]({
    "id": "oracles__classical_oracles",
    "title": "Classical Oracles"
})

In classical computing, the terms "black box" versus "white box" are often used to discuss the testing of a function. In "white box" testing, the implementation of a function is visible to the tester,  thus they can verify specific runtime or memory complexity expectations for the algorithm.  
However, in "black box" testing, the tester doesn't have access to the details of the function implementation. They only have access to the "black box" that takes an input and produces the corresponding output. This means the tester can only test the functionality and expected behavior of the function, but not the implementation, which is hidden behind abstraction.

Formally, a **classical oracle** is a function that, provided some input, produces a *deterministic* output
(the same input *always* results in the same output).

Some classical problems (typically <a href="https://en.wikipedia.org/wiki/Decision_problem" target="_blank">decision problems</a>) are also expressed in terms of oracles; in this case the implementation of the function isn't important, but the functionality that it provides.  

> Suppose you've been given a function which takes two list parameters as input, where these lists represent the availability of two employees at a company during the week.  The function returns true if there is a day (Monday, Tuesday, Wednesday, Thursday, or Friday) for which they are both free and could schedule a meeting, and false if no such date exists.
>
> This function is an example of a classical oracle.

@[exercise]({
    "id": "oracles__implement_classical_oracles",
    "title": "Implement a Classical Oracle",
    "path": "./classical_oracles/"
})

@[section]({
    "id": "oracles__quantum_oracles",
    "title": "Quantum Oracles"
})

An oracle in the quantum world is a "black box" operation that is used as input to an algorithm (such as Deutsch-Jozsa algorithm or Grover's search algorithm).
Many quantum algorithms assume an oracle implementation of some classical function as input, but this is a very strong assumption - sometimes implementing the oracle for a function is a lot more complex than the algorithm that will use this oracle!  
In this kata, you'll learn the properties of quantum oracles and how to implement them.

A quantum oracle implements a function $f: \{0,1\}^n \rightarrow \{0,1\}^m$, where the input is $n$-bits of the form $x = (x_{0}, x_{1}, \dots, x_{n-1})$. In most commonly used cases $m=1$, that is, the function can return values $0$ or $1$. In this kata, you'll focus on this class of functions.

Quantum oracles operate on qubit arrays (and can take classical parameters as well).  The classical input is encoded into the state of an $n$-qubit register:  
$$\ket{\vec{x}} = \ket{x_0} \otimes \ket{x_1} \otimes ... \otimes \ket{x_{n-1}},$$
where $\ket{x_i}$ represents the state of the $i$-th qubit.  

Oracles must be unitary transformations, and follow the same rules of linear algebra as other quantum operations.
This allows us to define quantum oracles based on their effect on the basis states - tensor products of single-qubit basis states $\ket{0}$ and $\ket{1}$.

> For example, an oracle that implements a function that takes two bits of input is defined using its effect on basis states $\ket{00}$, $\ket{01}$, $\ket{10}$, and $\ket{11}$.  

There are two types of quantum oracles: phase oracles and marking oracles.  Let's take a closer look at them.

@[section]({
    "id": "oracles__phase_oracles",
    "title": "Phase Oracles"
})

For a function $f: \{0,1\}^n \rightarrow \{0,1\}$, the phase oracle $U_{\text{phase}}$ encodes the values of the function $f$ in the *relative phases* of basis states. When provided an input basis state $\ket{\vec{x}}$, it flips the sign of that state if $f(x)=1$:

$$U_{phase} \ket{\vec{x}} = (-1)^{f(x)}\ket{\vec{x}}$$

Thus, the phase oracle $U_{\text{phase}}$ doesn't change the phase of the basis states for which $f(x)=0$, but multiplies the phase of the basis states for which $f(x)=1$ by $-1$.

The effect of such an oracle on any single basis state isn't particularly interesting: it just adds a global phase which is not something you can observe. However, if you apply this oracle to a *superposition* of basis states, its effect becomes noticeable.
Remember that quantum operations are linear: if you define the effect of an operation on the basis states, you'll be able to deduce its effect on superposition states (which are just linear combinations of the basis states) using its linearity.

A phase oracle doesn't have an "output", unlike the function it implements; the effect of the oracle application is the change in the state of the system.

@[section]({
    "id": "oracles__phase_oracle_alternating_bits",
    "title": "Phase Oracle for Alternating Bit Pattern Function"
})

Consider the function $f(x)$ that takes three bits of input and returns $1$ if $x=101$ or $x=010$, and $0$ otherwise.

The phase oracle that implements this function takes an array of three qubits as an input, flip the sign of basis states $\ket{101}$ and $\ket{010}$, and leave the rest of the basis states unchanged. Let's see the effect of this oracle on a superposition state.

@[example]({"id": "oracles__phase_oracle_alt_bit", "codePath": "./examples/PhaseOracleAltBit.qs"})

The Multi-Qubit Gates kata introduced the `ApplyControlledOnBitString` function provided by the Q# standard library when discussing controlled gates.
The `ApplyControlledOnBitString` function defines a variant of a gate controlled on a state specified by a bit mask. For example, bit mask `[true, false]` means that the gate should be applied only if the two control qubits are in the $\ket{10}$ state.

The sequence of steps that implement this variant are:

1. Apply the $X$ gate to each control qubit that corresponds to a `false` element of the bit mask. After this, if the control qubits started in the $\ket{10}$ state, they'll end up in the $\ket{11}$ state, and if they started in any other state, they'll end up in any state but $\ket{11}$.
2. Apply the regular controlled version of the gate.
3. Apply the $X$ gate to the same qubits to return them to their original state.

> Notice that the input state in the demo above is an equal superposition of all basis states.
After applying the oracle the absolute values of all amplitudes are the same, but the states $\ket{010}$ and $\ket{101}$ had their phase flipped to negative.
> Recall that these two states are exactly the inputs for which $f(x) = 1$, thus they're exactly the two states we expect to experience a phase flip!

In the next exercise, you'll implement the classical oracle that you've implemented in the first exercise, this time as a quantum phase oracle $U_{7,\text{phase}}$ that encodes the number 7.

@[exercise]({
    "id": "oracles__phase_oracle_seven",
    "title": "Implement a Phase Oracle",
    "path": "./phase_oracle_seven/"
})

@[section]({
    "id": "oracles__marking_oracles",
    "title": "Marking Oracles"
})

A marking oracle $U_{mark}$ is an oracle that encodes the value of the classical function $f$ it implements in the *amplitude* of the qubit state. When provided an input array of qubits in the basis state $\ket{\vec{x}}$ and an output qubit in the basis state $\ket{y}$, it flips the state of the output qubit if $f(x)=1$. (You can also represent this as addition modulo 2 between $f(x)$ and $y$.)  Hence $U_{mark}$ is an operator that performs the following operation:

$$U_{mark}\ket{\vec{x}} \ket{y} = U_{mark}\big(\ket{\vec{x}} \otimes \ket{y}\big) = \ket{\vec{x}} \otimes \ket{y \oplus f(x)}$$

Again, since all quantum operations are linear, you can figure out the effect of this operation on superposition state knowing its effect on the basis states using its linearity.

A marking oracle has distinct "input" and "output" qubits, but in general the effect of the oracle application is the change in the state of the whole system rather than of the "output" qubits only. You'll look at this closer in a moment.

@[section]({
    "id": "oracles__marking_oracle_alternating_bits",
    "title": "Marking Oracle for Alternating Bit Pattern Function"
})

Consider the function $f(x)$ that takes three bits of input and returns $1$ if $x=101$ or $x=010$, and $0$ otherwise (it's the function in the lesson "Phase Oracle for Alternating Bit Pattern Function").

The marking oracle that implements this function takes an array of three qubits as an "input" register and an "output" qubit, and flips the state of the output qubit if the input qubit is in basis state $\ket{101}$ or $\ket{010}$, and does nothing otherwise. Let's see the effect of this oracle on a superposition state.

@[example]({"id": "oracles__marking_oracle_alt_bit", "codePath": "./examples/MarkingOracleAltBit.qs"})

> Let's compare the initial state to the final state from the above demo.
In the initial state, there's a tensor product of an equal superposition of all three-qubit basis states and the state $\ket{0}$.  In the final state, this is no longer the case.
The basis states $\ket{010} \otimes \ket{0}$ and $\ket{101} \otimes \ket{0}$ no longer have non-zero amplitudes, and instead $\ket{010} \otimes \ket{1}$ and $\ket{101} \otimes \ket{1}$ have non-zero amplitudes.
>
> This is exactly the expected result. Recall the function $f(x)$: $f(x)=1$ if and only if $x=010$ or $x=101$.  The first three qubits (variable `x`) represent the input state $\ket{x}$, and the last qubit (variable `y`) represents the output state $\ket{y}$.  Thus for the two basis states, $\ket{x}=\ket{010}$ or $\ket{x}=\ket{101}$, the function flips the state of the qubit $\ket{y}$, causing these two initial states to be tensored with $\ket{1}$ in the final state where originally they were tensored with $\ket{0}$.
>
> Since the rest of the basis states correspond to $f(x) = 0$, all other basis states in the initial superposition remain unchanged.

Now you'll implement the same function you've seen in the first two exercises as a marking oracle $U_{7,mark}$.

@[exercise]({
    "id": "oracles__marking_oracle_seven",
    "title": "Implement a Marking Oracle",
    "path": "./marking_oracle_seven/"
})

@[section]({
    "id": "oracles__phase_kickback",
    "title": "Phase Kickback"
})

Previously we considered applying marking oracles when the register $\ket{x}$ was in a basis state or a superposition state, and the target qubit $\ket{y}$ was in a basis state.  How might the effect of applying marking oracles change if the target is also in a superposition state?  In this case we might observe **phase kickback** - the relative phase from the target qubit affecting ("kicked back" into) the state of the input qubits.

In order to observe phase kickback, the target qubit is $\ket{y}=\ket{-}$.

> This is the standard choice for two reasons.
> First, for phase kickback to occur, the target qubit must have a difference in relative phase between the basis states $\ket{0}$ and $\ket{1}$.
> Second, the absolute values of the amplitudes of the two basis states of the target qubit must be equal, otherwise the target will become entangled with the input register.

Let's see the results of applying a marking oracle $U_{mark}$ which implements the function $f(x)$ to the input register $\ket{x}$ and the target qubit in state $\ket{-}$:

- If the input register $\ket{x}$ is in a basis state:

$$U_{mark} \ket{x} \ket{-} = \frac1{\sqrt2} \big(U_{mark}\ket{x}\ket{0} - U_{mark}\ket{x} \ket{1}\big) =$$

$$= \frac1{\sqrt2} \big(\ket{x}\ket{0\oplus f(x)} - \ket{x} \ket{1\oplus f(x)}\big) =$$

$$=\begin{cases}
\frac1{\sqrt2} \big(\ket{x}\ket{0} - \ket{x} \ket{1}\big) = \ket{x}\ket{-} \text{ if } f(x) = 0 \\
\frac1{\sqrt2} \big(\ket{x}\ket{1} - \ket{x} \ket{0}\big) = -\ket{x}\ket{-} \text{ if } f(x) = 1
\end{cases}=$$

$$= (-1)^{f(x)}\ket{x} \ket{-}$$

- If the input register is in a superposition state, say $\ket{x} = \frac1{\sqrt2} \big(\ket{b_1} + \ket{b_2}\big)$, where $\ket{b_1}$ and $\ket{b_2}$ are basis states:

$$U_{mark} \ket{x} \ket{-} = U_{mark} \frac{1}{\sqrt{2}} \big(\ket{b_1} + \ket{b_2}\big) \ket{-} =$$

$$= \frac{1}{\sqrt{2}} \big( U_{mark}\ket{b_1}\ket{-} + U_{mark}\ket{b_2}\ket{-}\big) =$$

$$= \frac{1}{\sqrt{2}} \big( (-1)^{f(b_1)}\ket{b_1} + (-1)^{f(b_2)}\ket{b_2}\big) \ket{-}$$

In both cases applying $U_{mark}$ doesn't change the state of the target qubit, but it does change the state of the input register.
Thus you can drop the target qubit without any repercussions after the application of the oracle.
Notice that the input register is now in the following state:
$$\ket{\psi} = \frac{1}{\sqrt{2}} \big( (-1)^{f(b_1)}\ket{b_1} + (-1)^{f(b_2)}\ket{b_2}\big),$$

which looks exactly as if you apply a phase oracle to $\ket{x}$ instead of applying a marking oracle to $\ket{x}\ket{-}$!  This is a very important application of phase kickback: it allows to convert a marking oracle into a phase oracle - which you'll implement in the next task.

> Another important application of this effect is **phase estimation** algorithm, which allows to estimate an eigenvalue of an eigenvector.

Consider the following example using the $U_{7,mark}$ oracle. Let's begin with $\ket{x}$ as an equal superposition of the $\ket{110}$ and $\ket{111}$ basis states and $\ket{y}=\ket{-}$, the overall state is:

$$\ket{\eta} = \Big[\frac{1}{\sqrt{2}}\big(\ket{110} + \ket{111}\big)\Big] \otimes \frac{1}{\sqrt{2}}\big(\ket{0} - \ket{1}\big) =$$

$$= \frac{1}{2} \big(\ket{110}\ket{0} + \ket{111}\ket{0} - \ket{110}\ket{1} - \ket{111}\ket{1}\big)$$

How does $U_{7,mark}$ act on this state?

$$U_{7,mark}\ket{\eta} = U_{7,mark} \frac{1}{2} \big(\ket{110}\ket{0} + \ket{111}\ket{0} - \ket{110}\ket{1} - \ket{111}\ket{1} \big) =$$

$$= \frac{1}{2} \big( U_{7,mark}\ket{110}\ket{0} + U_{7,mark}\ket{111}\ket{0} - U_{7,mark}\ket{110}\ket{1} - U_{7,mark}\ket{111}\ket{1} \big) =$$

$$= \frac{1}{2} \big(\ket{110}\ket{0} + \ket{111}\ket{1} - \ket{110}\ket{1} - \ket{111}\ket{0} \big) := \ket{\xi}$$

Now you want to observe how your input state $\ket{\eta}$ is modified by the oracle.  Let's simplify the resulting state $\ket{\xi}$:

$$\ket{\xi} = \frac{1}{2} \big(\ket{110}\ket{0} + \ket{111}\ket{1} - \ket{110}\ket{1} - \ket{111}\ket{0}\big) =$$

$$= \frac{1}{2} \big(\ket{110}\ket{0} - \ket{110}\ket{1} - \ket{111}\ket{0} + \ket{111}\ket{1} \big) =$$

$$= \frac{1}{2} \Big[\ket{110} \otimes \big(\ket{0} - \ket{1} \big) + \ket{111} \otimes \big(\ket{1} - \ket{0}\big)\Big] =$$

$$= \Big[\frac{1}{\sqrt{2}} \big( \ket{110} - \ket{111} \big) \Big] \otimes \Big[ \frac{1}{\sqrt{2}} \big( \ket{0} - \ket{1} \big) \Big] =$$

$$= \Big[\frac{1}{\sqrt{2}} \big( \ket{110} - \ket{111} \big) \Big] \otimes \ket{-}$$

Finally, let's compare $\ket{\eta}$ and $\ket{\xi}$; below are the final equations repeated for your convenience:
$$\ket{\eta} = \Big[\frac{1}{\sqrt{2}}\big(\ket{110} + \ket{111}\big)\Big] \otimes \ket{-}$$
$$\ket{\xi} = \Big[\frac{1}{\sqrt{2}}\big(\ket{110} - \ket{111}\big)\Big] \otimes \ket{-}$$

You can see that these two equations are identical, except for the $-1$ phase that appeared on the $\ket{111}$ basis state - our marked state.  This is a specific example of the phase kickback effect, as the phase from $\ket{-}$ has been *kicked back* into $\ket{x}$.

@[exercise]({
    "id": "oracles__marking_oracle_as_phase",
    "title": "Apply the Marking Oracle as a Phase Oracle",
    "path": "./marking_oracle_as_phase/"
})

@[section]({
    "id": "oracles__conversion",
    "title": "Converting Marking Oracles to Phase Oracles"
})

In this demo you'll use a reference implementation of `ApplyMarkingOracleAsPhaseOracle` operation to convert marking oracle `IsSeven_MarkingOracle` to a phase oracle. Then you'll compare this converted oracle to the reference implementation of the phase oracle `IsSeven_PhaseOracle`. You already implemented these oracles in the previous tasks.

@[example]({"id": "oracles__oracle_converter_demo", "codePath": "./examples/OracleConverterDemo.qs"})

> Notice from the above demo that your phase oracle $U_{7,phase}$ behaves the same as the converted version of your marking oracle $U_{7,mark}$, both of which induce a phase flip on the basis state $\ket{111}$!

This way to convert a marking oracle to a phase oracle is useful because many quantum algorithms, such as Grover's search algorithm, rely on a phase oracle, but it's often easier to implement the function as a marking oracle.
This converter provides a way to implement the function of interest as a marking oracle and then convert it into a phase oracle, which could then be leveraged in a quantum algorithm.

@[section]({
    "id": "oracles__implementing_quantum_oracles",
    "title": "Implementing Quantum Oracles"
})

In this section you'll implement a few more complicated quantum oracles.
Some of them - both phase and marking - can take extra "classical" parameters.
<<<<<<< HEAD
A useful tool for implementing quantum oracles is allocating auxiliary qubits to assist in a computation. 
You'll practice that in some of the exercises below.
=======
A useful tool for implementing quantum oracles is allocating auxiliary qubits to assist in a computation.
You will practice that in some of the exercises below.
>>>>>>> 6ee235d5

> Notice that the operation declarations below require adjoint and controlled variants of the oracle to be automatically generated. This is common practice that makes testing and reusing the code easier. Typically Q# compiler will easily generate these variants, as long as you don't use mutable variables or operations that don't support these functors.

@[exercise]({
    "id": "oracles__or_oracle",
    "title": "Implement the OR Oracle",
    "path": "./or_oracle/"
})

@[exercise]({
    "id": "oracles__kth_bit_oracle",
    "title": "Implement the K-th Bit Oracle",
    "path": "./kth_bit_oracle/"
})

@[exercise]({
    "id": "oracles__or_but_kth_oracle",
    "title": "Implement the OR Oracle of All Bits Except the K-th",
    "path": "./or_but_kth_oracle/"
})

@[exercise]({
    "id": "oracles__bit_pattern_oracle",
    "title": "Implement the Arbitrary Bit Pattern Oracle",
    "path": "./bit_pattern_oracle/"
})

@[exercise]({
    "id": "oracles__bit_pattern_challenge",
    "title": "Implement the Arbitrary Bit Pattern Oracle (Challenge Version)",
    "path": "./bit_pattern_challenge/"
})

@[exercise]({
    "id": "oracles__meeting_oracle",
    "title": "Implement the Meeting Oracle",
    "path": "./meeting_oracle/"
})

@[section]({
    "id": "oracles__testing_implementation",
    "title": "Testing an Oracle Implementation"
})

This demo shows how to test an oracle that you've implemented for your own problem.
For all of the previous oracles that you've implemented, you've been testing your oracle against a reference solution for that task.
However, if you're designing an oracle for a new problem, you don't have a reference solution for it - if you did, there'd be no point for you to implement the oracle in the first place!

A good way to test a quantum oracle of interest is to write a classical oracle that performs the same computation classically, and then compare the effect of your quantum oracle on the basis states with the output of the classical oracle for every input (or a certain percentage of the inputs if you are constrained by runtime) to ensure that they match.

Here you'll compare the reference implementation of `Meeting_Oracle` to the classical code implementing the same function.

@[example]({"id": "oracles__test_meeting_oracle", "codePath": "./examples/TestMeetingOracle.qs"})

@[section]({
    "id": "oracles__conclusion",
    "title": "Conclusion"
})

Congratulations! In this kata you've learned to build quantum oracles. Here are a few key concepts to keep in mind:

- A quantum oracle is an "opaque box" operation that implements a classical computation.
- Quantum oracles are used to convert classical problems into inputs to quantum algorithms, such as Grover's search algorithm.
- Phase oracles encode the information in the relative phase of basis states. If $f(x)=0$, the oracle doesn't change the basis state $\ket{x}$, and if $f(x)=1$, it multiplies the phase of the basis state $\ket{x}$ by $-1$.
- Marking oracles use an extra qubit $\ket{y}$ and encode the information in the state of that qubit. If $f(x)=0$, the oracle doesn't change the state of the qubit $\ket{y}$ for the basis state $\ket{x}$, and if $f(x)=1$, it flips the state of the qubit $\ket{y}$ for the basis state $\ket{x}$.<|MERGE_RESOLUTION|>--- conflicted
+++ resolved
@@ -256,13 +256,8 @@
 
 In this section you'll implement a few more complicated quantum oracles.
 Some of them - both phase and marking - can take extra "classical" parameters.
-<<<<<<< HEAD
 A useful tool for implementing quantum oracles is allocating auxiliary qubits to assist in a computation. 
 You'll practice that in some of the exercises below.
-=======
-A useful tool for implementing quantum oracles is allocating auxiliary qubits to assist in a computation.
-You will practice that in some of the exercises below.
->>>>>>> 6ee235d5
 
 > Notice that the operation declarations below require adjoint and controlled variants of the oracle to be automatically generated. This is common practice that makes testing and reusing the code easier. Typically Q# compiler will easily generate these variants, as long as you don't use mutable variables or operations that don't support these functors.
 
