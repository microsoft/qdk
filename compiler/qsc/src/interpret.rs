// Copyright (c) Microsoft Corporation.
// Licensed under the MIT License.

mod debug;

#[cfg(test)]
mod tests;

#[cfg(test)]
mod debugger_tests;

pub use qsc_eval::{
    debug::Frame,
    output::{self, GenericReceiver},
    val::Result,
    val::Value,
    StepAction, StepResult,
};

use crate::{
    error::{self, WithStack},
    incremental::Compiler,
};
use debug::format_call_stack;
use miette::Diagnostic;
use num_bigint::BigUint;
use num_complex::Complex;
use qsc_codegen::qir_base::BaseProfSim;
use qsc_data_structures::{
    language_features::LanguageFeatures,
    line_column::{Encoding, Range},
    span::Span,
};
use qsc_eval::{
    backend::{Backend, SparseSim},
    debug::{map_fir_package_to_hir, map_hir_package_to_fir},
    output::Receiver,
    val::{self},
    Env, EvalId, State, VariableInfo,
};
use qsc_fir::fir::{self, Global, PackageStoreLookup};
use qsc_fir::{
    fir::{Block, BlockId, Expr, ExprId, Package, PackageId, Pat, PatId, Stmt, StmtId},
    visit::{self, Visitor},
};
use qsc_frontend::{
    compile::{CompileUnit, PackageStore, RuntimeCapabilityFlags, Source, SourceMap},
    error::WithSource,
};
use qsc_passes::PackageType;
use rustc_hash::FxHashSet;
use thiserror::Error;

impl Error {
    #[must_use]
    pub fn stack_trace(&self) -> &Option<String> {
        match &self {
            Error::Eval(err) => err.stack_trace(),
            _ => &None,
        }
    }
}

#[derive(Clone, Debug, Diagnostic, Error)]
pub enum Error {
    #[error(transparent)]
    #[diagnostic(transparent)]
    Compile(#[from] crate::compile::Error),
    #[error(transparent)]
    #[diagnostic(transparent)]
    Pass(#[from] WithSource<qsc_passes::Error>),
    #[error("runtime error")]
    #[diagnostic(transparent)]
    Eval(#[from] WithStack<WithSource<qsc_eval::Error>>),
    #[error("entry point not found")]
    #[diagnostic(code("Qsc.Interpret.NoEntryPoint"))]
    NoEntryPoint,
    #[error("unsupported runtime capabilities for code generation")]
    #[diagnostic(code("Qsc.Interpret.UnsupportedRuntimeCapabilities"))]
    UnsupportedRuntimeCapabilities,
}

/// A Q# interpreter.
pub struct Interpreter {
    /// The incremental Q# compiler.
    compiler: Compiler,
    /// The runtime capabilities used for compilation.
    capabilities: RuntimeCapabilityFlags,
    /// The number of lines that have so far been compiled.
    /// This field is used to generate a unique label
    /// for each line evaluated with `eval_fragments`.
    lines: u32,
    // The FIR store
    fir_store: fir::PackageStore,
    /// FIR lowerer
    lowerer: qsc_eval::lower::Lowerer,
    /// The ID of the current package.
    /// This ID is valid both for the FIR store and the `PackageStore`.
    package: PackageId,
    /// The ID of the source package. The source package
    /// is made up of the initial sources passed in when creating the interpreter.
    /// This ID is valid both for the FIR store and the `PackageStore`.
    source_package: PackageId,
    /// The default simulator backend.
    sim: SparseSim,
    /// The quantum seed, if any. This is cached here so that it can be used in calls to
    /// `run_internal` which use a passed instance of the simulator instead of the one above.
    quantum_seed: Option<u64>,
    /// The classical seed, if any. This needs to be passed to the evaluator for use in intrinsic
    /// calls that produce classical random numbers.
    classical_seed: Option<u64>,
    /// The evaluator environment.
    env: Env,
}

#[allow(clippy::module_name_repetitions)]
pub type InterpretResult = std::result::Result<Value, Vec<Error>>;

impl Interpreter {
    /// Creates a new incremental compiler, compiling the passed in sources.
    /// # Errors
    /// If compiling the sources fails, compiler errors are returned.
    pub fn new(
        std: bool,
        sources: SourceMap,
        package_type: PackageType,
        capabilities: RuntimeCapabilityFlags,
<<<<<<< HEAD
    ) -> std::result::Result<Self, Vec<Error>> {
=======
        language_features: LanguageFeatures,
    ) -> Result<Self, Vec<Error>> {
>>>>>>> f2b982ab
        let mut lowerer = qsc_eval::lower::Lowerer::new();
        let mut fir_store = fir::PackageStore::new();

        let compiler = Compiler::new(std, sources, package_type, capabilities, language_features)
            .map_err(into_errors)?;

        for (id, unit) in compiler.package_store() {
            fir_store.insert(
                map_hir_package_to_fir(id),
                lowerer.lower_package(&unit.package),
            );
        }

        let source_package_id = compiler.source_package_id();
        let package_id = compiler.package_id();

        Ok(Self {
            compiler,
            lines: 0,
            capabilities,
            fir_store,
            lowerer,
            env: Env::default(),
            sim: SparseSim::new(),
            quantum_seed: None,
            classical_seed: None,
            package: map_hir_package_to_fir(package_id),
            source_package: map_hir_package_to_fir(source_package_id),
        })
    }

    pub fn set_quantum_seed(&mut self, seed: Option<u64>) {
        self.quantum_seed = seed;
        self.sim.set_seed(seed);
    }

    pub fn set_classical_seed(&mut self, seed: Option<u64>) {
        self.classical_seed = seed;
    }
    /// Executes the entry expression until the end of execution.
    /// # Errors
    /// Returns a vector of errors if evaluating the entry point fails.
    pub fn eval_entry(
        &mut self,
        receiver: &mut impl Receiver,
    ) -> std::result::Result<Value, Vec<Error>> {
        let expr = self.get_entry_expr()?;
        eval(
            self.source_package,
            self.classical_seed,
            expr.into(),
            self.compiler.package_store(),
            &self.fir_store,
            &mut Env::default(),
            &mut self.sim,
            receiver,
        )
    }

    /// Executes the entry expression until the end of execution, using the given simulator backend
    /// and a new instance of the environment.
    pub fn eval_entry_with_sim(
        &mut self,
        sim: &mut impl Backend<ResultType = impl Into<val::Result>>,
        receiver: &mut impl Receiver,
    ) -> std::result::Result<Value, Vec<Error>> {
        let expr = self.get_entry_expr()?;
        if self.quantum_seed.is_some() {
            sim.set_seed(self.quantum_seed);
        }
        eval(
            self.source_package,
            self.classical_seed,
            expr.into(),
            self.compiler.package_store(),
            &self.fir_store,
            &mut Env::default(),
            sim,
            receiver,
        )
    }

    fn get_entry_expr(&self) -> std::result::Result<ExprId, Vec<Error>> {
        let unit = self.fir_store.get(self.source_package);
        if let Some(entry) = unit.entry {
            return Ok(entry);
        };
        Err(vec![Error::NoEntryPoint])
    }

    /// # Errors
    /// If the parsing of the fragments fails, an error is returned.
    /// If the compilation of the fragments fails, an error is returned.
    /// If there is a runtime error when interpreting the fragments, an error is returned.
    pub fn eval_fragments(
        &mut self,
        receiver: &mut impl Receiver,
        fragments: &str,
    ) -> InterpretResult {
        let label = self.next_line_label();

        let increment = self
            .compiler
            .compile_fragments_fail_fast(&label, fragments)
            .map_err(into_errors)?;

        let stmts = self.lower(&increment);

        // Updating the compiler state with the new AST/HIR nodes
        // is not necessary for the interpreter to function, as all
        // the state required for evaluation already exists in the
        // FIR store. It could potentially save some memory
        // *not* to do hold on to the AST/HIR, but it is done
        // here to keep the package stores consistent.
        self.compiler.update(increment);

        let mut result = Value::unit();

        for stmt_id in stmts {
            result = eval(
                self.package,
                self.classical_seed,
                stmt_id.into(),
                self.compiler.package_store(),
                &self.fir_store,
                &mut self.env,
                &mut self.sim,
                receiver,
            )?;
        }

        Ok(result)
    }

    /// Runs the given entry expression on a new instance of the environment and simulator,
    /// but using the current compilation.
    pub fn run(
        &mut self,
        receiver: &mut impl Receiver,
        expr: &str,
    ) -> std::result::Result<InterpretResult, Vec<Error>> {
        self.run_with_sim(&mut SparseSim::new(), receiver, expr)
    }

    /// Gets the current quantum state of the simulator.
    pub fn get_quantum_state(&mut self) -> (Vec<(BigUint, Complex<f64>)>, usize) {
        self.sim.capture_quantum_state()
    }

    /// Performs QIR codegen using the given entry expression on a new instance of the environment
    /// and simulator but using the current compilation.
    pub fn qirgen(&mut self, expr: &str) -> std::result::Result<String, Vec<Error>> {
        if self.capabilities != RuntimeCapabilityFlags::empty() {
            return Err(vec![Error::UnsupportedRuntimeCapabilities]);
        }

        let mut sim = BaseProfSim::new();
        let mut stdout = std::io::sink();
        let mut out = GenericReceiver::new(&mut stdout);

        let val = self.run_with_sim(&mut sim, &mut out, expr)??;

        Ok(sim.finish(&val))
    }

    /// Runs the given entry expression on the given simulator with a new instance of the environment
    /// but using the current compilation.
    pub fn run_with_sim(
        &mut self,
        sim: &mut impl Backend<ResultType = impl Into<val::Result>>,
        receiver: &mut impl Receiver,
        expr: &str,
    ) -> std::result::Result<InterpretResult, Vec<Error>> {
        let stmt_id = self.compile_expr_to_stmt(expr)?;
        if self.quantum_seed.is_some() {
            sim.set_seed(self.quantum_seed);
        }

        Ok(eval(
            self.package,
            self.classical_seed,
            stmt_id.into(),
            self.compiler.package_store(),
            &self.fir_store,
            &mut Env::default(),
            sim,
            receiver,
        ))
    }

    fn compile_expr_to_stmt(&mut self, expr: &str) -> std::result::Result<StmtId, Vec<Error>> {
        let increment = self.compiler.compile_expr(expr).map_err(into_errors)?;

        let stmts = self.lower(&increment);

        // Updating the compiler state with the new AST/HIR nodes
        // is not necessary for the interpreter to function, as all
        // the state required for evaluation already exists in the
        // FIR store. It could potentially save some memory
        // *not* to do hold on to the AST/HIR, but it is done
        // here to keep the package stores consistent.
        self.compiler.update(increment);

        assert!(stmts.len() == 1, "expected exactly one statement");
        let stmt_id = stmts.first().expect("expected exactly one statement");

        Ok(*stmt_id)
    }

    fn lower(&mut self, unit_addition: &qsc_frontend::incremental::Increment) -> Vec<StmtId> {
        let fir_package = self.fir_store.get_mut(self.package);
        self.lowerer
            .lower_and_update_package(fir_package, &unit_addition.hir)
    }

    fn next_line_label(&mut self) -> String {
        let label = format!("line_{}", self.lines);
        self.lines += 1;
        label
    }
}

/// A debugger that enables step-by-step evaluation of code
/// and inspecting state in the interpreter.
pub struct Debugger {
    interpreter: Interpreter,
    /// The encoding (utf-8 or utf-16) used for character offsets
    /// in line/character positions returned by the Interpreter.
    position_encoding: Encoding,
    /// The current state of the evaluator.
    state: State,
}

impl Debugger {
    pub fn new(
        sources: SourceMap,
        capabilities: RuntimeCapabilityFlags,
        position_encoding: Encoding,
<<<<<<< HEAD
    ) -> std::result::Result<Self, Vec<Error>> {
        let interpreter = Interpreter::new(true, sources, PackageType::Exe, capabilities)?;
=======
        language_features: LanguageFeatures,
    ) -> Result<Self, Vec<Error>> {
        let interpreter = Interpreter::new(
            true,
            sources,
            PackageType::Exe,
            capabilities,
            language_features,
        )?;
>>>>>>> f2b982ab
        let source_package_id = interpreter.source_package;
        Ok(Self {
            interpreter,
            position_encoding,
            state: State::new(source_package_id, None),
        })
    }

    /// Loads the entry expression to the top of the evaluation stack.
    /// This is needed for debugging so that when begging to debug with
    /// a step action the system is already in the correct state.
    /// # Errors
    /// Returns a vector of errors if loading the entry point fails.
    pub fn set_entry(&mut self) -> std::result::Result<(), Vec<Error>> {
        let expr = self.interpreter.get_entry_expr()?;
        qsc_eval::eval_push_expr(&mut self.state, expr);
        Ok(())
    }

    /// Resumes execution with specified `StepAction`.
    /// # Errors
    /// Returns a vector of errors if evaluating the entry point fails.
    pub fn eval_step(
        &mut self,
        receiver: &mut impl Receiver,
        breakpoints: &[StmtId],
        step: StepAction,
    ) -> std::result::Result<StepResult, Vec<Error>> {
        self.state
            .eval(
                &self.interpreter.fir_store,
                &mut self.interpreter.env,
                &mut self.interpreter.sim,
                receiver,
                breakpoints,
                step,
            )
            .map_err(|(error, call_stack)| {
                eval_error(
                    self.interpreter.compiler.package_store(),
                    &self.interpreter.fir_store,
                    call_stack,
                    error,
                )
            })
    }

    #[must_use]
    pub fn get_stack_frames(&self) -> Vec<StackFrame> {
        let frames = self.state.get_stack_frames();
        let stack_frames = frames
            .iter()
            .map(|frame| {
                let callable = self
                    .interpreter
                    .fir_store
                    .get_global(frame.id)
                    .expect("frame should exist");
                let functor = format!("{}", frame.functor);
                let name = match callable {
                    Global::Callable(decl) => decl.name.name.to_string(),
                    Global::Udt => "udt".into(),
                };

                let hir_package = self
                    .interpreter
                    .compiler
                    .package_store()
                    .get(map_fir_package_to_hir(frame.id.package))
                    .expect("package should exist");
                let source = hir_package
                    .sources
                    .find_by_offset(frame.span.lo)
                    .expect("frame should have a source");
                let path = source.name.to_string();
                StackFrame {
                    name,
                    functor,
                    path,
                    range: Range::from_span(
                        self.position_encoding,
                        &source.contents,
                        &(frame.span - source.offset),
                    ),
                }
            })
            .collect();
        stack_frames
    }

    pub fn capture_quantum_state(&mut self) -> (Vec<(BigUint, Complex<f64>)>, usize) {
        self.interpreter.sim.capture_quantum_state()
    }

    #[must_use]
    pub fn get_breakpoints(&self, path: &str) -> Vec<BreakpointSpan> {
        let unit = self.source_package();

        if let Some(source) = unit.sources.find_by_name(path) {
            let package = self
                .interpreter
                .fir_store
                .get(self.interpreter.source_package);
            let mut collector = BreakpointCollector::new(
                &unit.sources,
                source.offset,
                package,
                self.position_encoding,
            );
            collector.visit_package(package);
            let mut spans: Vec<_> = collector
                .statements
                .iter()
                .map(|bps| BreakpointSpan {
                    id: bps.id,
                    range: bps.range,
                })
                .collect();

            // Sort by start position (line first, column next)
            spans.sort_by_key(|s| (s.range.start.line, s.range.start.column));
            spans
        } else {
            Vec::new()
        }
    }

    #[must_use]
    pub fn get_locals(&self) -> Vec<VariableInfo> {
        self.interpreter
            .env
            .get_variables_in_top_frame()
            .into_iter()
            .filter(|v| !v.name.starts_with('@'))
            .collect()
    }

    fn source_package(&self) -> &CompileUnit {
        self.interpreter
            .compiler
            .package_store()
            .get(map_fir_package_to_hir(self.interpreter.source_package))
            .expect("Could not load package")
    }
}

/// Wrapper function for `qsc_eval::eval` that handles error conversion.
#[allow(clippy::too_many_arguments)]
fn eval(
    package: PackageId,
    classical_seed: Option<u64>,
    id: EvalId,
    package_store: &PackageStore,
    fir_store: &fir::PackageStore,
    env: &mut Env,
    sim: &mut impl Backend<ResultType = impl Into<val::Result>>,
    receiver: &mut impl Receiver,
) -> InterpretResult {
    qsc_eval::eval(package, classical_seed, id, fir_store, env, sim, receiver)
        .map_err(|(error, call_stack)| eval_error(package_store, fir_store, call_stack, error))
}

/// Represents a stack frame for debugging.
pub struct StackFrame {
    /// The name of the callable.
    pub name: String,
    /// The functor of the callable.
    pub functor: String,
    /// The path of the source file.
    pub path: String,
    /// The source range of the call site.
    pub range: Range,
}

#[derive(Clone, Copy, Debug, Eq, Hash, PartialEq)]
pub struct BreakpointSpan {
    /// The id of the statement representing the breakpoint location.
    pub id: u32,
    /// The source range of the call site.
    pub range: Range,
}

struct BreakpointCollector<'a> {
    statements: FxHashSet<BreakpointSpan>,
    sources: &'a SourceMap,
    offset: u32,
    package: &'a Package,
    position_encoding: Encoding,
}

impl<'a> BreakpointCollector<'a> {
    fn new(
        sources: &'a SourceMap,
        offset: u32,
        package: &'a Package,
        position_encoding: Encoding,
    ) -> Self {
        Self {
            statements: FxHashSet::default(),
            sources,
            offset,
            package,
            position_encoding,
        }
    }

    fn get_source(&self, offset: u32) -> &Source {
        self.sources
            .find_by_offset(offset)
            .expect("Couldn't find source file")
    }

    fn add_stmt(&mut self, stmt: &qsc_fir::fir::Stmt) {
        let source: &Source = self.get_source(stmt.span.lo);
        if source.offset == self.offset {
            let span = stmt.span - source.offset;
            if span != Span::default() {
                let bps = BreakpointSpan {
                    id: stmt.id.into(),
                    range: Range::from_span(self.position_encoding, &source.contents, &span),
                };
                self.statements.insert(bps);
            }
        }
    }
}

impl<'a> Visitor<'a> for BreakpointCollector<'a> {
    fn visit_stmt(&mut self, stmt: StmtId) {
        let stmt_res = self.get_stmt(stmt);
        match stmt_res.kind {
            qsc_fir::fir::StmtKind::Expr(expr) | qsc_fir::fir::StmtKind::Local(_, _, expr) => {
                self.add_stmt(stmt_res);
                visit::walk_expr(self, expr);
            }
            qsc_fir::fir::StmtKind::Item(_) | qsc_fir::fir::StmtKind::Semi(_) => {
                self.add_stmt(stmt_res);
            }
        };
    }

    fn get_block(&self, id: BlockId) -> &'a Block {
        self.package
            .blocks
            .get(id)
            .expect("couldn't find block in FIR")
    }

    fn get_expr(&self, id: ExprId) -> &'a Expr {
        self.package
            .exprs
            .get(id)
            .expect("couldn't find expr in FIR")
    }

    fn get_pat(&self, id: PatId) -> &'a Pat {
        self.package.pats.get(id).expect("couldn't find pat in FIR")
    }

    fn get_stmt(&self, id: StmtId) -> &'a Stmt {
        self.package
            .stmts
            .get(id)
            .expect("couldn't find stmt in FIR")
    }
}

fn eval_error(
    package_store: &PackageStore,
    fir_store: &fir::PackageStore,
    call_stack: Vec<Frame>,
    error: qsc_eval::Error,
) -> Vec<Error> {
    let stack_trace = if call_stack.is_empty() {
        None
    } else {
        Some(format_call_stack(
            package_store,
            fir_store,
            call_stack,
            &error,
        ))
    };

    vec![error::from_eval(error, package_store, stack_trace).into()]
}

fn into_errors(errors: Vec<crate::compile::Error>) -> Vec<Error> {
    errors
        .into_iter()
        .map(|error| Error::Compile(error.into_with_source()))
        .collect::<Vec<_>>()
}<|MERGE_RESOLUTION|>--- conflicted
+++ resolved
@@ -125,12 +125,8 @@
         sources: SourceMap,
         package_type: PackageType,
         capabilities: RuntimeCapabilityFlags,
-<<<<<<< HEAD
+        language_features: LanguageFeatures,
     ) -> std::result::Result<Self, Vec<Error>> {
-=======
-        language_features: LanguageFeatures,
-    ) -> Result<Self, Vec<Error>> {
->>>>>>> f2b982ab
         let mut lowerer = qsc_eval::lower::Lowerer::new();
         let mut fir_store = fir::PackageStore::new();
 
@@ -369,12 +365,8 @@
         sources: SourceMap,
         capabilities: RuntimeCapabilityFlags,
         position_encoding: Encoding,
-<<<<<<< HEAD
+        language_features: LanguageFeatures,
     ) -> std::result::Result<Self, Vec<Error>> {
-        let interpreter = Interpreter::new(true, sources, PackageType::Exe, capabilities)?;
-=======
-        language_features: LanguageFeatures,
-    ) -> Result<Self, Vec<Error>> {
         let interpreter = Interpreter::new(
             true,
             sources,
@@ -382,7 +374,6 @@
             capabilities,
             language_features,
         )?;
->>>>>>> f2b982ab
         let source_package_id = interpreter.source_package;
         Ok(Self {
             interpreter,
