--- conflicted
+++ resolved
@@ -428,24 +428,6 @@
                     .entry
                     .expect("package must have an entry expression"),
             )
-<<<<<<< HEAD
-            .map_err(|e| {
-                let hir_package_id = match e.span() {
-                    Some(span) => span.package,
-                    None => map_fir_package_to_hir(self.package),
-                };
-                let source_package = self
-                    .compiler
-                    .package_store()
-                    .get(hir_package_id)
-                    .expect("package should exist in the package store");
-                vec![Error::PartialEvaluation(WithSource::from_map(
-                    &source_package.sources,
-                    e,
-                ))]
-            })
-        }
-=======
                 .into(),
         };
         // Generate QIR
@@ -456,17 +438,20 @@
             &entry,
         )
         .map_err(|e| {
+            let hir_package_id = match e.span() {
+                Some(span) => span.package,
+                None => map_fir_package_to_hir(self.package),
+            };
             let source_package = self
                 .compiler
                 .package_store()
-                .get(map_fir_package_to_hir(self.package))
+                .get(hir_package_id)
                 .expect("package should exist in the package store");
             vec![Error::PartialEvaluation(WithSource::from_map(
                 &source_package.sources,
                 e,
             ))]
         })
->>>>>>> 308c5786
     }
 
     /// Generates a circuit representation for the program.
