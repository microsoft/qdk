--- conflicted
+++ resolved
@@ -15,14 +15,10 @@
 use num_bigint::BigUint;
 use num_complex::Complex;
 use qsc_codegen::qir_base::generate_qir_for_stmt;
-<<<<<<< HEAD
-use qsc_data_structures::index_map::IndexMap;
-=======
 use qsc_data_structures::{index_map::IndexMap, span::Span};
 use qsc_eval::backend::Backend;
->>>>>>> 3b2538ba
 use qsc_eval::{
-    backend::{Backend, SparseSim},
+    backend::SparseSim,
     debug::{map_fir_package_to_hir, map_hir_package_to_fir, Frame},
     eval_stmt,
     output::Receiver,
@@ -362,31 +358,6 @@
     ) -> Result<Value, Vec<LineError>> {
         let mut result = Value::unit();
 
-        let stmt_ids = self.compile_to_stmts(line)?;
-
-        for stmt_id in stmt_ids {
-            match self.eval_stmt(receiver, stmt_id) {
-                Ok(value) => result = value,
-                Err((error, call_stack)) => {
-                    let stack_trace = if call_stack.is_empty() {
-                        None
-                    } else {
-                        Some(self.render_call_stack(call_stack, &error))
-                    };
-
-                    return Err(vec![LineError(WithSource::new(
-                        line.into(),
-                        error.into(),
-                        stack_trace,
-                    ))]);
-                }
-            }
-        }
-
-        Ok(result)
-    }
-
-    fn compile_to_stmts(&mut self, line: &str) -> Result<Vec<StmtId>, Vec<LineError>> {
         let mut fragments = self.compiler.compile_fragments(line).map_err(|errors| {
             let source = line.into();
             errors
@@ -394,6 +365,7 @@
                 .map(|error| LineError(WithSource::new(Arc::clone(&source), error.into(), None)))
                 .collect::<Vec<_>>()
         })?;
+
         let pass_errors = fragments
             .iter_mut()
             .flat_map(|fragment| {
@@ -408,7 +380,7 @@
                 .map(|error| LineError(WithSource::new(Arc::clone(&source), error.into(), None)))
                 .collect());
         }
-        let mut stmt_ids = Vec::new();
+
         for fragment in fragments {
             match fragment {
                 Fragment::Item(item) => match item.kind {
@@ -426,92 +398,28 @@
                 },
                 Fragment::Stmt(stmt) => {
                     let stmt_id = self.lower_stmt(&stmt);
-                    stmt_ids.push(stmt_id);
+
+                    match self.eval_stmt(receiver, stmt_id) {
+                        Ok(value) => result = value,
+                        Err((error, call_stack)) => {
+                            let stack_trace = if call_stack.is_empty() {
+                                None
+                            } else {
+                                Some(self.render_call_stack(call_stack, &error))
+                            };
+
+                            return Err(vec![LineError(WithSource::new(
+                                line.into(),
+                                error.into(),
+                                stack_trace,
+                            ))]);
+                        }
+                    }
                 }
             }
         }
-        Ok(stmt_ids)
-    }
-
-    /// Runs the given entry expression on a new instance of the environment and simulator,
-    /// but using the current compilation.
-    /// # Errors
-    /// If the parsing of the expr fails, an error is returned.
-    /// If the compilation of the expr fails, an error is returned.
-    /// If there is a runtime error when generating code for the expr, an error is returned.
-    /// # Panics
-    /// If internal compiler state is inconsistent, a panic may occur.
-    pub fn run(
-        &mut self,
-        receiver: &mut impl Receiver,
-        expr: &str,
-        shots: u32,
-    ) -> Result<Vec<Result<Value, Vec<LineError>>>, Vec<LineError>> {
-        let mut fragment = self.compiler.compile_expr(expr).map_err(|errors| {
-            let source = expr.into();
-            errors
-                .into_iter()
-                .map(|error| LineError(WithSource::new(Arc::clone(&source), error.into(), None)))
-                .collect::<Vec<_>>()
-        })?;
-
-        let pass_errors = self.passes.run(
-            self.store.core(),
-            self.compiler.assigner_mut(),
-            &mut fragment,
-        );
-        if !pass_errors.is_empty() {
-            let source = expr.into();
-            return Err(pass_errors
-                .into_iter()
-                .map(|error| LineError(WithSource::new(Arc::clone(&source), error.into(), None)))
-                .collect());
-        }
-
-        let Fragment::Stmt(stmt) = fragment else {
-            panic!("only a stmt fragment should reach here.")
-        };
-
-        let stmt_id = self.lower_stmt(&stmt);
-
-        let globals = Lookup {
-            fir_store: &self.fir_store,
-            package: self.package,
-            udts: &self.udts,
-            callables: &self.callables,
-        };
-
-        let mut results: Vec<Result<Value, Vec<LineError>>> = Vec::new();
-
-        for _i in 0..shots {
-            results.push(
-                match eval_stmt(
-                    stmt_id,
-                    &globals,
-                    &mut Env::with_empty_scope(),
-                    &mut SparseSim::new(),
-                    self.package,
-                    receiver,
-                ) {
-                    Ok(value) => Ok(value),
-                    Err((error, call_stack)) => {
-                        let stack_trace = if call_stack.is_empty() {
-                            None
-                        } else {
-                            Some(self.render_call_stack(call_stack, &error))
-                        };
-
-                        Err(vec![LineError(WithSource::new(
-                            expr.into(),
-                            error.into(),
-                            stack_trace,
-                        ))])
-                    }
-                },
-            );
-        }
-
-        Ok(results)
+
+        Ok(result)
     }
 
     /// # Errors
