--- conflicted
+++ resolved
@@ -760,12 +760,11 @@
 
                 declare void @__quantum__qis__rz__body(double, %Qubit*)
 
-<<<<<<< HEAD
                 declare void @__quantum__qis__mresetz__body(%Qubit*, %Result*) #1
 
                 declare void @__quantum__rt__result_record_output(%Result*, i8*)
 
-                attributes #0 = { "entry_point" "output_labeling_schema" "qir_profiles"="adaptive_profile" "required_num_qubits"="0" "required_num_results"="0" }
+                attributes #0 = { "entry_point" "output_labeling_schema" "qir_profiles"="adaptive_profile" "required_num_qubits"="1" "required_num_results"="1" }
                 attributes #1 = { "irreversible" }
 
                 ; module flags
@@ -836,9 +835,6 @@
                 declare void @__quantum__rt__bool_record_output(i1, i8*)
 
                 attributes #0 = { "entry_point" "output_labeling_schema" "qir_profiles"="adaptive_profile" "required_num_qubits"="0" "required_num_results"="0" }
-=======
-                attributes #0 = { "entry_point" "output_labeling_schema" "qir_profiles"="adaptive_profile" "required_num_qubits"="1" "required_num_results"="0" }
->>>>>>> 9b652556
                 attributes #1 = { "irreversible" }
 
                 ; module flags
