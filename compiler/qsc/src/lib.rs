// Copyright (c) Microsoft Corporation.
// Licensed under the MIT License.

#![warn(clippy::mod_module_files, clippy::pedantic, clippy::unwrap_used)]
#![allow(clippy::missing_errors_doc, clippy::missing_panics_doc)]

pub mod compile;
pub mod error;
pub mod incremental;
pub mod interpret;
pub mod location;
pub mod target;

pub use qsc_frontend::compile::{
    CompileUnit, PackageStore, RuntimeCapabilityFlags, SourceContents, SourceMap, SourceName,
};

pub mod resolve {
    pub use qsc_frontend::resolve::{Local, LocalKind, Locals, Res};
}

pub mod fir {
    pub use qsc_fir::{fir::*, *};
}

pub mod hir {
    pub use qsc_hir::{hir::*, *};
}

pub mod ast {
    pub use qsc_ast::{ast::*, *};
}

pub mod project {
    pub use qsc_project::{DirEntry, EntryType, FileSystem, Manifest, ManifestDescriptor};
}

pub use qsc_data_structures::{language_features::LanguageFeatures, span::Span};

pub use qsc_passes::{PackageType, PassContext};

pub mod line_column {
    pub use qsc_data_structures::line_column::{Encoding, Position, Range};
}

pub use qsc_eval::{
    backend::{Backend, SparseSim},
<<<<<<< HEAD
    state::{fmt_basis_state_label, fmt_complex, format_state_id, get_latex, get_phase},
};
=======
    output::{fmt_basis_state_label, fmt_complex, format_state_id, get_phase},
};

pub use qsc_doc_gen::{display, generate_docs};
>>>>>>> f2b982ab
<|MERGE_RESOLUTION|>--- conflicted
+++ resolved
@@ -45,12 +45,7 @@
 
 pub use qsc_eval::{
     backend::{Backend, SparseSim},
-<<<<<<< HEAD
     state::{fmt_basis_state_label, fmt_complex, format_state_id, get_latex, get_phase},
 };
-=======
-    output::{fmt_basis_state_label, fmt_complex, format_state_id, get_phase},
-};
 
-pub use qsc_doc_gen::{display, generate_docs};
->>>>>>> f2b982ab
+pub use qsc_doc_gen::{display, generate_docs};