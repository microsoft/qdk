--- conflicted
+++ resolved
@@ -7,14 +7,9 @@
 use log::info;
 use miette::{Context, IntoDiagnostic, Report};
 use qsc::compile::compile;
-<<<<<<< HEAD
+use qsc_codegen::qir_base;
 use qsc_frontend::compile::{PackageStore, SourceContents, SourceMap, SourceName, TargetProfile};
-use qsc_hir::hir::Package;
-=======
-use qsc_codegen::qir_base;
-use qsc_frontend::compile::{PackageStore, SourceContents, SourceMap, SourceName};
 use qsc_hir::hir::{Package, PackageId};
->>>>>>> 4eac09ac
 use qsc_passes::PackageType;
 use std::{
     concat, fs,
@@ -65,10 +60,10 @@
     let mut store = PackageStore::new(qsc::compile::core());
     let mut dependencies = Vec::new();
 
-    let target = if cli.emit.contains(&Emit::Qir) {
-        TargetProfile::Base
+    let (package_type, target) = if cli.emit.contains(&Emit::Qir) {
+        (PackageType::Exe, TargetProfile::Base)
     } else {
-        TargetProfile::Full
+        (PackageType::Lib, TargetProfile::Full)
     };
 
     if !cli.nostdlib {
@@ -83,32 +78,19 @@
 
     let entry = cli.entry.unwrap_or_default();
     let sources = SourceMap::new(sources, Some(entry.into()));
-<<<<<<< HEAD
-    let (unit, errors) = compile(&store, &dependencies, sources, PackageType::Lib, target);
-=======
-    let package_type = if cli.emit.contains(&Emit::Qir) {
-        PackageType::Exe
-    } else {
-        PackageType::Lib
-    };
-    let (unit, errors) = compile(&store, &dependencies, sources, package_type);
+    let (unit, errors) = compile(&store, &dependencies, sources, package_type, target);
     let package_id = store.insert(unit);
     let unit = store.get(package_id).expect("package should be in store");
->>>>>>> 4eac09ac
 
     let out_dir = cli.out_dir.as_ref().map_or(".".as_ref(), PathBuf::as_path);
     for emit in &cli.emit {
         match emit {
             Emit::Hir => emit_hir(&unit.package, out_dir)?,
-<<<<<<< HEAD
-            Emit::Qir => {}
-=======
             Emit::Qir => {
                 if errors.is_empty() {
                     emit_qir(out_dir, &store, package_id)?;
                 }
             }
->>>>>>> 4eac09ac
         }
     }
 
