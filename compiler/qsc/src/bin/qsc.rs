--- conflicted
+++ resolved
@@ -15,11 +15,8 @@
 };
 use qsc_hir::hir::{Package, PackageId};
 use qsc_passes::PackageType;
-<<<<<<< HEAD
+use qsc_project::{FileSystem, Manifest, StdFs};
 use qsc_runtime_capabilities::analysis::Analyzer;
-=======
-use qsc_project::{FileSystem, Manifest, StdFs};
->>>>>>> 137b3f06
 use std::{
     concat,
     fs::{self, File},
