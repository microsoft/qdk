// Copyright (c) Microsoft Corporation.
// Licensed under the MIT License.

#![warn(clippy::mod_module_files, clippy::pedantic)]

<<<<<<< HEAD
use clap::Parser;
use miette::{Diagnostic, LabeledSpan, NamedSource, Report, SourceCode};
use qsc_frontend::compile::{compile, Context, PackageStore};
use std::{
    error::Error,
    fmt::{self, Debug, Display, Formatter},
};
use std::{
    fs, io,
    path::{Path, PathBuf},
    result::Result,
    string::String,
};

#[derive(Parser)]
struct Cli {
    #[arg(required(true), num_args(1..))]
    sources: Vec<PathBuf>,
    #[arg(short, long, default_value = "")]
    entry: String,
}

struct OffsetDiagnostic<D> {
    diagnostic: D,
    source: Option<OffsetSource>,
}

impl<D> OffsetDiagnostic<D> {
    fn new(context: &Context, sources: &[(&Path, impl ToString)], diagnostic: D) -> Self
    where
        D: Diagnostic,
    {
        let source = diagnostic.labels().and_then(|mut i| i.next()).map(|label| {
            let id = context.find_source(label.offset());
            let (path, source) = &sources[id.0];
            let name = path.to_string_lossy();
            let source = NamedSource::new(name, source.to_string());
            let offset = context.offsets()[id.0];
            OffsetSource { source, offset }
        });

        Self { diagnostic, source }
    }
}

impl<D: Diagnostic> Diagnostic for OffsetDiagnostic<D> {
    fn code<'a>(&'a self) -> Option<Box<dyn Display + 'a>> {
        self.diagnostic.code()
    }

    fn severity(&self) -> Option<miette::Severity> {
        self.diagnostic.severity()
    }

    fn help<'a>(&'a self) -> Option<Box<dyn Display + 'a>> {
        self.diagnostic.help()
    }

    fn url<'a>(&'a self) -> Option<Box<dyn Display + 'a>> {
        self.diagnostic.url()
    }

    fn source_code(&self) -> Option<&dyn SourceCode> {
        match &self.source {
            None => None,
            Some(source) => Some(&source.source),
        }
    }

    fn labels(&self) -> Option<Box<dyn Iterator<Item = LabeledSpan> + '_>> {
        if let Some(ls) = self.diagnostic.labels() {
            Some(Box::new(ls.map(|l| {
                LabeledSpan::new(
                    l.label().map(ToString::to_string),
                    l.offset() - self.source.as_ref().map(|s| s.offset).unwrap_or_default(),
                    l.len(),
                )
            })))
        } else {
            None
        }
    }

    fn related<'a>(&'a self) -> Option<Box<dyn Iterator<Item = &'a dyn Diagnostic> + 'a>> {
        self.diagnostic.related()
    }

    fn diagnostic_source(&self) -> Option<&dyn Diagnostic> {
        self.diagnostic.diagnostic_source()
    }
}

impl<D: Debug> Debug for OffsetDiagnostic<D> {
    fn fmt(&self, f: &mut Formatter) -> fmt::Result {
        self.diagnostic.fmt(f)
    }
}

impl<D: Display> Display for OffsetDiagnostic<D> {
    fn fmt(&self, f: &mut Formatter) -> fmt::Result {
        self.diagnostic.fmt(f)
    }
}

impl<D: Debug + Display> Error for OffsetDiagnostic<D> {}

struct OffsetSource {
    source: NamedSource,
    offset: usize,
}

fn main() {
    let cli = Cli::parse();
    let sources: Vec<_> = cli
        .sources
        .iter()
        .map(|p| (p.as_path(), read_source(p)))
        .collect();

    let unit = compile(
        &PackageStore::new(),
        &[],
        &sources.iter().map(|s| s.1.as_str()).collect::<Vec<_>>(),
        &cli.entry,
    );

    for error in unit.context.errors() {
        let error = OffsetDiagnostic::new(&unit.context, &sources, error.clone());
        eprint!("{:?}", Report::new(error));
    }
}

fn read_source(path: &Path) -> String {
    if path.as_os_str() == "-" {
        io::stdin().lines().map(Result::unwrap).collect()
    } else {
        fs::read_to_string(path).unwrap()
    }
=======
use qsc_frontend::compile::{self, compile, PackageStore};
use std::{env, fs, io, result::Result, string::String};

fn main() {
    let args: Vec<_> = env::args().collect();
    let input: String = match args.get(1).map(String::as_str) {
        None | Some("-") => io::stdin().lines().map(Result::unwrap).collect(),
        Some(path) => fs::read_to_string(path).unwrap(),
    };
    let expr = args.get(2).map_or_else(|| "", String::as_str);

    let mut store = PackageStore::new();
    let std = store.insert(compile::std());
    let unit = compile(&store, &[std], &[&input], expr);
    println!("{unit:#?}");
>>>>>>> 19f422db
}<|MERGE_RESOLUTION|>--- conflicted
+++ resolved
@@ -3,10 +3,9 @@
 
 #![warn(clippy::mod_module_files, clippy::pedantic)]
 
-<<<<<<< HEAD
 use clap::Parser;
 use miette::{Diagnostic, LabeledSpan, NamedSource, Report, SourceCode};
-use qsc_frontend::compile::{compile, Context, PackageStore};
+use qsc_frontend::compile::{self, compile, Context, PackageStore};
 use std::{
     error::Error,
     fmt::{self, Debug, Display, Formatter},
@@ -123,9 +122,11 @@
         .map(|p| (p.as_path(), read_source(p)))
         .collect();
 
+    let mut store = PackageStore::new();
+    let std = store.insert(compile::std());
     let unit = compile(
         &PackageStore::new(),
-        &[],
+        &[std],
         &sources.iter().map(|s| s.1.as_str()).collect::<Vec<_>>(),
         &cli.entry,
     );
@@ -142,21 +143,4 @@
     } else {
         fs::read_to_string(path).unwrap()
     }
-=======
-use qsc_frontend::compile::{self, compile, PackageStore};
-use std::{env, fs, io, result::Result, string::String};
-
-fn main() {
-    let args: Vec<_> = env::args().collect();
-    let input: String = match args.get(1).map(String::as_str) {
-        None | Some("-") => io::stdin().lines().map(Result::unwrap).collect(),
-        Some(path) => fs::read_to_string(path).unwrap(),
-    };
-    let expr = args.get(2).map_or_else(|| "", String::as_str);
-
-    let mut store = PackageStore::new();
-    let std = store.insert(compile::std());
-    let unit = compile(&store, &[std], &[&input], expr);
-    println!("{unit:#?}");
->>>>>>> 19f422db
 }