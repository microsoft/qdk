// Copyright (c) Microsoft Corporation.
// Licensed under the MIT License.

#[cfg(test)]
mod spec_decls;

#[cfg(test)]
mod tests;

#[cfg(test)]
mod test_utils;

use std::io::Write;
use std::vec;

use qsc_ast::ast::{
    self, Attr, BinOp, Block, CallableBody, CallableDecl, CallableKind, Expr, ExprKind, Functor,
    FunctorExpr, FunctorExprKind, Ident, Idents, Item, ItemKind, Lit, Mutability, Pat, PatKind,
    Path, Pauli, QubitInit, QubitInitKind, QubitSource, SetOp, SpecBody, SpecDecl, SpecGen, Stmt,
    StmtKind, StringComponent, TernOp, TopLevelNode, Ty, TyDef, TyDefKind, TyKind, UnOp,
    Visibility, VisibilityKind,
};
use qsc_ast::ast::{Namespace, Package};
use qsc_ast::visit::Visitor;
use qsc_formatter::formatter::format_str;
use qsc_frontend::compile::PackageStore;

fn write<W: Write>(output: W, packages: &[&Package]) {
    let mut gen = QSharpGen::new(output);
    for package in packages {
        gen.visit_package(package);
    }
}

pub fn write_store<W: Write>(output: W, store: &PackageStore) {
    let mut gen = QSharpGen::new(output);
    for (_, unit) in store {
        gen.visit_package(&unit.ast.package);
    }
}

#[must_use]
pub fn write_store_string(store: &PackageStore) -> Vec<String> {
    let mut package_strings: Vec<_> = vec![];
    for (_, unit) in store {
        package_strings.push(write_package_string(&unit.ast.package));
    }
    package_strings
}

#[must_use]
pub fn write_package_string(package: &Package) -> String {
    let mut output = Vec::new();
    write(&mut output, &[package]);
    let s = match std::str::from_utf8(&output) {
        Ok(v) => v.to_owned(),
        Err(e) => format!("Invalid UTF-8 sequence: {e}"),
    };

    output.clear();
    format_str(&s)
}

struct QSharpGen<W: Write> {
    pub(crate) output: W,
}

impl<W> QSharpGen<W>
where
    W: Write,
{
    pub fn new(output: W) -> Self {
        Self { output }
    }

    pub fn write(&mut self, args: &str) {
        write!(&mut self.output, "{args}").expect("write failed");
    }

    pub fn writeln(&mut self, args: &str) {
        self.write(args);
        self.write("\n");
    }

    /// special case for tuple with one element
    /// otherwise we are changing the semantics of the program
    fn ensure_trailing_comma_for_arity_one_tuples<T>(&mut self, most: &[T]) {
        if most.is_empty() {
            self.write(",");
        }
    }
}

impl<W: Write> Visitor<'_> for QSharpGen<W> {
    fn visit_package(&mut self, package: &'_ Package) {
        package.nodes.iter().for_each(|n| match n {
            TopLevelNode::Namespace(ns) => {
                self.visit_namespace(ns);
            }
            TopLevelNode::Stmt(stmt) => self.visit_stmt(stmt),
        });
        package.entry.iter().for_each(|e| self.visit_expr(e));
    }

    fn visit_namespace(&mut self, namespace: &'_ Namespace) {
        self.write("namespace ");
        self.visit_idents(&namespace.name);
        self.writeln("{");
        namespace.items.iter().for_each(|i| {
            self.visit_item(i);
        });
        self.write("}");
    }

    fn visit_item(&mut self, item: &'_ Item) {
        item.attrs.iter().for_each(|a| self.visit_attr(a));
        item.visibility
            .iter()
            .for_each(|v| self.visit_visibility(v));
        match &*item.kind {
            ItemKind::Err => {
                unreachable!()
            }
            ItemKind::Callable(decl) => self.visit_callable_decl(decl),
            ItemKind::Open(ns, alias) => {
                self.write("open ");
                self.visit_idents(ns);
                if let Some(alias) = alias {
                    self.write(" as ");
                    self.visit_ident(alias);
                }
                self.writeln(";");
            }
            ItemKind::Ty(ident, def) => {
                self.write("newtype ");
                self.visit_ident(ident);
                self.write(" = ");
                self.visit_ty_def(def);
                self.writeln(";");
            }
<<<<<<< HEAD
            ItemKind::ImportOrExport(_) => (),
=======
            ItemKind::Struct(decl) => self.visit_struct_decl(decl),
>>>>>>> 6640e8f6
        }
    }

    fn visit_attr(&mut self, attr: &'_ Attr) {
        self.write("@");
        self.visit_ident(&attr.name);
        self.visit_expr(&attr.arg);
        self.writeln("");
    }

    fn visit_visibility(&mut self, vis: &'_ Visibility) {
        match vis.kind {
            VisibilityKind::Public => {}
            VisibilityKind::Internal => self.write("internal "),
        }
    }

    fn visit_ty_def(&mut self, def: &'_ TyDef) {
        match &*def.kind {
            TyDefKind::Field(name, ty) => {
                for n in name {
                    self.visit_ident(n);
                    self.write(": ");
                }
                self.visit_ty(ty);
            }
            TyDefKind::Paren(def) => self.visit_ty_def(def),
            TyDefKind::Tuple(defs) => {
                self.write("(");
                if let Some((last, most)) = defs.split_last() {
                    for i in most {
                        self.visit_ty_def(i);
                        self.write(", ");
                    }
                    self.visit_ty_def(last);
                    self.ensure_trailing_comma_for_arity_one_tuples(most);
                }
                self.write(")");
            }
            TyDefKind::Err => {}
        }
    }

    fn visit_callable_decl(&mut self, decl: &'_ CallableDecl) {
        match decl.kind {
            CallableKind::Function => self.write("function "),
            CallableKind::Operation => self.write("operation "),
        }
        self.visit_ident(&decl.name);
        if !decl.generics.is_empty() {
            self.write("<");
            if let Some((last, most)) = decl.generics.split_last() {
                for i in most {
                    self.visit_ident(i);
                    self.write(", ");
                }
                self.visit_ident(last);
            }

            self.write(">");
        }

        self.visit_pat(&decl.input);
        self.write(" : ");
        self.visit_ty(&decl.output);
        if let Some(functors) = decl.functors.as_deref() {
            self.write(" is ");
            self.visit_functor_expr(functors);
        }

        match &*decl.body {
            CallableBody::Block(block) => {
                self.visit_block(block);
            }
            CallableBody::Specs(specs) => {
                self.writeln("{");
                specs.iter().for_each(|s| self.visit_spec_decl(s));
                self.writeln("}");
            }
        }
    }

    fn visit_struct_decl(&mut self, decl: &'_ ast::StructDecl) {
        self.write("struct ");
        self.visit_ident(&decl.name);
        self.writeln(" {");
        if let Some((last, most)) = decl.fields.split_last() {
            for i in most {
                self.visit_field_def(i);
                self.write(", ");
            }
            self.visit_field_def(last);
        }
        self.writeln("}");
    }

    fn visit_field_def(&mut self, def: &'_ ast::FieldDef) {
        self.visit_ident(&def.name);
        self.write(" : ");
        self.visit_ty(&def.ty);
    }

    fn visit_spec_decl(&mut self, decl: &'_ SpecDecl) {
        match decl.spec {
            ast::Spec::Body => self.write("body "),
            ast::Spec::Adj => self.write("adjoint "),
            ast::Spec::Ctl => self.write("controlled "),
            ast::Spec::CtlAdj => self.write("controlled adjoint "),
        }
        match &decl.body {
            SpecBody::Gen(spec) => match spec {
                SpecGen::Auto => self.writeln("auto;"),
                SpecGen::Distribute => self.writeln("distribute;"),
                SpecGen::Intrinsic => self.writeln("intrinsic;"),
                SpecGen::Invert => self.writeln("invert;"),
                SpecGen::Slf => self.writeln("self;"),
            },
            SpecBody::Impl(pat, block) => {
                self.visit_pat(pat);
                self.visit_block(block);
            }
        }
    }

    fn visit_functor_expr(&mut self, expr: &'_ FunctorExpr) {
        match &*expr.kind {
            FunctorExprKind::BinOp(op, lhs, rhs) => {
                self.visit_functor_expr(lhs);
                match op {
                    SetOp::Union => self.write(" + "),
                    SetOp::Intersect => self.write(" * "),
                }
                self.visit_functor_expr(rhs);
            }
            FunctorExprKind::Lit(functor) => match functor {
                Functor::Adj => self.write("Adj"),
                Functor::Ctl => self.write("Ctl"),
            },
            FunctorExprKind::Paren(expr) => {
                self.write("(");
                self.visit_functor_expr(expr);
                self.write(")");
            }
        }
    }

    fn visit_ty(&mut self, ty: &'_ Ty) {
        match &*ty.kind {
            TyKind::Array(item) => {
                self.visit_ty(item);
                self.write("[]");
            }
            TyKind::Arrow(kind, lhs, rhs, functors) => {
                self.visit_ty(lhs);
                match kind {
                    CallableKind::Function => self.write(" -> "),
                    CallableKind::Operation => self.write(" => "),
                }
                self.visit_ty(rhs);
                if let Some(functors) = functors.as_deref() {
                    self.write(" is ");
                    self.visit_functor_expr(functors);
                }
            }
            TyKind::Hole => self.write("_"),
            TyKind::Paren(ty) => {
                self.write("(");
                self.visit_ty(ty);
                self.write(")");
            }
            TyKind::Path(path) => self.visit_path(path),
            TyKind::Param(name) => self.visit_ident(name),
            TyKind::Tuple(tys) => {
                if tys.is_empty() {
                    self.write("()");
                } else {
                    self.write("(");
                    if let Some((last, most)) = tys.split_last() {
                        for t in most {
                            self.visit_ty(t);
                            self.write(", ");
                        }
                        self.visit_ty(last);
                        self.ensure_trailing_comma_for_arity_one_tuples(most);
                    }
                    self.write(")");
                }
            }
            TyKind::Err => unreachable!(),
        }
    }

    fn visit_block(&mut self, block: &'_ Block) {
        self.writeln(" {");
        block.stmts.iter().for_each(|s| {
            self.visit_stmt(s);
        });
        self.writeln("}");
    }

    fn visit_stmt(&mut self, stmt: &'_ Stmt) {
        match &*stmt.kind {
            StmtKind::Empty | StmtKind::Err => {}
            StmtKind::Semi(expr) => {
                self.visit_expr(expr);
                self.writeln(";");
            }
            StmtKind::Expr(expr) => {
                self.visit_expr(expr);
            }
            StmtKind::Item(item) => self.visit_item(item),
            StmtKind::Local(mutability, pat, value) => {
                match mutability {
                    Mutability::Mutable => self.write("mutable "),
                    Mutability::Immutable => self.write("let "),
                }
                self.visit_pat(pat);
                self.write(" = ");
                self.visit_expr(value);
                self.writeln(";");
            }
            StmtKind::Qubit(source, pat, init, block) => {
                match source {
                    QubitSource::Dirty => self.write("borrow "),
                    QubitSource::Fresh => self.write("use "),
                }
                self.visit_pat(pat);
                self.write(" = ");
                self.visit_qubit_init(init);
                if let Some(b) = block {
                    self.visit_block(b);
                } else {
                    self.writeln(";");
                }
            }
        }
    }

    #[allow(clippy::too_many_lines)]
    fn visit_expr(&mut self, expr: &'_ Expr) {
        match &*expr.kind {
            ExprKind::Array(exprs) => {
                self.write("[");
                if let Some((last, most)) = exprs.split_last() {
                    for e in most {
                        self.visit_expr(e);
                        self.write(", ");
                    }
                    self.visit_expr(last);
                }
                self.write("]");
            }
            ExprKind::ArrayRepeat(item, size) => {
                self.write("[");
                self.visit_expr(item);
                self.write(", size = ");
                self.visit_expr(size);
                self.write("]");
            }
            ExprKind::Assign(lhs, rhs) => {
                self.write("set ");
                self.visit_expr(lhs);
                self.write(" = ");
                self.visit_expr(rhs);
            }
            ExprKind::AssignOp(op, lhs, rhs) => {
                self.write("set ");
                self.visit_expr(lhs);
                self.write(" ");
                let op_str = binop_as_str(op);
                self.write(op_str);
                self.write("= ");
                self.visit_expr(rhs);
            }
            ExprKind::BinOp(op, lhs, rhs) => {
                self.visit_expr(lhs);
                self.write(" ");
                let op_str = binop_as_str(op);
                self.write(op_str);
                self.write(" ");
                self.visit_expr(rhs);
            }
            ExprKind::AssignUpdate(record, index, value) => {
                self.write("set ");
                self.visit_expr(record);
                self.write(" w/= ");
                self.visit_expr(index);
                self.write(" <- ");
                self.visit_expr(value);
            }
            ExprKind::Block(block) => self.visit_block(block),
            ExprKind::Call(callee, arg) => {
                self.visit_expr(callee);
                self.visit_expr(arg);
            }
            ExprKind::Conjugate(within, apply) => {
                self.write("within");
                self.visit_block(within);
                self.write("apply");
                self.visit_block(apply);
            }
            ExprKind::Fail(msg) => {
                self.write("fail ");
                self.visit_expr(msg);
            }
            ExprKind::Field(record, name) => {
                self.visit_expr(record);
                self.write("::");
                self.visit_ident(name);
            }
            ExprKind::For(pat, iter, block) => {
                self.write("for ");
                self.visit_pat(pat);
                self.write(" in ");
                self.visit_expr(iter);
                self.write(" ");
                self.visit_block(block);
            }
            ExprKind::If(cond, body, otherwise) => {
                self.write("if ");
                self.visit_expr(cond);
                self.write(" ");
                self.visit_block(body);
                for expr in otherwise {
                    if matches!(*expr.kind, ExprKind::If(..)) {
                        // visiting expr as if writes 'if' to make 'elif'
                        self.write(" el");
                    } else {
                        self.write(" else ");
                    }
                    self.visit_expr(expr);
                }
            }
            ExprKind::Index(array, index) => {
                self.visit_expr(array);
                self.write("[");
                self.visit_expr(index);
                self.write("]");
            }
            ExprKind::Interpolate(components) => {
                self.write("$\"");
                for component in components.as_ref() {
                    match component {
                        StringComponent::Expr(expr) => {
                            self.write("{");
                            self.visit_expr(expr.as_ref());
                            self.write("}");
                        }
                        StringComponent::Lit(lit) => {
                            self.write(lit);
                        }
                    }
                }
                self.write("\"");
            }
            ExprKind::Lambda(kind, pat, expr) => {
                self.visit_pat(pat);
                match kind {
                    CallableKind::Function => self.write(" -> "),
                    CallableKind::Operation => self.write(" => "),
                }
                self.visit_expr(expr);
            }
            ExprKind::Paren(expr) => {
                self.write("(");
                self.visit_expr(expr);
                self.write(")");
            }
            ExprKind::Return(expr) => {
                self.write("return ");
                self.visit_expr(expr);
            }
            ExprKind::Struct(name, copy, assigns) => {
                self.write("new ");
                self.visit_path(name);
                self.writeln(" {");
                if let Some(copy) = copy {
                    self.write("...");
                    self.visit_expr(copy);
                    if !assigns.is_empty() {
                        self.writeln(",");
                    }
                }
                if let Some((last, most)) = assigns.split_last() {
                    for assign in most {
                        self.visit_field_assign(assign);
                        self.writeln(",");
                    }
                    self.visit_field_assign(last);
                    self.writeln("");
                }
                self.writeln("}");
            }
            ExprKind::UnOp(op, expr) => {
                let op_str = unop_as_str(op);
                if op == &UnOp::Unwrap {
                    self.visit_expr(expr);
                    self.write(op_str);
                } else {
                    self.write(op_str);
                    self.visit_expr(expr);
                }
            }
            ExprKind::Path(path) => self.visit_path(path),
            ExprKind::Range(start, step, end) => {
                // A range: `start..step..end`, `start..end`, `start...`, `...end`, or `...`.
                match (start, step, end) {
                    (None, None, None) => {
                        self.write("...");
                    }
                    (None, None, Some(end)) => {
                        self.write("...");
                        self.visit_expr(end);
                    }
                    (None, Some(step), None) => {
                        self.write("...");
                        self.visit_expr(step);
                        self.write("...");
                    }
                    (None, Some(step), Some(end)) => {
                        self.write("...");
                        self.visit_expr(step);
                        self.write("..");
                        self.visit_expr(end);
                    }
                    (Some(start), None, None) => {
                        self.visit_expr(start);
                        self.write("...");
                    }
                    (Some(start), None, Some(end)) => {
                        self.visit_expr(start);
                        self.write("..");
                        self.visit_expr(end);
                    }
                    (Some(start), Some(step), None) => {
                        self.visit_expr(start);
                        self.write("..");
                        self.visit_expr(step);
                        self.write("...");
                    }
                    (Some(start), Some(step), Some(end)) => {
                        self.visit_expr(start);
                        self.write("..");
                        self.visit_expr(step);
                        self.write("..");
                        self.visit_expr(end);
                    }
                }
            }
            ExprKind::Repeat(body, until, fixup) => {
                self.write("repeat ");
                self.visit_block(body);
                self.write("until ");
                self.visit_expr(until);
                for fixup in fixup {
                    self.write(" fixup ");
                    self.visit_block(fixup);
                }
            }
            ExprKind::TernOp(op, e1, e2, e3) => {
                match op {
                    TernOp::Cond => {
                        // Conditional: `a ? b | c`.
                        self.visit_expr(e1);
                        self.write(" ? ");
                        self.visit_expr(e2);
                        self.write(" | ");
                        self.visit_expr(e3);
                    }
                    TernOp::Update => {
                        // Aggregate update: `a w/ b <- c`.
                        self.visit_expr(e1);
                        self.write(" w/ ");
                        self.visit_expr(e2);
                        self.write(" <- ");
                        self.visit_expr(e3);
                    }
                }
            }
            ExprKind::Tuple(exprs) => {
                self.write("(");
                if let Some((last, most)) = exprs.split_last() {
                    for e in most {
                        self.visit_expr(e);
                        self.write(", ");
                    }
                    self.visit_expr(last);
                    self.ensure_trailing_comma_for_arity_one_tuples(most);
                }
                self.write(")");
            }
            ExprKind::While(cond, block) => {
                self.write("while ");
                self.visit_expr(cond);
                self.visit_block(block);
            }
            ExprKind::Lit(lit) => match lit.as_ref() {
                Lit::BigInt(value) => {
                    self.write(value.to_string().as_str());
                    self.write("L");
                }
                Lit::Bool(value) => {
                    if *value {
                        self.write("true");
                    } else {
                        self.write("false");
                    }
                }
                Lit::Double(value) => {
                    let num_str = if value.fract() == 0.0 {
                        format!("{value}.")
                    } else {
                        format!("{value}")
                    };
                    self.write(&num_str);
                }
                Lit::Int(value) => self.write(&value.to_string()),
                Lit::Pauli(value) => match value {
                    Pauli::I => self.write("PauliI"),
                    Pauli::X => self.write("PauliX"),
                    Pauli::Y => self.write("PauliY"),
                    Pauli::Z => self.write("PauliZ"),
                },
                Lit::Result(value) => match value {
                    ast::Result::One => self.write("One"),
                    ast::Result::Zero => self.write("Zero"),
                },
                Lit::String(value) => {
                    self.write("\"");
                    self.write(value.as_ref());
                    self.write("\"");
                }
            },
            ExprKind::Hole => {
                self.write("_");
            }
            ExprKind::Err => {
                unreachable!();
            }
        }
    }

    fn visit_field_assign(&mut self, assign: &'_ ast::FieldAssign) {
        self.visit_ident(&assign.field);
        self.write(" = ");
        self.visit_expr(&assign.value);
    }

    fn visit_pat(&mut self, pat: &'_ Pat) {
        match &*pat.kind {
            PatKind::Bind(name, ty) => {
                self.visit_ident(name);

                for t in ty {
                    self.write(": ");
                    self.visit_ty(t);
                }
            }
            PatKind::Discard(ty) => {
                self.write("_");
                for t in ty {
                    self.write(": ");
                    self.visit_ty(t);
                }
            }
            PatKind::Elided => {
                self.write("...");
            }
            PatKind::Paren(pat) => {
                self.write("(");
                self.visit_pat(pat);
                self.write(")");
            }
            PatKind::Tuple(pats) => {
                self.write("(");
                if let Some((last, most)) = pats.split_last() {
                    for pat in most {
                        self.visit_pat(pat);
                        self.write(", ");
                    }
                    self.visit_pat(last);
                    self.ensure_trailing_comma_for_arity_one_tuples(most);
                }
                self.write(")");
            }
            PatKind::Err => {
                unreachable!();
            }
        }
    }

    fn visit_qubit_init(&mut self, init: &'_ QubitInit) {
        match &*init.kind {
            QubitInitKind::Array(len) => {
                self.write("Qubit[");
                self.visit_expr(len);
                self.write("]");
            }
            QubitInitKind::Paren(init) => self.visit_qubit_init(init),
            QubitInitKind::Single => {
                self.write("Qubit()");
            }
            QubitInitKind::Tuple(inits) => {
                self.write("(");
                if let Some((last, most)) = inits.split_last() {
                    for init in most {
                        self.visit_qubit_init(init);
                        self.write(", ");
                    }
                    self.visit_qubit_init(last);
                    self.ensure_trailing_comma_for_arity_one_tuples(most);
                }
                self.write(")");
            }
            QubitInitKind::Err => unreachable!(),
        }
    }

    fn visit_path(&mut self, path: &'_ Path) {
        if let Some(ns) = &path.namespace {
            self.visit_idents(ns);
            self.write(".");
        }
        self.visit_ident(&path.name);
    }

    fn visit_ident(&mut self, id: &'_ Ident) {
        self.write(&id.name);
    }

    fn visit_idents(&mut self, idents: &'_ Idents) {
        self.write(&idents.name());
    }
}

fn binop_as_str(op: &BinOp) -> &str {
    match op {
        BinOp::Add => "+",
        BinOp::AndB => "&&&",
        BinOp::AndL => "and",
        BinOp::Div => "/",
        BinOp::Eq => "==",
        BinOp::Exp => "^",
        BinOp::Gt => ">",
        BinOp::Gte => ">=",
        BinOp::Lt => "<",
        BinOp::Lte => "<=",
        BinOp::Mod => "%",
        BinOp::Mul => "*",
        BinOp::Neq => "!=",
        BinOp::OrB => "|||",
        BinOp::OrL => "or",
        BinOp::Shl => "<<<",
        BinOp::Shr => ">>>",
        BinOp::Sub => "-",
        BinOp::XorB => "^^^",
    }
}

fn unop_as_str(op: &UnOp) -> &str {
    match op {
        UnOp::Functor(functor) => match functor {
            Functor::Adj => "Adjoint ",
            Functor::Ctl => "Controlled ",
        },
        UnOp::Neg => "-",
        UnOp::NotB => "~~~",
        UnOp::NotL => "not ",
        UnOp::Pos => "+",
        UnOp::Unwrap => "!",
    }
}<|MERGE_RESOLUTION|>--- conflicted
+++ resolved
@@ -138,11 +138,8 @@
                 self.visit_ty_def(def);
                 self.writeln(";");
             }
-<<<<<<< HEAD
+            ItemKind::Struct(decl) => self.visit_struct_decl(decl),
             ItemKind::ImportOrExport(_) => (),
-=======
-            ItemKind::Struct(decl) => self.visit_struct_decl(decl),
->>>>>>> 6640e8f6
         }
     }
 
