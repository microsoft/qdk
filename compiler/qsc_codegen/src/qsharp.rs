// Copyright (c) Microsoft Corporation.
// Licensed under the MIT License.

#[cfg(test)]
mod spec_decls;

#[cfg(test)]
mod tests;

#[cfg(test)]
mod test_utils;

use std::io::Write;
use std::vec;

use qsc_ast::ast::{
    self, Attr, BinOp, Block, CallableBody, CallableDecl, CallableKind, Expr, ExprKind, Functor,
<<<<<<< HEAD
    FunctorExpr, FunctorExprKind, Ident, Idents, Item, ItemKind, Lit, Mutability, Pat, PatKind,
    Path, Pauli, QubitInit, QubitInitKind, QubitSource, SetOp, SpecBody, SpecDecl, SpecGen, Stmt,
    StmtKind, StringComponent, TernOp, TopLevelNode, Ty, TyDef, TyDefKind, TyKind, UnOp,
=======
    FunctorExpr, FunctorExprKind, Ident, Idents, ImportOrExportItem, Item, ItemKind, Lit,
    Mutability, Pat, PatKind, Path, Pauli, QubitInit, QubitInitKind, QubitSource, SetOp, SpecBody,
    SpecDecl, SpecGen, Stmt, StmtKind, StringComponent, TernOp, TopLevelNode, Ty, TyDef, TyDefKind,
    TyKind, UnOp, Visibility, VisibilityKind,
>>>>>>> 5031a6d1
};
use qsc_ast::ast::{Namespace, Package};
use qsc_ast::visit::Visitor;
use qsc_formatter::formatter::format_str;
use qsc_frontend::compile::PackageStore;

fn write<W: Write>(output: W, packages: &[&Package]) {
    let mut gen = QSharpGen::new(output);
    for package in packages {
        gen.visit_package(package);
    }
}

pub fn write_store<W: Write>(output: W, store: &PackageStore) {
    let mut gen = QSharpGen::new(output);
    for (_, unit) in store {
        gen.visit_package(&unit.ast.package);
    }
}

#[must_use]
pub fn write_store_string(store: &PackageStore) -> Vec<String> {
    let mut package_strings: Vec<_> = vec![];
    for (_, unit) in store {
        package_strings.push(write_package_string(&unit.ast.package));
    }
    package_strings
}

#[must_use]
pub fn write_package_string(package: &Package) -> String {
    let mut output = Vec::new();
    write(&mut output, &[package]);
    let s = match std::str::from_utf8(&output) {
        Ok(v) => v.to_owned(),
        Err(e) => format!("Invalid UTF-8 sequence: {e}"),
    };

    output.clear();
    format_str(&s)
}

struct QSharpGen<W: Write> {
    pub(crate) output: W,
}

impl<W> QSharpGen<W>
where
    W: Write,
{
    pub fn new(output: W) -> Self {
        Self { output }
    }

    pub fn write(&mut self, args: &str) {
        write!(&mut self.output, "{args}").expect("write failed");
    }

    pub fn writeln(&mut self, args: &str) {
        self.write(args);
        self.write("\n");
    }

    /// special case for tuple with one element
    /// otherwise we are changing the semantics of the program
    fn ensure_trailing_comma_for_arity_one_tuples<T>(&mut self, most: &[T]) {
        if most.is_empty() {
            self.write(",");
        }
    }
}

impl<W: Write> Visitor<'_> for QSharpGen<W> {
    fn visit_package(&mut self, package: &'_ Package) {
        package.nodes.iter().for_each(|n| match n {
            TopLevelNode::Namespace(ns) => {
                self.visit_namespace(ns);
            }
            TopLevelNode::Stmt(stmt) => self.visit_stmt(stmt),
        });
        package.entry.iter().for_each(|e| self.visit_expr(e));
    }

    fn visit_namespace(&mut self, namespace: &'_ Namespace) {
        self.write("namespace ");
        self.visit_idents(&namespace.name);
        self.writeln("{");
        namespace.items.iter().for_each(|i| {
            self.visit_item(i);
        });
        self.write("}");
    }

    fn visit_item(&mut self, item: &'_ Item) {
        item.attrs.iter().for_each(|a| self.visit_attr(a));
        match &*item.kind {
            ItemKind::Err => {
                unreachable!()
            }
            ItemKind::Callable(decl) => self.visit_callable_decl(decl),
            ItemKind::Open(ns, alias) => {
                self.write("open ");
                self.visit_idents(ns);
                if let Some(alias) = alias {
                    self.write(" as ");
                    self.visit_ident(alias);
                }
                self.writeln(";");
            }
            ItemKind::Ty(ident, def) => {
                self.write("newtype ");
                self.visit_ident(ident);
                self.write(" = ");
                self.visit_ty_def(def);
                self.writeln(";");
            }
<<<<<<< HEAD
            ItemKind::ImportOrExport(_) => (),
=======
            ItemKind::Struct(decl) => self.visit_struct_decl(decl),
            ItemKind::ImportOrExport(decl) => {
                if decl.is_export() {
                    self.write("export ");
                } else {
                    self.write("import ");
                }

                for (
                    ix,
                    ImportOrExportItem {
                        ref path,
                        ref is_glob,
                        ..
                    },
                ) in decl.items.iter().enumerate()
                {
                    let is_last = ix == decl.items.len() - 1;
                    self.visit_path(path);
                    if *is_glob {
                        self.write(".*");
                    }
                    if !is_last {
                        self.write(", ");
                    };
                }
                self.write(";");
            }
>>>>>>> 5031a6d1
        }
    }

    fn visit_attr(&mut self, attr: &'_ Attr) {
        self.write("@");
        self.visit_ident(&attr.name);
        self.visit_expr(&attr.arg);
        self.writeln("");
    }

    fn visit_ty_def(&mut self, def: &'_ TyDef) {
        match &*def.kind {
            TyDefKind::Field(name, ty) => {
                for n in name {
                    self.visit_ident(n);
                    self.write(": ");
                }
                self.visit_ty(ty);
            }
            TyDefKind::Paren(def) => self.visit_ty_def(def),
            TyDefKind::Tuple(defs) => {
                self.write("(");
                if let Some((last, most)) = defs.split_last() {
                    for i in most {
                        self.visit_ty_def(i);
                        self.write(", ");
                    }
                    self.visit_ty_def(last);
                    self.ensure_trailing_comma_for_arity_one_tuples(most);
                }
                self.write(")");
            }
            TyDefKind::Err => {}
        }
    }

    fn visit_callable_decl(&mut self, decl: &'_ CallableDecl) {
        match decl.kind {
            CallableKind::Function => self.write("function "),
            CallableKind::Operation => self.write("operation "),
        }
        self.visit_ident(&decl.name);
        if !decl.generics.is_empty() {
            self.write("<");
            if let Some((last, most)) = decl.generics.split_last() {
                for i in most {
                    self.visit_ident(i);
                    self.write(", ");
                }
                self.visit_ident(last);
            }

            self.write(">");
        }

        self.visit_pat(&decl.input);
        self.write(" : ");
        self.visit_ty(&decl.output);
        if let Some(functors) = decl.functors.as_deref() {
            self.write(" is ");
            self.visit_functor_expr(functors);
        }

        match &*decl.body {
            CallableBody::Block(block) => {
                self.visit_block(block);
            }
            CallableBody::Specs(specs) => {
                self.writeln("{");
                specs.iter().for_each(|s| self.visit_spec_decl(s));
                self.writeln("}");
            }
        }
    }

    fn visit_struct_decl(&mut self, decl: &'_ ast::StructDecl) {
        self.write("struct ");
        self.visit_ident(&decl.name);
        self.writeln(" {");
        if let Some((last, most)) = decl.fields.split_last() {
            for i in most {
                self.visit_field_def(i);
                self.write(", ");
            }
            self.visit_field_def(last);
        }
        self.writeln("}");
    }

    fn visit_field_def(&mut self, def: &'_ ast::FieldDef) {
        self.visit_ident(&def.name);
        self.write(" : ");
        self.visit_ty(&def.ty);
    }

    fn visit_spec_decl(&mut self, decl: &'_ SpecDecl) {
        match decl.spec {
            ast::Spec::Body => self.write("body "),
            ast::Spec::Adj => self.write("adjoint "),
            ast::Spec::Ctl => self.write("controlled "),
            ast::Spec::CtlAdj => self.write("controlled adjoint "),
        }
        match &decl.body {
            SpecBody::Gen(spec) => match spec {
                SpecGen::Auto => self.writeln("auto;"),
                SpecGen::Distribute => self.writeln("distribute;"),
                SpecGen::Intrinsic => self.writeln("intrinsic;"),
                SpecGen::Invert => self.writeln("invert;"),
                SpecGen::Slf => self.writeln("self;"),
            },
            SpecBody::Impl(pat, block) => {
                self.visit_pat(pat);
                self.visit_block(block);
            }
        }
    }

    fn visit_functor_expr(&mut self, expr: &'_ FunctorExpr) {
        match &*expr.kind {
            FunctorExprKind::BinOp(op, lhs, rhs) => {
                self.visit_functor_expr(lhs);
                match op {
                    SetOp::Union => self.write(" + "),
                    SetOp::Intersect => self.write(" * "),
                }
                self.visit_functor_expr(rhs);
            }
            FunctorExprKind::Lit(functor) => match functor {
                Functor::Adj => self.write("Adj"),
                Functor::Ctl => self.write("Ctl"),
            },
            FunctorExprKind::Paren(expr) => {
                self.write("(");
                self.visit_functor_expr(expr);
                self.write(")");
            }
        }
    }

    fn visit_ty(&mut self, ty: &'_ Ty) {
        match &*ty.kind {
            TyKind::Array(item) => {
                self.visit_ty(item);
                self.write("[]");
            }
            TyKind::Arrow(kind, lhs, rhs, functors) => {
                self.visit_ty(lhs);
                match kind {
                    CallableKind::Function => self.write(" -> "),
                    CallableKind::Operation => self.write(" => "),
                }
                self.visit_ty(rhs);
                if let Some(functors) = functors.as_deref() {
                    self.write(" is ");
                    self.visit_functor_expr(functors);
                }
            }
            TyKind::Hole => self.write("_"),
            TyKind::Paren(ty) => {
                self.write("(");
                self.visit_ty(ty);
                self.write(")");
            }
            TyKind::Path(path) => self.visit_path(path),
            TyKind::Param(name) => self.visit_ident(name),
            TyKind::Tuple(tys) => {
                if tys.is_empty() {
                    self.write("()");
                } else {
                    self.write("(");
                    if let Some((last, most)) = tys.split_last() {
                        for t in most {
                            self.visit_ty(t);
                            self.write(", ");
                        }
                        self.visit_ty(last);
                        self.ensure_trailing_comma_for_arity_one_tuples(most);
                    }
                    self.write(")");
                }
            }
            TyKind::Err => unreachable!(),
        }
    }

    fn visit_block(&mut self, block: &'_ Block) {
        self.writeln(" {");
        block.stmts.iter().for_each(|s| {
            self.visit_stmt(s);
        });
        self.writeln("}");
    }

    fn visit_stmt(&mut self, stmt: &'_ Stmt) {
        match &*stmt.kind {
            StmtKind::Empty | StmtKind::Err => {}
            StmtKind::Semi(expr) => {
                self.visit_expr(expr);
                self.writeln(";");
            }
            StmtKind::Expr(expr) => {
                self.visit_expr(expr);
            }
            StmtKind::Item(item) => self.visit_item(item),
            StmtKind::Local(mutability, pat, value) => {
                match mutability {
                    Mutability::Mutable => self.write("mutable "),
                    Mutability::Immutable => self.write("let "),
                }
                self.visit_pat(pat);
                self.write(" = ");
                self.visit_expr(value);
                self.writeln(";");
            }
            StmtKind::Qubit(source, pat, init, block) => {
                match source {
                    QubitSource::Dirty => self.write("borrow "),
                    QubitSource::Fresh => self.write("use "),
                }
                self.visit_pat(pat);
                self.write(" = ");
                self.visit_qubit_init(init);
                if let Some(b) = block {
                    self.visit_block(b);
                } else {
                    self.writeln(";");
                }
            }
        }
    }

    #[allow(clippy::too_many_lines)]
    fn visit_expr(&mut self, expr: &'_ Expr) {
        match &*expr.kind {
            ExprKind::Array(exprs) => {
                self.write("[");
                if let Some((last, most)) = exprs.split_last() {
                    for e in most {
                        self.visit_expr(e);
                        self.write(", ");
                    }
                    self.visit_expr(last);
                }
                self.write("]");
            }
            ExprKind::ArrayRepeat(item, size) => {
                self.write("[");
                self.visit_expr(item);
                self.write(", size = ");
                self.visit_expr(size);
                self.write("]");
            }
            ExprKind::Assign(lhs, rhs) => {
                self.write("set ");
                self.visit_expr(lhs);
                self.write(" = ");
                self.visit_expr(rhs);
            }
            ExprKind::AssignOp(op, lhs, rhs) => {
                self.write("set ");
                self.visit_expr(lhs);
                self.write(" ");
                let op_str = binop_as_str(op);
                self.write(op_str);
                self.write("= ");
                self.visit_expr(rhs);
            }
            ExprKind::BinOp(op, lhs, rhs) => {
                self.visit_expr(lhs);
                self.write(" ");
                let op_str = binop_as_str(op);
                self.write(op_str);
                self.write(" ");
                self.visit_expr(rhs);
            }
            ExprKind::AssignUpdate(record, index, value) => {
                self.write("set ");
                self.visit_expr(record);
                self.write(" w/= ");
                self.visit_expr(index);
                self.write(" <- ");
                self.visit_expr(value);
            }
            ExprKind::Block(block) => self.visit_block(block),
            ExprKind::Call(callee, arg) => {
                self.visit_expr(callee);
                self.visit_expr(arg);
            }
            ExprKind::Conjugate(within, apply) => {
                self.write("within");
                self.visit_block(within);
                self.write("apply");
                self.visit_block(apply);
            }
            ExprKind::Fail(msg) => {
                self.write("fail ");
                self.visit_expr(msg);
            }
            ExprKind::Field(record, name) => {
                self.visit_expr(record);
                self.write("::");
                self.visit_ident(name);
            }
            ExprKind::For(pat, iter, block) => {
                self.write("for ");
                self.visit_pat(pat);
                self.write(" in ");
                self.visit_expr(iter);
                self.write(" ");
                self.visit_block(block);
            }
            ExprKind::If(cond, body, otherwise) => {
                self.write("if ");
                self.visit_expr(cond);
                self.write(" ");
                self.visit_block(body);
                for expr in otherwise {
                    if matches!(*expr.kind, ExprKind::If(..)) {
                        // visiting expr as if writes 'if' to make 'elif'
                        self.write(" el");
                    } else {
                        self.write(" else ");
                    }
                    self.visit_expr(expr);
                }
            }
            ExprKind::Index(array, index) => {
                self.visit_expr(array);
                self.write("[");
                self.visit_expr(index);
                self.write("]");
            }
            ExprKind::Interpolate(components) => {
                self.write("$\"");
                for component in components.as_ref() {
                    match component {
                        StringComponent::Expr(expr) => {
                            self.write("{");
                            self.visit_expr(expr.as_ref());
                            self.write("}");
                        }
                        StringComponent::Lit(lit) => {
                            self.write(lit);
                        }
                    }
                }
                self.write("\"");
            }
            ExprKind::Lambda(kind, pat, expr) => {
                self.visit_pat(pat);
                match kind {
                    CallableKind::Function => self.write(" -> "),
                    CallableKind::Operation => self.write(" => "),
                }
                self.visit_expr(expr);
            }
            ExprKind::Paren(expr) => {
                self.write("(");
                self.visit_expr(expr);
                self.write(")");
            }
            ExprKind::Return(expr) => {
                self.write("return ");
                self.visit_expr(expr);
            }
            ExprKind::Struct(name, copy, assigns) => {
                self.write("new ");
                self.visit_path(name);
                self.writeln(" {");
                if let Some(copy) = copy {
                    self.write("...");
                    self.visit_expr(copy);
                    if !assigns.is_empty() {
                        self.writeln(",");
                    }
                }
                if let Some((last, most)) = assigns.split_last() {
                    for assign in most {
                        self.visit_field_assign(assign);
                        self.writeln(",");
                    }
                    self.visit_field_assign(last);
                    self.writeln("");
                }
                self.writeln("}");
            }
            ExprKind::UnOp(op, expr) => {
                let op_str = unop_as_str(op);
                if op == &UnOp::Unwrap {
                    self.visit_expr(expr);
                    self.write(op_str);
                } else {
                    self.write(op_str);
                    self.visit_expr(expr);
                }
            }
            ExprKind::Path(path) => self.visit_path(path),
            ExprKind::Range(start, step, end) => {
                // A range: `start..step..end`, `start..end`, `start...`, `...end`, or `...`.
                match (start, step, end) {
                    (None, None, None) => {
                        self.write("...");
                    }
                    (None, None, Some(end)) => {
                        self.write("...");
                        self.visit_expr(end);
                    }
                    (None, Some(step), None) => {
                        self.write("...");
                        self.visit_expr(step);
                        self.write("...");
                    }
                    (None, Some(step), Some(end)) => {
                        self.write("...");
                        self.visit_expr(step);
                        self.write("..");
                        self.visit_expr(end);
                    }
                    (Some(start), None, None) => {
                        self.visit_expr(start);
                        self.write("...");
                    }
                    (Some(start), None, Some(end)) => {
                        self.visit_expr(start);
                        self.write("..");
                        self.visit_expr(end);
                    }
                    (Some(start), Some(step), None) => {
                        self.visit_expr(start);
                        self.write("..");
                        self.visit_expr(step);
                        self.write("...");
                    }
                    (Some(start), Some(step), Some(end)) => {
                        self.visit_expr(start);
                        self.write("..");
                        self.visit_expr(step);
                        self.write("..");
                        self.visit_expr(end);
                    }
                }
            }
            ExprKind::Repeat(body, until, fixup) => {
                self.write("repeat ");
                self.visit_block(body);
                self.write("until ");
                self.visit_expr(until);
                for fixup in fixup {
                    self.write(" fixup ");
                    self.visit_block(fixup);
                }
            }
            ExprKind::TernOp(op, e1, e2, e3) => {
                match op {
                    TernOp::Cond => {
                        // Conditional: `a ? b | c`.
                        self.visit_expr(e1);
                        self.write(" ? ");
                        self.visit_expr(e2);
                        self.write(" | ");
                        self.visit_expr(e3);
                    }
                    TernOp::Update => {
                        // Aggregate update: `a w/ b <- c`.
                        self.visit_expr(e1);
                        self.write(" w/ ");
                        self.visit_expr(e2);
                        self.write(" <- ");
                        self.visit_expr(e3);
                    }
                }
            }
            ExprKind::Tuple(exprs) => {
                self.write("(");
                if let Some((last, most)) = exprs.split_last() {
                    for e in most {
                        self.visit_expr(e);
                        self.write(", ");
                    }
                    self.visit_expr(last);
                    self.ensure_trailing_comma_for_arity_one_tuples(most);
                }
                self.write(")");
            }
            ExprKind::While(cond, block) => {
                self.write("while ");
                self.visit_expr(cond);
                self.visit_block(block);
            }
            ExprKind::Lit(lit) => match lit.as_ref() {
                Lit::BigInt(value) => {
                    self.write(value.to_string().as_str());
                    self.write("L");
                }
                Lit::Bool(value) => {
                    if *value {
                        self.write("true");
                    } else {
                        self.write("false");
                    }
                }
                Lit::Double(value) => {
                    let num_str = if value.fract() == 0.0 {
                        format!("{value}.")
                    } else {
                        format!("{value}")
                    };
                    self.write(&num_str);
                }
                Lit::Int(value) => self.write(&value.to_string()),
                Lit::Pauli(value) => match value {
                    Pauli::I => self.write("PauliI"),
                    Pauli::X => self.write("PauliX"),
                    Pauli::Y => self.write("PauliY"),
                    Pauli::Z => self.write("PauliZ"),
                },
                Lit::Result(value) => match value {
                    ast::Result::One => self.write("One"),
                    ast::Result::Zero => self.write("Zero"),
                },
                Lit::String(value) => {
                    self.write("\"");
                    self.write(value.as_ref());
                    self.write("\"");
                }
            },
            ExprKind::Hole => {
                self.write("_");
            }
            ExprKind::Err => {
                unreachable!();
            }
        }
    }

    fn visit_field_assign(&mut self, assign: &'_ ast::FieldAssign) {
        self.visit_ident(&assign.field);
        self.write(" = ");
        self.visit_expr(&assign.value);
    }

    fn visit_pat(&mut self, pat: &'_ Pat) {
        match &*pat.kind {
            PatKind::Bind(name, ty) => {
                self.visit_ident(name);

                for t in ty {
                    self.write(": ");
                    self.visit_ty(t);
                }
            }
            PatKind::Discard(ty) => {
                self.write("_");
                for t in ty {
                    self.write(": ");
                    self.visit_ty(t);
                }
            }
            PatKind::Elided => {
                self.write("...");
            }
            PatKind::Paren(pat) => {
                self.write("(");
                self.visit_pat(pat);
                self.write(")");
            }
            PatKind::Tuple(pats) => {
                self.write("(");
                if let Some((last, most)) = pats.split_last() {
                    for pat in most {
                        self.visit_pat(pat);
                        self.write(", ");
                    }
                    self.visit_pat(last);
                    self.ensure_trailing_comma_for_arity_one_tuples(most);
                }
                self.write(")");
            }
            PatKind::Err => {
                unreachable!();
            }
        }
    }

    fn visit_qubit_init(&mut self, init: &'_ QubitInit) {
        match &*init.kind {
            QubitInitKind::Array(len) => {
                self.write("Qubit[");
                self.visit_expr(len);
                self.write("]");
            }
            QubitInitKind::Paren(init) => self.visit_qubit_init(init),
            QubitInitKind::Single => {
                self.write("Qubit()");
            }
            QubitInitKind::Tuple(inits) => {
                self.write("(");
                if let Some((last, most)) = inits.split_last() {
                    for init in most {
                        self.visit_qubit_init(init);
                        self.write(", ");
                    }
                    self.visit_qubit_init(last);
                    self.ensure_trailing_comma_for_arity_one_tuples(most);
                }
                self.write(")");
            }
            QubitInitKind::Err => unreachable!(),
        }
    }

    fn visit_path(&mut self, path: &'_ Path) {
        if let Some(ns) = &path.namespace {
            self.visit_idents(ns);
            self.write(".");
        }
        self.visit_ident(&path.name);
    }

    fn visit_ident(&mut self, id: &'_ Ident) {
        self.write(&id.name);
    }

    fn visit_idents(&mut self, idents: &'_ Idents) {
        self.write(&idents.name());
    }
}

fn binop_as_str(op: &BinOp) -> &str {
    match op {
        BinOp::Add => "+",
        BinOp::AndB => "&&&",
        BinOp::AndL => "and",
        BinOp::Div => "/",
        BinOp::Eq => "==",
        BinOp::Exp => "^",
        BinOp::Gt => ">",
        BinOp::Gte => ">=",
        BinOp::Lt => "<",
        BinOp::Lte => "<=",
        BinOp::Mod => "%",
        BinOp::Mul => "*",
        BinOp::Neq => "!=",
        BinOp::OrB => "|||",
        BinOp::OrL => "or",
        BinOp::Shl => "<<<",
        BinOp::Shr => ">>>",
        BinOp::Sub => "-",
        BinOp::XorB => "^^^",
    }
}

fn unop_as_str(op: &UnOp) -> &str {
    match op {
        UnOp::Functor(functor) => match functor {
            Functor::Adj => "Adjoint ",
            Functor::Ctl => "Controlled ",
        },
        UnOp::Neg => "-",
        UnOp::NotB => "~~~",
        UnOp::NotL => "not ",
        UnOp::Pos => "+",
        UnOp::Unwrap => "!",
    }
}<|MERGE_RESOLUTION|>--- conflicted
+++ resolved
@@ -15,16 +15,10 @@
 
 use qsc_ast::ast::{
     self, Attr, BinOp, Block, CallableBody, CallableDecl, CallableKind, Expr, ExprKind, Functor,
-<<<<<<< HEAD
-    FunctorExpr, FunctorExprKind, Ident, Idents, Item, ItemKind, Lit, Mutability, Pat, PatKind,
-    Path, Pauli, QubitInit, QubitInitKind, QubitSource, SetOp, SpecBody, SpecDecl, SpecGen, Stmt,
-    StmtKind, StringComponent, TernOp, TopLevelNode, Ty, TyDef, TyDefKind, TyKind, UnOp,
-=======
     FunctorExpr, FunctorExprKind, Ident, Idents, ImportOrExportItem, Item, ItemKind, Lit,
     Mutability, Pat, PatKind, Path, Pauli, QubitInit, QubitInitKind, QubitSource, SetOp, SpecBody,
     SpecDecl, SpecGen, Stmt, StmtKind, StringComponent, TernOp, TopLevelNode, Ty, TyDef, TyDefKind,
-    TyKind, UnOp, Visibility, VisibilityKind,
->>>>>>> 5031a6d1
+    TyKind, UnOp,
 };
 use qsc_ast::ast::{Namespace, Package};
 use qsc_ast::visit::Visitor;
@@ -141,9 +135,6 @@
                 self.visit_ty_def(def);
                 self.writeln(";");
             }
-<<<<<<< HEAD
-            ItemKind::ImportOrExport(_) => (),
-=======
             ItemKind::Struct(decl) => self.visit_struct_decl(decl),
             ItemKind::ImportOrExport(decl) => {
                 if decl.is_export() {
@@ -172,7 +163,6 @@
                 }
                 self.write(";");
             }
->>>>>>> 5031a6d1
         }
     }
 
