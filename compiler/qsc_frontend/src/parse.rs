// Copyright (c) Microsoft Corporation.
// Licensed under the MIT License.

//! The qsc parser uses recursive descent to handle turning an input string into a Q# abstract syntax tree.
//! The parser produces a tree with placeholder node identifiers that are expected to be replaced with
//! unique identifiers by a later stage.

mod expr;
mod keyword;
mod prim;
mod scan;
mod stmt;
#[cfg(test)]
mod tests;
mod top;
mod ty;

use crate::lex::TokenKind;
<<<<<<< HEAD
use miette::Diagnostic;
use qsc_ast::ast::{Expr, Package, Span};
=======
use qsc_ast::ast::{Expr, Namespace, Span};
>>>>>>> 8bbeca24
use scan::Scanner;
use std::result;
use thiserror::Error;

pub use keyword::Keyword;

<<<<<<< HEAD
#[derive(Clone, Debug, Diagnostic, Error)]
#[error("syntax error: {kind:?}")]
pub struct Error {
    pub kind: ErrorKind,
    #[label("here")]
    pub span: Span,
}

#[derive(Clone, Debug)]
pub enum ErrorKind {
=======
#[derive(Debug, Eq, PartialEq)]
pub(super) struct Error {
    pub(super) kind: ErrorKind,
    pub(super) span: Span,
}

#[derive(Debug, Eq, PartialEq)]
pub(super) enum ErrorKind {
>>>>>>> 8bbeca24
    Keyword(Keyword),
    Lexical(&'static str),
    Rule(&'static str),
    Token(TokenKind),
}

pub(super) type Result<T> = result::Result<T, Error>;

trait Parser<T>: FnMut(&mut Scanner) -> Result<T> {}

impl<T, F: FnMut(&mut Scanner) -> Result<T>> Parser<T> for F {}

pub(super) fn namespaces(input: &str) -> (Vec<Namespace>, Vec<Error>) {
    let mut scanner = Scanner::new(input);
    match top::namespaces(&mut scanner) {
        Ok(namespaces) => (namespaces, scanner.errors()),
        Err(err) => {
            let mut errors = scanner.errors();
            errors.push(err);
            (Vec::new(), errors)
        }
    }
}

pub(super) fn expr(input: &str) -> (Expr, Vec<Error>) {
    let mut scanner = Scanner::new(input);
    match expr::expr(&mut scanner) {
        Ok(expr) => (expr, scanner.errors()),
        Err(err) => {
            let mut errors = scanner.errors();
            errors.push(err);
            (Expr::default(), errors)
        }
    }
}<|MERGE_RESOLUTION|>--- conflicted
+++ resolved
@@ -16,20 +16,15 @@
 mod ty;
 
 use crate::lex::TokenKind;
-<<<<<<< HEAD
 use miette::Diagnostic;
-use qsc_ast::ast::{Expr, Package, Span};
-=======
 use qsc_ast::ast::{Expr, Namespace, Span};
->>>>>>> 8bbeca24
 use scan::Scanner;
 use std::result;
 use thiserror::Error;
 
 pub use keyword::Keyword;
 
-<<<<<<< HEAD
-#[derive(Clone, Debug, Diagnostic, Error)]
+#[derive(Clone, Debug, Diagnostic, Error, PartialEq)]
 #[error("syntax error: {kind:?}")]
 pub struct Error {
     pub kind: ErrorKind,
@@ -37,18 +32,8 @@
     pub span: Span,
 }
 
-#[derive(Clone, Debug)]
+#[derive(Clone, Debug, PartialEq)]
 pub enum ErrorKind {
-=======
-#[derive(Debug, Eq, PartialEq)]
-pub(super) struct Error {
-    pub(super) kind: ErrorKind,
-    pub(super) span: Span,
-}
-
-#[derive(Debug, Eq, PartialEq)]
-pub(super) enum ErrorKind {
->>>>>>> 8bbeca24
     Keyword(Keyword),
     Lexical(&'static str),
     Rule(&'static str),
