// Copyright (c) Microsoft Corporation.
// Licensed under the MIT License.

use crate::{
    compile::PackageStore,
    lower::{self, Lowerer},
    resolve::{self, Resolver},
    typeck::{self, Checker},
};
use miette::Diagnostic;
use qsc_ast::{assigner::Assigner as AstAssigner, ast, mut_visit::MutVisitor, visit::Visitor};
use qsc_hir::{
    assigner::Assigner as HirAssigner,
    hir::{self, PackageId},
};
use thiserror::Error;

#[derive(Clone, Debug, Diagnostic, Error)]
#[diagnostic(transparent)]
#[error(transparent)]
pub struct Error(ErrorKind);

#[derive(Clone, Debug, Diagnostic, Error)]
#[diagnostic(transparent)]
enum ErrorKind {
    #[error("syntax error")]
    Parse(#[from] qsc_parse::Error),
    #[error("name error")]
    Resolve(#[from] resolve::Error),
    #[error("type error")]
    Type(#[from] typeck::Error),
    #[error(transparent)]
    Lower(#[from] lower::Error),
}

pub enum Fragment {
    Stmt(hir::Stmt),
    Item(hir::Item),
}

pub struct Compiler {
    ast_assigner: AstAssigner,
    hir_assigner: HirAssigner,
    resolver: Resolver,
    checker: Checker,
    lowerer: Lowerer,
}

impl Compiler {
    pub fn new(store: &PackageStore, dependencies: impl IntoIterator<Item = PackageId>) -> Self {
        let mut resolve_globals = resolve::GlobalTable::new();
        let mut typeck_globals = typeck::GlobalTable::new();
        let mut dropped_names = Vec::new();
        if let Some(unit) = store.get(PackageId::CORE) {
            resolve_globals.add_external_package(PackageId::CORE, &unit.package);
            typeck_globals.add_external_package(PackageId::CORE, &unit.package);
            dropped_names.extend(unit.dropped_names.iter().cloned());
        }

        for id in dependencies {
            let unit = store
                .get(id)
                .expect("dependency should be added to package store before compilation");
            resolve_globals.add_external_package(id, &unit.package);
            typeck_globals.add_external_package(id, &unit.package);
            dropped_names.extend(unit.dropped_names.iter().cloned());
        }

        Self {
            ast_assigner: AstAssigner::new(),
            hir_assigner: HirAssigner::new(),
            resolver: Resolver::with_persistent_local_scope(resolve_globals, dropped_names),
            checker: Checker::new(typeck_globals),
            lowerer: Lowerer::new(),
        }
    }

    pub fn assigner_mut(&mut self) -> &mut qsc_hir::assigner::Assigner {
        &mut self.hir_assigner
    }

<<<<<<< HEAD
=======
    /// Compile a string with a single fragment of Q# code that is an expression.
    /// # Errors
    /// Returns a vector of errors if the input fails compilation.
    pub fn compile_expr(&mut self, input: &str) -> Result<Vec<Fragment>, Vec<Error>> {
        let (expr, errors) = qsc_parse::expr(input);
        if !errors.is_empty() {
            return Err(errors
                .into_iter()
                .map(|e| Error(ErrorKind::Parse(e)))
                .collect());
        }

        let mut stmt = ast::Stmt {
            id: ast::NodeId::default(),
            span: expr.span,
            kind: Box::new(ast::StmtKind::Expr(expr)),
        };
        self.ast_assigner.visit_stmt(&mut stmt);
        self.resolver.with(&mut self.hir_assigner).visit_stmt(&stmt);
        self.checker
            .collect_stmt_items(self.resolver.names(), &stmt);
        self.checker
            .check_stmt_fragment(self.resolver.names(), &stmt);
        self.checker.solve(self.resolver.names());

        let fragments = self.lower_fragment(qsc_parse::Fragment::Stmt(Box::new(stmt)));
        let errors = self.drain_errors();
        if errors.is_empty() {
            Ok(fragments)
        } else {
            self.lowerer.clear_items();
            Err(errors)
        }
    }

>>>>>>> 3b2538ba
    /// Compile a string with one or more fragments of Q# code.
    /// # Errors
    /// Returns a vector of errors if any of the input fails compilation.
    pub fn compile_fragments(&mut self, input: &str) -> Result<Vec<Fragment>, Vec<Error>> {
        let (mut fragments, errors) = qsc_parse::fragments(input);
        if !errors.is_empty() {
            return Err(errors
                .into_iter()
                .map(|e| Error(ErrorKind::Parse(e)))
                .collect());
        }

        // Namespaces must be processed before top-level statements, so sort the fragments.
        // Note that stable sorting is used here to preserve the order of top-level statements.
        fragments.sort_by_key(|f| match f {
            qsc_parse::Fragment::Namespace(_) => 0,
            qsc_parse::Fragment::Stmt(_) => 1,
        });

        self.assign_ast_ids(&mut fragments);

        self.bind_items(&fragments);

        self.resolve(&fragments);

        self.collect_items(&fragments);

        self.type_check(&fragments);

        let fragments = fragments
            .into_iter()
            .flat_map(|f| self.lower_fragment(f))
            .collect();

        let errors = self.drain_errors();
        if errors.is_empty() {
            Ok(fragments)
        } else {
            self.lowerer.clear_items();
            Err(errors)
        }
    }

<<<<<<< HEAD
    /// Compile a string with a single fragment of Q# code that is an expression.
    /// # Errors
    /// Returns a vector of errors if the input fails compilation.
    pub fn compile_expr(&mut self, input: &str) -> Result<Fragment, Vec<Error>> {
        let (expr, errors) = qsc_parse::expr(input);
        if !errors.is_empty() {
            return Err(errors
                .into_iter()
                .map(|e| Error(ErrorKind::Parse(e)))
                .collect());
        }

        let mut stmt = ast::Stmt {
            id: ast::NodeId::default(),
            span: expr.span,
            kind: Box::new(ast::StmtKind::Expr(expr)),
        };
        self.check_stmt(&mut stmt);
        self.checker.solve(self.resolver.names());

        let fragment = self.lower_stmt(&stmt);
        let errors = self.drain_errors();
        if errors.is_empty() {
            Ok(fragment.expect("lowering an expression should not produce None"))
        } else {
            Err(errors)
=======
    fn type_check(&mut self, fragments: &Vec<qsc_parse::Fragment>) {
        for fragment in fragments {
            match fragment {
                qsc_parse::Fragment::Namespace(namespace) => self
                    .checker
                    .check_namespace_fragment(self.resolver.names(), namespace),
                qsc_parse::Fragment::Stmt(stmt) => self
                    .checker
                    .check_stmt_fragment(self.resolver.names(), stmt),
            }
        }

        self.checker.solve(self.resolver.names());
    }

    fn collect_items(&mut self, fragments: &Vec<qsc_parse::Fragment>) {
        for fragment in fragments {
            match fragment {
                qsc_parse::Fragment::Namespace(namespace) => self
                    .checker
                    .collect_namespace_items(self.resolver.names(), namespace),
                qsc_parse::Fragment::Stmt(stmt) => {
                    self.checker.collect_stmt_items(self.resolver.names(), stmt);
                }
            }
        }
    }

    fn resolve(&mut self, fragments: &Vec<qsc_parse::Fragment>) {
        for fragment in fragments {
            match fragment {
                qsc_parse::Fragment::Namespace(namespace) => self
                    .resolver
                    .with(&mut self.hir_assigner)
                    .visit_namespace(namespace),
                qsc_parse::Fragment::Stmt(stmt) => {
                    self.resolver.with(&mut self.hir_assigner).visit_stmt(stmt);
                }
            }
        }
    }

    fn bind_items(&mut self, fragments: &Vec<qsc_parse::Fragment>) {
        for fragment in fragments {
            match fragment {
                qsc_parse::Fragment::Namespace(namespace) => self
                    .resolver
                    .bind_namespace_items(&mut self.hir_assigner, namespace),
                qsc_parse::Fragment::Stmt(stmt) => {
                    if let ast::StmtKind::Item(item) = stmt.kind.as_ref() {
                        self.resolver.bind_local_item(&mut self.hir_assigner, item);
                    }
                }
            }
        }
    }

    fn assign_ast_ids(&mut self, fragments: &mut Vec<qsc_parse::Fragment>) {
        for fragment in fragments {
            match fragment {
                qsc_parse::Fragment::Namespace(namespace) => {
                    self.ast_assigner.visit_namespace(namespace);
                }
                qsc_parse::Fragment::Stmt(stmt) => self.ast_assigner.visit_stmt(stmt),
            }
>>>>>>> 3b2538ba
        }
    }

    fn lower_fragment(&mut self, fragment: qsc_parse::Fragment) -> Vec<Fragment> {
        let fragment = match fragment {
            qsc_parse::Fragment::Namespace(namespace) => {
                self.lower_namespace(&namespace);
                None
            }
            qsc_parse::Fragment::Stmt(stmt) => self.lower_stmt(&stmt),
        };

        self.lowerer
            .drain_items()
            .map(Fragment::Item)
            .chain(fragment)
            .collect()
    }

    fn lower_namespace(&mut self, namespace: &ast::Namespace) {
        self.lowerer
            .with(
                &mut self.hir_assigner,
                self.resolver.names(),
                self.checker.table(),
            )
            .lower_namespace(namespace);
    }

    fn lower_stmt(&mut self, stmt: &ast::Stmt) -> Option<Fragment> {
        self.lowerer
            .with(
                &mut self.hir_assigner,
                self.resolver.names(),
                self.checker.table(),
            )
            .lower_stmt(stmt)
            .map(Fragment::Stmt)
    }

    fn drain_errors(&mut self) -> Vec<Error> {
        self.resolver
            .drain_errors()
            .map(|e| Error(e.into()))
            .chain(self.checker.drain_errors().map(|e| Error(e.into())))
            .chain(self.lowerer.drain_errors().map(|e| Error(e.into())))
            .collect()
    }
}<|MERGE_RESOLUTION|>--- conflicted
+++ resolved
@@ -79,8 +79,6 @@
         &mut self.hir_assigner
     }
 
-<<<<<<< HEAD
-=======
     /// Compile a string with a single fragment of Q# code that is an expression.
     /// # Errors
     /// Returns a vector of errors if the input fails compilation.
@@ -116,7 +114,6 @@
         }
     }
 
->>>>>>> 3b2538ba
     /// Compile a string with one or more fragments of Q# code.
     /// # Errors
     /// Returns a vector of errors if any of the input fails compilation.
@@ -160,34 +157,6 @@
         }
     }
 
-<<<<<<< HEAD
-    /// Compile a string with a single fragment of Q# code that is an expression.
-    /// # Errors
-    /// Returns a vector of errors if the input fails compilation.
-    pub fn compile_expr(&mut self, input: &str) -> Result<Fragment, Vec<Error>> {
-        let (expr, errors) = qsc_parse::expr(input);
-        if !errors.is_empty() {
-            return Err(errors
-                .into_iter()
-                .map(|e| Error(ErrorKind::Parse(e)))
-                .collect());
-        }
-
-        let mut stmt = ast::Stmt {
-            id: ast::NodeId::default(),
-            span: expr.span,
-            kind: Box::new(ast::StmtKind::Expr(expr)),
-        };
-        self.check_stmt(&mut stmt);
-        self.checker.solve(self.resolver.names());
-
-        let fragment = self.lower_stmt(&stmt);
-        let errors = self.drain_errors();
-        if errors.is_empty() {
-            Ok(fragment.expect("lowering an expression should not produce None"))
-        } else {
-            Err(errors)
-=======
     fn type_check(&mut self, fragments: &Vec<qsc_parse::Fragment>) {
         for fragment in fragments {
             match fragment {
@@ -253,7 +222,6 @@
                 }
                 qsc_parse::Fragment::Stmt(stmt) => self.ast_assigner.visit_stmt(stmt),
             }
->>>>>>> 3b2538ba
         }
     }
 
