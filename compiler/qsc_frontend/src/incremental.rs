// Copyright (c) Microsoft Corporation.
// Licensed under the MIT License.

use crate::{
    compile::PackageStore,
    lower::Lowerer,
    parse,
    resolve::{self, Resolver},
    typeck::{self, Checker},
};
use miette::Diagnostic;
use qsc_ast::{
    assigner::Assigner,
    ast::{self, ItemKind, NodeId},
    mut_visit::MutVisitor,
    visit::Visitor,
};
use qsc_hir::hir::{self, PackageId};
use std::collections::HashMap;
use thiserror::Error;

#[derive(Clone, Debug, Diagnostic, Error)]
#[diagnostic(transparent)]
#[error(transparent)]
pub struct Error(ErrorKind);

#[derive(Clone, Debug, Diagnostic, Error)]
#[diagnostic(transparent)]
#[error(transparent)]
enum ErrorKind {
    Parse(parse::Error),
    Resolve(resolve::Error),
    Type(typeck::Error),
}

pub enum Fragment {
    Stmt(hir::Stmt),
    Callable(hir::CallableDecl),
    Error(Vec<Error>),
}

pub struct Compiler<'a> {
    assigner: Assigner,
    resolver: Resolver<'a>,
    checker: Checker,
    scope: HashMap<&'a str, NodeId>,
    lowerer: Lowerer,
}

impl<'a> Compiler<'a> {
    pub fn new(store: &'a PackageStore, dependencies: impl IntoIterator<Item = PackageId>) -> Self {
<<<<<<< HEAD
        let mut resolve_globals = resolve::GlobalTable::new();
        let mut typeck_globals = typeck::GlobalTable::new();
        for dependency in dependencies {
=======
        let mut globals = GlobalTable::new();
        for id in dependencies {
>>>>>>> 83bfb9be
            let unit = store
                .get(id)
                .expect("dependency should be added to package store before compilation");
<<<<<<< HEAD
            resolve_globals.set_package(dependency);
            HirVisitor::visit_package(&mut resolve_globals, &unit.package);
            typeck_globals.set_package(dependency);
            HirVisitor::visit_package(&mut typeck_globals, &unit.package);
=======
            globals.add_external_package(id, &unit.package);
>>>>>>> 83bfb9be
        }

        Self {
            assigner: Assigner::new(),
            resolver: resolve_globals.into_resolver(),
            checker: typeck_globals.into_checker(),
            scope: HashMap::new(),
            lowerer: Lowerer::new(),
        }
    }

    /// Compile a single string as either a callable declaration or a statement into a `Fragment`.
    /// # Errors
    /// This will Err if the fragment cannot be compiled due to parsing or symbol resolution errors.
    pub fn compile_fragment(&mut self, source: impl AsRef<str>) -> Vec<Fragment> {
        let (item, errors) = parse::item(source.as_ref());
        match item.kind {
            ItemKind::Callable(decl) if errors.is_empty() => {
                return vec![self.compile_callable_decl(decl)];
            }
            _ => {}
        }

        let (stmts, errors) = parse::stmts(source.as_ref());
        if !errors.is_empty() {
            return vec![Fragment::Error(
                errors
                    .into_iter()
                    .map(|e| Error(ErrorKind::Parse(e)))
                    .collect(),
            )];
        }

        let mut fragments = Vec::new();
        for stmt in stmts {
            fragments.push(self.compile_stmt(stmt));
            if matches!(fragments.last(), Some(Fragment::Error(_))) {
                break;
            }
        }
        fragments
    }

    fn compile_callable_decl(&mut self, decl: ast::CallableDecl) -> Fragment {
        let decl = Box::leak(Box::new(decl));
        self.assigner.visit_callable_decl(decl);
        self.resolver.with_scope(&mut self.scope, |resolver| {
            resolver.add_global_callable(decl);
            resolver.visit_callable_decl(decl);
        });
        self.checker.add_global_callable(decl);
        self.checker
            .check_callable_decl(self.resolver.resolutions(), decl);

        let errors = self.drain_errors();
        if errors.is_empty() {
            Fragment::Callable(
                self.lowerer
                    .with(self.resolver.resolutions(), self.checker.tys())
                    .lower_callable_decl(decl),
            )
        } else {
            Fragment::Error(errors)
        }
    }

    fn compile_stmt(&mut self, stmt: ast::Stmt) -> Fragment {
        let stmt = Box::leak(Box::new(stmt));
        self.assigner.visit_stmt(stmt);
        self.resolver.with_scope(&mut self.scope, |resolver| {
            resolver.visit_stmt(stmt);
        });
        self.checker.check_stmt(self.resolver.resolutions(), stmt);

        let errors = self.drain_errors();
        if errors.is_empty() {
            Fragment::Stmt(
                self.lowerer
                    .with(self.resolver.resolutions(), self.checker.tys())
                    .lower_stmt(stmt),
            )
        } else {
            Fragment::Error(errors)
        }
    }

    fn drain_errors(&mut self) -> Vec<Error> {
        let mut errors = Vec::new();
        errors.extend(
            self.resolver
                .drain_errors()
                .map(|e| Error(ErrorKind::Resolve(e))),
        );
        errors.extend(
            self.checker
                .drain_errors()
                .map(|e| Error(ErrorKind::Type(e))),
        );
        errors
    }
}<|MERGE_RESOLUTION|>--- conflicted
+++ resolved
@@ -49,25 +49,14 @@
 
 impl<'a> Compiler<'a> {
     pub fn new(store: &'a PackageStore, dependencies: impl IntoIterator<Item = PackageId>) -> Self {
-<<<<<<< HEAD
         let mut resolve_globals = resolve::GlobalTable::new();
         let mut typeck_globals = typeck::GlobalTable::new();
-        for dependency in dependencies {
-=======
-        let mut globals = GlobalTable::new();
         for id in dependencies {
->>>>>>> 83bfb9be
             let unit = store
                 .get(id)
                 .expect("dependency should be added to package store before compilation");
-<<<<<<< HEAD
-            resolve_globals.set_package(dependency);
-            HirVisitor::visit_package(&mut resolve_globals, &unit.package);
-            typeck_globals.set_package(dependency);
-            HirVisitor::visit_package(&mut typeck_globals, &unit.package);
-=======
-            globals.add_external_package(id, &unit.package);
->>>>>>> 83bfb9be
+            resolve_globals.add_external_package(id, &unit.package);
+            typeck_globals.add_external_package(id, &unit.package);
         }
 
         Self {
@@ -118,7 +107,8 @@
             resolver.add_global_callable(decl);
             resolver.visit_callable_decl(decl);
         });
-        self.checker.add_global_callable(decl);
+        self.checker
+            .add_global_callable(self.resolver.resolutions(), decl);
         self.checker
             .check_callable_decl(self.resolver.resolutions(), decl);
 
