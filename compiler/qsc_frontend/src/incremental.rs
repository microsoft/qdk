--- conflicted
+++ resolved
@@ -41,27 +41,16 @@
 
 pub struct Compiler {
     assigner: Assigner,
-<<<<<<< HEAD
-    resolver: Resolver<'a>,
+    resolver: Resolver,
     checker: Checker,
-    scope: HashMap<&'a str, NodeId>,
-    lowerer: Lowerer,
-}
-
-impl<'a> Compiler<'a> {
-    pub fn new(store: &'a PackageStore, dependencies: impl IntoIterator<Item = PackageId>) -> Self {
-        let mut resolve_globals = resolve::GlobalTable::new();
-        let mut typeck_globals = typeck::GlobalTable::new();
-=======
-    resolver: Resolver,
     scope: HashMap<Rc<str>, NodeId>,
     lowerer: Lowerer,
 }
 
 impl Compiler {
     pub fn new(store: &PackageStore, dependencies: impl IntoIterator<Item = PackageId>) -> Self {
-        let mut globals = GlobalTable::new();
->>>>>>> 3fb21ad3
+        let mut resolve_globals = resolve::GlobalTable::new();
+        let mut typeck_globals = typeck::GlobalTable::new();
         for id in dependencies {
             let unit = store
                 .get(id)
@@ -111,82 +100,42 @@
         fragments
     }
 
-<<<<<<< HEAD
-    fn compile_callable_decl(&mut self, decl: ast::CallableDecl) -> Fragment {
-        let decl = Box::leak(Box::new(decl));
-        self.assigner.visit_callable_decl(decl);
-=======
     fn compile_callable_decl(&mut self, mut decl: ast::CallableDecl) -> Fragment {
         self.assigner.visit_callable_decl(&mut decl);
->>>>>>> 3fb21ad3
         self.resolver.with_scope(&mut self.scope, |resolver| {
             resolver.add_global_callable(&decl);
             resolver.visit_callable_decl(&decl);
         });
         self.checker
-            .add_global_callable(self.resolver.resolutions(), decl);
+            .add_global_callable(self.resolver.resolutions(), &decl);
         self.checker
-            .check_callable_decl(self.resolver.resolutions(), decl);
+            .check_callable_decl(self.resolver.resolutions(), &decl);
 
-<<<<<<< HEAD
         let errors = self.drain_errors();
-=======
-        let errors: Vec<_> = self
-            .resolver
-            .drain_errors()
-            .map(|e| Error(ErrorKind::Resolve(e)))
-            .collect();
-
-        let decl = self
-            .lowerer
-            .with(self.resolver.resolutions())
-            .lower_callable_decl(&decl);
-
->>>>>>> 3fb21ad3
         if errors.is_empty() {
             Fragment::Callable(
                 self.lowerer
                     .with(self.resolver.resolutions(), self.checker.tys())
-                    .lower_callable_decl(decl),
+                    .lower_callable_decl(&decl),
             )
         } else {
             Fragment::Error(errors)
         }
     }
 
-<<<<<<< HEAD
-    fn compile_stmt(&mut self, stmt: ast::Stmt) -> Fragment {
-        let stmt = Box::leak(Box::new(stmt));
-        self.assigner.visit_stmt(stmt);
-=======
     fn compile_stmt(&mut self, mut stmt: ast::Stmt) -> Fragment {
         self.assigner.visit_stmt(&mut stmt);
->>>>>>> 3fb21ad3
         self.resolver.with_scope(&mut self.scope, |resolver| {
             resolver.visit_stmt(&stmt);
         });
-        self.checker.check_stmt(self.resolver.resolutions(), stmt);
+        self.checker.check_stmt(self.resolver.resolutions(), &stmt);
 
-<<<<<<< HEAD
         let errors = self.drain_errors();
-=======
-        let errors: Vec<_> = self
-            .resolver
-            .drain_errors()
-            .map(|e| Error(ErrorKind::Resolve(e)))
-            .collect();
-
-        let stmt = self
-            .lowerer
-            .with(self.resolver.resolutions())
-            .lower_stmt(&stmt);
-
->>>>>>> 3fb21ad3
         if errors.is_empty() {
             Fragment::Stmt(
                 self.lowerer
                     .with(self.resolver.resolutions(), self.checker.tys())
-                    .lower_stmt(stmt),
+                    .lower_stmt(&stmt),
             )
         } else {
             Fragment::Error(errors)
