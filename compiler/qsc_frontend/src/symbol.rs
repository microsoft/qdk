// Copyright (c) Microsoft Corporation.
// Licensed under the MIT License.

#[cfg(test)]
mod tests;

use miette::Diagnostic;
use qsc_ast::{
    ast::{
        Block, CallableDecl, Expr, ExprKind, Item, ItemKind, Namespace, NodeId, Pat, PatKind, Path,
        Span, SpecBody, SpecDecl, Stmt, StmtKind, Ty, TyKind,
    },
    visit::{self, Visitor},
};
use std::collections::HashMap;
use thiserror::Error;

#[derive(Clone, Copy, Debug, Eq, Hash, Ord, PartialEq, PartialOrd)]
pub struct Id(u32);

impl Id {
    fn successor(self) -> Self {
        Self(self.0 + 1)
    }
}

#[derive(Clone, Debug, Diagnostic, Error)]
pub enum Error {
    #[error("`{0}` not found in this scope")]
    NotFound(String, #[label("not found")] Span),

    #[error("`{0}` is ambiguous")]
    Ambiguous(
        String,
        #[label("ambiguous name")] Span,
        #[label("could refer to the item in this namespace")] Span,
        #[label("could also refer to the item in this namespace")] Span,
    ),
}

#[derive(Debug)]
pub struct Table {
    nodes: HashMap<NodeId, Id>,
    next_id: Id,
}

impl Table {
    #[must_use]
    pub fn get(&self, node: NodeId) -> Option<Id> {
        self.nodes.get(&node).copied()
    }

    pub fn declare(&mut self, node: NodeId) -> Id {
        let id = self.next_id;
        self.next_id = self.next_id.successor();
        self.nodes.insert(node, id);
        id
    }

    pub fn use_symbol(&mut self, node: NodeId, symbol: Id) {
        self.nodes.insert(node, symbol);
    }
}

pub(super) struct Resolver<'a> {
<<<<<<< HEAD
    symbols: Table,
    tys: HashMap<&'a str, HashMap<&'a str, Id>>,
    terms: HashMap<&'a str, HashMap<&'a str, Id>>,
    namespace: &'a str,
    opens: HashMap<&'a str, HashMap<&'a str, Span>>,
=======
    table: Table,
    global_tys: HashMap<&'a str, HashMap<&'a str, Id>>,
    global_terms: HashMap<&'a str, HashMap<&'a str, Id>>,
    opens: HashMap<&'a str, HashSet<&'a str>>,
>>>>>>> 6208eb6a
    locals: Vec<HashMap<&'a str, Id>>,
    errors: Vec<Error>,
}

impl<'a> Resolver<'a> {
    pub(super) fn into_table(self) -> (Table, Vec<Error>) {
        (self.table, self.errors)
    }

    fn resolve_ty(&mut self, path: &Path) {
<<<<<<< HEAD
        match resolve(&self.tys, self.namespace, &self.opens, &[], path) {
            Ok(symbol) => self.symbols.use_symbol(path.id, symbol),
=======
        match resolve(&self.global_tys, &self.opens, &[], path) {
            Ok(symbol) => self.table.use_symbol(path.id, symbol),
>>>>>>> 6208eb6a
            Err(err) => self.errors.push(err),
        }
    }

    fn resolve_term(&mut self, path: &Path) {
<<<<<<< HEAD
        match resolve(&self.terms, self.namespace, &self.opens, &self.locals, path) {
            Ok(symbol) => self.symbols.use_symbol(path.id, symbol),
=======
        match resolve(&self.global_terms, &self.opens, &self.locals, path) {
            Ok(symbol) => self.table.use_symbol(path.id, symbol),
>>>>>>> 6208eb6a
            Err(err) => self.errors.push(err),
        }
    }

    fn with_scope(&mut self, pat: Option<&'a Pat>, f: impl FnOnce(&mut Self)) {
        let mut env = HashMap::new();
        pat.into_iter()
            .for_each(|p| bind(&mut self.table, &mut env, p));
        self.locals.push(env);
        f(self);
        self.locals.pop();
    }
}

impl<'a> Visitor<'a> for Resolver<'a> {
    fn visit_namespace(&mut self, namespace: &'a Namespace) {
        self.namespace = &namespace.name.name;
        self.opens = HashMap::new();
        for item in &namespace.items {
            if let ItemKind::Open(name, alias) = &item.kind {
                let alias = alias.as_ref().map_or("", |a| &a.name);
                self.opens
                    .entry(alias)
                    .or_default()
                    .insert(&name.name, name.span);
            }
        }

        visit::walk_namespace(self, namespace);
    }

    fn visit_callable_decl(&mut self, decl: &'a CallableDecl) {
        self.with_scope(Some(&decl.input), |resolver| {
            visit::walk_callable_decl(resolver, decl);
        });
    }

    fn visit_spec_decl(&mut self, decl: &'a SpecDecl) {
        if let SpecBody::Impl(input, block) = &decl.body {
            self.with_scope(Some(input), |resolver| resolver.visit_block(block));
        } else {
            visit::walk_spec_decl(self, decl);
        }
    }

    fn visit_ty(&mut self, ty: &'a Ty) {
        if let TyKind::Path(path) = &ty.kind {
            self.resolve_ty(path);
        } else {
            visit::walk_ty(self, ty);
        }
    }

    fn visit_block(&mut self, block: &'a Block) {
        self.with_scope(None, |resolver| visit::walk_block(resolver, block));
    }

    fn visit_stmt(&mut self, stmt: &'a Stmt) {
        visit::walk_stmt(self, stmt);

        match &stmt.kind {
            StmtKind::Borrow(pat, _, _)
            | StmtKind::Let(pat, _)
            | StmtKind::Mutable(pat, _)
            | StmtKind::Use(pat, _, _) => {
                let env = self
                    .locals
                    .last_mut()
                    .expect("Statement should have an environment.");
                bind(&mut self.table, env, pat);
            }
            StmtKind::Expr(_) | StmtKind::Semi(_) => {}
        }
    }

    fn visit_expr(&mut self, expr: &'a Expr) {
        match &expr.kind {
            ExprKind::Lambda(_, input, output) => {
                self.with_scope(Some(input), |resolver| resolver.visit_expr(output));
            }
            ExprKind::Path(path) => self.resolve_term(path),
            _ => visit::walk_expr(self, expr),
        }
    }
}

pub(super) struct GlobalTable<'a> {
    symbols: Table,
    tys: HashMap<&'a str, HashMap<&'a str, Id>>,
    terms: HashMap<&'a str, HashMap<&'a str, Id>>,
    namespace: &'a str,
}

impl<'a> GlobalTable<'a> {
    pub(super) fn new() -> Self {
        Self {
            symbols: Table {
                nodes: HashMap::new(),
                next_id: Id(0),
            },
            tys: HashMap::new(),
            terms: HashMap::new(),
            namespace: "",
        }
    }

    pub(super) fn into_resolver(self) -> Resolver<'a> {
        Resolver {
<<<<<<< HEAD
            symbols: self.symbols,
            tys: self.tys,
            terms: self.terms,
            namespace: "",
=======
            table: self.symbols,
            global_tys: self.tys,
            global_terms: self.terms,
>>>>>>> 6208eb6a
            opens: HashMap::new(),
            locals: Vec::new(),
            errors: Vec::new(),
        }
    }
}

impl<'a> Visitor<'a> for GlobalTable<'a> {
    fn visit_namespace(&mut self, namespace: &'a Namespace) {
        self.namespace = &namespace.name.name;
        visit::walk_namespace(self, namespace);
        self.namespace = "";
    }

    fn visit_item(&mut self, item: &'a Item) {
        if let ItemKind::Ty(name, _) = &item.kind {
            let id = self.symbols.declare(name.id);
            self.tys
                .entry(self.namespace)
                .or_default()
                .insert(&name.name, id);
            self.terms
                .entry(self.namespace)
                .or_default()
                .insert(&name.name, id);
        } else {
            visit::walk_item(self, item);
        }
    }

    fn visit_callable_decl(&mut self, decl: &'a CallableDecl) {
        let id = self.symbols.declare(decl.name.id);
        self.terms
            .entry(self.namespace)
            .or_default()
            .insert(&decl.name.name, id);
    }
}

fn bind<'a>(table: &mut Table, env: &mut HashMap<&'a str, Id>, pat: &'a Pat) {
    match &pat.kind {
        PatKind::Bind(name, _) => {
            let id = table.declare(name.id);
            env.insert(name.name.as_str(), id);
        }
        PatKind::Discard(_) | PatKind::Elided => {}
        PatKind::Paren(pat) => bind(table, env, pat),
        PatKind::Tuple(pats) => pats.iter().for_each(|p| bind(table, env, p)),
    }
}

fn resolve(
    globals: &HashMap<&str, HashMap<&str, Id>>,
    parent: &str,
    opens: &HashMap<&str, HashMap<&str, Span>>,
    locals: &[HashMap<&str, Id>],
    path: &Path,
) -> Result<Id, Error> {
    let name = path.name.name.as_str();
    if path.namespace.is_none() {
        if let Some(&id) = locals.iter().rev().find_map(|env| env.get(name)) {
            // Locals shadow everything.
            return Ok(id);
        } else if let Some(&id) = globals.get(parent).and_then(|ns| ns.get(name)) {
            // Items in the parent namespace shadow opens.
            return Ok(id);
        }
    }

    let namespace = path.namespace.as_ref().map_or("", |i| &i.name);
    let mut candidates = HashMap::new();
    if let Some(namespaces) = opens.get(namespace) {
        for (&namespace, &span) in namespaces {
            if let Some(&id) = globals.get(namespace).and_then(|ns| ns.get(name)) {
                // Opens shadow unopened globals.
                candidates.insert(id, span);
            }
        }
    }

    if candidates.is_empty() {
        if let Some(&id) = globals.get(namespace).and_then(|ns| ns.get(name)) {
            // An unopened global is the last resort.
            return Ok(id);
        }
    }

    if candidates.len() == 1 {
        Ok(candidates
            .into_keys()
            .next()
            .expect("Candidates should not be empty."))
    } else if candidates.is_empty() {
        Err(Error::NotFound(name.to_string(), path.span))
    } else {
        let mut spans: Vec<_> = candidates.into_values().collect();
        spans.sort();
        Err(Error::Ambiguous(
            name.to_string(),
            path.span,
            spans[0],
            spans[1],
        ))
    }
}<|MERGE_RESOLUTION|>--- conflicted
+++ resolved
@@ -63,18 +63,11 @@
 }
 
 pub(super) struct Resolver<'a> {
-<<<<<<< HEAD
-    symbols: Table,
+    table: Table,
     tys: HashMap<&'a str, HashMap<&'a str, Id>>,
     terms: HashMap<&'a str, HashMap<&'a str, Id>>,
     namespace: &'a str,
     opens: HashMap<&'a str, HashMap<&'a str, Span>>,
-=======
-    table: Table,
-    global_tys: HashMap<&'a str, HashMap<&'a str, Id>>,
-    global_terms: HashMap<&'a str, HashMap<&'a str, Id>>,
-    opens: HashMap<&'a str, HashSet<&'a str>>,
->>>>>>> 6208eb6a
     locals: Vec<HashMap<&'a str, Id>>,
     errors: Vec<Error>,
 }
@@ -85,25 +78,15 @@
     }
 
     fn resolve_ty(&mut self, path: &Path) {
-<<<<<<< HEAD
         match resolve(&self.tys, self.namespace, &self.opens, &[], path) {
-            Ok(symbol) => self.symbols.use_symbol(path.id, symbol),
-=======
-        match resolve(&self.global_tys, &self.opens, &[], path) {
             Ok(symbol) => self.table.use_symbol(path.id, symbol),
->>>>>>> 6208eb6a
             Err(err) => self.errors.push(err),
         }
     }
 
     fn resolve_term(&mut self, path: &Path) {
-<<<<<<< HEAD
         match resolve(&self.terms, self.namespace, &self.opens, &self.locals, path) {
-            Ok(symbol) => self.symbols.use_symbol(path.id, symbol),
-=======
-        match resolve(&self.global_terms, &self.opens, &self.locals, path) {
             Ok(symbol) => self.table.use_symbol(path.id, symbol),
->>>>>>> 6208eb6a
             Err(err) => self.errors.push(err),
         }
     }
@@ -212,16 +195,10 @@
 
     pub(super) fn into_resolver(self) -> Resolver<'a> {
         Resolver {
-<<<<<<< HEAD
-            symbols: self.symbols,
+            table: self.symbols,
             tys: self.tys,
             terms: self.terms,
             namespace: "",
-=======
-            table: self.symbols,
-            global_tys: self.tys,
-            global_terms: self.terms,
->>>>>>> 6208eb6a
             opens: HashMap::new(),
             locals: Vec::new(),
             errors: Vec::new(),
