--- conflicted
+++ resolved
@@ -7,9 +7,5 @@
 pub mod compile;
 pub mod incremental;
 mod lower;
-<<<<<<< HEAD
-pub mod parse;
-=======
->>>>>>> f6eb4901
 pub mod resolve;
 pub mod typeck;