// Copyright (c) Microsoft Corporation.
// Licensed under the MIT License.

use crate::lower::Local;
use qsc_data_structures::{index_map::IndexMap, span::Span};
use qsc_hir::{
    assigner::Assigner,
    hir::{
<<<<<<< HEAD
        Block, CallableDecl, CallableKind, Expr, ExprKind, FunctorSet, Ident, Mutability, NodeId,
        Pat, PatKind, Res, Spec, SpecBody, SpecDecl, Stmt, StmtKind, Ty,
=======
        ArrowTy, Block, CallableBody, CallableDecl, CallableKind, Expr, ExprKind, FunctorSet,
        Ident, Mutability, NodeId, Pat, PatKind, Res, Stmt, StmtKind, Ty,
>>>>>>> ff212038
    },
    mut_visit::{self, MutVisitor},
    visit::{self, Visitor},
};
use std::{
    collections::{HashMap, HashSet},
    iter,
};

pub(super) struct Lambda {
    pub(super) kind: CallableKind,
    pub(super) functors: FunctorSet,
    pub(super) input: Pat,
    pub(super) body: Expr,
}

pub(super) struct PartialApp {
    pub(super) bindings: Vec<Stmt>,
    pub(super) input: Pat,
}

struct VarFinder {
    bindings: HashSet<NodeId>,
    uses: HashSet<NodeId>,
}

impl VarFinder {
    fn free_vars(&self) -> Vec<NodeId> {
        let mut vars: Vec<_> = self.uses.difference(&self.bindings).copied().collect();
        vars.sort_unstable();
        vars
    }
}

impl Visitor<'_> for VarFinder {
    fn visit_expr(&mut self, expr: &Expr) {
        match &expr.kind {
            ExprKind::Closure(args, _) => self.uses.extend(args.iter().copied()),
            &ExprKind::Var(Res::Local(id)) => {
                self.uses.insert(id);
            }
            _ => visit::walk_expr(self, expr),
        }
    }

    fn visit_pat(&mut self, pat: &Pat) {
        if let PatKind::Bind(name) = &pat.kind {
            self.bindings.insert(name.id);
        } else {
            visit::walk_pat(self, pat);
        }
    }
}

struct VarReplacer<'a> {
    substitutions: &'a HashMap<NodeId, NodeId>,
}

impl VarReplacer<'_> {
    fn replace(&self, id: &mut NodeId) {
        if let Some(&new_id) = self.substitutions.get(id) {
            *id = new_id;
        }
    }
}

impl MutVisitor for VarReplacer<'_> {
    fn visit_expr(&mut self, expr: &mut Expr) {
        match &mut expr.kind {
            ExprKind::Closure(args, _) => args.iter_mut().for_each(|arg| self.replace(arg)),
            ExprKind::Var(Res::Local(id)) => self.replace(id),
            _ => mut_visit::walk_expr(self, expr),
        }
    }
}

pub(super) fn lift(
    assigner: &mut Assigner,
    locals: &IndexMap<NodeId, Local>,
    mut lambda: Lambda,
    span: Span,
) -> (Vec<NodeId>, CallableDecl) {
    let mut finder = VarFinder {
        bindings: HashSet::new(),
        uses: HashSet::new(),
    };
    finder.visit_pat(&lambda.input);
    finder.visit_expr(&lambda.body);

    let free_vars = finder.free_vars();
    let substitutions: HashMap<_, _> = free_vars
        .iter()
        .map(|&id| (id, assigner.next_node()))
        .collect();

    VarReplacer {
        substitutions: &substitutions,
    }
    .visit_expr(&mut lambda.body);

    let substituted_vars = free_vars.iter().map(|&id| {
        let &new_id = substitutions
            .get(&id)
            .expect("free variable should have substitution");
        let ty = locals
            .get(id)
            .expect("free variable should be a local")
            .ty
            .clone();
        (new_id, ty)
    });

    let mut input = closure_input(substituted_vars, lambda.input, span);
    assigner.visit_pat(&mut input);

    let input_ty = input.ty.clone();

    let callable = CallableDecl {
        id: assigner.next_node(),
        span,
        kind: lambda.kind,
        name: Ident {
            id: assigner.next_node(),
            span,
            name: "lambda".into(),
        },
        ty_params: Vec::new(),
        input,
        output: lambda.body.ty.clone(),
        functors: lambda.functors,
        body: SpecDecl {
            id: assigner.next_node(),
            span: lambda.body.span,
            spec: Spec::Body,
            body: SpecBody::Impl(
                Pat {
                    id: assigner.next_node(),
                    span,
                    ty: input_ty,
                    kind: PatKind::Elided,
                },
                Block {
                    id: assigner.next_node(),
                    span: lambda.body.span,
                    ty: lambda.body.ty.clone(),
                    stmts: vec![Stmt {
                        id: assigner.next_node(),
                        span: lambda.body.span,
                        kind: StmtKind::Expr(lambda.body),
                    }],
                },
            ),
        },
        adj: None,
        ctl: None,
        ctladj: None,
    };

    (free_vars, callable)
}

pub(super) fn partial_app_block(
    close: impl FnOnce(Lambda) -> ExprKind,
    callee: Expr,
    arg: Expr,
    app: PartialApp,
    arrow: ArrowTy,
    span: Span,
) -> Block {
    let call = Expr {
        id: NodeId::default(),
        span,
        ty: (*arrow.output).clone(),
        kind: ExprKind::Call(Box::new(callee), Box::new(arg)),
    };
    let lambda = Lambda {
        kind: arrow.kind,
        functors: arrow.functors,
        input: app.input,
        body: call,
    };
    let closure = Expr {
        id: NodeId::default(),
        span,
        ty: Ty::Arrow(Box::new(arrow.clone())),
        kind: close(lambda),
    };

    let mut stmts = app.bindings;
    stmts.push(Stmt {
        id: NodeId::default(),
        span,
        kind: StmtKind::Expr(closure),
    });
    Block {
        id: NodeId::default(),
        span,
        ty: Ty::Arrow(Box::new(arrow)),
        stmts,
    }
}

pub(super) fn partial_app_hole(
    assigner: &mut Assigner,
    locals: &mut IndexMap<NodeId, Local>,
    ty: Ty,
    span: Span,
) -> (Expr, PartialApp) {
    let local_id = assigner.next_node();
    let local = Local {
        mutability: Mutability::Immutable,
        ty: ty.clone(),
    };
    locals.insert(local_id, local);

    let app = PartialApp {
        bindings: Vec::new(),
        input: Pat {
            id: assigner.next_node(),
            span,
            ty: ty.clone(),
            kind: PatKind::Bind(Ident {
                id: local_id,
                span,
                name: "hole".into(),
            }),
        },
    };

    let var = Expr {
        id: assigner.next_node(),
        span,
        ty,
        kind: ExprKind::Var(Res::Local(local_id)),
    };

    (var, app)
}

pub(super) fn partial_app_given(
    assigner: &mut Assigner,
    locals: &mut IndexMap<NodeId, Local>,
    arg: Expr,
) -> (Expr, PartialApp) {
    let local_id = assigner.next_node();
    let local = Local {
        mutability: Mutability::Immutable,
        ty: arg.ty.clone(),
    };
    locals.insert(local_id, local);

    let span = arg.span;
    let var = Expr {
        id: assigner.next_node(),
        span,
        ty: arg.ty.clone(),
        kind: ExprKind::Var(Res::Local(local_id)),
    };

    let binding_pat = Pat {
        id: assigner.next_node(),
        span,
        ty: arg.ty.clone(),
        kind: PatKind::Bind(Ident {
            id: local_id,
            span: arg.span,
            name: "arg".into(),
        }),
    };
    let binding_stmt = Stmt {
        id: assigner.next_node(),
        span,
        kind: StmtKind::Local(Mutability::Immutable, binding_pat, arg),
    };
    let app = PartialApp {
        bindings: vec![binding_stmt],
        input: Pat {
            id: assigner.next_node(),
            span,
            ty: Ty::UNIT,
            kind: PatKind::Tuple(Vec::new()),
        },
    };

    (var, app)
}

pub(super) fn partial_app_tuple(
    args: impl Iterator<Item = (Expr, PartialApp)>,
    span: Span,
) -> (Expr, PartialApp) {
    let mut items = Vec::new();
    let mut bindings = Vec::new();
    let mut holes = Vec::new();
    for (arg, mut app) in args {
        items.push(arg);
        bindings.append(&mut app.bindings);
        if !matches!(&app.input.kind, PatKind::Tuple(items) if items.is_empty()) {
            holes.push(app.input);
        }
    }

    let input = if holes.len() == 1 {
        holes.pop().expect("holes should have one element")
    } else {
        Pat {
            id: NodeId::default(),
            span,
            ty: Ty::Tuple(holes.iter().map(|h| h.ty.clone()).collect()),
            kind: PatKind::Tuple(holes),
        }
    };

    let expr = Expr {
        id: NodeId::default(),
        span,
        ty: Ty::Tuple(items.iter().map(|i| i.ty.clone()).collect()),
        kind: ExprKind::Tuple(items),
    };

    (expr, PartialApp { bindings, input })
}

fn closure_input(vars: impl IntoIterator<Item = (NodeId, Ty)>, input: Pat, span: Span) -> Pat {
    let bindings: Vec<_> = vars
        .into_iter()
        .map(|(id, ty)| Pat {
            id: NodeId::default(),
            span,
            ty,
            kind: PatKind::Bind(Ident {
                id,
                span,
                name: "closed".into(),
            }),
        })
        .collect();

    let tys = bindings
        .iter()
        .map(|p| p.ty.clone())
        .chain(iter::once(input.ty.clone()))
        .collect();

    Pat {
        id: NodeId::default(),
        span,
        ty: Ty::Tuple(tys),
        kind: PatKind::Tuple(bindings.into_iter().chain(iter::once(input)).collect()),
    }
}<|MERGE_RESOLUTION|>--- conflicted
+++ resolved
@@ -6,13 +6,8 @@
 use qsc_hir::{
     assigner::Assigner,
     hir::{
-<<<<<<< HEAD
-        Block, CallableDecl, CallableKind, Expr, ExprKind, FunctorSet, Ident, Mutability, NodeId,
-        Pat, PatKind, Res, Spec, SpecBody, SpecDecl, Stmt, StmtKind, Ty,
-=======
-        ArrowTy, Block, CallableBody, CallableDecl, CallableKind, Expr, ExprKind, FunctorSet,
-        Ident, Mutability, NodeId, Pat, PatKind, Res, Stmt, StmtKind, Ty,
->>>>>>> ff212038
+        ArrowTy, Block, CallableDecl, CallableKind, Expr, ExprKind, FunctorSet, Ident, Mutability,
+        NodeId, Pat, PatKind, Res, Spec, SpecBody, SpecDecl, Stmt, StmtKind, Ty,
     },
     mut_visit::{self, MutVisitor},
     visit::{self, Visitor},
