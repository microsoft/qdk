--- conflicted
+++ resolved
@@ -6,13 +6,8 @@
 use qsc_hir::{
     assigner::Assigner,
     hir::{
-<<<<<<< HEAD
-        Block, CallableDecl, CallableKind, Expr, ExprKind, FunctorSet, Ident, NodeId, Pat, PatKind,
-        Res, Spec, SpecBody, SpecDecl, Stmt, StmtKind, Ty,
-=======
-        Block, CallableBody, CallableDecl, CallableKind, Expr, ExprKind, FunctorSet, Ident,
-        Mutability, NodeId, Pat, PatKind, Res, Stmt, StmtKind, Ty,
->>>>>>> b2476851
+        Block, CallableDecl, CallableKind, Expr, ExprKind, FunctorSet, Ident, Mutability, NodeId,
+        Pat, PatKind, Res, Spec, SpecBody, SpecDecl, Stmt, StmtKind, Ty,
     },
     mut_visit::{self, MutVisitor},
     visit::{self, Visitor},
@@ -141,12 +136,11 @@
         },
         ty_params: Vec::new(),
         input,
-<<<<<<< HEAD
-        output: body.ty.clone(),
-        functors,
+        output: lambda.body.ty.clone(),
+        functors: lambda.functors,
         body: SpecDecl {
             id: assigner.next_node(),
-            span: body.span,
+            span: lambda.body.span,
             spec: Spec::Body,
             body: SpecBody::Impl(
                 Pat {
@@ -157,12 +151,12 @@
                 },
                 Block {
                     id: assigner.next_node(),
-                    span: body.span,
-                    ty: body.ty.clone(),
+                    span: lambda.body.span,
+                    ty: lambda.body.ty.clone(),
                     stmts: vec![Stmt {
                         id: assigner.next_node(),
-                        span: body.span,
-                        kind: StmtKind::Expr(body),
+                        span: lambda.body.span,
+                        kind: StmtKind::Expr(lambda.body),
                     }],
                 },
             ),
@@ -170,20 +164,6 @@
         adj: None,
         ctl: None,
         ctladj: None,
-=======
-        output: lambda.body.ty.clone(),
-        functors: lambda.functors,
-        body: CallableBody::Block(Block {
-            id: assigner.next_node(),
-            span: lambda.body.span,
-            ty: lambda.body.ty.clone(),
-            stmts: vec![Stmt {
-                id: assigner.next_node(),
-                span: lambda.body.span,
-                kind: StmtKind::Expr(lambda.body),
-            }],
-        }),
->>>>>>> b2476851
     };
 
     (free_vars, callable)
