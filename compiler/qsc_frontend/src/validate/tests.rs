--- conflicted
+++ resolved
@@ -60,98 +60,4 @@
             ]
         "#]],
     );
-}
-
-#[test]
-<<<<<<< HEAD
-fn test_entrypoint_attr_allowed() {
-    check(
-        indoc! {"
-            namespace input {
-                @EntryPoint()
-                operation Foo() : Unit {
-                    body ... {}
-=======
-fn test_newtype_syntax_not_supported() {
-    check(
-        indoc! {"
-            namespace input {
-                newtype Bar = Baz : Int;
-                operation Foo(a : Bar) : Unit {
-                    let x = a!;
-                    let y = a::Baz;
->>>>>>> 0016586c
-                }
-            }
-        "},
-        &expect![[r#"
-<<<<<<< HEAD
-            []
-        "#]],
-    );
-}
-
-#[test]
-fn test_entrypoint_attr_wrong_args() {
-    check(
-        indoc! {r#"
-            namespace input {
-                @EntryPoint("Bar")
-                operation Foo() : Unit {
-                    body ... {}
-                }
-            }
-        "#},
-        &expect![[r#"
-            [
-                InvalidAttrArgs(
-                    "()",
-                    Span {
-                        lo: 33,
-                        hi: 40,
-                    },
-                ),
-            ]
-        "#]],
-    );
-}
-
-#[test]
-fn test_unrecognized_attr() {
-    check(
-        indoc! {"
-            namespace input {
-                @Bar()
-                operation Foo() : Unit {
-                    body ... {}
-                }
-            }
-        "},
-        &expect![[r#"
-            [
-                UnrecognizedAttr(
-                    "Bar",
-                    Span {
-                        lo: 22,
-                        hi: 28,
-=======
-            [
-                NotCurrentlySupported(
-                    "newtype",
-                    Span {
-                        lo: 22,
-                        hi: 46,
-                    },
-                ),
-                NotCurrentlySupported(
-                    "unwrap operator",
-                    Span {
-                        lo: 99,
-                        hi: 101,
->>>>>>> 0016586c
-                    },
-                ),
-            ]
-        "#]],
-    );
 }