--- conflicted
+++ resolved
@@ -742,8 +742,26 @@
                     ScopeItemEntry::new(id, ItemSource::Declared),
                 );
             }
-<<<<<<< HEAD
-            ast::ItemKind::Err | ast::ItemKind::ImportOrExport(_) => {}
+            ast::ItemKind::Struct(decl) => {
+                let id = intrapackage(assigner.next_item());
+                self.names.insert(
+                    decl.name.id,
+                    Res::Item(
+                        id,
+                        ItemStatus::from_attrs(&ast_attrs_as_hir_attrs(&item.attrs)),
+                    ),
+                );
+                let scope = self.current_scope_mut();
+                scope.tys.insert(
+                    Rc::clone(&decl.name.name),
+                    ScopeItemEntry::new(id, ItemSource::Declared),
+                );
+                scope.terms.insert(
+                    Rc::clone(&decl.name.name),
+                    ScopeItemEntry::new(id, ItemSource::Declared),
+                );
+            }
+            ast::ItemKind::Err | ast::ItemKind::ImportOrExport(..) => (),
         }
     }
 
@@ -904,22 +922,6 @@
         };
         if !is_export {
             self.bind_open(&items, &alias, ns);
-=======
-            ast::ItemKind::Struct(decl) => {
-                let id = intrapackage(assigner.next_item());
-                self.names.insert(
-                    decl.name.id,
-                    Res::Item(
-                        id,
-                        ItemStatus::from_attrs(&ast_attrs_as_hir_attrs(&item.attrs)),
-                    ),
-                );
-                let scope = self.current_scope_mut();
-                scope.tys.insert(Rc::clone(&decl.name.name), id);
-                scope.terms.insert(Rc::clone(&decl.name.name), id);
-            }
-            ast::ItemKind::Err => {}
->>>>>>> 6640e8f6
         }
     }
 
@@ -1220,7 +1222,9 @@
                 self.visit_expr(replace);
             }
             ast::ExprKind::Struct(path, copy, fields) => {
-                self.resolver.resolve_path(NameKind::Ty, path);
+                if let Err(e) = self.resolver.resolve_path(NameKind::Ty, path) {
+                    self.resolver.errors.push(e);
+                };
                 copy.iter().for_each(|c| self.visit_expr(c));
                 fields.iter().for_each(|f| self.visit_field_assign(f));
             }
@@ -1419,7 +1423,7 @@
         }
         ast::ItemKind::Ty(name, _) => bind_ty(name, namespace, next_id, item, names, scope),
         ast::ItemKind::Struct(decl) => bind_ty(&decl.name, namespace, next_id, item, names, scope),
-        ast::ItemKind::Err | ast::ItemKind::Open(..) => Ok(()),
+        ast::ItemKind::Err | ast::ItemKind::Open(..) | ast::ItemKind::ImportOrExport(..) => Ok(()),
     }
 }
 
@@ -1505,50 +1509,11 @@
                 name.span,
             )])
         }
-<<<<<<< HEAD
-        ast::ItemKind::Ty(name, _) => {
-            let item_id = next_id();
-
-            let status = ItemStatus::from_attrs(&ast_attrs_as_hir_attrs(item.attrs.as_ref()));
-            let res = Res::Item(item_id, status);
-            names.insert(name.id, res);
-            match (
-                scope
-                    .terms
-                    .get_mut_or_default(namespace)
-                    .entry(Rc::clone(&name.name)),
-                scope
-                    .tys
-                    .get_mut_or_default(namespace)
-                    .entry(Rc::clone(&name.name)),
-            ) {
-                (Entry::Occupied(_), _) | (_, Entry::Occupied(_)) => {
-                    let namespace_name = scope
-                        .namespaces
-                        .find_namespace_by_id(&namespace)
-                        .0
-                        .join(".");
-                    Err(vec![Error::Duplicate(
-                        name.name.to_string(),
-                        namespace_name,
-                        name.span,
-                    )])
-                }
-                (Entry::Vacant(term_entry), Entry::Vacant(ty_entry)) => {
-                    term_entry.insert(res);
-                    ty_entry.insert(res);
-                    Ok(())
-                }
-            }
-        }
-        ast::ItemKind::Err | ast::ItemKind::Open(..) | ast::ItemKind::ImportOrExport(..) => Ok(()),
-=======
         (Entry::Vacant(term_entry), Entry::Vacant(ty_entry)) => {
             term_entry.insert(res);
             ty_entry.insert(res);
             Ok(())
         }
->>>>>>> 6640e8f6
     }
 }
 
