--- conflicted
+++ resolved
@@ -12,11 +12,7 @@
     visit::{self as ast_visit, walk_attr, Visitor as AstVisitor},
 };
 
-<<<<<<< HEAD
-use qsc_ast::ast::{ExportDecl, ImportDecl, ImportItem, Item, ItemKind, Package};
-=======
-use qsc_ast::ast::{ExportDecl, ExportItem, ImportDecl, Item, ItemKind, Package};
->>>>>>> 28bbe1d5
+use qsc_ast::ast::{ExportDecl, ExportItem, ImportDecl, ImportItem, Item, ItemKind, Package};
 use qsc_data_structures::{
     index_map::IndexMap,
     namespaces::{NamespaceId, NamespaceTreeRoot, PRELUDE},
