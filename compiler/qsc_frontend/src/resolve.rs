// Copyright (c) Microsoft Corporation.
// Licensed under the MIT License.

#[cfg(test)]
mod tests;

use crate::compile::PackageId;
use qsc_ast::{
    ast::{
        Block, CallableDecl, Expr, ExprKind, Item, ItemKind, Namespace, NodeId, Pat, PatKind, Path,
        Span, SpecBody, SpecDecl, Stmt, StmtKind, Ty, TyKind, VisibilityKind,
    },
    visit::{self, Visitor},
};
use std::collections::{HashMap, HashSet};

pub type Resolutions = HashMap<NodeId, DefId>;

#[derive(Clone, Copy, Debug, Eq, Hash, Ord, PartialEq, PartialOrd)]
pub struct DefId {
    pub package: PackageSrc,
    pub node: NodeId,
}

#[derive(Clone, Copy, Debug, Eq, Hash, Ord, PartialEq, PartialOrd)]
pub enum PackageSrc {
    Local,
    Extern(PackageId),
}

#[derive(Debug)]
pub(super) struct Error {
    pub(super) span: Span,
    pub(super) kind: ErrorKind,
}

#[derive(Debug)]
pub(super) enum ErrorKind {
    Unresolved(HashSet<DefId>),
}

pub(super) struct Resolver<'a> {
    resolutions: Resolutions,
    tys: HashMap<&'a str, HashMap<&'a str, DefId>>,
    terms: HashMap<&'a str, HashMap<&'a str, DefId>>,
    opens: HashMap<&'a str, HashSet<&'a str>>,
    namespace: &'a str,
    locals: Vec<HashMap<&'a str, DefId>>,
    errors: Vec<Error>,
}

impl<'a> Resolver<'a> {
    pub(super) fn into_resolutions(self) -> (Resolutions, Vec<Error>) {
        (self.resolutions, self.errors)
    }

    fn resolve_ty(&mut self, path: &Path) {
<<<<<<< HEAD
        match resolve(&self.tys, &self.opens, self.namespace, &[], path) {
            Ok(res) => {
                self.resolutions.insert(path.id, res);
=======
        match resolve(&self.global_tys, &self.opens, &[], path) {
            Ok(id) => {
                self.resolutions.insert(path.id, id);
>>>>>>> 7228779a
            }
            Err(err) => self.errors.push(err),
        }
    }

    fn resolve_term(&mut self, path: &Path) {
<<<<<<< HEAD
        match resolve(&self.terms, &self.opens, self.namespace, &self.locals, path) {
            Ok(res) => {
                self.resolutions.insert(path.id, res);
=======
        match resolve(&self.global_terms, &self.opens, &self.locals, path) {
            Ok(id) => {
                self.resolutions.insert(path.id, id);
>>>>>>> 7228779a
            }
            Err(err) => self.errors.push(err),
        }
    }

    fn with_scope(&mut self, pat: Option<&'a Pat>, f: impl FnOnce(&mut Self)) {
        let mut env = HashMap::new();
        pat.into_iter()
            .for_each(|p| bind(&mut self.resolutions, &mut env, p));
        self.locals.push(env);
        f(self);
        self.locals.pop();
    }
}

impl<'a> Visitor<'a> for Resolver<'a> {
    fn visit_namespace(&mut self, namespace: &'a Namespace) {
        self.opens = HashMap::new();
        self.namespace = &namespace.name.name;
        for item in &namespace.items {
            if let ItemKind::Open(name, alias) = &item.kind {
                let alias = alias.as_ref().map_or("", |a| &a.name);
                self.opens.entry(alias).or_default().insert(&name.name);
            }
        }

        visit::walk_namespace(self, namespace);
    }

    fn visit_callable_decl(&mut self, decl: &'a CallableDecl) {
        self.with_scope(Some(&decl.input), |resolver| {
            visit::walk_callable_decl(resolver, decl);
        });
    }

    fn visit_spec_decl(&mut self, decl: &'a SpecDecl) {
        if let SpecBody::Impl(input, block) = &decl.body {
            self.with_scope(Some(input), |resolver| resolver.visit_block(block));
        } else {
            visit::walk_spec_decl(self, decl);
        }
    }

    fn visit_ty(&mut self, ty: &'a Ty) {
        if let TyKind::Path(path) = &ty.kind {
            self.resolve_ty(path);
        } else {
            visit::walk_ty(self, ty);
        }
    }

    fn visit_block(&mut self, block: &'a Block) {
        self.with_scope(None, |resolver| visit::walk_block(resolver, block));
    }

    fn visit_stmt(&mut self, stmt: &'a Stmt) {
        visit::walk_stmt(self, stmt);

        match &stmt.kind {
            StmtKind::Local(_, pat, _) | StmtKind::Qubit(_, pat, _, _) => {
                let env = self
                    .locals
                    .last_mut()
                    .expect("Statement should have an environment.");
                bind(&mut self.resolutions, env, pat);
            }
            StmtKind::Expr(..) | StmtKind::Semi(..) => {}
        }
    }

    fn visit_expr(&mut self, expr: &'a Expr) {
        match &expr.kind {
            ExprKind::For(pat, iter, block) => {
                self.visit_expr(iter);
                self.with_scope(Some(pat), |resolver| resolver.visit_block(block));
            }
            ExprKind::Lambda(_, input, output) => {
                self.with_scope(Some(input), |resolver| resolver.visit_expr(output));
            }
            ExprKind::Path(path) => self.resolve_term(path),
            _ => visit::walk_expr(self, expr),
        }
    }
}

pub(super) struct GlobalTable<'a> {
    resolutions: Resolutions,
    tys: HashMap<&'a str, HashMap<&'a str, DefId>>,
    terms: HashMap<&'a str, HashMap<&'a str, DefId>>,
    package: PackageSrc,
    namespace: &'a str,
}

impl<'a> GlobalTable<'a> {
    pub(super) fn new() -> Self {
        Self {
            resolutions: Resolutions::new(),
            tys: HashMap::new(),
            terms: HashMap::new(),
            package: PackageSrc::Local,
            namespace: "",
        }
    }

    pub(super) fn set_package(&mut self, package: PackageId) {
        self.package = PackageSrc::Extern(package);
    }

    pub(super) fn into_resolver(self) -> Resolver<'a> {
        Resolver {
            resolutions: self.resolutions,
            tys: self.tys,
            terms: self.terms,
            opens: HashMap::new(),
            namespace: "",
            locals: Vec::new(),
            errors: Vec::new(),
        }
    }
}

impl<'a> Visitor<'a> for GlobalTable<'a> {
    fn visit_namespace(&mut self, namespace: &'a Namespace) {
        self.namespace = &namespace.name.name;
        visit::walk_namespace(self, namespace);
        self.namespace = "";
    }

    fn visit_item(&mut self, item: &'a Item) {
        let visibility = item.meta.visibility.map(|v| v.kind);
        if self.package != PackageSrc::Local && visibility == Some(VisibilityKind::Internal) {
            return;
        }

        match &item.kind {
            ItemKind::Ty(name, _) => {
                let id = DefId {
                    package: self.package,
                    node: name.id,
                };
                if self.package == PackageSrc::Local {
                    self.resolutions.insert(name.id, id);
                }
                self.tys
                    .entry(self.namespace)
                    .or_default()
                    .insert(&name.name, id);
                self.terms
                    .entry(self.namespace)
                    .or_default()
                    .insert(&name.name, id);
            }
            ItemKind::Callable(decl) => {
                let id = DefId {
                    package: self.package,
                    node: decl.name.id,
                };
                if self.package == PackageSrc::Local {
                    self.resolutions.insert(decl.name.id, id);
                }
                self.terms
                    .entry(self.namespace)
                    .or_default()
                    .insert(&decl.name.name, id);
            }
            ItemKind::Open(..) => {}
        }
    }
}

fn bind<'a>(resolutions: &mut Resolutions, env: &mut HashMap<&'a str, DefId>, pat: &'a Pat) {
    match &pat.kind {
        PatKind::Bind(name, _) => {
            let id = DefId {
                package: PackageSrc::Local,
                node: name.id,
            };
            resolutions.insert(name.id, id);
            env.insert(name.name.as_str(), id);
        }
        PatKind::Discard(_) | PatKind::Elided => {}
        PatKind::Paren(pat) => bind(resolutions, env, pat),
        PatKind::Tuple(pats) => pats.iter().for_each(|p| bind(resolutions, env, p)),
    }
}

fn resolve(
    globals: &HashMap<&str, HashMap<&str, DefId>>,
    opens: &HashMap<&str, HashSet<&str>>,
    parent: &str,
    locals: &[HashMap<&str, DefId>],
    path: &Path,
) -> Result<DefId, Error> {
    let name = path.name.name.as_str();
    if path.namespace.is_none() {
        if let Some(&id) = locals.iter().rev().find_map(|env| env.get(name)) {
            // Locals shadow everything.
            return Ok(id);
        } else if let Some(&id) = globals.get(parent).and_then(|ns| ns.get(name)) {
            // Items in the parent namespace shadow opens.
            return Ok(id);
        }
    }

    let namespace = path.namespace.as_ref().map_or("", |i| &i.name);
    let mut candidates = HashSet::new();
<<<<<<< HEAD
    if let Some(namespaces) = opens.get(namespace) {
        for namespace in namespaces {
            if let Some(&id) = globals.get(namespace).and_then(|ns| ns.get(name)) {
                // Opens shadow unopened globals.
=======
    if let Some(&id) = globals.get(namespace).and_then(|n| n.get(name)) {
        candidates.insert(id);
    }

    if let Some(namespaces) = opens.get(namespace) {
        for namespace in namespaces {
            if let Some(&id) = globals.get(namespace).and_then(|n| n.get(name)) {
>>>>>>> 7228779a
                candidates.insert(id);
            }
        }
    }

    if candidates.is_empty() {
        if let Some(&id) = globals.get(namespace).and_then(|ns| ns.get(name)) {
            // An unopened global is the last resort.
            return Ok(id);
        }
    }

    if candidates.len() == 1 {
        Ok(candidates
            .into_iter()
            .next()
            .expect("Candidates should not be empty."))
    } else {
        Err(Error {
            span: path.span,
            kind: ErrorKind::Unresolved(candidates),
        })
    }
}<|MERGE_RESOLUTION|>--- conflicted
+++ resolved
@@ -55,30 +55,18 @@
     }
 
     fn resolve_ty(&mut self, path: &Path) {
-<<<<<<< HEAD
         match resolve(&self.tys, &self.opens, self.namespace, &[], path) {
-            Ok(res) => {
-                self.resolutions.insert(path.id, res);
-=======
-        match resolve(&self.global_tys, &self.opens, &[], path) {
             Ok(id) => {
                 self.resolutions.insert(path.id, id);
->>>>>>> 7228779a
             }
             Err(err) => self.errors.push(err),
         }
     }
 
     fn resolve_term(&mut self, path: &Path) {
-<<<<<<< HEAD
         match resolve(&self.terms, &self.opens, self.namespace, &self.locals, path) {
-            Ok(res) => {
-                self.resolutions.insert(path.id, res);
-=======
-        match resolve(&self.global_terms, &self.opens, &self.locals, path) {
             Ok(id) => {
                 self.resolutions.insert(path.id, id);
->>>>>>> 7228779a
             }
             Err(err) => self.errors.push(err),
         }
@@ -285,20 +273,10 @@
 
     let namespace = path.namespace.as_ref().map_or("", |i| &i.name);
     let mut candidates = HashSet::new();
-<<<<<<< HEAD
     if let Some(namespaces) = opens.get(namespace) {
         for namespace in namespaces {
             if let Some(&id) = globals.get(namespace).and_then(|ns| ns.get(name)) {
                 // Opens shadow unopened globals.
-=======
-    if let Some(&id) = globals.get(namespace).and_then(|n| n.get(name)) {
-        candidates.insert(id);
-    }
-
-    if let Some(namespaces) = opens.get(namespace) {
-        for namespace in namespaces {
-            if let Some(&id) = globals.get(namespace).and_then(|n| n.get(name)) {
->>>>>>> 7228779a
                 candidates.insert(id);
             }
         }
