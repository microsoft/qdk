--- conflicted
+++ resolved
@@ -513,7 +513,6 @@
         }
         "},
         &expect![[r#"
-<<<<<<< HEAD
             namespace namespace8 {
                 function item1() : Unit {}
             }
@@ -523,26 +522,10 @@
             }
 
             namespace namespace9 {
-=======
-            namespace namespace2 {
-                function item1() : Unit {}
-            }
-
-            namespace namespace7 {
-                function item3() : Unit {}
-            }
-
-            namespace namespace8 {
->>>>>>> 7f6e3027
                 function item5() : Unit {
                     item3();
                 }
             }
-<<<<<<< HEAD
-=======
-
-            // AmbiguousPrelude { name: "A", candidate_a: "Std.Canon", candidate_b: "Std.Measurement", span: Span { lo: 160, hi: 161 } }
->>>>>>> 7f6e3027
         "#]],
     );
 }
@@ -2100,11 +2083,7 @@
         "},
         &expect![[r#"
             namespace namespace8 {
-<<<<<<< HEAD
                 open Microsoft.Quantum.Fake;
-=======
-                import Std.Fake.*;
->>>>>>> 7f6e3027
             }
 
             // GlobImportNamespaceNotFound("Fake", Span { lo: 25, hi: 33 })
