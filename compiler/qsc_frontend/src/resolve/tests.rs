--- conflicted
+++ resolved
@@ -3690,7 +3690,7 @@
             }"#]],
     );
 }
-<<<<<<< HEAD
+
 #[test]
 fn multiple_exports() {
     check(
@@ -3752,8 +3752,6 @@
         "#]],
     );
 }
-=======
->>>>>>> 5031a6d1
 
 #[test]
 fn export_non_existent_symbol() {
@@ -3858,7 +3856,6 @@
 }
 
 #[test]
-<<<<<<< HEAD
 fn export_udt() {
     check(
         indoc! {"
@@ -3889,8 +3886,6 @@
 }
 
 #[test]
-=======
->>>>>>> 5031a6d1
 fn export_with_alias() {
     check(
         indoc! {"
