--- conflicted
+++ resolved
@@ -3427,7 +3427,34 @@
 }
 
 #[test]
-<<<<<<< HEAD
+fn order_of_exports_does_not_matter() {
+    check(
+        indoc! {"
+            namespace Bar {
+                export { Foo.ApplyX };
+                export { ApplyY };
+                operation ApplyY() : Unit {}
+            }
+            namespace Foo {
+                operation ApplyX() : Unit {}
+            }
+
+        "},
+        &expect![[r#"
+            namespace namespace7 {
+                export { item3 };
+                export { item1 };
+                operation item1() : Unit {}
+            }
+            namespace namespace8 {
+                operation item3() : Unit {}
+            }
+
+        "#]],
+    );
+}
+
+#[test]
 fn import_single_item() {
     check(
         indoc! {"
@@ -3839,30 +3866,10 @@
         "},
         &expect![[r#"
             namespace namespace7 {
-=======
-fn order_of_exports_does_not_matter() {
-    check(
-        indoc! {"
-            namespace Bar {
-                export { Foo.ApplyX };
-                export { ApplyY };
-                operation ApplyY() : Unit {}
-            }
-            namespace Foo {
-                operation ApplyX() : Unit {}
-            }
-
-        "},
-        &expect![[r#"
-            namespace namespace7 {
-                export { item3 };
-                export { item1 };
->>>>>>> df1e95e0
                 operation item1() : Unit {}
             }
             namespace namespace8 {
                 operation item3() : Unit {}
-<<<<<<< HEAD
                 import {item1}
 
                 operation item4() : Unit {
@@ -3951,10 +3958,6 @@
                 import {item1}
                 export { item1 };
             }
-=======
-            }
-
->>>>>>> df1e95e0
         "#]],
     );
 }