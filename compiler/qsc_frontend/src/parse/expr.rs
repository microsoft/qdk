--- conflicted
+++ resolved
@@ -11,11 +11,7 @@
     keyword::Keyword,
     prim::{ident, keyword, opt, pat, path, seq, token},
     scan::Scanner,
-<<<<<<< HEAD
     stmt, Error, Result,
-=======
-    stmt, Error, ErrorKind, Result,
->>>>>>> 6208eb6a
 };
 use crate::lex::{ClosedBinOp, Delim, Radix, TokenKind};
 use num_bigint::BigInt;
@@ -578,10 +574,7 @@
             let pats = exprs.into_iter().map(expr_as_pat).collect::<Result<_>>()?;
             Ok(PatKind::Tuple(pats))
         }
-        _ => Err(Error {
-            kind: ErrorKind::Rule("pattern"),
-            span: expr.span,
-        }),
+        _ => Err(Error::Convert("pattern", "expression", expr.span)),
     }?;
 
     Ok(Pat {
