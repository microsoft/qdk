// Copyright (c) Microsoft Corporation.
// Licensed under the MIT License.

use super::{compile, Context, Error, PackageStore, SourceIndex};
use expect_test::expect;
use indoc::indoc;
use miette::Diagnostic;
use qsc_data_structures::span::Span;
use qsc_hir::{
<<<<<<< HEAD
    hir::{CallableBody, Expr, ExprKind, ItemKind, Lit, NodeId, PrimTy, Res, StmtKind, Ty},
=======
    hir::{
        CallableBody, Expr, ExprKind, ItemId, ItemKind, Lit, LocalItemId, NodeId, Res, StmtKind,
    },
>>>>>>> 83bfb9be
    mut_visit::MutVisitor,
};

fn error_span(error: &Error) -> Span {
    let label = error
        .labels()
        .and_then(|mut ls| ls.next())
        .expect("error should have at least one label");

    let span = label.inner();
    Span {
        lo: span.offset(),
        hi: span.offset() + span.len(),
    }
}

fn source_span(context: &Context, error: &Error) -> (SourceIndex, Span) {
    let span = error_span(error);
    let (index, offset) = context.source(span.lo);
    (
        index,
        Span {
            lo: span.lo - offset,
            hi: span.hi - offset,
        },
    )
}

#[test]
fn one_file_no_entry() {
    let unit = compile(
        &PackageStore::new(),
        [],
        [indoc! {"
            namespace Foo {
                function A() : Unit {}
            }
        "}],
        "",
    );

    let errors = unit.context.errors();
    assert!(errors.is_empty(), "{errors:#?}");
    let entry = unit.package.entry.as_ref();
    assert!(entry.is_none(), "{entry:#?}");
}

#[test]
fn one_file_error() {
    let unit = compile(
        &PackageStore::new(),
        [],
        [indoc! {"
            namespace Foo {
                function A() : Unit {
                    x
                }
            }
        "}],
        "",
    );

    let errors: Vec<_> = unit
        .context
        .errors()
        .iter()
        .map(|error| source_span(&unit.context, error))
        .collect();

    assert_eq!(
        vec![
            (SourceIndex(0), Span { lo: 50, hi: 51 }),
            (SourceIndex(0), Span { lo: 40, hi: 57 })
        ],
        errors,
    );
}

#[test]
fn two_files_dependency() {
    let unit = compile(
        &PackageStore::new(),
        [],
        [
            indoc! {"
                namespace Foo {
                    function A() : Unit {}
                }
            "},
            indoc! {"
                namespace Foo {
                    function B() : Unit {
                        A();
                    }
                }
            "},
        ],
        "",
    );

    let errors = unit.context.errors();
    assert!(errors.is_empty(), "{errors:#?}");
}

#[test]
fn two_files_mutual_dependency() {
    let unit = compile(
        &PackageStore::new(),
        [],
        [
            indoc! {"
                namespace Foo {
                    function A() : Unit {
                        B();
                    }
                }
            "},
            indoc! {"
                namespace Foo {
                    function B() : Unit {
                        A();
                    }
                }    
            "},
        ],
        "",
    );

    let errors = unit.context.errors();
    assert!(errors.is_empty(), "{errors:#?}");
}

#[test]
fn two_files_error() {
    let unit = compile(
        &PackageStore::new(),
        [],
        [
            indoc! {"
                namespace Foo {
                    function A() : Unit {}
                }
            "},
            indoc! {"
                namespace Foo {
                    function B() : Unit {
                        C();
                    }
                }
            "},
        ],
        "",
    );

    let errors: Vec<_> = unit
        .context
        .errors()
        .iter()
        .map(|error| source_span(&unit.context, error))
        .collect();

    assert_eq!(
        vec![
            (SourceIndex(1), Span { lo: 50, hi: 51 }),
            (SourceIndex(1), Span { lo: 50, hi: 53 })
        ],
        errors,
    );
}

#[test]
fn entry_call_operation() {
    let unit = compile(
        &PackageStore::new(),
        [],
        [indoc! {"
            namespace Foo {
                operation A() : Unit {}
            }
        "}],
        "Foo.A()",
    );

    let errors = unit.context.errors();
    assert!(errors.is_empty(), "{errors:#?}");

    let entry = &unit.package.entry.expect("package should have entry");
    let ExprKind::Call(callee, _) = &entry.kind else { panic!("entry should be a call") };
    let ExprKind::Name(res) = &callee.kind else { panic!("callee should be a name") };
    assert_eq!(
        &Res::Item(ItemId {
            package: None,
            item: LocalItemId::from(1),
        }),
        res
    );
}

#[test]
fn entry_error() {
    let unit = compile(
        &PackageStore::new(),
        [],
        [indoc! {"
            namespace Foo {
                operation A() : Unit {}
            }
        "}],
        "Foo.B()",
    );

    let errors = unit.context.errors();
    let (source, span) = source_span(&unit.context, &errors[0]);
    assert_eq!(source, SourceIndex(1));
    assert_eq!(span, Span { lo: 0, hi: 5 });
}

#[test]
fn replace_node() {
    struct Replacer;

    impl MutVisitor for Replacer {
        fn visit_expr(&mut self, expr: &mut Expr) {
            *expr = Expr {
                id: NodeId::default(),
                span: expr.span,
                ty: Ty::Prim(PrimTy::Int),
                kind: ExprKind::Lit(Lit::Int(2)),
            };
        }
    }

    let mut unit = compile(
        &PackageStore::new(),
        [],
        [indoc! {"
            namespace A {
                function Foo() : Int {
                    1
                }
            }
        "}],
        "",
    );

    Replacer.visit_package(&mut unit.package);
    unit.context.assigner_mut().visit_package(&mut unit.package);

    let ItemKind::Callable(callable) = &unit
        .package
        .items
        .get(LocalItemId::from(1))
        .expect("package should have item")
        .kind else { panic!("item should be a callable"); };
    let CallableBody::Block(block) = &callable.body else { panic!("callable body should be a block") };
    expect![[r#"
<<<<<<< HEAD
        Block 7 [39-56] [Type Int]:
            Stmt 8 [49-50]: Expr: Expr 10 [49-50] [Type Int]: Lit: Int(2)"#]]
=======
        Block 4 [39-56]:
            Stmt 5 [49-50]: Expr: Expr 8 [49-50]: Lit: Int(2)"#]]
>>>>>>> 83bfb9be
    .assert_eq(&block.to_string());
}

#[test]
fn package_dependency() {
    let mut store = PackageStore::new();
    let unit1 = compile(
        &store,
        [],
        [indoc! {"
            namespace Package1 {
                function Foo() : Int {
                    1
                }
            }
        "}],
        "",
    );
    let package1 = store.insert(unit1);
    let unit2 = compile(
        &store,
        [package1],
        [indoc! {"
            namespace Package2 {
                function Bar() : Int {
                    Package1.Foo()
                }
            }
        "}],
        "",
    );

    let foo_id = LocalItemId::from(1);
    let ItemKind::Callable(callable) = &unit2
        .package
        .items
        .get(foo_id)
        .expect("package should have item")
        .kind else { panic!("item should be a callable"); };
    let CallableBody::Block(block) = &callable.body else { panic!("callable body should be a block") };
    let StmtKind::Expr(expr) = &block.stmts[0].kind else { panic!("statement should be an expression") };
    let ExprKind::Call(callee, _) = &expr.kind else { panic!("expression should be a call") };
    let ExprKind::Name(res) = &callee.kind else { panic!("callee should be a name") };
    assert_eq!(
        &Res::Item(ItemId {
            package: Some(package1),
            item: foo_id,
        }),
        res
    );
}

#[test]
fn package_dependency_internal() {
    let mut store = PackageStore::new();
    let unit1 = compile(
        &store,
        [],
        [indoc! {"
            namespace Package1 {
                internal function Foo() : Int {
                    1
                }
            }
        "}],
        "",
    );

    let package1 = store.insert(unit1);
    let unit2 = compile(
        &store,
        [package1],
        [indoc! {"
            namespace Package2 {
                function Bar() : Int {
                    Package1.Foo()
                }
            }
        "}],
        "",
    );

    let ItemKind::Callable(callable) = &unit2
        .package
        .items
        .get(LocalItemId::from(1))
        .expect("package should have item")
        .kind else { panic!("item should be a callable"); };
    let CallableBody::Block(block) = &callable.body else { panic!("callable body should be a block") };
    let StmtKind::Expr(expr) = &block.stmts[0].kind else { panic!("statement should be an expression") };
    let ExprKind::Call(callee, _) = &expr.kind else { panic!("expression should be a call") };
    let ExprKind::Name(res) = &callee.kind else { panic!("callee should be a name") };
    assert_eq!(&Res::Err, res);
}

#[test]
fn std_dependency() {
    let mut store = PackageStore::new();
    let std = store.insert(super::std());
    let unit = compile(
        &store,
        [std],
        [indoc! {"
            namespace Foo {
                open Microsoft.Quantum.Intrinsic;

                operation Main() : Unit {
                    use q = Qubit();
                    X(q);
                }
            }
        "}],
        "Foo.Main()",
    );

    let errors = unit.context.errors();
    assert!(errors.is_empty(), "{errors:#?}");
}<|MERGE_RESOLUTION|>--- conflicted
+++ resolved
@@ -7,13 +7,10 @@
 use miette::Diagnostic;
 use qsc_data_structures::span::Span;
 use qsc_hir::{
-<<<<<<< HEAD
-    hir::{CallableBody, Expr, ExprKind, ItemKind, Lit, NodeId, PrimTy, Res, StmtKind, Ty},
-=======
     hir::{
-        CallableBody, Expr, ExprKind, ItemId, ItemKind, Lit, LocalItemId, NodeId, Res, StmtKind,
+        CallableBody, Expr, ExprKind, ItemId, ItemKind, Lit, LocalItemId, NodeId, PrimTy, Res,
+        StmtKind, Ty,
     },
->>>>>>> 83bfb9be
     mut_visit::MutVisitor,
 };
 
@@ -270,13 +267,8 @@
         .kind else { panic!("item should be a callable"); };
     let CallableBody::Block(block) = &callable.body else { panic!("callable body should be a block") };
     expect![[r#"
-<<<<<<< HEAD
-        Block 7 [39-56] [Type Int]:
-            Stmt 8 [49-50]: Expr: Expr 10 [49-50] [Type Int]: Lit: Int(2)"#]]
-=======
-        Block 4 [39-56]:
-            Stmt 5 [49-50]: Expr: Expr 8 [49-50]: Lit: Int(2)"#]]
->>>>>>> 83bfb9be
+        Block 3 [39-56] [Type Int]:
+            Stmt 4 [49-50]: Expr: Expr 7 [49-50] [Type Int]: Lit: Int(2)"#]]
     .assert_eq(&block.to_string());
 }
 
