--- conflicted
+++ resolved
@@ -1,17 +1,12 @@
 // Copyright (c) Microsoft Corporation.
 // Licensed under the MIT License.
 
-<<<<<<< HEAD
 use super::{compile, Error, PackageStore, SourceIndex};
 use crate::{
     id::Assigner,
     lex, parse,
     resolve::{self, PackageSrc},
 };
-=======
-use super::{compile, FileIndex, PackageStore};
-use crate::{id::Assigner, resolve::PackageSrc};
->>>>>>> 19f422db
 use expect_test::expect;
 use indoc::indoc;
 use qsc_ast::{
