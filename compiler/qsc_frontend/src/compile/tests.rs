--- conflicted
+++ resolved
@@ -1,21 +1,16 @@
 // Copyright (c) Microsoft Corporation.
 // Licensed under the MIT License.
 
-<<<<<<< HEAD
-use super::{compile, SourceId};
-use crate::{id::Assigner, lex, parse, symbol, Error};
-use expect_test::expect;
-use indoc::indoc;
-use qsc_ast::{
-    ast::{CallableBody, CallableDecl, Expr, ExprKind, ItemKind, Lit, Path, Span},
-=======
-use super::{compile, FileIndex};
-use crate::{compile::PackageStore, id::Assigner, resolve::PackageSrc};
+use super::{compile, Error, PackageStore, SourceIndex};
+use crate::{
+    id::Assigner,
+    lex, parse,
+    resolve::{self, PackageSrc},
+};
 use expect_test::expect;
 use indoc::indoc;
 use qsc_ast::{
     ast::{CallableBody, Expr, ExprKind, ItemKind, Lit, Span, StmtKind},
->>>>>>> e98a452c
     mut_visit::MutVisitor,
 };
 
@@ -34,23 +29,18 @@
             | parse::Error::RuleKeyword(_, _, span)
             | parse::Error::Convert(_, _, span),
         )
-        | Error::Symbol(
-            symbol::Error::NotFound(_, span) | symbol::Error::Ambiguous(_, span, _, _),
+        | Error::Resolve(
+            resolve::Error::NotFound(_, span) | resolve::Error::Ambiguous(_, span, _, _),
         ) => *span,
     }
 }
 
 #[test]
 fn one_file_no_entry() {
-<<<<<<< HEAD
-    let (package, context) = compile(
-        [indoc! {"
-=======
-    let unit = compile(
-        &PackageStore::new(),
-        &[],
-        &[indoc! {"
->>>>>>> e98a452c
+    let unit = compile(
+        &PackageStore::new(),
+        &[],
+        &[indoc! {"
             namespace Foo {
                 function A() : Unit {}
             }
@@ -66,15 +56,10 @@
 
 #[test]
 fn one_file_error() {
-<<<<<<< HEAD
-    let (_, context) = compile(
-        [indoc! {"
-=======
-    let unit = compile(
-        &PackageStore::new(),
-        &[],
-        &[indoc! {"
->>>>>>> e98a452c
+    let unit = compile(
+        &PackageStore::new(),
+        &[],
+        &[indoc! {"
             namespace Foo {
                 function A() : Unit {
                     x
@@ -84,33 +69,19 @@
         "",
     );
 
-<<<<<<< HEAD
-    assert_eq!(context.errors().len(), 1, "{:#?}", context.errors());
-    let error = &context.errors()[0];
-    let (file, span) = context.source_span(error_span(error));
-    assert_eq!(file, SourceId(0));
-    assert_eq!(span.lo, 50);
-    assert_eq!(span.hi, 51);
-=======
     let errors = unit.context.errors();
     assert_eq!(errors.len(), 1, "{errors:#?}");
-    let (file, span) = unit.context.file_span(errors[0].span);
-    assert_eq!(file, FileIndex(0));
+    let (source, span) = unit.context.source_span(error_span(&errors[0]));
+    assert_eq!(source, SourceIndex(0));
     assert_eq!(span, Span { lo: 50, hi: 51 });
->>>>>>> e98a452c
 }
 
 #[test]
 fn two_files_dependency() {
-<<<<<<< HEAD
-    let (_, context) = compile(
-        [
-=======
     let unit = compile(
         &PackageStore::new(),
         &[],
         &[
->>>>>>> e98a452c
             indoc! {"
                 namespace Foo {
                     function A() : Unit {}
@@ -133,15 +104,10 @@
 
 #[test]
 fn two_files_mutual_dependency() {
-<<<<<<< HEAD
-    let (_, context) = compile(
-        [
-=======
     let unit = compile(
         &PackageStore::new(),
         &[],
         &[
->>>>>>> e98a452c
             indoc! {"
                 namespace Foo {
                     function A() : Unit {
@@ -166,15 +132,10 @@
 
 #[test]
 fn two_files_error() {
-<<<<<<< HEAD
-    let (_, context) = compile(
-        [
-=======
     let unit = compile(
         &PackageStore::new(),
         &[],
         &[
->>>>>>> e98a452c
             indoc! {"
                 namespace Foo {
                     function A() : Unit {}
@@ -191,33 +152,19 @@
         "",
     );
 
-<<<<<<< HEAD
-    assert_eq!(context.errors.len(), 1, "{:#?}", context.errors());
-    let error = &context.errors()[0];
-    let (file, span) = context.source_span(error_span(error));
-    assert_eq!(file, SourceId(1));
-    assert_eq!(span.lo, 50);
-    assert_eq!(span.hi, 51);
-=======
     let errors = unit.context.errors();
     assert_eq!(errors.len(), 1, "{errors:#?}");
-    let (file, span) = unit.context.file_span(errors[0].span);
-    assert_eq!(file, FileIndex(1));
+    let (source, span) = unit.context.source_span(error_span(&errors[0]));
+    assert_eq!(source, SourceIndex(1));
     assert_eq!(span, Span { lo: 50, hi: 51 });
->>>>>>> e98a452c
 }
 
 #[test]
 fn entry_call_operation() {
-<<<<<<< HEAD
-    let (package, context) = compile(
-        [indoc! {"
-=======
-    let unit = compile(
-        &PackageStore::new(),
-        &[],
-        &[indoc! {"
->>>>>>> e98a452c
+    let unit = compile(
+        &PackageStore::new(),
+        &[],
+        &[indoc! {"
                 namespace Foo {
                     operation A() : Unit {}
                 }
@@ -240,23 +187,6 @@
 
 #[test]
 fn entry_error() {
-<<<<<<< HEAD
-    let (_, context) = compile(
-        [indoc! {"
-            namespace Foo {
-                operation A() : Unit {}
-            }
-        "}],
-        "Foo.B()",
-    );
-
-    assert_eq!(context.errors.len(), 1, "{:#?}", context.errors());
-    let error = &context.errors()[0];
-    let (file, span) = context.source_span(error_span(error));
-    assert_eq!(file, SourceId(1));
-    assert_eq!(span.lo, 0);
-    assert_eq!(span.hi, 5);
-=======
     let unit = compile(
         &PackageStore::new(),
         &[],
@@ -270,10 +200,9 @@
 
     let errors = unit.context.errors();
     assert_eq!(errors.len(), 1, "{errors:#?}");
-    let (file, span) = unit.context.file_span(errors[0].span);
-    assert_eq!(file, FileIndex(1));
+    let (source, span) = unit.context.source_span(error_span(&errors[0]));
+    assert_eq!(source, SourceIndex(1));
     assert_eq!(span, Span { lo: 0, hi: 5 });
->>>>>>> e98a452c
 }
 
 #[test]
@@ -290,15 +219,10 @@
         }
     }
 
-<<<<<<< HEAD
-    let (mut package, mut context) = compile(
-        [indoc! {"
-=======
     let mut unit = compile(
         &PackageStore::new(),
         &[],
         &[indoc! {"
->>>>>>> e98a452c
             namespace Foo {
                 function A() : Int {
                     1
