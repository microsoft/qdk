// Copyright (c) Microsoft Corporation.
// Licensed under the MIT License.

use crate::compile::{self, compile, PackageStore, SourceMap};
use expect_test::{expect, Expect};
use indoc::indoc;

fn check_hir(input: &str, expect: &Expect) {
    let sources = SourceMap::new([("test".into(), input.into())], None);
    let unit = compile(&PackageStore::new(compile::core()), &[], sources);
    expect.assert_eq(&unit.package.to_string());
}

fn check_errors(input: &str, expect: &Expect) {
    let sources = SourceMap::new([("test".into(), input.into())], None);
    let unit = compile(&PackageStore::new(compile::core()), &[], sources);

    let lower_errors: Vec<_> = unit
        .errors
        .into_iter()
        .filter_map(try_into_lower_error)
        .collect();

    expect.assert_debug_eq(&lower_errors);
}

fn try_into_lower_error(error: compile::Error) -> Option<super::Error> {
    if let compile::ErrorKind::Lower(error) = error.0 {
        Some(error)
    } else {
        None
    }
}

#[test]
fn test_entrypoint_attr_allowed() {
    check_errors(
        indoc! {"
            namespace input {
                @EntryPoint()
                operation Foo() : Unit {
                    body ... {}
                }
            }
        "},
        &expect![[r#"
            []
        "#]],
    );
}

#[test]
fn test_entrypoint_attr_wrong_args() {
    check_errors(
        indoc! {r#"
            namespace input {
                @EntryPoint("Bar")
                operation Foo() : Unit {
                    body ... {}
                }
            }
        "#},
        &expect![[r#"
            [
                InvalidAttrArgs(
                    "()",
                    Span {
                        lo: 33,
                        hi: 40,
                    },
                ),
            ]
        "#]],
    );
}

#[test]
fn test_unknown_attr() {
    check_errors(
        indoc! {"
            namespace input {
                @Bar()
                operation Foo() : Unit {
                    body ... {}
                }
            }
        "},
        &expect![[r#"
            [
                UnknownAttr(
                    "Bar",
                    Span {
                        lo: 23,
                        hi: 26,
                    },
                ),
            ]
        "#]],
    );
}

#[test]
fn lift_local_function() {
    check_hir(
        indoc! {"
            namespace A {
                function Foo(x : Int) : Int {
                    function Bar(y : Int) : Int { y + 1 }
                    Bar(x + 2)
                }
            }
        "},
        &expect![[r#"
            Package:
                Item 0 [0-120] (Public):
                    Namespace (Ident 25 [10-11] "A"): Item 1
                Item 1 [18-118] (Public):
                    Parent: 0
                    Callable 0 [18-118] (Function):
                        name: Ident 1 [27-30] "Foo"
                        input: Pat 2 [31-38] [Type Int]: Bind: Ident 3 [31-32] "x"
                        output: Int
                        functors: empty set
                        body: SpecDecl 4 [18-118] (Body): Impl:
                            Pat 5 [18-118] [Type Int]: Elided
                            Block 6 [46-118] [Type Int]:
                                Stmt 7 [56-93]: Item: 2
                                Stmt 19 [102-112]: Expr: Expr 20 [102-112] [Type Int]: Call:
                                    Expr 21 [102-105] [Type (Int -> Int)]: Var: Item 2
                                    Expr 22 [106-111] [Type Int]: BinOp (Add):
                                        Expr 23 [106-107] [Type Int]: Var: Local 3
                                        Expr 24 [110-111] [Type Int]: Lit: Int(2)
                        adj: <none>
                        ctl: <none>
                        ctl-adj: <none>
                Item 2 [56-93] (Internal):
                    Parent: 1
                    Callable 8 [56-93] (Function):
                        name: Ident 9 [65-68] "Bar"
                        input: Pat 10 [69-76] [Type Int]: Bind: Ident 11 [69-70] "y"
                        output: Int
                        functors: empty set
                        body: SpecDecl 12 [56-93] (Body): Impl:
                            Pat 13 [56-93] [Type Int]: Elided
                            Block 14 [84-93] [Type Int]:
                                Stmt 15 [86-91]: Expr: Expr 16 [86-91] [Type Int]: BinOp (Add):
                                    Expr 17 [86-87] [Type Int]: Var: Local 11
                                    Expr 18 [90-91] [Type Int]: Lit: Int(1)
                        adj: <none>
                        ctl: <none>
                        ctl-adj: <none>"#]],
    );
}

#[test]
fn lift_local_operation() {
    check_hir(
        indoc! {"
            namespace A {
                operation Foo() : Result {
                    operation Bar(q : Qubit) : Result { Zero }
                    use q = Qubit();
                    Bar(q)
                }
            }
        "},
        &expect![[r#"
            Package:
                Item 0 [0-143] (Public):
                    Namespace (Ident 24 [10-11] "A"): Item 1
                Item 1 [18-141] (Public):
                    Parent: 0
                    Callable 0 [18-141] (Operation):
                        name: Ident 1 [28-31] "Foo"
                        input: Pat 2 [31-33] [Type Unit]: Unit
                        output: Result
                        functors: empty set
                        body: SpecDecl 3 [18-141] (Body): Impl:
                            Pat 4 [18-141] [Type Unit]: Elided
                            Block 5 [43-141] [Type Result]:
                                Stmt 6 [53-95]: Item: 2
                                Stmt 16 [104-120]: Qubit (Fresh)
                                    Pat 17 [108-109] [Type Qubit]: Bind: Ident 18 [108-109] "q"
                                    QubitInit 19 [112-119] [Type Qubit]: Single
                                Stmt 20 [129-135]: Expr: Expr 21 [129-135] [Type Result]: Call:
                                    Expr 22 [129-132] [Type (Qubit => Result)]: Var: Item 2
                                    Expr 23 [133-134] [Type Qubit]: Var: Local 18
                        adj: <none>
                        ctl: <none>
                        ctl-adj: <none>
                Item 2 [53-95] (Internal):
                    Parent: 1
                    Callable 7 [53-95] (Operation):
                        name: Ident 8 [63-66] "Bar"
                        input: Pat 9 [67-76] [Type Qubit]: Bind: Ident 10 [67-68] "q"
                        output: Result
                        functors: empty set
                        body: SpecDecl 11 [53-95] (Body): Impl:
                            Pat 12 [53-95] [Type Qubit]: Elided
                            Block 13 [87-95] [Type Result]:
                                Stmt 14 [89-93]: Expr: Expr 15 [89-93] [Type Result]: Lit: Result(Zero)
                        adj: <none>
                        ctl: <none>
                        ctl-adj: <none>"#]],
    );
}

#[test]
fn lift_local_newtype() {
    check_hir(
        indoc! {"
            namespace A {
                function Foo() : Int {
                    newtype Bar = Int;
                    let x = Bar(5);
                    x!
                }
            }
        "},
        &expect![[r#"
            Package:
                Item 0 [0-110] (Public):
                    Namespace (Ident 17 [10-11] "A"): Item 1
                Item 1 [18-108] (Public):
                    Parent: 0
                    Callable 0 [18-108] (Function):
                        name: Ident 1 [27-30] "Foo"
                        input: Pat 2 [30-32] [Type Unit]: Unit
                        output: Int
                        functors: empty set
                        body: SpecDecl 3 [18-108] (Body): Impl:
                            Pat 4 [18-108] [Type Unit]: Elided
                            Block 5 [39-108] [Type Int]:
                                Stmt 6 [49-67]: Item: 2
                                Stmt 8 [76-91]: Local (Immutable):
                                    Pat 9 [80-81] [Type UDT<Item 2>]: Bind: Ident 10 [80-81] "x"
                                    Expr 11 [84-90] [Type UDT<Item 2>]: Call:
                                        Expr 12 [84-87] [Type (Int -> UDT<Item 2>)]: Var: Item 2
                                        Expr 13 [88-89] [Type Int]: Lit: Int(5)
                                Stmt 14 [100-102]: Expr: Expr 15 [100-102] [Type Int]: UnOp (Unwrap):
                                    Expr 16 [100-101] [Type UDT<Item 2>]: Var: Local 10
                        adj: <none>
                        ctl: <none>
                        ctl-adj: <none>
                Item 2 [49-67] (Internal):
                    Parent: 1
                    Type (Ident 7 [57-60] "Bar"): Udt:
                        base: Int
                        fields:"#]],
    );
}

#[test]
fn lambda_function_empty_closure() {
    check_hir(
        indoc! {"
            namespace A {
                function Foo() : Int {
                    let f = x -> x + 1;
                    f(1)
                }
            }
        "},
        &expect![[r#"
            Package:
                Item 0 [0-89] (Public):
                    Namespace (Ident 26 [10-11] "A"): Item 1
                Item 1 [18-87] (Public):
                    Parent: 0
                    Callable 0 [18-87] (Function):
                        name: Ident 1 [27-30] "Foo"
                        input: Pat 2 [30-32] [Type Unit]: Unit
                        output: Int
                        functors: empty set
                        body: SpecDecl 3 [18-87] (Body): Impl:
                            Pat 4 [18-87] [Type Unit]: Elided
                            Block 5 [39-87] [Type Int]:
                                Stmt 6 [49-68]: Local (Immutable):
                                    Pat 7 [53-54] [Type (Int -> Int is f?0)]: Bind: Ident 8 [53-54] "f"
                                    Expr 9 [57-67] [Type (Int -> Int is f?0)]: Closure([], 2)
                                Stmt 22 [77-81]: Expr: Expr 23 [77-81] [Type Int]: Call:
                                    Expr 24 [77-78] [Type (Int -> Int is f?0)]: Var: Local 8
                                    Expr 25 [79-80] [Type Int]: Lit: Int(1)
                        adj: <none>
                        ctl: <none>
                        ctl-adj: <none>
                Item 2 [57-67] (Internal):
                    Parent: 1
                    Callable 16 [57-67] (Function):
                        name: Ident 17 [57-67] "lambda"
                        input: Pat 15 [57-67] [Type (Int,)]: Tuple:
                            Pat 10 [57-58] [Type Int]: Bind: Ident 11 [57-58] "x"
                        output: Int
                        functors: f?0
                        body: SpecDecl 18 [62-67] (Body): Impl:
                            Pat 19 [57-67] [Type (Int,)]: Elided
                            Block 20 [62-67] [Type Int]:
                                Stmt 21 [62-67]: Expr: Expr 12 [62-67] [Type Int]: BinOp (Add):
                                    Expr 13 [62-63] [Type Int]: Var: Local 11
                                    Expr 14 [66-67] [Type Int]: Lit: Int(1)
                        adj: <none>
                        ctl: <none>
                        ctl-adj: <none>"#]],
    );
}

#[test]
fn lambda_function_empty_closure_passed() {
    check_hir(
        indoc! {"
            namespace A {
                function Foo(f : Int -> Int) : Int { f(2) }
                function Bar() : Int { Foo(x -> x + 1) }
            }
        "},
        &expect![[r#"
            Package:
                Item 0 [0-108] (Public):
                    Namespace (Ident 33 [10-11] "A"): Item 1, Item 2
                Item 1 [18-61] (Public):
                    Parent: 0
                    Callable 0 [18-61] (Function):
                        name: Ident 1 [27-30] "Foo"
                        input: Pat 2 [31-45] [Type (Int -> Int)]: Bind: Ident 3 [31-32] "f"
                        output: Int
                        functors: empty set
                        body: SpecDecl 4 [18-61] (Body): Impl:
                            Pat 5 [18-61] [Type (Int -> Int)]: Elided
                            Block 6 [53-61] [Type Int]:
                                Stmt 7 [55-59]: Expr: Expr 8 [55-59] [Type Int]: Call:
                                    Expr 9 [55-56] [Type (Int -> Int)]: Var: Local 3
                                    Expr 10 [57-58] [Type Int]: Lit: Int(2)
                        adj: <none>
                        ctl: <none>
                        ctl-adj: <none>
                Item 2 [66-106] (Public):
                    Parent: 0
                    Callable 11 [66-106] (Function):
                        name: Ident 12 [75-78] "Bar"
                        input: Pat 13 [78-80] [Type Unit]: Unit
                        output: Int
                        functors: empty set
                        body: SpecDecl 14 [66-106] (Body): Impl:
                            Pat 15 [66-106] [Type Unit]: Elided
                            Block 16 [87-106] [Type Int]:
                                Stmt 17 [89-104]: Expr: Expr 18 [89-104] [Type Int]: Call:
                                    Expr 19 [89-92] [Type ((Int -> Int) -> Int)]: Var: Item 1
                                    Expr 20 [93-103] [Type (Int -> Int)]: Closure([], 3)
                        adj: <none>
                        ctl: <none>
                        ctl-adj: <none>
                Item 3 [93-103] (Internal):
                    Parent: 2
                    Callable 27 [93-103] (Function):
                        name: Ident 28 [93-103] "lambda"
                        input: Pat 26 [93-103] [Type (Int,)]: Tuple:
                            Pat 21 [93-94] [Type Int]: Bind: Ident 22 [93-94] "x"
                        output: Int
                        functors: empty set
                        body: SpecDecl 29 [98-103] (Body): Impl:
                            Pat 30 [93-103] [Type (Int,)]: Elided
                            Block 31 [98-103] [Type Int]:
                                Stmt 32 [98-103]: Expr: Expr 23 [98-103] [Type Int]: BinOp (Add):
                                    Expr 24 [98-99] [Type Int]: Var: Local 22
                                    Expr 25 [102-103] [Type Int]: Lit: Int(1)
                        adj: <none>
                        ctl: <none>
                        ctl-adj: <none>"#]],
    );
}

#[test]
fn lambda_function_closure() {
    check_hir(
        indoc! {"
            namespace A {
                function Foo() : Int {
                    let x = 5;
                    let f = y -> x + y;
                    f(2)
                }
            }
        "},
        &expect![[r#"
            Package:
                Item 0 [0-108] (Public):
                    Namespace (Ident 32 [10-11] "A"): Item 1
                Item 1 [18-106] (Public):
                    Parent: 0
                    Callable 0 [18-106] (Function):
                        name: Ident 1 [27-30] "Foo"
                        input: Pat 2 [30-32] [Type Unit]: Unit
                        output: Int
                        functors: empty set
                        body: SpecDecl 3 [18-106] (Body): Impl:
                            Pat 4 [18-106] [Type Unit]: Elided
                            Block 5 [39-106] [Type Int]:
                                Stmt 6 [49-59]: Local (Immutable):
                                    Pat 7 [53-54] [Type Int]: Bind: Ident 8 [53-54] "x"
                                    Expr 9 [57-58] [Type Int]: Lit: Int(5)
                                Stmt 10 [68-87]: Local (Immutable):
                                    Pat 11 [72-73] [Type (Int -> Int is f?0)]: Bind: Ident 12 [72-73] "f"
                                    Expr 13 [76-86] [Type (Int -> Int is f?0)]: Closure([8], 2)
                                Stmt 28 [96-100]: Expr: Expr 29 [96-100] [Type Int]: Call:
                                    Expr 30 [96-97] [Type (Int -> Int is f?0)]: Var: Local 12
                                    Expr 31 [98-99] [Type Int]: Lit: Int(2)
                        adj: <none>
                        ctl: <none>
                        ctl-adj: <none>
                Item 2 [76-86] (Internal):
                    Parent: 1
                    Callable 22 [76-86] (Function):
                        name: Ident 23 [76-86] "lambda"
                        input: Pat 20 [76-86] [Type (Int, Int)]: Tuple:
                            Pat 21 [76-86] [Type Int]: Bind: Ident 19 [76-86] "closed"
                            Pat 14 [76-77] [Type Int]: Bind: Ident 15 [76-77] "y"
                        output: Int
                        functors: f?0
                        body: SpecDecl 24 [81-86] (Body): Impl:
                            Pat 25 [76-86] [Type (Int, Int)]: Elided
                            Block 26 [81-86] [Type Int]:
                                Stmt 27 [81-86]: Expr: Expr 16 [81-86] [Type Int]: BinOp (Add):
                                    Expr 17 [81-82] [Type Int]: Var: Local 19
                                    Expr 18 [85-86] [Type Int]: Var: Local 15
                        adj: <none>
                        ctl: <none>
                        ctl-adj: <none>"#]],
    );
}

#[test]
fn lambda_function_closure_repeated_var() {
    check_hir(
        indoc! {"
            namespace A {
                function Foo() : Int {
                    let x = 5;
                    let f = y -> x + x + y;
                    f(2)
                }
            }
        "},
        &expect![[r#"
            Package:
                Item 0 [0-112] (Public):
                    Namespace (Ident 34 [10-11] "A"): Item 1
                Item 1 [18-110] (Public):
                    Parent: 0
                    Callable 0 [18-110] (Function):
                        name: Ident 1 [27-30] "Foo"
                        input: Pat 2 [30-32] [Type Unit]: Unit
                        output: Int
                        functors: empty set
                        body: SpecDecl 3 [18-110] (Body): Impl:
                            Pat 4 [18-110] [Type Unit]: Elided
                            Block 5 [39-110] [Type Int]:
                                Stmt 6 [49-59]: Local (Immutable):
                                    Pat 7 [53-54] [Type Int]: Bind: Ident 8 [53-54] "x"
                                    Expr 9 [57-58] [Type Int]: Lit: Int(5)
                                Stmt 10 [68-91]: Local (Immutable):
                                    Pat 11 [72-73] [Type (Int -> Int is f?0)]: Bind: Ident 12 [72-73] "f"
                                    Expr 13 [76-90] [Type (Int -> Int is f?0)]: Closure([8], 2)
                                Stmt 30 [100-104]: Expr: Expr 31 [100-104] [Type Int]: Call:
                                    Expr 32 [100-101] [Type (Int -> Int is f?0)]: Var: Local 12
                                    Expr 33 [102-103] [Type Int]: Lit: Int(2)
                        adj: <none>
                        ctl: <none>
                        ctl-adj: <none>
                Item 2 [76-90] (Internal):
                    Parent: 1
                    Callable 24 [76-90] (Function):
                        name: Ident 25 [76-90] "lambda"
                        input: Pat 22 [76-90] [Type (Int, Int)]: Tuple:
                            Pat 23 [76-90] [Type Int]: Bind: Ident 21 [76-90] "closed"
                            Pat 14 [76-77] [Type Int]: Bind: Ident 15 [76-77] "y"
                        output: Int
                        functors: f?0
                        body: SpecDecl 26 [81-90] (Body): Impl:
                            Pat 27 [76-90] [Type (Int, Int)]: Elided
                            Block 28 [81-90] [Type Int]:
                                Stmt 29 [81-90]: Expr: Expr 16 [81-90] [Type Int]: BinOp (Add):
                                    Expr 17 [81-86] [Type Int]: BinOp (Add):
                                        Expr 18 [81-82] [Type Int]: Var: Local 21
                                        Expr 19 [85-86] [Type Int]: Var: Local 21
                                    Expr 20 [89-90] [Type Int]: Var: Local 15
                        adj: <none>
                        ctl: <none>
                        ctl-adj: <none>"#]],
    );
}

#[test]
fn lambda_function_closure_passed() {
    check_hir(
        indoc! {"
            namespace A {
                function Foo(f : Int -> Int) : Int { f(2) }
                function Bar() : Int {
                    let x = 5;
                    Foo(y -> x + y)
                }
            }
        "},
        &expect![[r#"
            Package:
                Item 0 [0-139] (Public):
                    Namespace (Ident 39 [10-11] "A"): Item 1, Item 2
                Item 1 [18-61] (Public):
                    Parent: 0
                    Callable 0 [18-61] (Function):
                        name: Ident 1 [27-30] "Foo"
                        input: Pat 2 [31-45] [Type (Int -> Int)]: Bind: Ident 3 [31-32] "f"
                        output: Int
                        functors: empty set
                        body: SpecDecl 4 [18-61] (Body): Impl:
                            Pat 5 [18-61] [Type (Int -> Int)]: Elided
                            Block 6 [53-61] [Type Int]:
                                Stmt 7 [55-59]: Expr: Expr 8 [55-59] [Type Int]: Call:
                                    Expr 9 [55-56] [Type (Int -> Int)]: Var: Local 3
                                    Expr 10 [57-58] [Type Int]: Lit: Int(2)
                        adj: <none>
                        ctl: <none>
                        ctl-adj: <none>
                Item 2 [66-137] (Public):
                    Parent: 0
                    Callable 11 [66-137] (Function):
                        name: Ident 12 [75-78] "Bar"
                        input: Pat 13 [78-80] [Type Unit]: Unit
                        output: Int
                        functors: empty set
                        body: SpecDecl 14 [66-137] (Body): Impl:
                            Pat 15 [66-137] [Type Unit]: Elided
                            Block 16 [87-137] [Type Int]:
                                Stmt 17 [97-107]: Local (Immutable):
                                    Pat 18 [101-102] [Type Int]: Bind: Ident 19 [101-102] "x"
                                    Expr 20 [105-106] [Type Int]: Lit: Int(5)
                                Stmt 21 [116-131]: Expr: Expr 22 [116-131] [Type Int]: Call:
                                    Expr 23 [116-119] [Type ((Int -> Int) -> Int)]: Var: Item 1
                                    Expr 24 [120-130] [Type (Int -> Int)]: Closure([19], 3)
                        adj: <none>
                        ctl: <none>
                        ctl-adj: <none>
                Item 3 [120-130] (Internal):
                    Parent: 2
                    Callable 33 [120-130] (Function):
                        name: Ident 34 [120-130] "lambda"
                        input: Pat 31 [120-130] [Type (Int, Int)]: Tuple:
                            Pat 32 [120-130] [Type Int]: Bind: Ident 30 [120-130] "closed"
                            Pat 25 [120-121] [Type Int]: Bind: Ident 26 [120-121] "y"
                        output: Int
                        functors: empty set
                        body: SpecDecl 35 [125-130] (Body): Impl:
                            Pat 36 [120-130] [Type (Int, Int)]: Elided
                            Block 37 [125-130] [Type Int]:
                                Stmt 38 [125-130]: Expr: Expr 27 [125-130] [Type Int]: BinOp (Add):
                                    Expr 28 [125-126] [Type Int]: Var: Local 30
                                    Expr 29 [129-130] [Type Int]: Var: Local 26
                        adj: <none>
                        ctl: <none>
                        ctl-adj: <none>"#]],
    );
}

#[test]
fn lambda_function_nested_closure() {
    check_hir(
        indoc! {"
            namespace A {
                function Foo(f : Int -> Int -> Int) : Int { f(2)(3) }
                function Bar() : Int {
                    let a = 5;
                    Foo(b -> {
                        let c = 1;
                        d -> a + b + c + d
                    })
                }
            }
        "},
        &expect![[r#"
            Package:
                Item 0 [0-209] (Public):
                    Namespace (Ident 68 [10-11] "A"): Item 1, Item 2
                Item 1 [18-71] (Public):
                    Parent: 0
                    Callable 0 [18-71] (Function):
                        name: Ident 1 [27-30] "Foo"
                        input: Pat 2 [31-52] [Type (Int -> (Int -> Int))]: Bind: Ident 3 [31-32] "f"
                        output: Int
                        functors: empty set
                        body: SpecDecl 4 [18-71] (Body): Impl:
                            Pat 5 [18-71] [Type (Int -> (Int -> Int))]: Elided
                            Block 6 [60-71] [Type Int]:
                                Stmt 7 [62-69]: Expr: Expr 8 [62-69] [Type Int]: Call:
                                    Expr 9 [62-66] [Type (Int -> Int)]: Call:
                                        Expr 10 [62-63] [Type (Int -> (Int -> Int))]: Var: Local 3
                                        Expr 11 [64-65] [Type Int]: Lit: Int(2)
                                    Expr 12 [67-68] [Type Int]: Lit: Int(3)
                        adj: <none>
                        ctl: <none>
                        ctl-adj: <none>
                Item 2 [76-207] (Public):
                    Parent: 0
                    Callable 13 [76-207] (Function):
                        name: Ident 14 [85-88] "Bar"
                        input: Pat 15 [88-90] [Type Unit]: Unit
                        output: Int
                        functors: empty set
                        body: SpecDecl 16 [76-207] (Body): Impl:
                            Pat 17 [76-207] [Type Unit]: Elided
                            Block 18 [97-207] [Type Int]:
                                Stmt 19 [107-117]: Local (Immutable):
                                    Pat 20 [111-112] [Type Int]: Bind: Ident 21 [111-112] "a"
                                    Expr 22 [115-116] [Type Int]: Lit: Int(5)
                                Stmt 23 [126-201]: Expr: Expr 24 [126-201] [Type Int]: Call:
                                    Expr 25 [126-129] [Type ((Int -> (Int -> Int)) -> Int)]: Var: Item 1
                                    Expr 26 [130-200] [Type (Int -> (Int -> Int))]: Closure([21], 4)
                        adj: <none>
                        ctl: <none>
                        ctl-adj: <none>
                Item 3 [172-190] (Internal):
                    Parent: 2
                    Callable 53 [172-190] (Function):
                        name: Ident 54 [172-190] "lambda"
                        input: Pat 49 [172-190] [Type (Int, Int, Int, Int)]: Tuple:
                            Pat 50 [172-190] [Type Int]: Bind: Ident 46 [172-190] "closed"
                            Pat 51 [172-190] [Type Int]: Bind: Ident 47 [172-190] "closed"
                            Pat 52 [172-190] [Type Int]: Bind: Ident 48 [172-190] "closed"
                            Pat 37 [172-173] [Type Int]: Bind: Ident 38 [172-173] "d"
                        output: Int
                        functors: empty set
                        body: SpecDecl 55 [177-190] (Body): Impl:
                            Pat 56 [172-190] [Type (Int, Int, Int, Int)]: Elided
                            Block 57 [177-190] [Type Int]:
                                Stmt 58 [177-190]: Expr: Expr 39 [177-190] [Type Int]: BinOp (Add):
                                    Expr 40 [177-186] [Type Int]: BinOp (Add):
                                        Expr 41 [177-182] [Type Int]: BinOp (Add):
                                            Expr 42 [177-178] [Type Int]: Var: Local 46
                                            Expr 43 [181-182] [Type Int]: Var: Local 47
                                        Expr 44 [185-186] [Type Int]: Var: Local 48
                                    Expr 45 [189-190] [Type Int]: Var: Local 38
                        adj: <none>
                        ctl: <none>
                        ctl-adj: <none>
                Item 4 [130-200] (Internal):
                    Parent: 2
                    Callable 62 [130-200] (Function):
                        name: Ident 63 [130-200] "lambda"
                        input: Pat 60 [130-200] [Type (Int, Int)]: Tuple:
                            Pat 61 [130-200] [Type Int]: Bind: Ident 59 [130-200] "closed"
                            Pat 27 [130-131] [Type Int]: Bind: Ident 28 [130-131] "b"
                        output: (Int -> Int)
                        functors: empty set
                        body: SpecDecl 64 [135-200] (Body): Impl:
                            Pat 65 [130-200] [Type (Int, Int)]: Elided
                            Block 66 [135-200] [Type (Int -> Int)]:
                                Stmt 67 [135-200]: Expr: Expr 29 [135-200] [Type (Int -> Int)]: Expr Block: Block 30 [135-200] [Type (Int -> Int)]:
                                    Stmt 31 [149-159]: Local (Immutable):
                                        Pat 32 [153-154] [Type Int]: Bind: Ident 33 [153-154] "c"
                                        Expr 34 [157-158] [Type Int]: Lit: Int(1)
                                    Stmt 35 [172-190]: Expr: Expr 36 [172-190] [Type (Int -> Int)]: Closure([59, 28, 33], 3)
                        adj: <none>
                        ctl: <none>
                        ctl-adj: <none>"#]],
    );
}

#[test]
fn lambda_operation_empty_closure() {
    check_hir(
        indoc! {"
            namespace A {
                operation Foo(op : Qubit => ()) : () {
                    use q = Qubit();
                    op(q)
                }
                operation Bar() : Result { Foo(q => ()) }
            }
        "},
        &expect![[r#"
            Package:
                Item 0 [0-149] (Public):
                    Namespace (Ident 35 [10-11] "A"): Item 1, Item 2
                Item 1 [18-101] (Public):
                    Parent: 0
                    Callable 0 [18-101] (Operation):
                        name: Ident 1 [28-31] "Foo"
                        input: Pat 2 [32-48] [Type (Qubit => Unit)]: Bind: Ident 3 [32-34] "op"
                        output: Unit
                        functors: empty set
                        body: SpecDecl 4 [18-101] (Body): Impl:
                            Pat 5 [18-101] [Type (Qubit => Unit)]: Elided
                            Block 6 [55-101] [Type Unit]:
                                Stmt 7 [65-81]: Qubit (Fresh)
                                    Pat 8 [69-70] [Type Qubit]: Bind: Ident 9 [69-70] "q"
                                    QubitInit 10 [73-80] [Type Qubit]: Single
                                Stmt 11 [90-95]: Expr: Expr 12 [90-95] [Type Unit]: Call:
                                    Expr 13 [90-92] [Type (Qubit => Unit)]: Var: Local 3
                                    Expr 14 [93-94] [Type Qubit]: Var: Local 9
                        adj: <none>
                        ctl: <none>
                        ctl-adj: <none>
                Item 2 [106-147] (Public):
                    Parent: 0
                    Callable 15 [106-147] (Operation):
                        name: Ident 16 [116-119] "Bar"
                        input: Pat 17 [119-121] [Type Unit]: Unit
                        output: Result
                        functors: empty set
                        body: SpecDecl 18 [106-147] (Body): Impl:
                            Pat 19 [106-147] [Type Unit]: Elided
                            Block 20 [131-147] [Type Result]:
                                Stmt 21 [133-145]: Expr: Expr 22 [133-145] [Type Result]: Call:
                                    Expr 23 [133-136] [Type ((Qubit => Unit) => Unit)]: Var: Item 1
                                    Expr 24 [137-144] [Type (Qubit => Unit)]: Closure([], 3)
                        adj: <none>
                        ctl: <none>
                        ctl-adj: <none>
                Item 3 [137-144] (Internal):
                    Parent: 2
                    Callable 29 [137-144] (Operation):
                        name: Ident 30 [137-144] "lambda"
                        input: Pat 28 [137-144] [Type (Qubit,)]: Tuple:
                            Pat 25 [137-138] [Type Qubit]: Bind: Ident 26 [137-138] "q"
                        output: Unit
                        functors: empty set
                        body: SpecDecl 31 [142-144] (Body): Impl:
                            Pat 32 [137-144] [Type (Qubit,)]: Elided
                            Block 33 [142-144] [Type Unit]:
                                Stmt 34 [142-144]: Expr: Expr 27 [142-144] [Type Unit]: Unit
                        adj: <none>
                        ctl: <none>
                        ctl-adj: <none>"#]],
    );
}

#[test]
fn lambda_operation_closure() {
    check_hir(
        indoc! {"
            namespace A {
                operation MResetZ(q : Qubit) : Result { body intrinsic; }
                operation Foo(op : () => Result) : Result { op() }
                operation Bar() : Result {
                    use q = Qubit();
                    Foo(() => MResetZ(q))
                }
            }
        "},
        &expect![[r#"
            Package:
                Item 0 [0-224] (Public):
                    Namespace (Ident 43 [10-11] "A"): Item 1, Item 2, Item 3
                Item 1 [18-75] (Public):
                    Parent: 0
                    Callable 0 [18-75] (Operation):
                        name: Ident 1 [28-35] "MResetZ"
                        input: Pat 2 [36-45] [Type Qubit]: Bind: Ident 3 [36-37] "q"
                        output: Result
                        functors: empty set
                        body: SpecDecl 4 [58-73] (Body): Gen: Intrinsic
                        adj: <none>
                        ctl: <none>
                        ctl-adj: <none>
                Item 2 [80-130] (Public):
                    Parent: 0
                    Callable 5 [80-130] (Operation):
                        name: Ident 6 [90-93] "Foo"
                        input: Pat 7 [94-111] [Type (Unit => Result)]: Bind: Ident 8 [94-96] "op"
                        output: Result
                        functors: empty set
                        body: SpecDecl 9 [80-130] (Body): Impl:
                            Pat 10 [80-130] [Type (Unit => Result)]: Elided
                            Block 11 [122-130] [Type Result]:
                                Stmt 12 [124-128]: Expr: Expr 13 [124-128] [Type Result]: Call:
                                    Expr 14 [124-126] [Type (Unit => Result)]: Var: Local 8
                                    Expr 15 [126-128] [Type Unit]: Unit
                        adj: <none>
                        ctl: <none>
                        ctl-adj: <none>
                Item 3 [135-222] (Public):
                    Parent: 0
                    Callable 16 [135-222] (Operation):
                        name: Ident 17 [145-148] "Bar"
                        input: Pat 18 [148-150] [Type Unit]: Unit
                        output: Result
                        functors: empty set
                        body: SpecDecl 19 [135-222] (Body): Impl:
                            Pat 20 [135-222] [Type Unit]: Elided
                            Block 21 [160-222] [Type Result]:
                                Stmt 22 [170-186]: Qubit (Fresh)
                                    Pat 23 [174-175] [Type Qubit]: Bind: Ident 24 [174-175] "q"
                                    QubitInit 25 [178-185] [Type Qubit]: Single
                                Stmt 26 [195-216]: Expr: Expr 27 [195-216] [Type Result]: Call:
                                    Expr 28 [195-198] [Type ((Unit => Result) => Result)]: Var: Item 2
                                    Expr 29 [199-215] [Type (Unit => Result)]: Closure([24], 4)
                        adj: <none>
                        ctl: <none>
                        ctl-adj: <none>
                Item 4 [199-215] (Internal):
                    Parent: 3
                    Callable 37 [199-215] (Operation):
                        name: Ident 38 [199-215] "lambda"
                        input: Pat 35 [199-215] [Type (Qubit, Unit)]: Tuple:
                            Pat 36 [199-215] [Type Qubit]: Bind: Ident 34 [199-215] "closed"
                            Pat 30 [199-201] [Type Unit]: Unit
                        output: Result
                        functors: empty set
                        body: SpecDecl 39 [205-215] (Body): Impl:
                            Pat 40 [199-215] [Type (Qubit, Unit)]: Elided
                            Block 41 [205-215] [Type Result]:
                                Stmt 42 [205-215]: Expr: Expr 31 [205-215] [Type Result]: Call:
                                    Expr 32 [205-212] [Type (Qubit => Result)]: Var: Item 1
                                    Expr 33 [213-214] [Type Qubit]: Var: Local 34
                        adj: <none>
                        ctl: <none>
                        ctl-adj: <none>"#]],
    );
}

#[test]
fn lambda_mutable_closure() {
    check_errors(
        indoc! {"
            namespace A {
                function Foo() : () {
                    mutable x = 1;
                    let f = y -> x + y;
                }
            }
        "},
        &expect![[r#"
            [
                MutableClosure(
                    Span {
                        lo: 79,
                        hi: 89,
                    },
                ),
            ]
        "#]],
    );
}

#[test]
fn lambda_adj() {
    check_hir(
        indoc! {r#"
            namespace A {
                operation X(q : Qubit) : () is Adj {}
                operation Foo(op : Qubit => () is Adj) : () {}
                operation Bar() : () { Foo(q => X(q)); }
            }
        "#},
        &expect![[r#"
            Package:
                Item 0 [0-153] (Public):
                    Namespace (Ident 36 [10-11] "A"): Item 1, Item 2, Item 3
                Item 1 [18-55] (Public):
                    Parent: 0
                    Callable 0 [18-55] (Operation):
                        name: Ident 1 [28-29] "X"
                        input: Pat 2 [30-39] [Type Qubit]: Bind: Ident 3 [30-31] "q"
                        output: Unit
                        functors: Adj
                        body: SpecDecl 4 [18-55] (Body): Impl:
                            Pat 5 [18-55] [Type Qubit]: Elided
                            Block 6 [53-55]: <empty>
                        adj: <none>
                        ctl: <none>
                        ctl-adj: <none>
                Item 2 [60-106] (Public):
                    Parent: 0
                    Callable 7 [60-106] (Operation):
                        name: Ident 8 [70-73] "Foo"
                        input: Pat 9 [74-97] [Type (Qubit => Unit is Adj)]: Bind: Ident 10 [74-76] "op"
                        output: Unit
                        functors: empty set
                        body: SpecDecl 11 [60-106] (Body): Impl:
                            Pat 12 [60-106] [Type (Qubit => Unit is Adj)]: Elided
                            Block 13 [104-106]: <empty>
                        adj: <none>
                        ctl: <none>
                        ctl-adj: <none>
                Item 3 [111-151] (Public):
                    Parent: 0
                    Callable 14 [111-151] (Operation):
                        name: Ident 15 [121-124] "Bar"
                        input: Pat 16 [124-126] [Type Unit]: Unit
                        output: Unit
                        functors: empty set
                        body: SpecDecl 17 [111-151] (Body): Impl:
                            Pat 18 [111-151] [Type Unit]: Elided
                            Block 19 [132-151] [Type Unit]:
                                Stmt 20 [134-149]: Semi: Expr 21 [134-148] [Type Unit]: Call:
                                    Expr 22 [134-137] [Type ((Qubit => Unit is Adj) => Unit)]: Var: Item 2
                                    Expr 23 [138-147] [Type (Qubit => Unit is Adj)]: Closure([], 4)
                        adj: <none>
                        ctl: <none>
                        ctl-adj: <none>
                Item 4 [138-147] (Internal):
                    Parent: 3
                    Callable 30 [138-147] (Operation):
                        name: Ident 31 [138-147] "lambda"
                        input: Pat 29 [138-147] [Type (Qubit,)]: Tuple:
                            Pat 24 [138-139] [Type Qubit]: Bind: Ident 25 [138-139] "q"
                        output: Unit
                        functors: Adj
                        body: SpecDecl 32 [143-147] (Body): Impl:
                            Pat 33 [138-147] [Type (Qubit,)]: Elided
                            Block 34 [143-147] [Type Unit]:
                                Stmt 35 [143-147]: Expr: Expr 26 [143-147] [Type Unit]: Call:
                                    Expr 27 [143-144] [Type (Qubit => Unit is Adj)]: Var: Item 1
                                    Expr 28 [145-146] [Type Qubit]: Var: Local 25
                        adj: <none>
                        ctl: <none>
                        ctl-adj: <none>"#]],
    );
}

#[test]
fn partial_app_one_hole() {
    check_hir(
        indoc! {"
            namespace A {
                function Foo(x : Int, y : Int) : Int { x + y }
                function Bar() : () { let f = Foo(_, 2); }
            }
        "},
        &expect![[r#"
            Package:
                Item 0 [0-113] (Public):
<<<<<<< HEAD
                    Namespace (Ident 47 [10-11] "A"): Item 1, Item 2
=======
                    Namespace (Ident 42 [10-11] "A"): Item 1, Item 2
>>>>>>> ff212038
                Item 1 [18-64] (Public):
                    Parent: 0
                    Callable 0 [18-64] (Function):
                        name: Ident 1 [27-30] "Foo"
                        input: Pat 2 [30-48] [Type (Int, Int)]: Tuple:
                            Pat 3 [31-38] [Type Int]: Bind: Ident 4 [31-32] "x"
                            Pat 5 [40-47] [Type Int]: Bind: Ident 6 [40-41] "y"
                        output: Int
                        functors: empty set
                        body: SpecDecl 7 [18-64] (Body): Impl:
                            Pat 8 [18-64] [Type (Int, Int)]: Elided
                            Block 9 [55-64] [Type Int]:
                                Stmt 10 [57-62]: Expr: Expr 11 [57-62] [Type Int]: BinOp (Add):
                                    Expr 12 [57-58] [Type Int]: Var: Local 4
                                    Expr 13 [61-62] [Type Int]: Var: Local 6
                        adj: <none>
                        ctl: <none>
                        ctl-adj: <none>
                Item 2 [69-111] (Public):
                    Parent: 0
                    Callable 14 [69-111] (Function):
                        name: Ident 15 [78-81] "Bar"
                        input: Pat 16 [81-83] [Type Unit]: Unit
                        output: Unit
                        functors: empty set
<<<<<<< HEAD
                        body: SpecDecl 17 [69-111] (Body): Impl:
                            Pat 18 [69-111] [Type Unit]: Elided
                            Block 19 [89-111] [Type Unit]:
                                Stmt 20 [91-109]: Local (Immutable):
                                    Pat 21 [95-96] [Type (Int -> Int)]: Bind: Ident 22 [95-96] "f"
                                    Expr 23 [99-108] [Type (Int -> Int)]: Expr Block: Block 44 [99-108] [Type (Int -> Int)]:
                                        Stmt 32 [106-107]: Local (Immutable):
                                            Pat 31 [106-107] [Type Int]: Bind: Ident 29 [106-107] "arg"
                                            Expr 28 [106-107] [Type Int]: Lit: Int(2)
                                        Stmt 45 [99-108]: Expr: Expr 46 [99-108] [Type (Int -> Int)]: Closure([29], 3)
                        adj: <none>
                        ctl: <none>
                        ctl-adj: <none>
                Item 3 [99-108] (Internal):
                    Parent: 2
                    Callable 38 [99-108] (Function):
                        name: Ident 39 [99-108] "lambda"
                        input: Pat 36 [99-108] [Type (Int, Int)]: Tuple:
                            Pat 37 [99-108] [Type Int]: Bind: Ident 35 [99-108] "closed"
                            Pat 26 [103-104] [Type Int]: Bind: Ident 25 [103-104] "hole"
                        output: Int
                        functors: empty set
                        body: SpecDecl 40 [99-108] (Body): Impl:
                            Pat 41 [99-108] [Type (Int, Int)]: Elided
                            Block 42 [99-108] [Type Int]:
                                Stmt 43 [99-108]: Expr: Expr 34 [99-108] [Type Int]: Call:
                                    Expr 24 [99-102] [Type ((Int, Int) -> Int)]: Var: Item 1
                                    Expr 33 [102-108] [Type (Int, Int)]: Tuple:
                                        Expr 27 [103-104] [Type Int]: Var: Local 25
                                        Expr 30 [106-107] [Type Int]: Var: Local 35
                        adj: <none>
                        ctl: <none>
                        ctl-adj: <none>"#]],
=======
                        body: Block: Block 15 [89-111] [Type Unit]:
                            Stmt 16 [91-109]: Local (Immutable):
                                Pat 17 [95-96] [Type (Int -> Int)]: Bind: Ident 18 [95-96] "f"
                                Expr 19 [99-108] [Type (Int -> Int)]: Expr Block: Block 39 [99-108] [Type (Int -> Int)]:
                                    Stmt 28 [106-107]: Local (Immutable):
                                        Pat 27 [106-107] [Type Int]: Bind: Ident 25 [106-107] "arg"
                                        Expr 24 [106-107] [Type Int]: Lit: Int(2)
                                    Stmt 40 [99-108]: Expr: Expr 41 [99-108] [Type (Int -> Int)]: Closure([25], 3)
                Item 3 [99-108] (Internal):
                    Parent: 2
                    Callable 35 [99-108] (Function):
                        name: Ident 36 [99-108] "lambda"
                        input: Pat 33 [99-108] [Type (Int, Int)]: Tuple:
                            Pat 34 [99-108] [Type Int]: Bind: Ident 32 [99-108] "closed"
                            Pat 22 [103-104] [Type Int]: Bind: Ident 21 [103-104] "hole"
                        output: Int
                        functors: empty set
                        body: Block: Block 37 [99-108] [Type Int]:
                            Stmt 38 [99-108]: Expr: Expr 31 [99-108] [Type Int]: Call:
                                Expr 20 [99-102] [Type ((Int, Int) -> Int)]: Var: Item 1
                                Expr 30 [102-108] [Type (Int, Int)]: Tuple:
                                    Expr 23 [103-104] [Type Int]: Var: Local 21
                                    Expr 26 [106-107] [Type Int]: Var: Local 32"#]],
>>>>>>> ff212038
    );
}

#[test]
fn partial_app_two_holes() {
    check_hir(
        indoc! {"
            namespace A {
                function Foo(x : Int, y : Int) : Int { x + y }
                function Bar() : () { let f = Foo(_, _); }
            }
        "},
        &expect![[r#"
            Package:
                Item 0 [0-113] (Public):
                    Namespace (Ident 44 [10-11] "A"): Item 1, Item 2
                Item 1 [18-64] (Public):
                    Parent: 0
                    Callable 0 [18-64] (Function):
                        name: Ident 1 [27-30] "Foo"
                        input: Pat 2 [30-48] [Type (Int, Int)]: Tuple:
                            Pat 3 [31-38] [Type Int]: Bind: Ident 4 [31-32] "x"
                            Pat 5 [40-47] [Type Int]: Bind: Ident 6 [40-41] "y"
                        output: Int
                        functors: empty set
                        body: SpecDecl 7 [18-64] (Body): Impl:
                            Pat 8 [18-64] [Type (Int, Int)]: Elided
                            Block 9 [55-64] [Type Int]:
                                Stmt 10 [57-62]: Expr: Expr 11 [57-62] [Type Int]: BinOp (Add):
                                    Expr 12 [57-58] [Type Int]: Var: Local 4
                                    Expr 13 [61-62] [Type Int]: Var: Local 6
                        adj: <none>
                        ctl: <none>
                        ctl-adj: <none>
                Item 2 [69-111] (Public):
                    Parent: 0
                    Callable 14 [69-111] (Function):
                        name: Ident 15 [78-81] "Bar"
                        input: Pat 16 [81-83] [Type Unit]: Unit
                        output: Unit
                        functors: empty set
                        body: SpecDecl 17 [69-111] (Body): Impl:
                            Pat 18 [69-111] [Type Unit]: Elided
                            Block 19 [89-111] [Type Unit]:
                                Stmt 20 [91-109]: Local (Immutable):
                                    Pat 21 [95-96] [Type ((Int, Int) -> Int)]: Bind: Ident 22 [95-96] "f"
                                    Expr 23 [99-108] [Type ((Int, Int) -> Int)]: Expr Block: Block 41 [99-108] [Type ((Int, Int) -> Int)]:
                                        Stmt 42 [99-108]: Expr: Expr 43 [99-108] [Type ((Int, Int) -> Int)]: Closure([], 3)
                        adj: <none>
                        ctl: <none>
                        ctl-adj: <none>
                Item 3 [99-108] (Internal):
                    Parent: 2
                    Callable 35 [99-108] (Function):
                        name: Ident 36 [99-108] "lambda"
                        input: Pat 34 [99-108] [Type ((Int, Int),)]: Tuple:
                            Pat 32 [102-108] [Type (Int, Int)]: Tuple:
                                Pat 26 [103-104] [Type Int]: Bind: Ident 25 [103-104] "hole"
                                Pat 29 [106-107] [Type Int]: Bind: Ident 28 [106-107] "hole"
                        output: Int
                        functors: empty set
                        body: SpecDecl 37 [99-108] (Body): Impl:
                            Pat 38 [99-108] [Type ((Int, Int),)]: Elided
                            Block 39 [99-108] [Type Int]:
                                Stmt 40 [99-108]: Expr: Expr 33 [99-108] [Type Int]: Call:
                                    Expr 24 [99-102] [Type ((Int, Int) -> Int)]: Var: Item 1
                                    Expr 31 [102-108] [Type (Int, Int)]: Tuple:
                                        Expr 27 [103-104] [Type Int]: Var: Local 25
                                        Expr 30 [106-107] [Type Int]: Var: Local 28
                        adj: <none>
                        ctl: <none>
                        ctl-adj: <none>"#]],
    );
}

#[test]
fn partial_app_nested_tuple() {
    check_hir(
        indoc! {"
            namespace A {
                function Foo(a : Int, (b : Bool, c : Double, d : String), e : Result) : () {}
                function Bar() : () { let f = Foo(_, (_, 1.0, _), _); }
            }
        "},
        &expect![[r#"
            Package:
                Item 0 [0-157] (Public):
<<<<<<< HEAD
                    Namespace (Ident 62 [10-11] "A"): Item 1, Item 2
=======
                    Namespace (Ident 57 [10-11] "A"): Item 1, Item 2
>>>>>>> ff212038
                Item 1 [18-95] (Public):
                    Parent: 0
                    Callable 0 [18-95] (Function):
                        name: Ident 1 [27-30] "Foo"
                        input: Pat 2 [30-87] [Type (Int, (Bool, Double, String), Result)]: Tuple:
                            Pat 3 [31-38] [Type Int]: Bind: Ident 4 [31-32] "a"
                            Pat 5 [40-74] [Type (Bool, Double, String)]: Tuple:
                                Pat 6 [41-49] [Type Bool]: Bind: Ident 7 [41-42] "b"
                                Pat 8 [51-61] [Type Double]: Bind: Ident 9 [51-52] "c"
                                Pat 10 [63-73] [Type String]: Bind: Ident 11 [63-64] "d"
                            Pat 12 [76-86] [Type Result]: Bind: Ident 13 [76-77] "e"
                        output: Unit
                        functors: empty set
                        body: SpecDecl 14 [18-95] (Body): Impl:
                            Pat 15 [18-95] [Type (Int, (Bool, Double, String), Result)]: Elided
                            Block 16 [93-95]: <empty>
                        adj: <none>
                        ctl: <none>
                        ctl-adj: <none>
                Item 2 [100-155] (Public):
                    Parent: 0
                    Callable 17 [100-155] (Function):
                        name: Ident 18 [109-112] "Bar"
                        input: Pat 19 [112-114] [Type Unit]: Unit
                        output: Unit
                        functors: empty set
<<<<<<< HEAD
                        body: SpecDecl 20 [100-155] (Body): Impl:
                            Pat 21 [100-155] [Type Unit]: Elided
                            Block 22 [120-155] [Type Unit]:
                                Stmt 23 [122-153]: Local (Immutable):
                                    Pat 24 [126-127] [Type ((Int, (Bool, String), Result) -> Unit)]: Bind: Ident 25 [126-127] "f"
                                    Expr 26 [130-152] [Type ((Int, (Bool, String), Result) -> Unit)]: Expr Block: Block 59 [130-152] [Type ((Int, (Bool, String), Result) -> Unit)]:
                                        Stmt 38 [141-144]: Local (Immutable):
                                            Pat 37 [141-144] [Type Double]: Bind: Ident 35 [141-144] "arg"
                                            Expr 34 [141-144] [Type Double]: Lit: Double(1)
                                        Stmt 60 [130-152]: Expr: Expr 61 [130-152] [Type ((Int, (Bool, String), Result) -> Unit)]: Closure([35], 3)
                        adj: <none>
                        ctl: <none>
                        ctl-adj: <none>
                Item 3 [130-152] (Internal):
                    Parent: 2
                    Callable 53 [130-152] (Function):
                        name: Ident 54 [130-152] "lambda"
                        input: Pat 51 [130-152] [Type (Double, (Int, (Bool, String), Result))]: Tuple:
                            Pat 52 [130-152] [Type Double]: Bind: Ident 50 [130-152] "closed"
                            Pat 48 [133-152] [Type (Int, (Bool, String), Result)]: Tuple:
                                Pat 29 [134-135] [Type Int]: Bind: Ident 28 [134-135] "hole"
                                Pat 43 [137-148] [Type (Bool, String)]: Tuple:
                                    Pat 32 [138-139] [Type Bool]: Bind: Ident 31 [138-139] "hole"
                                    Pat 40 [146-147] [Type String]: Bind: Ident 39 [146-147] "hole"
                                Pat 45 [150-151] [Type Result]: Bind: Ident 44 [150-151] "hole"
                        output: Unit
                        functors: empty set
                        body: SpecDecl 55 [130-152] (Body): Impl:
                            Pat 56 [130-152] [Type (Double, (Int, (Bool, String), Result))]: Elided
                            Block 57 [130-152] [Type Unit]:
                                Stmt 58 [130-152]: Expr: Expr 49 [130-152] [Type Unit]: Call:
                                    Expr 27 [130-133] [Type ((Int, (Bool, Double, String), Result) -> Unit)]: Var: Item 1
                                    Expr 47 [133-152] [Type (Int, (Bool, Double, String), Result)]: Tuple:
                                        Expr 30 [134-135] [Type Int]: Var: Local 28
                                        Expr 42 [137-148] [Type (Bool, Double, String)]: Tuple:
                                            Expr 33 [138-139] [Type Bool]: Var: Local 31
                                            Expr 36 [141-144] [Type Double]: Var: Local 50
                                            Expr 41 [146-147] [Type String]: Var: Local 39
                                        Expr 46 [150-151] [Type Result]: Var: Local 44
                        adj: <none>
                        ctl: <none>
                        ctl-adj: <none>"#]],
=======
                        body: Block: Block 18 [120-155] [Type Unit]:
                            Stmt 19 [122-153]: Local (Immutable):
                                Pat 20 [126-127] [Type ((Int, (Bool, String), Result) -> Unit)]: Bind: Ident 21 [126-127] "f"
                                Expr 22 [130-152] [Type ((Int, (Bool, String), Result) -> Unit)]: Expr Block: Block 54 [130-152] [Type ((Int, (Bool, String), Result) -> Unit)]:
                                    Stmt 34 [141-144]: Local (Immutable):
                                        Pat 33 [141-144] [Type Double]: Bind: Ident 31 [141-144] "arg"
                                        Expr 30 [141-144] [Type Double]: Lit: Double(1)
                                    Stmt 55 [130-152]: Expr: Expr 56 [130-152] [Type ((Int, (Bool, String), Result) -> Unit)]: Closure([31], 3)
                Item 3 [130-152] (Internal):
                    Parent: 2
                    Callable 50 [130-152] (Function):
                        name: Ident 51 [130-152] "lambda"
                        input: Pat 48 [130-152] [Type (Double, (Int, (Bool, String), Result))]: Tuple:
                            Pat 49 [130-152] [Type Double]: Bind: Ident 47 [130-152] "closed"
                            Pat 45 [133-152] [Type (Int, (Bool, String), Result)]: Tuple:
                                Pat 25 [134-135] [Type Int]: Bind: Ident 24 [134-135] "hole"
                                Pat 40 [137-148] [Type (Bool, String)]: Tuple:
                                    Pat 28 [138-139] [Type Bool]: Bind: Ident 27 [138-139] "hole"
                                    Pat 37 [146-147] [Type String]: Bind: Ident 36 [146-147] "hole"
                                Pat 42 [150-151] [Type Result]: Bind: Ident 41 [150-151] "hole"
                        output: Unit
                        functors: empty set
                        body: Block: Block 52 [130-152] [Type Unit]:
                            Stmt 53 [130-152]: Expr: Expr 46 [130-152] [Type Unit]: Call:
                                Expr 23 [130-133] [Type ((Int, (Bool, Double, String), Result) -> Unit)]: Var: Item 1
                                Expr 44 [133-152] [Type (Int, (Bool, Double, String), Result)]: Tuple:
                                    Expr 26 [134-135] [Type Int]: Var: Local 24
                                    Expr 39 [137-148] [Type (Bool, Double, String)]: Tuple:
                                        Expr 29 [138-139] [Type Bool]: Var: Local 27
                                        Expr 32 [141-144] [Type Double]: Var: Local 47
                                        Expr 38 [146-147] [Type String]: Var: Local 36
                                    Expr 43 [150-151] [Type Result]: Var: Local 41"#]],
>>>>>>> ff212038
    );
}

#[test]
fn partial_app_nested_tuple_singleton_unwrap() {
    check_hir(
        indoc! {"
            namespace A {
                function Foo(a : Int, (b : Bool, c : Double, d : String), e : Result) : () {}
                function Bar() : () { let f = Foo(_, (true, 1.0, _), _); }
            }
        "},
        &expect![[r#"
            Package:
                Item 0 [0-160] (Public):
<<<<<<< HEAD
                    Namespace (Ident 65 [10-11] "A"): Item 1, Item 2
=======
                    Namespace (Ident 61 [10-11] "A"): Item 1, Item 2
>>>>>>> ff212038
                Item 1 [18-95] (Public):
                    Parent: 0
                    Callable 0 [18-95] (Function):
                        name: Ident 1 [27-30] "Foo"
                        input: Pat 2 [30-87] [Type (Int, (Bool, Double, String), Result)]: Tuple:
                            Pat 3 [31-38] [Type Int]: Bind: Ident 4 [31-32] "a"
                            Pat 5 [40-74] [Type (Bool, Double, String)]: Tuple:
                                Pat 6 [41-49] [Type Bool]: Bind: Ident 7 [41-42] "b"
                                Pat 8 [51-61] [Type Double]: Bind: Ident 9 [51-52] "c"
                                Pat 10 [63-73] [Type String]: Bind: Ident 11 [63-64] "d"
                            Pat 12 [76-86] [Type Result]: Bind: Ident 13 [76-77] "e"
                        output: Unit
                        functors: empty set
                        body: SpecDecl 14 [18-95] (Body): Impl:
                            Pat 15 [18-95] [Type (Int, (Bool, Double, String), Result)]: Elided
                            Block 16 [93-95]: <empty>
                        adj: <none>
                        ctl: <none>
                        ctl-adj: <none>
                Item 2 [100-158] (Public):
                    Parent: 0
                    Callable 17 [100-158] (Function):
                        name: Ident 18 [109-112] "Bar"
                        input: Pat 19 [112-114] [Type Unit]: Unit
                        output: Unit
                        functors: empty set
<<<<<<< HEAD
                        body: SpecDecl 20 [100-158] (Body): Impl:
                            Pat 21 [100-158] [Type Unit]: Elided
                            Block 22 [120-158] [Type Unit]:
                                Stmt 23 [122-156]: Local (Immutable):
                                    Pat 24 [126-127] [Type ((Int, String, Result) -> Unit)]: Bind: Ident 25 [126-127] "f"
                                    Expr 26 [130-155] [Type ((Int, String, Result) -> Unit)]: Expr Block: Block 62 [130-155] [Type ((Int, String, Result) -> Unit)]:
                                        Stmt 35 [138-142]: Local (Immutable):
                                            Pat 34 [138-142] [Type Bool]: Bind: Ident 32 [138-142] "arg"
                                            Expr 31 [138-142] [Type Bool]: Lit: Bool(true)
                                        Stmt 40 [144-147]: Local (Immutable):
                                            Pat 39 [144-147] [Type Double]: Bind: Ident 37 [144-147] "arg"
                                            Expr 36 [144-147] [Type Double]: Lit: Double(1)
                                        Stmt 63 [130-155]: Expr: Expr 64 [130-155] [Type ((Int, String, Result) -> Unit)]: Closure([32, 37], 3)
                        adj: <none>
                        ctl: <none>
                        ctl-adj: <none>
                Item 3 [130-155] (Internal):
                    Parent: 2
                    Callable 56 [130-155] (Function):
                        name: Ident 57 [130-155] "lambda"
                        input: Pat 53 [130-155] [Type (Bool, Double, (Int, String, Result))]: Tuple:
                            Pat 54 [130-155] [Type Bool]: Bind: Ident 51 [130-155] "closed"
                            Pat 55 [130-155] [Type Double]: Bind: Ident 52 [130-155] "closed"
                            Pat 49 [133-155] [Type (Int, String, Result)]: Tuple:
                                Pat 29 [134-135] [Type Int]: Bind: Ident 28 [134-135] "hole"
                                Pat 42 [149-150] [Type String]: Bind: Ident 41 [149-150] "hole"
                                Pat 46 [153-154] [Type Result]: Bind: Ident 45 [153-154] "hole"
                        output: Unit
                        functors: empty set
                        body: SpecDecl 58 [130-155] (Body): Impl:
                            Pat 59 [130-155] [Type (Bool, Double, (Int, String, Result))]: Elided
                            Block 60 [130-155] [Type Unit]:
                                Stmt 61 [130-155]: Expr: Expr 50 [130-155] [Type Unit]: Call:
                                    Expr 27 [130-133] [Type ((Int, (Bool, Double, String), Result) -> Unit)]: Var: Item 1
                                    Expr 48 [133-155] [Type (Int, (Bool, Double, String), Result)]: Tuple:
                                        Expr 30 [134-135] [Type Int]: Var: Local 28
                                        Expr 44 [137-151] [Type (Bool, Double, String)]: Tuple:
                                            Expr 33 [138-142] [Type Bool]: Var: Local 51
                                            Expr 38 [144-147] [Type Double]: Var: Local 52
                                            Expr 43 [149-150] [Type String]: Var: Local 41
                                        Expr 47 [153-154] [Type Result]: Var: Local 45
                        adj: <none>
                        ctl: <none>
                        ctl-adj: <none>"#]],
=======
                        body: Block: Block 18 [120-158] [Type Unit]:
                            Stmt 19 [122-156]: Local (Immutable):
                                Pat 20 [126-127] [Type ((Int, String, Result) -> Unit)]: Bind: Ident 21 [126-127] "f"
                                Expr 22 [130-155] [Type ((Int, String, Result) -> Unit)]: Expr Block: Block 58 [130-155] [Type ((Int, String, Result) -> Unit)]:
                                    Stmt 31 [138-142]: Local (Immutable):
                                        Pat 30 [138-142] [Type Bool]: Bind: Ident 28 [138-142] "arg"
                                        Expr 27 [138-142] [Type Bool]: Lit: Bool(true)
                                    Stmt 37 [144-147]: Local (Immutable):
                                        Pat 36 [144-147] [Type Double]: Bind: Ident 34 [144-147] "arg"
                                        Expr 33 [144-147] [Type Double]: Lit: Double(1)
                                    Stmt 59 [130-155]: Expr: Expr 60 [130-155] [Type ((Int, String, Result) -> Unit)]: Closure([28, 34], 3)
                Item 3 [130-155] (Internal):
                    Parent: 2
                    Callable 54 [130-155] (Function):
                        name: Ident 55 [130-155] "lambda"
                        input: Pat 51 [130-155] [Type (Bool, Double, (Int, String, Result))]: Tuple:
                            Pat 52 [130-155] [Type Bool]: Bind: Ident 49 [130-155] "closed"
                            Pat 53 [130-155] [Type Double]: Bind: Ident 50 [130-155] "closed"
                            Pat 47 [133-155] [Type (Int, String, Result)]: Tuple:
                                Pat 25 [134-135] [Type Int]: Bind: Ident 24 [134-135] "hole"
                                Pat 40 [149-150] [Type String]: Bind: Ident 39 [149-150] "hole"
                                Pat 44 [153-154] [Type Result]: Bind: Ident 43 [153-154] "hole"
                        output: Unit
                        functors: empty set
                        body: Block: Block 56 [130-155] [Type Unit]:
                            Stmt 57 [130-155]: Expr: Expr 48 [130-155] [Type Unit]: Call:
                                Expr 23 [130-133] [Type ((Int, (Bool, Double, String), Result) -> Unit)]: Var: Item 1
                                Expr 46 [133-155] [Type (Int, (Bool, Double, String), Result)]: Tuple:
                                    Expr 26 [134-135] [Type Int]: Var: Local 24
                                    Expr 42 [137-151] [Type (Bool, Double, String)]: Tuple:
                                        Expr 29 [138-142] [Type Bool]: Var: Local 49
                                        Expr 35 [144-147] [Type Double]: Var: Local 50
                                        Expr 41 [149-150] [Type String]: Var: Local 39
                                    Expr 45 [153-154] [Type Result]: Var: Local 43"#]],
>>>>>>> ff212038
    );
}

#[test]
<<<<<<< HEAD
fn body_missing_should_fail() {
    check_errors(
        indoc! {"
        namespace test {
            operation A(q : Qubit) : Unit is Adj {
                adjoint ... {}
            }
        }
        "},
        &expect![[r#"
            [
                MissingBody(
                    Span {
                        lo: 21,
                        hi: 88,
                    },
                ),
            ]
        "#]],
=======
fn partial_app_unknown_callable() {
    check_hir(
        indoc! {"
            namespace A {
                function Foo() : () { let f = Unknown(true, _, _); }
            }
        "},
        &expect![[r#"
            Package:
                Item 0 [0-72] (Public):
                    Namespace (Ident 13 [10-11] "A"): Item 1
                Item 1 [18-70] (Public):
                    Parent: 0
                    Callable 0 [18-70] (Function):
                        name: Ident 1 [27-30] "Foo"
                        input: Pat 2 [30-32] [Type Unit]: Unit
                        output: Unit
                        functors: empty set
                        body: Block: Block 3 [38-70] [Type Unit]:
                            Stmt 4 [40-68]: Local (Immutable):
                                Pat 5 [44-45] [Type ?0]: Bind: Ident 6 [44-45] "f"
                                Expr 7 [48-67] [Type ?0]: Call:
                                    Expr 8 [48-55] [Type ?]: Var: Err
                                    Expr 9 [55-67] [Type (Bool, ?1, ?2)]: Tuple:
                                        Expr 10 [56-60] [Type Bool]: Lit: Bool(true)
                                        Expr 11 [62-63] [Type ?1]: Hole
                                        Expr 12 [65-66] [Type ?2]: Hole"#]],
    );
}

#[test]
fn partial_app_too_many_args() {
    check_hir(
        indoc! {"
            namespace A {
                function Foo(x : Int) : Int { x }
                function Bar() : () { let f = Foo(1, _, _); }
            }
        "},
        &expect![[r#"
            Package:
                Item 0 [0-103] (Public):
                    Namespace (Ident 20 [10-11] "A"): Item 1, Item 2
                Item 1 [18-51] (Public):
                    Parent: 0
                    Callable 0 [18-51] (Function):
                        name: Ident 1 [27-30] "Foo"
                        input: Pat 2 [31-38] [Type Int]: Bind: Ident 3 [31-32] "x"
                        output: Int
                        functors: empty set
                        body: Block: Block 4 [46-51] [Type Int]:
                            Stmt 5 [48-49]: Expr: Expr 6 [48-49] [Type Int]: Var: Local 3
                Item 2 [56-101] (Public):
                    Parent: 0
                    Callable 7 [56-101] (Function):
                        name: Ident 8 [65-68] "Bar"
                        input: Pat 9 [68-70] [Type Unit]: Unit
                        output: Unit
                        functors: empty set
                        body: Block: Block 10 [76-101] [Type Unit]:
                            Stmt 11 [78-99]: Local (Immutable):
                                Pat 12 [82-83] [Type Int]: Bind: Ident 13 [82-83] "f"
                                Expr 14 [86-98] [Type Int]: Call:
                                    Expr 15 [86-89] [Type (Int -> Int)]: Var: Item 1
                                    Expr 16 [89-98] [Type (Int, ?1, ?2)]: Tuple:
                                        Expr 17 [90-91] [Type Int]: Lit: Int(1)
                                        Expr 18 [93-94] [Type ?1]: Hole
                                        Expr 19 [96-97] [Type ?2]: Hole"#]],
    );
}

#[test]
fn partial_app_bound_to_non_arrow_ty() {
    check_hir(
        indoc! {"
            namespace A {
                function Foo(x : Int, y : Int) : Int { x + y }
                function Bar() : () {
                    let f : Int = Foo(1, _);
                }
            }
        "},
        &expect![[r#"
            Package:
                Item 0 [0-131] (Public):
                    Namespace (Ident 24 [10-11] "A"): Item 1, Item 2
                Item 1 [18-64] (Public):
                    Parent: 0
                    Callable 0 [18-64] (Function):
                        name: Ident 1 [27-30] "Foo"
                        input: Pat 2 [30-48] [Type (Int, Int)]: Tuple:
                            Pat 3 [31-38] [Type Int]: Bind: Ident 4 [31-32] "x"
                            Pat 5 [40-47] [Type Int]: Bind: Ident 6 [40-41] "y"
                        output: Int
                        functors: empty set
                        body: Block: Block 7 [55-64] [Type Int]:
                            Stmt 8 [57-62]: Expr: Expr 9 [57-62] [Type Int]: BinOp (Add):
                                Expr 10 [57-58] [Type Int]: Var: Local 4
                                Expr 11 [61-62] [Type Int]: Var: Local 6
                Item 2 [69-129] (Public):
                    Parent: 0
                    Callable 12 [69-129] (Function):
                        name: Ident 13 [78-81] "Bar"
                        input: Pat 14 [81-83] [Type Unit]: Unit
                        output: Unit
                        functors: empty set
                        body: Block: Block 15 [89-129] [Type Unit]:
                            Stmt 16 [99-123]: Local (Immutable):
                                Pat 17 [103-110] [Type Int]: Bind: Ident 18 [103-104] "f"
                                Expr 19 [113-122] [Type Int]: Call:
                                    Expr 20 [113-116] [Type ((Int, Int) -> Int)]: Var: Item 1
                                    Expr 21 [116-122] [Type (Int, Int)]: Tuple:
                                        Expr 22 [117-118] [Type Int]: Lit: Int(1)
                                        Expr 23 [120-121] [Type Int]: Hole"#]],
    );
}

#[test]
fn partial_app_hole_as_callee() {
    check_hir(
        indoc! {"
            namespace A {
                @EntryPoint()
                operation Main() : Result[] {
                    let f = _(_);
                    let res = f(4);
                    return [res];
                }
            }
        "},
        &expect![[r#"
            Package:
                Item 0 [0-141] (Public):
                    Namespace (Ident 20 [10-11] "A"): Item 1
                Item 1 [18-139] (Public):
                    Parent: 0
                    EntryPoint
                    Callable 0 [36-139] (Operation):
                        name: Ident 1 [46-50] "Main"
                        input: Pat 2 [50-52] [Type Unit]: Unit
                        output: (Result)[]
                        functors: empty set
                        body: Block: Block 3 [64-139] [Type (Result)[]]:
                            Stmt 4 [74-87]: Local (Immutable):
                                Pat 5 [78-79] [Type ?0]: Bind: Ident 6 [78-79] "f"
                                Expr 7 [82-86] [Type ?0]: Call:
                                    Expr 8 [82-83] [Type ?1]: Hole
                                    Expr 9 [84-85] [Type ?2]: Hole
                            Stmt 10 [96-111]: Local (Immutable):
                                Pat 11 [100-103] [Type Result]: Bind: Ident 12 [100-103] "res"
                                Expr 13 [106-110] [Type Result]: Call:
                                    Expr 14 [106-107] [Type ?0]: Var: Local 6
                                    Expr 15 [108-109] [Type Int]: Lit: Int(4)
                            Stmt 16 [120-133]: Semi: Expr 17 [120-132] [Type ?6]: Return: Expr 18 [127-132] [Type (Result)[]]: Array:
                                Expr 19 [128-131] [Type Result]: Var: Local 12"#]],
>>>>>>> ff212038
    );
}<|MERGE_RESOLUTION|>--- conflicted
+++ resolved
@@ -929,11 +929,7 @@
         &expect![[r#"
             Package:
                 Item 0 [0-113] (Public):
-<<<<<<< HEAD
-                    Namespace (Ident 47 [10-11] "A"): Item 1, Item 2
-=======
-                    Namespace (Ident 42 [10-11] "A"): Item 1, Item 2
->>>>>>> ff212038
+                    Namespace (Ident 48 [10-11] "A"): Item 1, Item 2
                 Item 1 [18-64] (Public):
                     Parent: 0
                     Callable 0 [18-64] (Function):
@@ -959,65 +955,39 @@
                         input: Pat 16 [81-83] [Type Unit]: Unit
                         output: Unit
                         functors: empty set
-<<<<<<< HEAD
                         body: SpecDecl 17 [69-111] (Body): Impl:
                             Pat 18 [69-111] [Type Unit]: Elided
                             Block 19 [89-111] [Type Unit]:
                                 Stmt 20 [91-109]: Local (Immutable):
                                     Pat 21 [95-96] [Type (Int -> Int)]: Bind: Ident 22 [95-96] "f"
-                                    Expr 23 [99-108] [Type (Int -> Int)]: Expr Block: Block 44 [99-108] [Type (Int -> Int)]:
+                                    Expr 23 [99-108] [Type (Int -> Int)]: Expr Block: Block 45 [99-108] [Type (Int -> Int)]:
                                         Stmt 32 [106-107]: Local (Immutable):
                                             Pat 31 [106-107] [Type Int]: Bind: Ident 29 [106-107] "arg"
                                             Expr 28 [106-107] [Type Int]: Lit: Int(2)
-                                        Stmt 45 [99-108]: Expr: Expr 46 [99-108] [Type (Int -> Int)]: Closure([29], 3)
+                                        Stmt 46 [99-108]: Expr: Expr 47 [99-108] [Type (Int -> Int)]: Closure([29], 3)
                         adj: <none>
                         ctl: <none>
                         ctl-adj: <none>
                 Item 3 [99-108] (Internal):
                     Parent: 2
-                    Callable 38 [99-108] (Function):
-                        name: Ident 39 [99-108] "lambda"
-                        input: Pat 36 [99-108] [Type (Int, Int)]: Tuple:
-                            Pat 37 [99-108] [Type Int]: Bind: Ident 35 [99-108] "closed"
+                    Callable 39 [99-108] (Function):
+                        name: Ident 40 [99-108] "lambda"
+                        input: Pat 37 [99-108] [Type (Int, Int)]: Tuple:
+                            Pat 38 [99-108] [Type Int]: Bind: Ident 36 [99-108] "closed"
                             Pat 26 [103-104] [Type Int]: Bind: Ident 25 [103-104] "hole"
                         output: Int
                         functors: empty set
-                        body: SpecDecl 40 [99-108] (Body): Impl:
-                            Pat 41 [99-108] [Type (Int, Int)]: Elided
-                            Block 42 [99-108] [Type Int]:
-                                Stmt 43 [99-108]: Expr: Expr 34 [99-108] [Type Int]: Call:
+                        body: SpecDecl 41 [99-108] (Body): Impl:
+                            Pat 42 [99-108] [Type (Int, Int)]: Elided
+                            Block 43 [99-108] [Type Int]:
+                                Stmt 44 [99-108]: Expr: Expr 35 [99-108] [Type Int]: Call:
                                     Expr 24 [99-102] [Type ((Int, Int) -> Int)]: Var: Item 1
-                                    Expr 33 [102-108] [Type (Int, Int)]: Tuple:
+                                    Expr 34 [102-108] [Type (Int, Int)]: Tuple:
                                         Expr 27 [103-104] [Type Int]: Var: Local 25
-                                        Expr 30 [106-107] [Type Int]: Var: Local 35
-                        adj: <none>
-                        ctl: <none>
-                        ctl-adj: <none>"#]],
-=======
-                        body: Block: Block 15 [89-111] [Type Unit]:
-                            Stmt 16 [91-109]: Local (Immutable):
-                                Pat 17 [95-96] [Type (Int -> Int)]: Bind: Ident 18 [95-96] "f"
-                                Expr 19 [99-108] [Type (Int -> Int)]: Expr Block: Block 39 [99-108] [Type (Int -> Int)]:
-                                    Stmt 28 [106-107]: Local (Immutable):
-                                        Pat 27 [106-107] [Type Int]: Bind: Ident 25 [106-107] "arg"
-                                        Expr 24 [106-107] [Type Int]: Lit: Int(2)
-                                    Stmt 40 [99-108]: Expr: Expr 41 [99-108] [Type (Int -> Int)]: Closure([25], 3)
-                Item 3 [99-108] (Internal):
-                    Parent: 2
-                    Callable 35 [99-108] (Function):
-                        name: Ident 36 [99-108] "lambda"
-                        input: Pat 33 [99-108] [Type (Int, Int)]: Tuple:
-                            Pat 34 [99-108] [Type Int]: Bind: Ident 32 [99-108] "closed"
-                            Pat 22 [103-104] [Type Int]: Bind: Ident 21 [103-104] "hole"
-                        output: Int
-                        functors: empty set
-                        body: Block: Block 37 [99-108] [Type Int]:
-                            Stmt 38 [99-108]: Expr: Expr 31 [99-108] [Type Int]: Call:
-                                Expr 20 [99-102] [Type ((Int, Int) -> Int)]: Var: Item 1
-                                Expr 30 [102-108] [Type (Int, Int)]: Tuple:
-                                    Expr 23 [103-104] [Type Int]: Var: Local 21
-                                    Expr 26 [106-107] [Type Int]: Var: Local 32"#]],
->>>>>>> ff212038
+                                        Expr 30 [106-107] [Type Int]: Var: Local 36
+                        adj: <none>
+                        ctl: <none>
+                        ctl-adj: <none>"#]],
     );
 }
 
@@ -1105,11 +1075,7 @@
         &expect![[r#"
             Package:
                 Item 0 [0-157] (Public):
-<<<<<<< HEAD
-                    Namespace (Ident 62 [10-11] "A"): Item 1, Item 2
-=======
-                    Namespace (Ident 57 [10-11] "A"): Item 1, Item 2
->>>>>>> ff212038
+                    Namespace (Ident 63 [10-11] "A"): Item 1, Item 2
                 Item 1 [18-95] (Public):
                     Parent: 0
                     Callable 0 [18-95] (Function):
@@ -1136,83 +1102,48 @@
                         input: Pat 19 [112-114] [Type Unit]: Unit
                         output: Unit
                         functors: empty set
-<<<<<<< HEAD
                         body: SpecDecl 20 [100-155] (Body): Impl:
                             Pat 21 [100-155] [Type Unit]: Elided
                             Block 22 [120-155] [Type Unit]:
                                 Stmt 23 [122-153]: Local (Immutable):
                                     Pat 24 [126-127] [Type ((Int, (Bool, String), Result) -> Unit)]: Bind: Ident 25 [126-127] "f"
-                                    Expr 26 [130-152] [Type ((Int, (Bool, String), Result) -> Unit)]: Expr Block: Block 59 [130-152] [Type ((Int, (Bool, String), Result) -> Unit)]:
+                                    Expr 26 [130-152] [Type ((Int, (Bool, String), Result) -> Unit)]: Expr Block: Block 60 [130-152] [Type ((Int, (Bool, String), Result) -> Unit)]:
                                         Stmt 38 [141-144]: Local (Immutable):
                                             Pat 37 [141-144] [Type Double]: Bind: Ident 35 [141-144] "arg"
                                             Expr 34 [141-144] [Type Double]: Lit: Double(1)
-                                        Stmt 60 [130-152]: Expr: Expr 61 [130-152] [Type ((Int, (Bool, String), Result) -> Unit)]: Closure([35], 3)
+                                        Stmt 61 [130-152]: Expr: Expr 62 [130-152] [Type ((Int, (Bool, String), Result) -> Unit)]: Closure([35], 3)
                         adj: <none>
                         ctl: <none>
                         ctl-adj: <none>
                 Item 3 [130-152] (Internal):
                     Parent: 2
-                    Callable 53 [130-152] (Function):
-                        name: Ident 54 [130-152] "lambda"
-                        input: Pat 51 [130-152] [Type (Double, (Int, (Bool, String), Result))]: Tuple:
-                            Pat 52 [130-152] [Type Double]: Bind: Ident 50 [130-152] "closed"
-                            Pat 48 [133-152] [Type (Int, (Bool, String), Result)]: Tuple:
+                    Callable 54 [130-152] (Function):
+                        name: Ident 55 [130-152] "lambda"
+                        input: Pat 52 [130-152] [Type (Double, (Int, (Bool, String), Result))]: Tuple:
+                            Pat 53 [130-152] [Type Double]: Bind: Ident 51 [130-152] "closed"
+                            Pat 49 [133-152] [Type (Int, (Bool, String), Result)]: Tuple:
                                 Pat 29 [134-135] [Type Int]: Bind: Ident 28 [134-135] "hole"
-                                Pat 43 [137-148] [Type (Bool, String)]: Tuple:
+                                Pat 44 [137-148] [Type (Bool, String)]: Tuple:
                                     Pat 32 [138-139] [Type Bool]: Bind: Ident 31 [138-139] "hole"
-                                    Pat 40 [146-147] [Type String]: Bind: Ident 39 [146-147] "hole"
-                                Pat 45 [150-151] [Type Result]: Bind: Ident 44 [150-151] "hole"
-                        output: Unit
-                        functors: empty set
-                        body: SpecDecl 55 [130-152] (Body): Impl:
-                            Pat 56 [130-152] [Type (Double, (Int, (Bool, String), Result))]: Elided
-                            Block 57 [130-152] [Type Unit]:
-                                Stmt 58 [130-152]: Expr: Expr 49 [130-152] [Type Unit]: Call:
+                                    Pat 41 [146-147] [Type String]: Bind: Ident 40 [146-147] "hole"
+                                Pat 46 [150-151] [Type Result]: Bind: Ident 45 [150-151] "hole"
+                        output: Unit
+                        functors: empty set
+                        body: SpecDecl 56 [130-152] (Body): Impl:
+                            Pat 57 [130-152] [Type (Double, (Int, (Bool, String), Result))]: Elided
+                            Block 58 [130-152] [Type Unit]:
+                                Stmt 59 [130-152]: Expr: Expr 50 [130-152] [Type Unit]: Call:
                                     Expr 27 [130-133] [Type ((Int, (Bool, Double, String), Result) -> Unit)]: Var: Item 1
-                                    Expr 47 [133-152] [Type (Int, (Bool, Double, String), Result)]: Tuple:
+                                    Expr 48 [133-152] [Type (Int, (Bool, Double, String), Result)]: Tuple:
                                         Expr 30 [134-135] [Type Int]: Var: Local 28
-                                        Expr 42 [137-148] [Type (Bool, Double, String)]: Tuple:
+                                        Expr 43 [137-148] [Type (Bool, Double, String)]: Tuple:
                                             Expr 33 [138-139] [Type Bool]: Var: Local 31
-                                            Expr 36 [141-144] [Type Double]: Var: Local 50
-                                            Expr 41 [146-147] [Type String]: Var: Local 39
-                                        Expr 46 [150-151] [Type Result]: Var: Local 44
-                        adj: <none>
-                        ctl: <none>
-                        ctl-adj: <none>"#]],
-=======
-                        body: Block: Block 18 [120-155] [Type Unit]:
-                            Stmt 19 [122-153]: Local (Immutable):
-                                Pat 20 [126-127] [Type ((Int, (Bool, String), Result) -> Unit)]: Bind: Ident 21 [126-127] "f"
-                                Expr 22 [130-152] [Type ((Int, (Bool, String), Result) -> Unit)]: Expr Block: Block 54 [130-152] [Type ((Int, (Bool, String), Result) -> Unit)]:
-                                    Stmt 34 [141-144]: Local (Immutable):
-                                        Pat 33 [141-144] [Type Double]: Bind: Ident 31 [141-144] "arg"
-                                        Expr 30 [141-144] [Type Double]: Lit: Double(1)
-                                    Stmt 55 [130-152]: Expr: Expr 56 [130-152] [Type ((Int, (Bool, String), Result) -> Unit)]: Closure([31], 3)
-                Item 3 [130-152] (Internal):
-                    Parent: 2
-                    Callable 50 [130-152] (Function):
-                        name: Ident 51 [130-152] "lambda"
-                        input: Pat 48 [130-152] [Type (Double, (Int, (Bool, String), Result))]: Tuple:
-                            Pat 49 [130-152] [Type Double]: Bind: Ident 47 [130-152] "closed"
-                            Pat 45 [133-152] [Type (Int, (Bool, String), Result)]: Tuple:
-                                Pat 25 [134-135] [Type Int]: Bind: Ident 24 [134-135] "hole"
-                                Pat 40 [137-148] [Type (Bool, String)]: Tuple:
-                                    Pat 28 [138-139] [Type Bool]: Bind: Ident 27 [138-139] "hole"
-                                    Pat 37 [146-147] [Type String]: Bind: Ident 36 [146-147] "hole"
-                                Pat 42 [150-151] [Type Result]: Bind: Ident 41 [150-151] "hole"
-                        output: Unit
-                        functors: empty set
-                        body: Block: Block 52 [130-152] [Type Unit]:
-                            Stmt 53 [130-152]: Expr: Expr 46 [130-152] [Type Unit]: Call:
-                                Expr 23 [130-133] [Type ((Int, (Bool, Double, String), Result) -> Unit)]: Var: Item 1
-                                Expr 44 [133-152] [Type (Int, (Bool, Double, String), Result)]: Tuple:
-                                    Expr 26 [134-135] [Type Int]: Var: Local 24
-                                    Expr 39 [137-148] [Type (Bool, Double, String)]: Tuple:
-                                        Expr 29 [138-139] [Type Bool]: Var: Local 27
-                                        Expr 32 [141-144] [Type Double]: Var: Local 47
-                                        Expr 38 [146-147] [Type String]: Var: Local 36
-                                    Expr 43 [150-151] [Type Result]: Var: Local 41"#]],
->>>>>>> ff212038
+                                            Expr 36 [141-144] [Type Double]: Var: Local 51
+                                            Expr 42 [146-147] [Type String]: Var: Local 40
+                                        Expr 47 [150-151] [Type Result]: Var: Local 45
+                        adj: <none>
+                        ctl: <none>
+                        ctl-adj: <none>"#]],
     );
 }
 
@@ -1228,11 +1159,7 @@
         &expect![[r#"
             Package:
                 Item 0 [0-160] (Public):
-<<<<<<< HEAD
-                    Namespace (Ident 65 [10-11] "A"): Item 1, Item 2
-=======
-                    Namespace (Ident 61 [10-11] "A"): Item 1, Item 2
->>>>>>> ff212038
+                    Namespace (Ident 67 [10-11] "A"): Item 1, Item 2
                 Item 1 [18-95] (Public):
                     Parent: 0
                     Callable 0 [18-95] (Function):
@@ -1259,92 +1186,54 @@
                         input: Pat 19 [112-114] [Type Unit]: Unit
                         output: Unit
                         functors: empty set
-<<<<<<< HEAD
                         body: SpecDecl 20 [100-158] (Body): Impl:
                             Pat 21 [100-158] [Type Unit]: Elided
                             Block 22 [120-158] [Type Unit]:
                                 Stmt 23 [122-156]: Local (Immutable):
                                     Pat 24 [126-127] [Type ((Int, String, Result) -> Unit)]: Bind: Ident 25 [126-127] "f"
-                                    Expr 26 [130-155] [Type ((Int, String, Result) -> Unit)]: Expr Block: Block 62 [130-155] [Type ((Int, String, Result) -> Unit)]:
+                                    Expr 26 [130-155] [Type ((Int, String, Result) -> Unit)]: Expr Block: Block 64 [130-155] [Type ((Int, String, Result) -> Unit)]:
                                         Stmt 35 [138-142]: Local (Immutable):
                                             Pat 34 [138-142] [Type Bool]: Bind: Ident 32 [138-142] "arg"
                                             Expr 31 [138-142] [Type Bool]: Lit: Bool(true)
-                                        Stmt 40 [144-147]: Local (Immutable):
-                                            Pat 39 [144-147] [Type Double]: Bind: Ident 37 [144-147] "arg"
-                                            Expr 36 [144-147] [Type Double]: Lit: Double(1)
-                                        Stmt 63 [130-155]: Expr: Expr 64 [130-155] [Type ((Int, String, Result) -> Unit)]: Closure([32, 37], 3)
+                                        Stmt 41 [144-147]: Local (Immutable):
+                                            Pat 40 [144-147] [Type Double]: Bind: Ident 38 [144-147] "arg"
+                                            Expr 37 [144-147] [Type Double]: Lit: Double(1)
+                                        Stmt 65 [130-155]: Expr: Expr 66 [130-155] [Type ((Int, String, Result) -> Unit)]: Closure([32, 38], 3)
                         adj: <none>
                         ctl: <none>
                         ctl-adj: <none>
                 Item 3 [130-155] (Internal):
                     Parent: 2
-                    Callable 56 [130-155] (Function):
-                        name: Ident 57 [130-155] "lambda"
-                        input: Pat 53 [130-155] [Type (Bool, Double, (Int, String, Result))]: Tuple:
-                            Pat 54 [130-155] [Type Bool]: Bind: Ident 51 [130-155] "closed"
-                            Pat 55 [130-155] [Type Double]: Bind: Ident 52 [130-155] "closed"
-                            Pat 49 [133-155] [Type (Int, String, Result)]: Tuple:
+                    Callable 58 [130-155] (Function):
+                        name: Ident 59 [130-155] "lambda"
+                        input: Pat 55 [130-155] [Type (Bool, Double, (Int, String, Result))]: Tuple:
+                            Pat 56 [130-155] [Type Bool]: Bind: Ident 53 [130-155] "closed"
+                            Pat 57 [130-155] [Type Double]: Bind: Ident 54 [130-155] "closed"
+                            Pat 51 [133-155] [Type (Int, String, Result)]: Tuple:
                                 Pat 29 [134-135] [Type Int]: Bind: Ident 28 [134-135] "hole"
-                                Pat 42 [149-150] [Type String]: Bind: Ident 41 [149-150] "hole"
-                                Pat 46 [153-154] [Type Result]: Bind: Ident 45 [153-154] "hole"
-                        output: Unit
-                        functors: empty set
-                        body: SpecDecl 58 [130-155] (Body): Impl:
-                            Pat 59 [130-155] [Type (Bool, Double, (Int, String, Result))]: Elided
-                            Block 60 [130-155] [Type Unit]:
-                                Stmt 61 [130-155]: Expr: Expr 50 [130-155] [Type Unit]: Call:
+                                Pat 44 [149-150] [Type String]: Bind: Ident 43 [149-150] "hole"
+                                Pat 48 [153-154] [Type Result]: Bind: Ident 47 [153-154] "hole"
+                        output: Unit
+                        functors: empty set
+                        body: SpecDecl 60 [130-155] (Body): Impl:
+                            Pat 61 [130-155] [Type (Bool, Double, (Int, String, Result))]: Elided
+                            Block 62 [130-155] [Type Unit]:
+                                Stmt 63 [130-155]: Expr: Expr 52 [130-155] [Type Unit]: Call:
                                     Expr 27 [130-133] [Type ((Int, (Bool, Double, String), Result) -> Unit)]: Var: Item 1
-                                    Expr 48 [133-155] [Type (Int, (Bool, Double, String), Result)]: Tuple:
+                                    Expr 50 [133-155] [Type (Int, (Bool, Double, String), Result)]: Tuple:
                                         Expr 30 [134-135] [Type Int]: Var: Local 28
-                                        Expr 44 [137-151] [Type (Bool, Double, String)]: Tuple:
-                                            Expr 33 [138-142] [Type Bool]: Var: Local 51
-                                            Expr 38 [144-147] [Type Double]: Var: Local 52
-                                            Expr 43 [149-150] [Type String]: Var: Local 41
-                                        Expr 47 [153-154] [Type Result]: Var: Local 45
-                        adj: <none>
-                        ctl: <none>
-                        ctl-adj: <none>"#]],
-=======
-                        body: Block: Block 18 [120-158] [Type Unit]:
-                            Stmt 19 [122-156]: Local (Immutable):
-                                Pat 20 [126-127] [Type ((Int, String, Result) -> Unit)]: Bind: Ident 21 [126-127] "f"
-                                Expr 22 [130-155] [Type ((Int, String, Result) -> Unit)]: Expr Block: Block 58 [130-155] [Type ((Int, String, Result) -> Unit)]:
-                                    Stmt 31 [138-142]: Local (Immutable):
-                                        Pat 30 [138-142] [Type Bool]: Bind: Ident 28 [138-142] "arg"
-                                        Expr 27 [138-142] [Type Bool]: Lit: Bool(true)
-                                    Stmt 37 [144-147]: Local (Immutable):
-                                        Pat 36 [144-147] [Type Double]: Bind: Ident 34 [144-147] "arg"
-                                        Expr 33 [144-147] [Type Double]: Lit: Double(1)
-                                    Stmt 59 [130-155]: Expr: Expr 60 [130-155] [Type ((Int, String, Result) -> Unit)]: Closure([28, 34], 3)
-                Item 3 [130-155] (Internal):
-                    Parent: 2
-                    Callable 54 [130-155] (Function):
-                        name: Ident 55 [130-155] "lambda"
-                        input: Pat 51 [130-155] [Type (Bool, Double, (Int, String, Result))]: Tuple:
-                            Pat 52 [130-155] [Type Bool]: Bind: Ident 49 [130-155] "closed"
-                            Pat 53 [130-155] [Type Double]: Bind: Ident 50 [130-155] "closed"
-                            Pat 47 [133-155] [Type (Int, String, Result)]: Tuple:
-                                Pat 25 [134-135] [Type Int]: Bind: Ident 24 [134-135] "hole"
-                                Pat 40 [149-150] [Type String]: Bind: Ident 39 [149-150] "hole"
-                                Pat 44 [153-154] [Type Result]: Bind: Ident 43 [153-154] "hole"
-                        output: Unit
-                        functors: empty set
-                        body: Block: Block 56 [130-155] [Type Unit]:
-                            Stmt 57 [130-155]: Expr: Expr 48 [130-155] [Type Unit]: Call:
-                                Expr 23 [130-133] [Type ((Int, (Bool, Double, String), Result) -> Unit)]: Var: Item 1
-                                Expr 46 [133-155] [Type (Int, (Bool, Double, String), Result)]: Tuple:
-                                    Expr 26 [134-135] [Type Int]: Var: Local 24
-                                    Expr 42 [137-151] [Type (Bool, Double, String)]: Tuple:
-                                        Expr 29 [138-142] [Type Bool]: Var: Local 49
-                                        Expr 35 [144-147] [Type Double]: Var: Local 50
-                                        Expr 41 [149-150] [Type String]: Var: Local 39
-                                    Expr 45 [153-154] [Type Result]: Var: Local 43"#]],
->>>>>>> ff212038
-    );
-}
-
-#[test]
-<<<<<<< HEAD
+                                        Expr 46 [137-151] [Type (Bool, Double, String)]: Tuple:
+                                            Expr 33 [138-142] [Type Bool]: Var: Local 53
+                                            Expr 39 [144-147] [Type Double]: Var: Local 54
+                                            Expr 45 [149-150] [Type String]: Var: Local 43
+                                        Expr 49 [153-154] [Type Result]: Var: Local 47
+                        adj: <none>
+                        ctl: <none>
+                        ctl-adj: <none>"#]],
+    );
+}
+
+#[test]
 fn body_missing_should_fail() {
     check_errors(
         indoc! {"
@@ -1364,7 +1253,10 @@
                 ),
             ]
         "#]],
-=======
+    );
+}
+
+#[test]
 fn partial_app_unknown_callable() {
     check_hir(
         indoc! {"
@@ -1375,7 +1267,7 @@
         &expect![[r#"
             Package:
                 Item 0 [0-72] (Public):
-                    Namespace (Ident 13 [10-11] "A"): Item 1
+                    Namespace (Ident 15 [10-11] "A"): Item 1
                 Item 1 [18-70] (Public):
                     Parent: 0
                     Callable 0 [18-70] (Function):
@@ -1383,15 +1275,20 @@
                         input: Pat 2 [30-32] [Type Unit]: Unit
                         output: Unit
                         functors: empty set
-                        body: Block: Block 3 [38-70] [Type Unit]:
-                            Stmt 4 [40-68]: Local (Immutable):
-                                Pat 5 [44-45] [Type ?0]: Bind: Ident 6 [44-45] "f"
-                                Expr 7 [48-67] [Type ?0]: Call:
-                                    Expr 8 [48-55] [Type ?]: Var: Err
-                                    Expr 9 [55-67] [Type (Bool, ?1, ?2)]: Tuple:
-                                        Expr 10 [56-60] [Type Bool]: Lit: Bool(true)
-                                        Expr 11 [62-63] [Type ?1]: Hole
-                                        Expr 12 [65-66] [Type ?2]: Hole"#]],
+                        body: SpecDecl 3 [18-70] (Body): Impl:
+                            Pat 4 [18-70] [Type Unit]: Elided
+                            Block 5 [38-70] [Type Unit]:
+                                Stmt 6 [40-68]: Local (Immutable):
+                                    Pat 7 [44-45] [Type ?0]: Bind: Ident 8 [44-45] "f"
+                                    Expr 9 [48-67] [Type ?0]: Call:
+                                        Expr 10 [48-55] [Type ?]: Var: Err
+                                        Expr 11 [55-67] [Type (Bool, ?1, ?2)]: Tuple:
+                                            Expr 12 [56-60] [Type Bool]: Lit: Bool(true)
+                                            Expr 13 [62-63] [Type ?1]: Hole
+                                            Expr 14 [65-66] [Type ?2]: Hole
+                        adj: <none>
+                        ctl: <none>
+                        ctl-adj: <none>"#]],
     );
 }
 
@@ -1407,7 +1304,7 @@
         &expect![[r#"
             Package:
                 Item 0 [0-103] (Public):
-                    Namespace (Ident 20 [10-11] "A"): Item 1, Item 2
+                    Namespace (Ident 24 [10-11] "A"): Item 1, Item 2
                 Item 1 [18-51] (Public):
                     Parent: 0
                     Callable 0 [18-51] (Function):
@@ -1415,24 +1312,34 @@
                         input: Pat 2 [31-38] [Type Int]: Bind: Ident 3 [31-32] "x"
                         output: Int
                         functors: empty set
-                        body: Block: Block 4 [46-51] [Type Int]:
-                            Stmt 5 [48-49]: Expr: Expr 6 [48-49] [Type Int]: Var: Local 3
+                        body: SpecDecl 4 [18-51] (Body): Impl:
+                            Pat 5 [18-51] [Type Int]: Elided
+                            Block 6 [46-51] [Type Int]:
+                                Stmt 7 [48-49]: Expr: Expr 8 [48-49] [Type Int]: Var: Local 3
+                        adj: <none>
+                        ctl: <none>
+                        ctl-adj: <none>
                 Item 2 [56-101] (Public):
                     Parent: 0
-                    Callable 7 [56-101] (Function):
-                        name: Ident 8 [65-68] "Bar"
-                        input: Pat 9 [68-70] [Type Unit]: Unit
-                        output: Unit
-                        functors: empty set
-                        body: Block: Block 10 [76-101] [Type Unit]:
-                            Stmt 11 [78-99]: Local (Immutable):
-                                Pat 12 [82-83] [Type Int]: Bind: Ident 13 [82-83] "f"
-                                Expr 14 [86-98] [Type Int]: Call:
-                                    Expr 15 [86-89] [Type (Int -> Int)]: Var: Item 1
-                                    Expr 16 [89-98] [Type (Int, ?1, ?2)]: Tuple:
-                                        Expr 17 [90-91] [Type Int]: Lit: Int(1)
-                                        Expr 18 [93-94] [Type ?1]: Hole
-                                        Expr 19 [96-97] [Type ?2]: Hole"#]],
+                    Callable 9 [56-101] (Function):
+                        name: Ident 10 [65-68] "Bar"
+                        input: Pat 11 [68-70] [Type Unit]: Unit
+                        output: Unit
+                        functors: empty set
+                        body: SpecDecl 12 [56-101] (Body): Impl:
+                            Pat 13 [56-101] [Type Unit]: Elided
+                            Block 14 [76-101] [Type Unit]:
+                                Stmt 15 [78-99]: Local (Immutable):
+                                    Pat 16 [82-83] [Type Int]: Bind: Ident 17 [82-83] "f"
+                                    Expr 18 [86-98] [Type Int]: Call:
+                                        Expr 19 [86-89] [Type (Int -> Int)]: Var: Item 1
+                                        Expr 20 [89-98] [Type (Int, ?1, ?2)]: Tuple:
+                                            Expr 21 [90-91] [Type Int]: Lit: Int(1)
+                                            Expr 22 [93-94] [Type ?1]: Hole
+                                            Expr 23 [96-97] [Type ?2]: Hole
+                        adj: <none>
+                        ctl: <none>
+                        ctl-adj: <none>"#]],
     );
 }
 
@@ -1450,7 +1357,7 @@
         &expect![[r#"
             Package:
                 Item 0 [0-131] (Public):
-                    Namespace (Ident 24 [10-11] "A"): Item 1, Item 2
+                    Namespace (Ident 28 [10-11] "A"): Item 1, Item 2
                 Item 1 [18-64] (Public):
                     Parent: 0
                     Callable 0 [18-64] (Function):
@@ -1460,25 +1367,35 @@
                             Pat 5 [40-47] [Type Int]: Bind: Ident 6 [40-41] "y"
                         output: Int
                         functors: empty set
-                        body: Block: Block 7 [55-64] [Type Int]:
-                            Stmt 8 [57-62]: Expr: Expr 9 [57-62] [Type Int]: BinOp (Add):
-                                Expr 10 [57-58] [Type Int]: Var: Local 4
-                                Expr 11 [61-62] [Type Int]: Var: Local 6
+                        body: SpecDecl 7 [18-64] (Body): Impl:
+                            Pat 8 [18-64] [Type (Int, Int)]: Elided
+                            Block 9 [55-64] [Type Int]:
+                                Stmt 10 [57-62]: Expr: Expr 11 [57-62] [Type Int]: BinOp (Add):
+                                    Expr 12 [57-58] [Type Int]: Var: Local 4
+                                    Expr 13 [61-62] [Type Int]: Var: Local 6
+                        adj: <none>
+                        ctl: <none>
+                        ctl-adj: <none>
                 Item 2 [69-129] (Public):
                     Parent: 0
-                    Callable 12 [69-129] (Function):
-                        name: Ident 13 [78-81] "Bar"
-                        input: Pat 14 [81-83] [Type Unit]: Unit
-                        output: Unit
-                        functors: empty set
-                        body: Block: Block 15 [89-129] [Type Unit]:
-                            Stmt 16 [99-123]: Local (Immutable):
-                                Pat 17 [103-110] [Type Int]: Bind: Ident 18 [103-104] "f"
-                                Expr 19 [113-122] [Type Int]: Call:
-                                    Expr 20 [113-116] [Type ((Int, Int) -> Int)]: Var: Item 1
-                                    Expr 21 [116-122] [Type (Int, Int)]: Tuple:
-                                        Expr 22 [117-118] [Type Int]: Lit: Int(1)
-                                        Expr 23 [120-121] [Type Int]: Hole"#]],
+                    Callable 14 [69-129] (Function):
+                        name: Ident 15 [78-81] "Bar"
+                        input: Pat 16 [81-83] [Type Unit]: Unit
+                        output: Unit
+                        functors: empty set
+                        body: SpecDecl 17 [69-129] (Body): Impl:
+                            Pat 18 [69-129] [Type Unit]: Elided
+                            Block 19 [89-129] [Type Unit]:
+                                Stmt 20 [99-123]: Local (Immutable):
+                                    Pat 21 [103-110] [Type Int]: Bind: Ident 22 [103-104] "f"
+                                    Expr 23 [113-122] [Type Int]: Call:
+                                        Expr 24 [113-116] [Type ((Int, Int) -> Int)]: Var: Item 1
+                                        Expr 25 [116-122] [Type (Int, Int)]: Tuple:
+                                            Expr 26 [117-118] [Type Int]: Lit: Int(1)
+                                            Expr 27 [120-121] [Type Int]: Hole
+                        adj: <none>
+                        ctl: <none>
+                        ctl-adj: <none>"#]],
     );
 }
 
@@ -1498,7 +1415,7 @@
         &expect![[r#"
             Package:
                 Item 0 [0-141] (Public):
-                    Namespace (Ident 20 [10-11] "A"): Item 1
+                    Namespace (Ident 22 [10-11] "A"): Item 1
                 Item 1 [18-139] (Public):
                     Parent: 0
                     EntryPoint
@@ -1507,19 +1424,23 @@
                         input: Pat 2 [50-52] [Type Unit]: Unit
                         output: (Result)[]
                         functors: empty set
-                        body: Block: Block 3 [64-139] [Type (Result)[]]:
-                            Stmt 4 [74-87]: Local (Immutable):
-                                Pat 5 [78-79] [Type ?0]: Bind: Ident 6 [78-79] "f"
-                                Expr 7 [82-86] [Type ?0]: Call:
-                                    Expr 8 [82-83] [Type ?1]: Hole
-                                    Expr 9 [84-85] [Type ?2]: Hole
-                            Stmt 10 [96-111]: Local (Immutable):
-                                Pat 11 [100-103] [Type Result]: Bind: Ident 12 [100-103] "res"
-                                Expr 13 [106-110] [Type Result]: Call:
-                                    Expr 14 [106-107] [Type ?0]: Var: Local 6
-                                    Expr 15 [108-109] [Type Int]: Lit: Int(4)
-                            Stmt 16 [120-133]: Semi: Expr 17 [120-132] [Type ?6]: Return: Expr 18 [127-132] [Type (Result)[]]: Array:
-                                Expr 19 [128-131] [Type Result]: Var: Local 12"#]],
->>>>>>> ff212038
+                        body: SpecDecl 3 [36-139] (Body): Impl:
+                            Pat 4 [36-139] [Type Unit]: Elided
+                            Block 5 [64-139] [Type (Result)[]]:
+                                Stmt 6 [74-87]: Local (Immutable):
+                                    Pat 7 [78-79] [Type ?0]: Bind: Ident 8 [78-79] "f"
+                                    Expr 9 [82-86] [Type ?0]: Call:
+                                        Expr 10 [82-83] [Type ?1]: Hole
+                                        Expr 11 [84-85] [Type ?2]: Hole
+                                Stmt 12 [96-111]: Local (Immutable):
+                                    Pat 13 [100-103] [Type Result]: Bind: Ident 14 [100-103] "res"
+                                    Expr 15 [106-110] [Type Result]: Call:
+                                        Expr 16 [106-107] [Type ?0]: Var: Local 8
+                                        Expr 17 [108-109] [Type Int]: Lit: Int(4)
+                                Stmt 18 [120-133]: Semi: Expr 19 [120-132] [Type ?6]: Return: Expr 20 [127-132] [Type (Result)[]]: Array:
+                                    Expr 21 [128-131] [Type Result]: Var: Local 14
+                        adj: <none>
+                        ctl: <none>
+                        ctl-adj: <none>"#]],
     );
 }