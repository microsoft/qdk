// Copyright (c) Microsoft Corporation.
// Licensed under the MIT License.

#[cfg(test)]
mod tests;

use crate::{
    closure::{self, Lambda, PartialApp},
    compile::TargetProfile,
    resolve::{self, Names},
    typeck::{self, convert},
};
use miette::Diagnostic;
use qsc_ast::ast;
use qsc_data_structures::{index_map::IndexMap, span::Span};
use qsc_hir::{
    assigner::Assigner,
    hir::{self, LocalItemId},
    mut_visit::MutVisitor,
    ty::{Arrow, FunctorSetValue, Ty},
};
<<<<<<< HEAD
use std::{clone::Clone, sync::Arc, vec};
=======
use std::{clone::Clone, rc::Rc, str::FromStr, vec};
>>>>>>> a61e209e
use thiserror::Error;

#[derive(Clone, Debug, Diagnostic, Error)]
pub(super) enum Error {
    #[error("unknown attribute {0}")]
    #[diagnostic(help("supported attributes are: EntryPoint, Config"))]
    #[diagnostic(code("Qsc.LowerAst.UnknownAttr"))]
    UnknownAttr(String, #[label] Span),
    #[error("invalid attribute arguments: expected {0}")]
    #[diagnostic(code("Qsc.LowerAst.InvalidAttrArgs"))]
    InvalidAttrArgs(&'static str, #[label] Span),
    #[error("missing callable body")]
    #[diagnostic(code("Qsc.LowerAst.MissingBody"))]
    MissingBody(#[label] Span),
    #[error("duplicate specialization")]
    #[diagnostic(code("Qsc.LowerAst.DuplicateSpec"))]
    DuplicateSpec(#[label] Span),
    #[error("invalid use of elided pattern")]
    #[diagnostic(code("Qsc.LowerAst.InvalidElidedPat"))]
    InvalidElidedPat(#[label] Span),
    #[error("invalid pattern for specialization declaration")]
    #[diagnostic(code("Qsc.LowerAst.InvalidSpecPat"))]
    InvalidSpecPat(#[label] Span),
}

#[derive(Clone, Copy)]
enum ItemScope {
    Global,
    Local,
}

pub(super) struct Lowerer {
    nodes: IndexMap<ast::NodeId, hir::NodeId>,
    locals: IndexMap<hir::NodeId, (hir::Ident, Ty)>,
    parent: Option<LocalItemId>,
    items: Vec<hir::Item>,
    errors: Vec<Error>,
}

impl Lowerer {
    pub(super) fn new() -> Self {
        Self {
            nodes: IndexMap::new(),
            locals: IndexMap::new(),
            parent: None,
            items: Vec::new(),
            errors: Vec::new(),
        }
    }

    pub(super) fn clear_items(&mut self) {
        self.items.clear();
    }

    pub(super) fn drain_errors(&mut self) -> vec::Drain<Error> {
        self.errors.drain(..)
    }

    pub(super) fn with<'a>(
        &'a mut self,
        assigner: &'a mut Assigner,
        names: &'a Names,
        tys: &'a typeck::Table,
    ) -> With {
        With {
            lowerer: self,
            assigner,
            names,
            tys,
        }
    }
}

pub(super) struct With<'a> {
    lowerer: &'a mut Lowerer,
    assigner: &'a mut Assigner,
    names: &'a Names,
    tys: &'a typeck::Table,
}

impl With<'_> {
    pub(super) fn lower_package(&mut self, package: &ast::Package) -> hir::Package {
        let mut stmts = Vec::new();
        for node in &*package.nodes {
            match node {
                ast::TopLevelNode::Namespace(namespace) => self.lower_namespace(namespace),
                ast::TopLevelNode::Stmt(stmt) => {
                    if let Some(stmt) = self.lower_stmt(stmt) {
                        stmts.push(stmt);
                    }
                }
            }
        }

        let entry = package.entry.as_ref().map(|e| self.lower_expr(e));
        let items = self.lowerer.items.drain(..).map(|i| (i.id, i)).collect();
        hir::Package {
            items,
            stmts,
            entry,
        }
    }

    pub(super) fn lower_namespace(&mut self, namespace: &ast::Namespace) {
        let Some(&resolve::Res::Item(hir::ItemId { item: id, .. }, _)) =
            self.names.get(namespace.name.id)
        else {
            panic!("namespace should have item ID");
        };

        self.lowerer.parent = Some(id);
        let items = namespace
            .items
            .iter()
            .filter_map(|i| self.lower_item(ItemScope::Global, i))
            .collect();

        let name = self.lower_ident(&namespace.name);
        self.lowerer.items.push(hir::Item {
            id,
            span: namespace.span,
            parent: None,
            doc: Arc::clone(&namespace.doc),
            attrs: Vec::new(),
            visibility: hir::Visibility::Public,
            kind: hir::ItemKind::Namespace(name, items),
        });

        self.lowerer.parent = None;
    }

    fn lower_item(&mut self, scope: ItemScope, item: &ast::Item) -> Option<LocalItemId> {
        let attrs = item
            .attrs
            .iter()
            .filter_map(|a| self.lower_attr(a))
            .collect();

        let visibility = match scope {
            ItemScope::Global => item
                .visibility
                .as_ref()
                .map_or(hir::Visibility::Public, lower_visibility),
            ItemScope::Local => hir::Visibility::Internal,
        };

        let resolve_id = |id| match self.names.get(id) {
            Some(&resolve::Res::Item(item, _)) => item,
            _ => panic!("item should have item ID"),
        };

        let (id, kind) = match &*item.kind {
            ast::ItemKind::Err | ast::ItemKind::Open(..) => return None,
            ast::ItemKind::Callable(callable) => {
                let id = resolve_id(callable.name.id);
                let grandparent = self.lowerer.parent;
                self.lowerer.parent = Some(id.item);
                let callable = self.lower_callable_decl(callable);
                self.lowerer.parent = grandparent;
                (id, hir::ItemKind::Callable(callable))
            }
            ast::ItemKind::Ty(name, _) => {
                let id = resolve_id(name.id);
                let udt = self
                    .tys
                    .udts
                    .get(&id)
                    .expect("type item should have lowered UDT");

                (id, hir::ItemKind::Ty(self.lower_ident(name), udt.clone()))
            }
        };

        self.lowerer.items.push(hir::Item {
            id: id.item,
            span: item.span,
            parent: self.lowerer.parent,
            doc: Arc::clone(&item.doc),
            attrs,
            visibility,
            kind,
        });

        Some(id.item)
    }

    fn lower_attr(&mut self, attr: &ast::Attr) -> Option<hir::Attr> {
        match hir::Attr::from_str(attr.name.name.as_ref()) {
            Ok(hir::Attr::EntryPoint) => match &*attr.arg.kind {
                ast::ExprKind::Tuple(args) if args.is_empty() => Some(hir::Attr::EntryPoint),
                _ => {
                    self.lowerer
                        .errors
                        .push(Error::InvalidAttrArgs("()", attr.arg.span));
                    None
                }
            },
            Ok(hir::Attr::Unimplemented) => match &*attr.arg.kind {
                ast::ExprKind::Tuple(args) if args.is_empty() => Some(hir::Attr::Unimplemented),
                _ => {
                    self.lowerer
                        .errors
                        .push(Error::InvalidAttrArgs("()", attr.arg.span));
                    None
                }
            },
            Ok(hir::Attr::Config) => {
                if !matches!(attr.arg.kind.as_ref(), ast::ExprKind::Paren(inner)
                    if matches!(inner.kind.as_ref(), ast::ExprKind::Path(path)
                        if TargetProfile::from_str(path.name.name.as_ref()).is_ok()))
                {
                    self.lowerer
                        .errors
                        .push(Error::InvalidAttrArgs("Full or Base", attr.arg.span));
                }
                None
            }
            Err(()) => {
                self.lowerer.errors.push(Error::UnknownAttr(
                    attr.name.name.to_string(),
                    attr.name.span,
                ));
                None
            }
        }
    }

    pub(super) fn lower_callable_decl(&mut self, decl: &ast::CallableDecl) -> hir::CallableDecl {
        let id = self.lower_id(decl.id);
        let kind = lower_callable_kind(decl.kind);
        let name = self.lower_ident(&decl.name);
        let mut input = self.lower_pat(&decl.input);
        let output = convert::ty_from_ast(self.names, &decl.output).0;
        let generics = convert::synthesize_callable_generics(&decl.generics, &mut input);
        let functors = convert::ast_callable_functors(decl);

        let (body, adj, ctl, ctl_adj) = match decl.body.as_ref() {
            ast::CallableBody::Block(block) => {
                let body = hir::SpecDecl {
                    id: self.assigner.next_node(),
                    span: decl.span,
                    body: hir::SpecBody::Impl(None, self.lower_block(block)),
                };
                (body, None, None, None)
            }
            ast::CallableBody::Specs(specs) => {
                let body = self.find_spec(specs, ast::Spec::Body).unwrap_or_else(|| {
                    self.lowerer.errors.push(Error::MissingBody(decl.span));
                    hir::SpecDecl {
                        id: self.assigner.next_node(),
                        span: decl.span,
                        body: hir::SpecBody::Gen(hir::SpecGen::Auto),
                    }
                });
                let adj = self.find_spec(specs, ast::Spec::Adj);
                let ctl = self.find_spec(specs, ast::Spec::Ctl);
                let ctl_adj = self.find_spec(specs, ast::Spec::CtlAdj);
                (body, adj, ctl, ctl_adj)
            }
        };

        hir::CallableDecl {
            id,
            span: decl.span,
            kind,
            name,
            generics,
            input,
            output,
            functors,
            body,
            adj,
            ctl,
            ctl_adj,
        }
    }

    fn find_spec(
        &mut self,
        specs: &[Box<ast::SpecDecl>],
        spec: ast::Spec,
    ) -> Option<hir::SpecDecl> {
        match specs
            .iter()
            .filter(|s| s.spec == spec)
            .collect::<Vec<_>>()
            .as_slice()
        {
            [] => None,
            [single] => Some(self.lower_spec_decl(single)),
            dupes => {
                for dup in dupes {
                    self.lowerer.errors.push(Error::DuplicateSpec(dup.span));
                }
                Some(self.lower_spec_decl(dupes[0]))
            }
        }
    }

    fn lower_spec_decl(&mut self, decl: &ast::SpecDecl) -> hir::SpecDecl {
        hir::SpecDecl {
            id: self.lower_id(decl.id),
            span: decl.span,
            body: match &decl.body {
                ast::SpecBody::Gen(gen) => hir::SpecBody::Gen(match gen {
                    ast::SpecGen::Auto => hir::SpecGen::Auto,
                    ast::SpecGen::Distribute => hir::SpecGen::Distribute,
                    ast::SpecGen::Intrinsic => hir::SpecGen::Intrinsic,
                    ast::SpecGen::Invert => hir::SpecGen::Invert,
                    ast::SpecGen::Slf => hir::SpecGen::Slf,
                }),
                ast::SpecBody::Impl(input, block) => {
                    hir::SpecBody::Impl(self.lower_spec_decl_pat(input), self.lower_block(block))
                }
            },
        }
    }

    fn lower_spec_decl_pat(&mut self, pat: &ast::Pat) -> Option<hir::Pat> {
        if let ast::PatKind::Paren(inner) = &*pat.kind {
            return self.lower_spec_decl_pat(inner);
        }

        match &*pat.kind {
            ast::PatKind::Elided => return None,
            ast::PatKind::Tuple(items)
                if items.len() == 2 && *items[1].kind == ast::PatKind::Elided =>
            {
                return Some(self.lower_pat(&items[0]));
            }
            _ => self.lowerer.errors.push(Error::InvalidSpecPat(pat.span)),
        };

        None
    }

    fn lower_block(&mut self, block: &ast::Block) -> hir::Block {
        hir::Block {
            id: self.lower_id(block.id),
            span: block.span,
            ty: self.tys.terms.get(block.id).map_or(Ty::Err, Clone::clone),
            stmts: block
                .stmts
                .iter()
                .filter_map(|s| self.lower_stmt(s))
                .collect(),
        }
    }

    pub(super) fn lower_stmt(&mut self, stmt: &ast::Stmt) -> Option<hir::Stmt> {
        let id = self.lower_id(stmt.id);
        let kind = match &*stmt.kind {
            ast::StmtKind::Empty | ast::StmtKind::Err => return None,
            ast::StmtKind::Expr(expr) => hir::StmtKind::Expr(self.lower_expr(expr)),
            ast::StmtKind::Item(item) => {
                hir::StmtKind::Item(self.lower_item(ItemScope::Local, item)?)
            }
            ast::StmtKind::Local(mutability, lhs, rhs) => hir::StmtKind::Local(
                lower_mutability(*mutability),
                self.lower_pat(lhs),
                self.lower_expr(rhs),
            ),
            ast::StmtKind::Qubit(source, lhs, rhs, block) => hir::StmtKind::Qubit(
                match source {
                    ast::QubitSource::Fresh => hir::QubitSource::Fresh,
                    ast::QubitSource::Dirty => hir::QubitSource::Dirty,
                },
                self.lower_pat(lhs),
                self.lower_qubit_init(rhs),
                block.as_ref().map(|b| self.lower_block(b)),
            ),
            ast::StmtKind::Semi(expr) => hir::StmtKind::Semi(self.lower_expr(expr)),
        };

        Some(hir::Stmt {
            id,
            span: stmt.span,
            kind,
        })
    }

    #[allow(clippy::too_many_lines)]
    fn lower_expr(&mut self, expr: &ast::Expr) -> hir::Expr {
        if let ast::ExprKind::Paren(inner) = &*expr.kind {
            return self.lower_expr(inner);
        }

        let id = self.lower_id(expr.id);
        let ty = self.tys.terms.get(expr.id).map_or(Ty::Err, Clone::clone);

        let kind = match &*expr.kind {
            ast::ExprKind::Array(items) => {
                hir::ExprKind::Array(items.iter().map(|i| self.lower_expr(i)).collect())
            }
            ast::ExprKind::ArrayRepeat(value, size) => hir::ExprKind::ArrayRepeat(
                Box::new(self.lower_expr(value)),
                Box::new(self.lower_expr(size)),
            ),
            ast::ExprKind::Assign(lhs, rhs) => hir::ExprKind::Assign(
                Box::new(self.lower_expr(lhs)),
                Box::new(self.lower_expr(rhs)),
            ),
            ast::ExprKind::AssignOp(op, lhs, rhs) => hir::ExprKind::AssignOp(
                lower_binop(*op),
                Box::new(self.lower_expr(lhs)),
                Box::new(self.lower_expr(rhs)),
            ),
            ast::ExprKind::AssignUpdate(container, index, replace) => {
                if let Some(field) = resolve::extract_field_name(self.names, index) {
                    let container = self.lower_expr(container);
                    let field = self.lower_field(&container.ty, field);
                    let replace = self.lower_expr(replace);
                    hir::ExprKind::AssignField(Box::new(container), field, Box::new(replace))
                } else {
                    hir::ExprKind::AssignIndex(
                        Box::new(self.lower_expr(container)),
                        Box::new(self.lower_expr(index)),
                        Box::new(self.lower_expr(replace)),
                    )
                }
            }
            ast::ExprKind::BinOp(op, lhs, rhs) => hir::ExprKind::BinOp(
                lower_binop(*op),
                Box::new(self.lower_expr(lhs)),
                Box::new(self.lower_expr(rhs)),
            ),
            ast::ExprKind::Block(block) => hir::ExprKind::Block(self.lower_block(block)),
            ast::ExprKind::Call(callee, arg) => match &ty {
                Ty::Arrow(arrow) if is_partial_app(arg) => hir::ExprKind::Block(
                    self.lower_partial_app(callee, arg, (**arrow).clone(), expr.span),
                ),
                _ => hir::ExprKind::Call(
                    Box::new(self.lower_expr(callee)),
                    Box::new(self.lower_expr(arg)),
                ),
            },
            ast::ExprKind::Conjugate(within, apply) => {
                hir::ExprKind::Conjugate(self.lower_block(within), self.lower_block(apply))
            }
            ast::ExprKind::Err => hir::ExprKind::Err,
            ast::ExprKind::Fail(message) => hir::ExprKind::Fail(Box::new(self.lower_expr(message))),
            ast::ExprKind::Field(container, name) => {
                let container = self.lower_expr(container);
                let field = self.lower_field(&container.ty, &name.name);
                hir::ExprKind::Field(Box::new(container), field)
            }
            ast::ExprKind::For(pat, iter, block) => hir::ExprKind::For(
                self.lower_pat(pat),
                Box::new(self.lower_expr(iter)),
                self.lower_block(block),
            ),
            ast::ExprKind::Hole => hir::ExprKind::Hole,
            ast::ExprKind::If(cond, if_true, if_false) => hir::ExprKind::If(
                Box::new(self.lower_expr(cond)),
                Box::new(hir::Expr {
                    id: self.assigner.next_node(),
                    span: if_true.span,
                    ty: self.tys.terms.get(if_true.id).map_or(Ty::Err, Clone::clone),
                    kind: hir::ExprKind::Block(self.lower_block(if_true)),
                }),
                if_false.as_ref().map(|e| Box::new(self.lower_expr(e))),
            ),
            ast::ExprKind::Index(container, index) => hir::ExprKind::Index(
                Box::new(self.lower_expr(container)),
                Box::new(self.lower_expr(index)),
            ),
            ast::ExprKind::Lambda(kind, input, body) => {
                let functors = if let Ty::Arrow(arrow) = &ty {
                    arrow
                        .functors
                        .expect_value("lambda type should have concrete functors")
                } else {
                    FunctorSetValue::Empty
                };
                let lambda = Lambda {
                    kind: lower_callable_kind(*kind),
                    functors,
                    input: self.lower_pat(input),
                    body: self.lower_expr(body),
                };
                self.lower_lambda(lambda, expr.span)
            }
            ast::ExprKind::Lit(lit) => lower_lit(lit),
            ast::ExprKind::Paren(_) => unreachable!("parentheses should be removed earlier"),
            ast::ExprKind::Path(path) => {
                let args = self
                    .tys
                    .generics
                    .get(expr.id)
                    .map_or(Vec::new(), Clone::clone);
                hir::ExprKind::Var(self.lower_path(path), args)
            }
            ast::ExprKind::Range(start, step, end) => hir::ExprKind::Range(
                start.as_ref().map(|s| Box::new(self.lower_expr(s))),
                step.as_ref().map(|s| Box::new(self.lower_expr(s))),
                end.as_ref().map(|e| Box::new(self.lower_expr(e))),
            ),
            ast::ExprKind::Repeat(body, cond, fixup) => hir::ExprKind::Repeat(
                self.lower_block(body),
                Box::new(self.lower_expr(cond)),
                fixup.as_ref().map(|f| self.lower_block(f)),
            ),
            ast::ExprKind::Return(expr) => hir::ExprKind::Return(Box::new(self.lower_expr(expr))),
            ast::ExprKind::Interpolate(components) => hir::ExprKind::String(
                components
                    .iter()
                    .map(|c| self.lower_string_component(c))
                    .collect(),
            ),
            ast::ExprKind::TernOp(ast::TernOp::Cond, cond, if_true, if_false) => hir::ExprKind::If(
                Box::new(self.lower_expr(cond)),
                Box::new(self.lower_expr(if_true)),
                Some(Box::new(self.lower_expr(if_false))),
            ),
            ast::ExprKind::TernOp(ast::TernOp::Update, container, index, replace) => {
                if let Some(field) = resolve::extract_field_name(self.names, index) {
                    let record = self.lower_expr(container);
                    let field = self.lower_field(&record.ty, field);
                    let replace = self.lower_expr(replace);
                    hir::ExprKind::UpdateField(Box::new(record), field, Box::new(replace))
                } else {
                    hir::ExprKind::UpdateIndex(
                        Box::new(self.lower_expr(container)),
                        Box::new(self.lower_expr(index)),
                        Box::new(self.lower_expr(replace)),
                    )
                }
            }
            ast::ExprKind::Tuple(items) => {
                hir::ExprKind::Tuple(items.iter().map(|i| self.lower_expr(i)).collect())
            }
            ast::ExprKind::UnOp(op, operand) => {
                hir::ExprKind::UnOp(lower_unop(*op), Box::new(self.lower_expr(operand)))
            }
            ast::ExprKind::While(cond, body) => {
                hir::ExprKind::While(Box::new(self.lower_expr(cond)), self.lower_block(body))
            }
        };

        hir::Expr {
            id,
            span: expr.span,
            ty,
            kind,
        }
    }

    fn lower_partial_app(
        &mut self,
        callee: &ast::Expr,
        arg: &ast::Expr,
        arrow: Arrow,
        span: Span,
    ) -> hir::Block {
        let callee = self.lower_expr(callee);
        let (arg, app) = self.lower_partial_arg(arg);
        let close = |mut lambda: Lambda| {
            self.assigner.visit_expr(&mut lambda.body);
            self.lower_lambda(lambda, span)
        };

        let mut block = closure::partial_app_block(close, callee, arg, app, arrow, span);
        self.assigner.visit_block(&mut block);
        block
    }

    fn lower_partial_arg(&mut self, arg: &ast::Expr) -> (hir::Expr, PartialApp) {
        match arg.kind.as_ref() {
            ast::ExprKind::Hole => {
                let ty = self.tys.terms.get(arg.id).map_or(Ty::Err, Clone::clone);
                closure::partial_app_hole(self.assigner, &mut self.lowerer.locals, ty, arg.span)
            }
            ast::ExprKind::Paren(inner) => self.lower_partial_arg(inner),
            ast::ExprKind::Tuple(items) => {
                let items = items.iter().map(|item| self.lower_partial_arg(item));
                let (mut arg, mut app) = closure::partial_app_tuple(items, arg.span);
                self.assigner.visit_expr(&mut arg);
                self.assigner.visit_pat(&mut app.input);
                (arg, app)
            }
            _ => {
                let arg = self.lower_expr(arg);
                closure::partial_app_given(self.assigner, &mut self.lowerer.locals, arg)
            }
        }
    }

    fn lower_lambda(&mut self, lambda: Lambda, span: Span) -> hir::ExprKind {
        let (args, callable) = closure::lift(self.assigner, &self.lowerer.locals, lambda, span);

        let id = self.assigner.next_item();
        self.lowerer.items.push(hir::Item {
            id,
            span,
            parent: self.lowerer.parent,
            doc: "".into(),
            attrs: Vec::new(),
            visibility: hir::Visibility::Internal,
            kind: hir::ItemKind::Callable(callable),
        });

        hir::ExprKind::Closure(args, id)
    }

    fn lower_field(&mut self, record_ty: &Ty, name: &str) -> hir::Field {
        if let Ty::Udt(hir::Res::Item(id)) = record_ty {
            self.tys
                .udts
                .get(id)
                .and_then(|udt| udt.field_path(name))
                .map_or(hir::Field::Err, hir::Field::Path)
        } else if let Ok(prim) = name.parse() {
            hir::Field::Prim(prim)
        } else {
            hir::Field::Err
        }
    }

    fn lower_string_component(&mut self, component: &ast::StringComponent) -> hir::StringComponent {
        match component {
            ast::StringComponent::Expr(expr) => hir::StringComponent::Expr(self.lower_expr(expr)),
            ast::StringComponent::Lit(str) => hir::StringComponent::Lit(Arc::clone(str)),
        }
    }

    fn lower_pat(&mut self, pat: &ast::Pat) -> hir::Pat {
        if let ast::PatKind::Paren(inner) = &*pat.kind {
            return self.lower_pat(inner);
        }

        let id = self.lower_id(pat.id);
        let ty = self
            .tys
            .terms
            .get(pat.id)
            .map_or_else(|| convert::ast_pat_ty(self.names, pat).0, Clone::clone);

        let kind = match &*pat.kind {
            ast::PatKind::Bind(name, _) => {
                let name = self.lower_ident(name);
                self.lowerer
                    .locals
                    .insert(name.id, (name.clone(), ty.clone()));
                hir::PatKind::Bind(name)
            }
            ast::PatKind::Discard(_) => hir::PatKind::Discard,
            ast::PatKind::Elided => {
                self.lowerer.errors.push(Error::InvalidElidedPat(pat.span));
                hir::PatKind::Discard
            }
            ast::PatKind::Paren(_) => unreachable!("parentheses should be removed earlier"),
            ast::PatKind::Tuple(items) => {
                hir::PatKind::Tuple(items.iter().map(|i| self.lower_pat(i)).collect())
            }
            ast::PatKind::Err => hir::PatKind::Err,
        };

        hir::Pat {
            id,
            span: pat.span,
            ty,
            kind,
        }
    }

    fn lower_qubit_init(&mut self, init: &ast::QubitInit) -> hir::QubitInit {
        if let ast::QubitInitKind::Paren(inner) = &*init.kind {
            return self.lower_qubit_init(inner);
        }

        let id = self.lower_id(init.id);
        let ty = self.tys.terms.get(init.id).map_or(Ty::Err, Clone::clone);
        let kind = match &*init.kind {
            ast::QubitInitKind::Array(length) => {
                hir::QubitInitKind::Array(Box::new(self.lower_expr(length)))
            }
            ast::QubitInitKind::Paren(_) => unreachable!("parentheses should be removed earlier"),
            ast::QubitInitKind::Single => hir::QubitInitKind::Single,
            ast::QubitInitKind::Tuple(items) => {
                hir::QubitInitKind::Tuple(items.iter().map(|i| self.lower_qubit_init(i)).collect())
            }
            ast::QubitInitKind::Err => hir::QubitInitKind::Err,
        };

        hir::QubitInit {
            id,
            span: init.span,
            ty,
            kind,
        }
    }

    fn lower_path(&mut self, path: &ast::Path) -> hir::Res {
        match self.names.get(path.id) {
            Some(&resolve::Res::Item(item, _)) => hir::Res::Item(item),
            Some(&resolve::Res::Local(node)) => hir::Res::Local(self.lower_id(node)),
            Some(resolve::Res::PrimTy(_) | resolve::Res::UnitTy | resolve::Res::Param(_))
            | None => hir::Res::Err,
        }
    }

    fn lower_ident(&mut self, ident: &ast::Ident) -> hir::Ident {
        hir::Ident {
            id: self.lower_id(ident.id),
            span: ident.span,
            name: ident.name.clone(),
        }
    }

    fn lower_id(&mut self, id: ast::NodeId) -> hir::NodeId {
        self.lowerer.nodes.get(id).copied().unwrap_or_else(|| {
            let new_id = self.assigner.next_node();
            self.lowerer.nodes.insert(id, new_id);
            new_id
        })
    }
}

fn lower_visibility(visibility: &ast::Visibility) -> hir::Visibility {
    match visibility.kind {
        ast::VisibilityKind::Public => hir::Visibility::Public,
        ast::VisibilityKind::Internal => hir::Visibility::Internal,
    }
}

fn lower_callable_kind(kind: ast::CallableKind) -> hir::CallableKind {
    match kind {
        ast::CallableKind::Function => hir::CallableKind::Function,
        ast::CallableKind::Operation => hir::CallableKind::Operation,
    }
}

fn lower_mutability(mutability: ast::Mutability) -> hir::Mutability {
    match mutability {
        ast::Mutability::Immutable => hir::Mutability::Immutable,
        ast::Mutability::Mutable => hir::Mutability::Mutable,
    }
}

fn lower_unop(op: ast::UnOp) -> hir::UnOp {
    match op {
        ast::UnOp::Functor(f) => hir::UnOp::Functor(lower_functor(f)),
        ast::UnOp::Neg => hir::UnOp::Neg,
        ast::UnOp::NotB => hir::UnOp::NotB,
        ast::UnOp::NotL => hir::UnOp::NotL,
        ast::UnOp::Pos => hir::UnOp::Pos,
        ast::UnOp::Unwrap => hir::UnOp::Unwrap,
    }
}

fn lower_binop(op: ast::BinOp) -> hir::BinOp {
    match op {
        ast::BinOp::Add => hir::BinOp::Add,
        ast::BinOp::AndB => hir::BinOp::AndB,
        ast::BinOp::AndL => hir::BinOp::AndL,
        ast::BinOp::Div => hir::BinOp::Div,
        ast::BinOp::Eq => hir::BinOp::Eq,
        ast::BinOp::Exp => hir::BinOp::Exp,
        ast::BinOp::Gt => hir::BinOp::Gt,
        ast::BinOp::Gte => hir::BinOp::Gte,
        ast::BinOp::Lt => hir::BinOp::Lt,
        ast::BinOp::Lte => hir::BinOp::Lte,
        ast::BinOp::Mod => hir::BinOp::Mod,
        ast::BinOp::Mul => hir::BinOp::Mul,
        ast::BinOp::Neq => hir::BinOp::Neq,
        ast::BinOp::OrB => hir::BinOp::OrB,
        ast::BinOp::OrL => hir::BinOp::OrL,
        ast::BinOp::Shl => hir::BinOp::Shl,
        ast::BinOp::Shr => hir::BinOp::Shr,
        ast::BinOp::Sub => hir::BinOp::Sub,
        ast::BinOp::XorB => hir::BinOp::XorB,
    }
}

fn lower_lit(lit: &ast::Lit) -> hir::ExprKind {
    match lit {
        ast::Lit::BigInt(value) => hir::ExprKind::Lit(hir::Lit::BigInt(value.as_ref().clone())),
        &ast::Lit::Bool(value) => hir::ExprKind::Lit(hir::Lit::Bool(value)),
        &ast::Lit::Double(value) => hir::ExprKind::Lit(hir::Lit::Double(value)),
        &ast::Lit::Int(value) => hir::ExprKind::Lit(hir::Lit::Int(value)),
        ast::Lit::Pauli(ast::Pauli::I) => hir::ExprKind::Lit(hir::Lit::Pauli(hir::Pauli::I)),
        ast::Lit::Pauli(ast::Pauli::X) => hir::ExprKind::Lit(hir::Lit::Pauli(hir::Pauli::X)),
        ast::Lit::Pauli(ast::Pauli::Y) => hir::ExprKind::Lit(hir::Lit::Pauli(hir::Pauli::Y)),
        ast::Lit::Pauli(ast::Pauli::Z) => hir::ExprKind::Lit(hir::Lit::Pauli(hir::Pauli::Z)),
        ast::Lit::Result(ast::Result::One) => {
            hir::ExprKind::Lit(hir::Lit::Result(hir::Result::One))
        }
        ast::Lit::Result(ast::Result::Zero) => {
            hir::ExprKind::Lit(hir::Lit::Result(hir::Result::Zero))
        }
        ast::Lit::String(value) => {
            hir::ExprKind::String(vec![hir::StringComponent::Lit(Arc::clone(value))])
        }
    }
}

fn lower_functor(functor: ast::Functor) -> hir::Functor {
    match functor {
        ast::Functor::Adj => hir::Functor::Adj,
        ast::Functor::Ctl => hir::Functor::Ctl,
    }
}

fn is_partial_app(arg: &ast::Expr) -> bool {
    match arg.kind.as_ref() {
        ast::ExprKind::Hole => true,
        ast::ExprKind::Paren(inner) => is_partial_app(inner),
        ast::ExprKind::Tuple(items) => items.iter().any(|i| is_partial_app(i)),
        _ => false,
    }
}<|MERGE_RESOLUTION|>--- conflicted
+++ resolved
@@ -19,11 +19,7 @@
     mut_visit::MutVisitor,
     ty::{Arrow, FunctorSetValue, Ty},
 };
-<<<<<<< HEAD
-use std::{clone::Clone, sync::Arc, vec};
-=======
-use std::{clone::Clone, rc::Rc, str::FromStr, vec};
->>>>>>> a61e209e
+use std::{clone::Clone, str::FromStr, sync::Arc, vec};
 use thiserror::Error;
 
 #[derive(Clone, Debug, Diagnostic, Error)]
