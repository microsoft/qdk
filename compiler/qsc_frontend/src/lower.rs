--- conflicted
+++ resolved
@@ -214,13 +214,8 @@
             ty_params: decl.ty_params.iter().map(|p| self.lower_ident(p)).collect(),
             input: self.lower_pat(ast::Mutability::Immutable, &decl.input),
             output: convert::ty_from_ast(self.names, &decl.output).0,
-<<<<<<< HEAD
             functors: convert::ast_callable_functors(decl),
-            body: match &decl.body {
-=======
-            functors: callable_functors(decl),
-            body: match &*decl.body {
->>>>>>> 4986fd3e
+            body: match decl.body.as_ref() {
                 ast::CallableBody::Block(block) => {
                     hir::CallableBody::Block(self.lower_block(block))
                 }
@@ -705,27 +700,4 @@
         ast::Functor::Adj => hir::Functor::Adj,
         ast::Functor::Ctl => hir::Functor::Ctl,
     }
-<<<<<<< HEAD
-=======
-}
-
-fn callable_functors(callable: &ast::CallableDecl) -> HashSet<hir::Functor> {
-    let mut functors = callable
-        .functors
-        .as_ref()
-        .map_or(HashSet::new(), |f| convert::eval_functor_expr(f.as_ref()));
-
-    if let ast::CallableBody::Specs(specs) = &*callable.body {
-        for spec in specs.iter() {
-            match spec.spec {
-                ast::Spec::Body => {}
-                ast::Spec::Adj => functors.extend([hir::Functor::Adj]),
-                ast::Spec::Ctl => functors.extend([hir::Functor::Ctl]),
-                ast::Spec::CtlAdj => functors.extend([hir::Functor::Adj, hir::Functor::Ctl]),
-            }
-        }
-    }
-
-    functors
->>>>>>> 4986fd3e
 }