--- conflicted
+++ resolved
@@ -27,20 +27,10 @@
     UnknownAttr(String, #[label] Span),
     #[error("invalid attribute arguments: expected {0}")]
     InvalidAttrArgs(&'static str, #[label] Span),
-<<<<<<< HEAD
-    #[error("lambda closes over mutable variable")]
-    MutableClosure(#[label] Span),
     #[error("missing callable body")]
     MissingBody(#[label] Span),
     #[error("duplicate specialization")]
     DuplicateSpec(#[label] Span),
-}
-
-pub(super) struct Local {
-    pub(super) mutability: hir::Mutability,
-    pub(super) ty: hir::Ty,
-=======
->>>>>>> 6b9358aa
 }
 
 #[derive(Clone, Copy)]
@@ -214,13 +204,12 @@
     }
 
     pub(super) fn lower_callable_decl(&mut self, decl: &ast::CallableDecl) -> hir::CallableDecl {
-<<<<<<< HEAD
         let id = self.lower_id(decl.id);
         let span = decl.span;
         let kind = lower_callable_kind(decl.kind);
         let name = self.lower_ident(&decl.name);
         let ty_params = decl.ty_params.iter().map(|p| self.lower_ident(p)).collect();
-        let input = self.lower_pat(ast::Mutability::Immutable, &decl.input);
+        let input = self.lower_pat(&decl.input);
         let output = convert::ty_from_ast(self.names, &decl.output).0;
         let functors = convert::ast_callable_functors(decl);
         let mut adj = None;
@@ -239,23 +228,6 @@
                         kind: hir::PatKind::Elided,
                     },
                     self.lower_block(block),
-=======
-        hir::CallableDecl {
-            id: self.lower_id(decl.id),
-            span: decl.span,
-            kind: lower_callable_kind(decl.kind),
-            name: self.lower_ident(&decl.name),
-            ty_params: decl.ty_params.iter().map(|p| self.lower_ident(p)).collect(),
-            input: self.lower_pat(&decl.input),
-            output: convert::ty_from_ast(self.names, &decl.output).0,
-            functors: convert::ast_callable_functors(decl),
-            body: match decl.body.as_ref() {
-                ast::CallableBody::Block(block) => {
-                    hir::CallableBody::Block(self.lower_block(block))
-                }
-                ast::CallableBody::Specs(specs) => hir::CallableBody::Specs(
-                    specs.iter().map(|s| self.lower_spec_decl(s)).collect(),
->>>>>>> 6b9358aa
                 ),
             },
             ast::CallableBody::Specs(specs) => {
