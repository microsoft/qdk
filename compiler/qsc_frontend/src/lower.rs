// Copyright (c) Microsoft Corporation.
// Licensed under the MIT License.

#[cfg(test)]
mod tests;

use crate::{
    closure::{self, Lambda, PartialApp},
    resolve::{self, Names},
    typeck::{self, convert},
};
use miette::Diagnostic;
use qsc_ast::ast;
use qsc_data_structures::{index_map::IndexMap, span::Span};
use qsc_hir::{
    assigner::Assigner,
    hir::{self, LocalItemId},
    mut_visit::MutVisitor,
    ty::{Arrow, FunctorSetValue, Ty},
};
use std::{clone::Clone, rc::Rc, vec};
use thiserror::Error;

#[derive(Clone, Debug, Diagnostic, Error)]
pub(super) enum Error {
    #[error("unknown attribute {0}")]
    #[diagnostic(help("supported attributes are: EntryPoint"))]
    UnknownAttr(String, #[label] Span),
    #[error("invalid attribute arguments: expected {0}")]
    InvalidAttrArgs(&'static str, #[label] Span),
    #[error("missing callable body")]
    MissingBody(#[label] Span),
    #[error("duplicate specialization")]
    DuplicateSpec(#[label] Span),
    #[error("invalid use of elided pattern")]
    InvalidElidedPat(#[label] Span),
    #[error("invalid pattern for specialization declaration")]
    InvalidSpecPat(#[label] Span),
}

#[derive(Clone, Copy)]
enum ItemScope {
    Global,
    Local,
}

pub(super) struct Lowerer {
    nodes: IndexMap<ast::NodeId, hir::NodeId>,
    locals: IndexMap<hir::NodeId, Ty>,
    parent: Option<LocalItemId>,
    items: Vec<hir::Item>,
    errors: Vec<Error>,
}

impl Lowerer {
    pub(super) fn new() -> Self {
        Self {
            nodes: IndexMap::new(),
            locals: IndexMap::new(),
            parent: None,
            items: Vec::new(),
            errors: Vec::new(),
        }
    }

    pub(super) fn clear_items(&mut self) {
        self.items.clear();
    }

    pub(super) fn drain_items(&mut self) -> vec::Drain<hir::Item> {
        self.items.drain(..)
    }

    pub(super) fn drain_errors(&mut self) -> vec::Drain<Error> {
        self.errors.drain(..)
    }

    pub(super) fn with<'a>(
        &'a mut self,
        assigner: &'a mut Assigner,
        names: &'a Names,
        tys: &'a typeck::Table,
    ) -> With {
        With {
            lowerer: self,
            assigner,
            names,
            tys,
        }
    }
}

pub(super) struct With<'a> {
    lowerer: &'a mut Lowerer,
    assigner: &'a mut Assigner,
    names: &'a Names,
    tys: &'a typeck::Table,
}

impl With<'_> {
    pub(super) fn lower_package(&mut self, package: &ast::Package) -> hir::Package {
        for namespace in package.namespaces.iter() {
            self.lower_namespace(namespace);
        }

        let entry = package.entry.as_ref().map(|e| self.lower_expr(e));
        let items = self.lowerer.items.drain(..).map(|i| (i.id, i)).collect();
        hir::Package { items, entry }
    }

    pub(super) fn lower_namespace(&mut self, namespace: &ast::Namespace) {
        let Some(&resolve::Res::Item(hir::ItemId {
            item: id, ..
        })) = self.names.get(namespace.name.id) else {
            panic!("namespace should have item ID");
        };

        self.lowerer.parent = Some(id);
        let items = namespace
            .items
            .iter()
            .filter_map(|i| self.lower_item(ItemScope::Global, i))
            .collect();

        let name = self.lower_ident(&namespace.name);
        self.lowerer.items.push(hir::Item {
            id,
            span: namespace.span,
            parent: None,
            attrs: Vec::new(),
            visibility: hir::Visibility::Public,
            kind: hir::ItemKind::Namespace(name, items),
        });

        self.lowerer.parent = None;
    }

    fn lower_item(&mut self, scope: ItemScope, item: &ast::Item) -> Option<LocalItemId> {
        let attrs = item
            .attrs
            .iter()
            .filter_map(|a| self.lower_attr(a))
            .collect();

        let visibility = match scope {
            ItemScope::Global => item
                .visibility
                .as_ref()
                .map_or(hir::Visibility::Public, lower_visibility),
            ItemScope::Local => hir::Visibility::Internal,
        };

        let resolve_id = |id| match self.names.get(id) {
            Some(&resolve::Res::Item(hir::ItemId { item, .. })) => item,
            _ => panic!("item should have item ID"),
        };

        let (id, kind) = match &*item.kind {
            ast::ItemKind::Err | ast::ItemKind::Open(..) => return None,
            ast::ItemKind::Callable(callable) => {
                let id = resolve_id(callable.name.id);
                let grandparent = self.lowerer.parent;
                self.lowerer.parent = Some(id);
                let callable = self.lower_callable_decl(callable);
                self.lowerer.parent = grandparent;
                (id, hir::ItemKind::Callable(callable))
            }
            ast::ItemKind::Ty(name, _) => {
                let id = resolve_id(name.id);
                let udt = self
                    .tys
                    .udts
                    .get(&hir::ItemId {
                        package: None,
                        item: id,
                    })
                    .expect("type item should have lowered UDT");

                (id, hir::ItemKind::Ty(self.lower_ident(name), udt.clone()))
            }
        };

        self.lowerer.items.push(hir::Item {
            id,
            span: item.span,
            parent: self.lowerer.parent,
            attrs,
            visibility,
            kind,
        });

        Some(id)
    }

    fn lower_attr(&mut self, attr: &ast::Attr) -> Option<hir::Attr> {
        if attr.name.name.as_ref() == "EntryPoint" {
            match &*attr.arg.kind {
                ast::ExprKind::Tuple(args) if args.is_empty() => Some(hir::Attr::EntryPoint),
                _ => {
                    self.lowerer
                        .errors
                        .push(Error::InvalidAttrArgs("()", attr.arg.span));
                    None
                }
            }
        } else {
            self.lowerer.errors.push(Error::UnknownAttr(
                attr.name.name.to_string(),
                attr.name.span,
            ));
            None
        }
    }

    pub(super) fn lower_callable_decl(&mut self, decl: &ast::CallableDecl) -> hir::CallableDecl {
        let id = self.lower_id(decl.id);
        let kind = lower_callable_kind(decl.kind);
        let name = self.lower_ident(&decl.name);
        let mut input = self.lower_pat(&decl.input);
        let output = convert::ty_from_ast(self.names, &decl.output).0;
        let generics = convert::synthesize_callable_generics(&decl.generics, &mut input);
        let functors = convert::ast_callable_functors(decl);
<<<<<<< HEAD
        let mut adj = None;
        let mut ctl = None;
        let mut ctladj = None;
        let body = match decl.body.as_ref() {
            ast::CallableBody::Block(block) => hir::SpecDecl {
                id: self.assigner.next_node(),
                span,
                body: hir::SpecBody::Impl(None, self.lower_block(block)),
            },
            ast::CallableBody::Specs(specs) => {
                let body = self
                    .process_spec(specs, ast::Spec::Body)
                    .unwrap_or_else(|| {
                        self.lowerer.errors.push(Error::MissingBody(span));
                        hir::SpecDecl {
                            id: self.assigner.next_node(),
                            span,
                            body: hir::SpecBody::Gen(hir::SpecGen::Auto),
                        }
                    });
                adj = self.process_spec(specs, ast::Spec::Adj);
                ctl = self.process_spec(specs, ast::Spec::Ctl);
                ctladj = self.process_spec(specs, ast::Spec::CtlAdj);
                body
=======

        let (body, adj, ctl, ctl_adj) = match decl.body.as_ref() {
            ast::CallableBody::Block(block) => {
                let body = hir::SpecDecl {
                    id: self.assigner.next_node(),
                    span: decl.span,
                    spec: hir::Spec::Body,
                    body: hir::SpecBody::Impl(
                        hir::Pat {
                            id: self.assigner.next_node(),
                            span: decl.span,
                            ty: input.ty.clone(),
                            kind: hir::PatKind::Elided,
                        },
                        self.lower_block(block),
                    ),
                };
                (body, None, None, None)
            }
            ast::CallableBody::Specs(specs) => {
                let body = self.find_spec(specs, ast::Spec::Body).unwrap_or_else(|| {
                    self.lowerer.errors.push(Error::MissingBody(decl.span));
                    hir::SpecDecl {
                        id: self.assigner.next_node(),
                        span: decl.span,
                        spec: hir::Spec::Body,
                        body: hir::SpecBody::Gen(hir::SpecGen::Auto),
                    }
                });
                let adj = self.find_spec(specs, ast::Spec::Adj);
                let ctl = self.find_spec(specs, ast::Spec::Ctl);
                let ctl_adj = self.find_spec(specs, ast::Spec::CtlAdj);
                (body, adj, ctl, ctl_adj)
>>>>>>> 90a3e438
            }
        };

        hir::CallableDecl {
            id,
            span: decl.span,
            kind,
            name,
            generics,
            input,
            output,
            functors,
            body,
            adj,
            ctl,
            ctl_adj,
        }
    }

    fn find_spec(
        &mut self,
        specs: &[Box<ast::SpecDecl>],
        spec: ast::Spec,
    ) -> Option<hir::SpecDecl> {
        match specs
            .iter()
            .filter(|s| s.spec == spec)
            .collect::<Vec<_>>()
            .as_slice()
        {
            [] => None,
            [single] => Some(self.lower_spec_decl(single)),
            dupes => {
                for dup in dupes {
                    self.lowerer.errors.push(Error::DuplicateSpec(dup.span));
                }
                Some(self.lower_spec_decl(dupes[0]))
            }
        }
    }

    fn lower_spec_decl(&mut self, decl: &ast::SpecDecl) -> hir::SpecDecl {
        hir::SpecDecl {
            id: self.lower_id(decl.id),
            span: decl.span,
            body: match &decl.body {
                ast::SpecBody::Gen(gen) => hir::SpecBody::Gen(match gen {
                    ast::SpecGen::Auto => hir::SpecGen::Auto,
                    ast::SpecGen::Distribute => hir::SpecGen::Distribute,
                    ast::SpecGen::Intrinsic => hir::SpecGen::Intrinsic,
                    ast::SpecGen::Invert => hir::SpecGen::Invert,
                    ast::SpecGen::Slf => hir::SpecGen::Slf,
                }),
                ast::SpecBody::Impl(input, block) => {
                    hir::SpecBody::Impl(self.lower_spec_decl_pat(input), self.lower_block(block))
                }
            },
        }
    }

    fn lower_spec_decl_pat(&mut self, pat: &ast::Pat) -> Option<hir::Pat> {
        if let ast::PatKind::Paren(inner) = &*pat.kind {
            return self.lower_spec_decl_pat(inner);
        }

        match &*pat.kind {
            ast::PatKind::Elided => return None,
            ast::PatKind::Tuple(items)
                if items.len() == 2 && *items[1].kind == ast::PatKind::Elided =>
            {
                return Some(self.lower_pat(&items[0]));
            }
            _ => self.lowerer.errors.push(Error::InvalidSpecPat(pat.span)),
        };

        None
    }

    fn lower_block(&mut self, block: &ast::Block) -> hir::Block {
        hir::Block {
            id: self.lower_id(block.id),
            span: block.span,
            ty: self.tys.terms.get(block.id).map_or(Ty::Err, Clone::clone),
            stmts: block
                .stmts
                .iter()
                .filter_map(|s| self.lower_stmt(s))
                .collect(),
        }
    }

    pub(super) fn lower_stmt(&mut self, stmt: &ast::Stmt) -> Option<hir::Stmt> {
        let id = self.lower_id(stmt.id);
        let kind = match &*stmt.kind {
            ast::StmtKind::Empty => return None,
            ast::StmtKind::Expr(expr) => hir::StmtKind::Expr(self.lower_expr(expr)),
            ast::StmtKind::Item(item) => {
                hir::StmtKind::Item(self.lower_item(ItemScope::Local, item)?)
            }
            ast::StmtKind::Local(mutability, lhs, rhs) => hir::StmtKind::Local(
                lower_mutability(*mutability),
                self.lower_pat(lhs),
                self.lower_expr(rhs),
            ),
            ast::StmtKind::Qubit(source, lhs, rhs, block) => hir::StmtKind::Qubit(
                match source {
                    ast::QubitSource::Fresh => hir::QubitSource::Fresh,
                    ast::QubitSource::Dirty => hir::QubitSource::Dirty,
                },
                self.lower_pat(lhs),
                self.lower_qubit_init(rhs),
                block.as_ref().map(|b| self.lower_block(b)),
            ),
            ast::StmtKind::Semi(expr) => hir::StmtKind::Semi(self.lower_expr(expr)),
        };

        Some(hir::Stmt {
            id,
            span: stmt.span,
            kind,
        })
    }

    #[allow(clippy::too_many_lines)]
    fn lower_expr(&mut self, expr: &ast::Expr) -> hir::Expr {
        if let ast::ExprKind::Paren(inner) = &*expr.kind {
            return self.lower_expr(inner);
        }

        let id = self.lower_id(expr.id);
        let ty = self.tys.terms.get(expr.id).map_or(Ty::Err, Clone::clone);

        let kind = match &*expr.kind {
            ast::ExprKind::Array(items) => {
                hir::ExprKind::Array(items.iter().map(|i| self.lower_expr(i)).collect())
            }
            ast::ExprKind::ArrayRepeat(value, size) => hir::ExprKind::ArrayRepeat(
                Box::new(self.lower_expr(value)),
                Box::new(self.lower_expr(size)),
            ),
            ast::ExprKind::Assign(lhs, rhs) => hir::ExprKind::Assign(
                Box::new(self.lower_expr(lhs)),
                Box::new(self.lower_expr(rhs)),
            ),
            ast::ExprKind::AssignOp(op, lhs, rhs) => hir::ExprKind::AssignOp(
                lower_binop(*op),
                Box::new(self.lower_expr(lhs)),
                Box::new(self.lower_expr(rhs)),
            ),
            ast::ExprKind::AssignUpdate(container, index, replace) => {
                if let Some(field) = resolve::extract_field_name(self.names, index) {
                    let container = self.lower_expr(container);
                    let field = self.lower_field(&container.ty, field);
                    let replace = self.lower_expr(replace);
                    hir::ExprKind::AssignField(Box::new(container), field, Box::new(replace))
                } else {
                    hir::ExprKind::AssignIndex(
                        Box::new(self.lower_expr(container)),
                        Box::new(self.lower_expr(index)),
                        Box::new(self.lower_expr(replace)),
                    )
                }
            }
            ast::ExprKind::BinOp(op, lhs, rhs) => hir::ExprKind::BinOp(
                lower_binop(*op),
                Box::new(self.lower_expr(lhs)),
                Box::new(self.lower_expr(rhs)),
            ),
            ast::ExprKind::Block(block) => hir::ExprKind::Block(self.lower_block(block)),
            ast::ExprKind::Call(callee, arg) => match &ty {
                Ty::Arrow(arrow) if is_partial_app(arg) => hir::ExprKind::Block(
                    self.lower_partial_app(callee, arg, (**arrow).clone(), expr.span),
                ),
                _ => hir::ExprKind::Call(
                    Box::new(self.lower_expr(callee)),
                    Box::new(self.lower_expr(arg)),
                ),
            },
            ast::ExprKind::Conjugate(within, apply) => {
                hir::ExprKind::Conjugate(self.lower_block(within), self.lower_block(apply))
            }
            ast::ExprKind::Err => hir::ExprKind::Err,
            ast::ExprKind::Fail(message) => hir::ExprKind::Fail(Box::new(self.lower_expr(message))),
            ast::ExprKind::Field(container, name) => {
                let container = self.lower_expr(container);
                let field = self.lower_field(&container.ty, &name.name);
                hir::ExprKind::Field(Box::new(container), field)
            }
            ast::ExprKind::For(pat, iter, block) => hir::ExprKind::For(
                self.lower_pat(pat),
                Box::new(self.lower_expr(iter)),
                self.lower_block(block),
            ),
            ast::ExprKind::Hole => hir::ExprKind::Hole,
            ast::ExprKind::If(cond, if_true, if_false) => hir::ExprKind::If(
                Box::new(self.lower_expr(cond)),
                self.lower_block(if_true),
                if_false.as_ref().map(|e| Box::new(self.lower_expr(e))),
            ),
            ast::ExprKind::Index(container, index) => hir::ExprKind::Index(
                Box::new(self.lower_expr(container)),
                Box::new(self.lower_expr(index)),
            ),
            ast::ExprKind::Lambda(kind, input, body) => {
                let functors = if let Ty::Arrow(arrow) = &ty {
                    arrow
                        .functors
                        .expect_value("lambda type should have concrete functors")
                } else {
                    FunctorSetValue::Empty
                };
                let lambda = Lambda {
                    kind: lower_callable_kind(*kind),
                    functors,
                    input: self.lower_pat(input),
                    body: self.lower_expr(body),
                };
                self.lower_lambda(lambda, expr.span)
            }
            ast::ExprKind::Lit(lit) => lower_lit(lit),
            ast::ExprKind::Paren(_) => unreachable!("parentheses should be removed earlier"),
            ast::ExprKind::Path(path) => {
                let args = self
                    .tys
                    .generics
                    .get(expr.id)
                    .map_or(Vec::new(), Clone::clone);
                hir::ExprKind::Var(self.lower_path(path), args)
            }
            ast::ExprKind::Range(start, step, end) => hir::ExprKind::Range(
                start.as_ref().map(|s| Box::new(self.lower_expr(s))),
                step.as_ref().map(|s| Box::new(self.lower_expr(s))),
                end.as_ref().map(|e| Box::new(self.lower_expr(e))),
            ),
            ast::ExprKind::Repeat(body, cond, fixup) => hir::ExprKind::Repeat(
                self.lower_block(body),
                Box::new(self.lower_expr(cond)),
                fixup.as_ref().map(|f| self.lower_block(f)),
            ),
            ast::ExprKind::Return(expr) => hir::ExprKind::Return(Box::new(self.lower_expr(expr))),
            ast::ExprKind::Interpolate(components) => hir::ExprKind::String(
                components
                    .iter()
                    .map(|c| self.lower_string_component(c))
                    .collect(),
            ),
            ast::ExprKind::TernOp(ast::TernOp::Cond, cond, if_true, if_false) => {
                hir::ExprKind::TernOp(
                    hir::TernOp::Cond,
                    Box::new(self.lower_expr(cond)),
                    Box::new(self.lower_expr(if_true)),
                    Box::new(self.lower_expr(if_false)),
                )
            }
            ast::ExprKind::TernOp(ast::TernOp::Update, container, index, replace) => {
                if let Some(field) = resolve::extract_field_name(self.names, index) {
                    let record = self.lower_expr(container);
                    let field = self.lower_field(&record.ty, field);
                    let replace = self.lower_expr(replace);
                    hir::ExprKind::UpdateField(Box::new(record), field, Box::new(replace))
                } else {
                    hir::ExprKind::TernOp(
                        hir::TernOp::UpdateIndex,
                        Box::new(self.lower_expr(container)),
                        Box::new(self.lower_expr(index)),
                        Box::new(self.lower_expr(replace)),
                    )
                }
            }
            ast::ExprKind::Tuple(items) => {
                hir::ExprKind::Tuple(items.iter().map(|i| self.lower_expr(i)).collect())
            }
            ast::ExprKind::UnOp(op, operand) => {
                hir::ExprKind::UnOp(lower_unop(*op), Box::new(self.lower_expr(operand)))
            }
            ast::ExprKind::While(cond, body) => {
                hir::ExprKind::While(Box::new(self.lower_expr(cond)), self.lower_block(body))
            }
        };

        hir::Expr {
            id,
            span: expr.span,
            ty,
            kind,
        }
    }

    fn lower_partial_app(
        &mut self,
        callee: &ast::Expr,
        arg: &ast::Expr,
        arrow: Arrow,
        span: Span,
    ) -> hir::Block {
        let callee = self.lower_expr(callee);
        let (arg, app) = self.lower_partial_arg(arg);
        let close = |mut lambda: Lambda| {
            self.assigner.visit_expr(&mut lambda.body);
            self.lower_lambda(lambda, span)
        };

        let mut block = closure::partial_app_block(close, callee, arg, app, arrow, span);
        self.assigner.visit_block(&mut block);
        block
    }

    fn lower_partial_arg(&mut self, arg: &ast::Expr) -> (hir::Expr, PartialApp) {
        match arg.kind.as_ref() {
            ast::ExprKind::Hole => {
                let ty = self.tys.terms.get(arg.id).map_or(Ty::Err, Clone::clone);
                closure::partial_app_hole(self.assigner, &mut self.lowerer.locals, ty, arg.span)
            }
            ast::ExprKind::Paren(inner) => self.lower_partial_arg(inner),
            ast::ExprKind::Tuple(items) => {
                let items = items.iter().map(|item| self.lower_partial_arg(item));
                let (mut arg, mut app) = closure::partial_app_tuple(items, arg.span);
                self.assigner.visit_expr(&mut arg);
                self.assigner.visit_pat(&mut app.input);
                (arg, app)
            }
            _ => {
                let arg = self.lower_expr(arg);
                closure::partial_app_given(self.assigner, &mut self.lowerer.locals, arg)
            }
        }
    }

    fn lower_lambda(&mut self, lambda: Lambda, span: Span) -> hir::ExprKind {
        let (args, callable) = closure::lift(self.assigner, &self.lowerer.locals, lambda, span);

        let id = self.assigner.next_item();
        self.lowerer.items.push(hir::Item {
            id,
            span,
            parent: self.lowerer.parent,
            attrs: Vec::new(),
            visibility: hir::Visibility::Internal,
            kind: hir::ItemKind::Callable(callable),
        });

        hir::ExprKind::Closure(args, id)
    }

    fn lower_field(&mut self, record_ty: &Ty, name: &str) -> hir::Field {
        if let Ty::Udt(hir::Res::Item(id)) = record_ty {
            self.tys
                .udts
                .get(id)
                .and_then(|udt| udt.field_path(name))
                .map_or(hir::Field::Err, |f| hir::Field::Path(f.clone()))
        } else if let Ok(prim) = name.parse() {
            hir::Field::Prim(prim)
        } else {
            hir::Field::Err
        }
    }

    fn lower_string_component(&mut self, component: &ast::StringComponent) -> hir::StringComponent {
        match component {
            ast::StringComponent::Expr(expr) => hir::StringComponent::Expr(self.lower_expr(expr)),
            ast::StringComponent::Lit(str) => hir::StringComponent::Lit(Rc::clone(str)),
        }
    }

    fn lower_pat(&mut self, pat: &ast::Pat) -> hir::Pat {
        if let ast::PatKind::Paren(inner) = &*pat.kind {
            return self.lower_pat(inner);
        }

        let id = self.lower_id(pat.id);
        let ty = self
            .tys
            .terms
            .get(pat.id)
            .map_or_else(|| convert::ast_pat_ty(self.names, pat).0, Clone::clone);

        let kind = match &*pat.kind {
            ast::PatKind::Bind(name, _) => {
                let name = self.lower_ident(name);
                self.lowerer.locals.insert(name.id, ty.clone());
                hir::PatKind::Bind(name)
            }
            ast::PatKind::Discard(_) => hir::PatKind::Discard,
            ast::PatKind::Elided => {
                self.lowerer.errors.push(Error::InvalidElidedPat(pat.span));
                hir::PatKind::Discard
            }
            ast::PatKind::Paren(_) => unreachable!("parentheses should be removed earlier"),
            ast::PatKind::Tuple(items) => {
                hir::PatKind::Tuple(items.iter().map(|i| self.lower_pat(i)).collect())
            }
        };

        hir::Pat {
            id,
            span: pat.span,
            ty,
            kind,
        }
    }

    fn lower_qubit_init(&mut self, init: &ast::QubitInit) -> hir::QubitInit {
        if let ast::QubitInitKind::Paren(inner) = &*init.kind {
            return self.lower_qubit_init(inner);
        }

        let id = self.lower_id(init.id);
        let ty = self.tys.terms.get(init.id).map_or(Ty::Err, Clone::clone);
        let kind = match &*init.kind {
            ast::QubitInitKind::Array(length) => {
                hir::QubitInitKind::Array(Box::new(self.lower_expr(length)))
            }
            ast::QubitInitKind::Paren(_) => unreachable!("parentheses should be removed earlier"),
            ast::QubitInitKind::Single => hir::QubitInitKind::Single,
            ast::QubitInitKind::Tuple(items) => {
                hir::QubitInitKind::Tuple(items.iter().map(|i| self.lower_qubit_init(i)).collect())
            }
        };

        hir::QubitInit {
            id,
            span: init.span,
            ty,
            kind,
        }
    }

    fn lower_path(&mut self, path: &ast::Path) -> hir::Res {
        match self.names.get(path.id) {
            Some(&resolve::Res::Item(item)) => hir::Res::Item(item),
            Some(&resolve::Res::Local(node)) => hir::Res::Local(self.lower_id(node)),
            Some(resolve::Res::PrimTy(_) | resolve::Res::UnitTy) | None => hir::Res::Err,
        }
    }

    fn lower_ident(&mut self, ident: &ast::Ident) -> hir::Ident {
        hir::Ident {
            id: self.lower_id(ident.id),
            span: ident.span,
            name: ident.name.clone(),
        }
    }

    fn lower_id(&mut self, id: ast::NodeId) -> hir::NodeId {
        self.lowerer.nodes.get(id).copied().unwrap_or_else(|| {
            let new_id = self.assigner.next_node();
            self.lowerer.nodes.insert(id, new_id);
            new_id
        })
    }
}

fn lower_visibility(visibility: &ast::Visibility) -> hir::Visibility {
    match visibility.kind {
        ast::VisibilityKind::Public => hir::Visibility::Public,
        ast::VisibilityKind::Internal => hir::Visibility::Internal,
    }
}

fn lower_callable_kind(kind: ast::CallableKind) -> hir::CallableKind {
    match kind {
        ast::CallableKind::Function => hir::CallableKind::Function,
        ast::CallableKind::Operation => hir::CallableKind::Operation,
    }
}

fn lower_mutability(mutability: ast::Mutability) -> hir::Mutability {
    match mutability {
        ast::Mutability::Immutable => hir::Mutability::Immutable,
        ast::Mutability::Mutable => hir::Mutability::Mutable,
    }
}

fn lower_unop(op: ast::UnOp) -> hir::UnOp {
    match op {
        ast::UnOp::Functor(f) => hir::UnOp::Functor(lower_functor(f)),
        ast::UnOp::Neg => hir::UnOp::Neg,
        ast::UnOp::NotB => hir::UnOp::NotB,
        ast::UnOp::NotL => hir::UnOp::NotL,
        ast::UnOp::Pos => hir::UnOp::Pos,
        ast::UnOp::Unwrap => hir::UnOp::Unwrap,
    }
}

fn lower_binop(op: ast::BinOp) -> hir::BinOp {
    match op {
        ast::BinOp::Add => hir::BinOp::Add,
        ast::BinOp::AndB => hir::BinOp::AndB,
        ast::BinOp::AndL => hir::BinOp::AndL,
        ast::BinOp::Div => hir::BinOp::Div,
        ast::BinOp::Eq => hir::BinOp::Eq,
        ast::BinOp::Exp => hir::BinOp::Exp,
        ast::BinOp::Gt => hir::BinOp::Gt,
        ast::BinOp::Gte => hir::BinOp::Gte,
        ast::BinOp::Lt => hir::BinOp::Lt,
        ast::BinOp::Lte => hir::BinOp::Lte,
        ast::BinOp::Mod => hir::BinOp::Mod,
        ast::BinOp::Mul => hir::BinOp::Mul,
        ast::BinOp::Neq => hir::BinOp::Neq,
        ast::BinOp::OrB => hir::BinOp::OrB,
        ast::BinOp::OrL => hir::BinOp::OrL,
        ast::BinOp::Shl => hir::BinOp::Shl,
        ast::BinOp::Shr => hir::BinOp::Shr,
        ast::BinOp::Sub => hir::BinOp::Sub,
        ast::BinOp::XorB => hir::BinOp::XorB,
    }
}

fn lower_lit(lit: &ast::Lit) -> hir::ExprKind {
    match lit {
        ast::Lit::BigInt(value) => hir::ExprKind::Lit(hir::Lit::BigInt(value.as_ref().clone())),
        &ast::Lit::Bool(value) => hir::ExprKind::Lit(hir::Lit::Bool(value)),
        &ast::Lit::Double(value) => hir::ExprKind::Lit(hir::Lit::Double(value)),
        &ast::Lit::Int(value) => hir::ExprKind::Lit(hir::Lit::Int(value)),
        ast::Lit::Pauli(ast::Pauli::I) => hir::ExprKind::Lit(hir::Lit::Pauli(hir::Pauli::I)),
        ast::Lit::Pauli(ast::Pauli::X) => hir::ExprKind::Lit(hir::Lit::Pauli(hir::Pauli::X)),
        ast::Lit::Pauli(ast::Pauli::Y) => hir::ExprKind::Lit(hir::Lit::Pauli(hir::Pauli::Y)),
        ast::Lit::Pauli(ast::Pauli::Z) => hir::ExprKind::Lit(hir::Lit::Pauli(hir::Pauli::Z)),
        ast::Lit::Result(ast::Result::One) => {
            hir::ExprKind::Lit(hir::Lit::Result(hir::Result::One))
        }
        ast::Lit::Result(ast::Result::Zero) => {
            hir::ExprKind::Lit(hir::Lit::Result(hir::Result::Zero))
        }
        ast::Lit::String(value) => {
            hir::ExprKind::String(vec![hir::StringComponent::Lit(Rc::clone(value))])
        }
    }
}

fn lower_functor(functor: ast::Functor) -> hir::Functor {
    match functor {
        ast::Functor::Adj => hir::Functor::Adj,
        ast::Functor::Ctl => hir::Functor::Ctl,
    }
}

fn is_partial_app(arg: &ast::Expr) -> bool {
    match arg.kind.as_ref() {
        ast::ExprKind::Hole => true,
        ast::ExprKind::Paren(inner) => is_partial_app(inner),
        ast::ExprKind::Tuple(items) => items.iter().any(|i| is_partial_app(i)),
        _ => false,
    }
}<|MERGE_RESOLUTION|>--- conflicted
+++ resolved
@@ -220,48 +220,13 @@
         let output = convert::ty_from_ast(self.names, &decl.output).0;
         let generics = convert::synthesize_callable_generics(&decl.generics, &mut input);
         let functors = convert::ast_callable_functors(decl);
-<<<<<<< HEAD
-        let mut adj = None;
-        let mut ctl = None;
-        let mut ctladj = None;
-        let body = match decl.body.as_ref() {
-            ast::CallableBody::Block(block) => hir::SpecDecl {
-                id: self.assigner.next_node(),
-                span,
-                body: hir::SpecBody::Impl(None, self.lower_block(block)),
-            },
-            ast::CallableBody::Specs(specs) => {
-                let body = self
-                    .process_spec(specs, ast::Spec::Body)
-                    .unwrap_or_else(|| {
-                        self.lowerer.errors.push(Error::MissingBody(span));
-                        hir::SpecDecl {
-                            id: self.assigner.next_node(),
-                            span,
-                            body: hir::SpecBody::Gen(hir::SpecGen::Auto),
-                        }
-                    });
-                adj = self.process_spec(specs, ast::Spec::Adj);
-                ctl = self.process_spec(specs, ast::Spec::Ctl);
-                ctladj = self.process_spec(specs, ast::Spec::CtlAdj);
-                body
-=======
 
         let (body, adj, ctl, ctl_adj) = match decl.body.as_ref() {
             ast::CallableBody::Block(block) => {
                 let body = hir::SpecDecl {
                     id: self.assigner.next_node(),
                     span: decl.span,
-                    spec: hir::Spec::Body,
-                    body: hir::SpecBody::Impl(
-                        hir::Pat {
-                            id: self.assigner.next_node(),
-                            span: decl.span,
-                            ty: input.ty.clone(),
-                            kind: hir::PatKind::Elided,
-                        },
-                        self.lower_block(block),
-                    ),
+                    body: hir::SpecBody::Impl(None, self.lower_block(block)),
                 };
                 (body, None, None, None)
             }
@@ -271,7 +236,6 @@
                     hir::SpecDecl {
                         id: self.assigner.next_node(),
                         span: decl.span,
-                        spec: hir::Spec::Body,
                         body: hir::SpecBody::Gen(hir::SpecGen::Auto),
                     }
                 });
@@ -279,7 +243,6 @@
                 let ctl = self.find_spec(specs, ast::Spec::Ctl);
                 let ctl_adj = self.find_spec(specs, ast::Spec::CtlAdj);
                 (body, adj, ctl, ctl_adj)
->>>>>>> 90a3e438
             }
         };
 
