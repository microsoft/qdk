--- conflicted
+++ resolved
@@ -145,12 +145,7 @@
     sources: impl IntoIterator<Item = impl AsRef<str>>,
     entry_stmt: &str,
 ) -> CompileUnit {
-<<<<<<< HEAD
     let (mut package, parse_errors, offsets) = parse_all(sources, entry_stmt);
-=======
-    let (mut package, parse_errors, offsets) = parse_all(sources, entry_expr);
-
->>>>>>> 1ec793e2
     let mut assigner = Assigner::new();
     assigner.visit_package(&mut package);
     let (resolutions, resolve_errors) = resolve_all(store, dependencies, &package);
