// Copyright (c) Microsoft Corporation.
// Licensed under the MIT License.

#[cfg(test)]
mod tests;

use crate::{
    funop,
    lower::{self, Lowerer},
    parse,
    resolve::{self, Resolutions, Resolver},
    typeck::{self, Checker},
    validate::{self, validate},
};
use miette::{
    Diagnostic, MietteError, MietteSpanContents, Report, SourceCode, SourceSpan, SpanContents,
};
use qsc_ast::{assigner::Assigner as AstAssigner, ast, mut_visit::MutVisitor, visit::Visitor};
use qsc_data_structures::{
    index_map::{self, IndexMap},
    span::Span,
};
use qsc_hir::{
    assigner::Assigner as HirAssigner,
    global,
    hir::{self, LocalItemId, PackageId},
};
use std::{fmt::Debug, sync::Arc};
use thiserror::Error;

#[allow(clippy::module_name_repetitions)]
#[derive(Debug, Default)]
pub struct CompileUnit {
    pub package: hir::Package,
    pub assigner: HirAssigner,
    pub sources: SourceMap,
    pub errors: Vec<Error>,
}

#[derive(Debug, Default)]
pub struct SourceMap {
    sources: Vec<Source>,
    entry: Option<Source>,
}

impl SourceMap {
    pub fn new(
        sources: impl IntoIterator<Item = (SourceName, SourceContents)>,
        entry: Option<Arc<str>>,
    ) -> Self {
        let mut offset_sources = Vec::new();
        for (name, contents) in sources {
            offset_sources.push(Source {
                name,
                contents,
                offset: next_offset(&offset_sources),
            });
        }

        let entry_source = entry.map(|contents| Source {
            name: "<entry>".into(),
            contents,
            offset: next_offset(&offset_sources),
        });

        Self {
            sources: offset_sources,
            entry: entry_source,
        }
    }

    #[must_use]
    pub fn find_offset(&self, offset: usize) -> &Source {
        self.sources
            .iter()
            .chain(&self.entry)
            .rev()
            .find(|source| offset >= source.offset)
            .expect("offset should match at least one source")
    }

    pub fn find_diagnostic(&self, diagnostic: &impl Diagnostic) -> Option<&Source> {
        diagnostic
            .labels()
            .and_then(|mut labels| labels.next())
            .map(|label| self.find_offset(label.offset()))
    }
}

#[derive(Clone, Debug)]
pub struct Source {
    pub name: SourceName,
    pub contents: SourceContents,
    pub offset: usize,
}

impl SourceCode for Source {
    fn read_span<'a>(
        &'a self,
        span: &SourceSpan,
        context_lines_before: usize,
        context_lines_after: usize,
    ) -> Result<Box<dyn SpanContents<'a> + 'a>, MietteError> {
        let contents = self.contents.read_span(
            &with_offset(span, |o| o - self.offset),
            context_lines_before,
            context_lines_after,
        )?;

        Ok(Box::new(MietteSpanContents::new_named(
            self.name.to_string(),
            contents.data(),
            with_offset(contents.span(), |o| o + self.offset),
            contents.line(),
            contents.column(),
            contents.line_count(),
        )))
    }
}

pub type SourceName = Arc<str>;

pub type SourceContents = Arc<str>;

#[derive(Clone, Debug, Diagnostic, Error)]
#[diagnostic(transparent)]
#[error(transparent)]
pub struct Error(pub(super) ErrorKind);

#[derive(Clone, Debug, Diagnostic, Error)]
#[diagnostic(transparent)]
pub(super) enum ErrorKind {
    #[error("syntax error")]
    Parse(#[from] parse::Error),
    #[error("name error")]
    Resolve(#[from] resolve::Error),
    #[error("type error")]
    Type(#[from] typeck::Error),
    #[error(transparent)]
    FunOp(#[from] funop::Error),
    #[error(transparent)]
    Validate(#[from] validate::Error),
    #[error(transparent)]
    Lower(#[from] lower::Error),
}

pub struct PackageStore {
    core: global::Table,
    units: IndexMap<PackageId, CompileUnit>,
    next_id: PackageId,
}

impl PackageStore {
    #[must_use]
    pub fn new(core: CompileUnit) -> Self {
        let table = global::iter_package(Some(PackageId::CORE), &core.package).collect();
        let mut units = IndexMap::new();
        units.insert(PackageId::CORE, core);
        Self {
            core: table,
            units,
            next_id: PackageId::CORE.successor(),
        }
    }

    #[must_use]
    pub fn core(&self) -> &global::Table {
        &self.core
    }

    pub fn insert(&mut self, unit: CompileUnit) -> PackageId {
        let id = self.next_id;
        self.next_id = id.successor();
        self.units.insert(id, unit);
        id
    }

    #[must_use]
    pub fn get(&self, id: PackageId) -> Option<&CompileUnit> {
        self.units.get(id)
    }

    #[must_use]
    pub fn iter(&self) -> Iter {
        Iter(self.units.iter())
    }
}

pub struct Iter<'a>(index_map::Iter<'a, PackageId, CompileUnit>);

impl<'a> Iterator for Iter<'a> {
    type Item = (PackageId, &'a CompileUnit);

    fn next(&mut self) -> Option<Self::Item> {
        self.0.next()
    }
}

struct Offsetter(usize);

impl MutVisitor for Offsetter {
    fn visit_span(&mut self, span: &mut Span) {
        span.lo += self.0;
        span.hi += self.0;
    }
}

pub fn compile(
    store: &PackageStore,
    dependencies: &[PackageId],
    sources: SourceMap,
) -> CompileUnit {
    let (mut package, parse_errors) = parse_all(&sources);
    let mut assigner = AstAssigner::new();
    assigner.visit_package(&mut package);

    let (mut next_item_id, resolutions, resolve_errors) =
        resolve_all(store, dependencies, &package);
    let (tys, ty_errors) = typeck_all(store, dependencies, &package, &resolutions);
    let validate_errors = validate(&package);
    let funop_errors = funop::check(&tys, &package);
    let mut lowerer = Lowerer::new();
<<<<<<< HEAD
    let package = lowerer
        .with((&mut next_item_id, &resolutions), &tys)
        .lower_package(&package);
=======
    let package = lowerer.with(&resolutions, &tys).lower_package(&package);
    let (assigner, lower_errors) = lowerer.into_assigner();
>>>>>>> 41aaf636

    let errors = parse_errors
        .into_iter()
        .map(Into::into)
        .chain(resolve_errors.into_iter().map(Into::into))
        .chain(ty_errors.into_iter().map(Into::into))
        .chain(funop_errors.into_iter().map(Into::into))
        .chain(validate_errors.into_iter().map(Into::into))
        .chain(lower_errors.into_iter().map(Into::into))
        .map(Error)
        .collect();

    CompileUnit {
        package,
        assigner,
        sources,
        errors,
    }
}

/// Compiles the core library.
///
/// # Panics
///
/// Panics if the core library does not compile without errors.
#[must_use]
pub fn core() -> CompileUnit {
    let store = PackageStore {
        core: global::Table::default(),
        units: IndexMap::new(),
        next_id: PackageId::CORE,
    };

    let sources = SourceMap::new(
        [
            (
                "core.qs".into(),
                include_str!("../../../library/core/core.qs").into(),
            ),
            (
                "qir.qs".into(),
                include_str!("../../../library/core/qir.qs").into(),
            ),
        ],
        None,
    );

    let mut unit = compile(&store, &[], sources);
    assert_no_errors(&unit.sources, &mut unit.errors);
    unit
}

/// Compiles the standard library.
///
/// # Panics
///
/// Panics if the standard library does not compile without errors.
#[must_use]
pub fn std(store: &PackageStore) -> CompileUnit {
    let sources = SourceMap::new(
        [
            (
                "arithmetic.qs".into(),
                include_str!("../../../library/std/arithmetic.qs").into(),
            ),
            (
                "arrays.qs".into(),
                include_str!("../../../library/std/arrays.qs").into(),
            ),
            (
                "canon.qs".into(),
                include_str!("../../../library/std/canon.qs").into(),
            ),
            (
                "convert.qs".into(),
                include_str!("../../../library/std/convert.qs").into(),
            ),
            (
                "core.qs".into(),
                include_str!("../../../library/std/core.qs").into(),
            ),
            (
                "diagnostics.qs".into(),
                include_str!("../../../library/std/diagnostics.qs").into(),
            ),
            (
                "internal.qs".into(),
                include_str!("../../../library/std/internal.qs").into(),
            ),
            (
                "intrinsic.qs".into(),
                include_str!("../../../library/std/intrinsic.qs").into(),
            ),
            (
                "math.qs".into(),
                include_str!("../../../library/std/math.qs").into(),
            ),
            (
                "measurement.qs".into(),
                include_str!("../../../library/std/measurement.qs").into(),
            ),
            (
                "qir.qs".into(),
                include_str!("../../../library/std/qir.qs").into(),
            ),
            (
                "random.qs".into(),
                include_str!("../../../library/std/random.qs").into(),
            ),
        ],
        None,
    );

    let mut unit = compile(store, &[PackageId::CORE], sources);
    assert_no_errors(&unit.sources, &mut unit.errors);
    unit
}

fn parse_all(sources: &SourceMap) -> (ast::Package, Vec<parse::Error>) {
    let mut namespaces = Vec::new();
    let mut errors = Vec::new();
    for source in &sources.sources {
        let (source_namespaces, source_errors) = parse::namespaces(&source.contents);
        for mut namespace in source_namespaces {
            Offsetter(source.offset).visit_namespace(&mut namespace);
            namespaces.push(namespace);
        }

        append_parse_errors(&mut errors, source.offset, source_errors);
    }

    let entry = sources
        .entry
        .as_ref()
        .filter(|source| !source.contents.is_empty())
        .map(|source| {
            let (mut entry, entry_errors) = parse::expr(&source.contents);
            Offsetter(source.offset).visit_expr(&mut entry);
            append_parse_errors(&mut errors, source.offset, entry_errors);
            entry
        });

    let package = ast::Package {
        id: ast::NodeId::default(),
        namespaces,
        entry,
    };

    (package, errors)
}

fn resolve_all(
    store: &PackageStore,
    dependencies: &[PackageId],
    package: &ast::Package,
) -> (LocalItemId, Resolutions, Vec<resolve::Error>) {
    let mut globals = resolve::GlobalTable::new();
    if let Some(unit) = store.get(PackageId::CORE) {
        globals.add_external_package(PackageId::CORE, &unit.package);
    }

    for &id in dependencies {
        let unit = store
            .get(id)
            .expect("dependency should be in package store before compilation");
        globals.add_external_package(id, &unit.package);
    }

    globals.add_local_package(package);
    let mut resolver = Resolver::new(globals);
    resolver.visit_package(package);
    resolver.into_resolutions()
}

fn typeck_all(
    store: &PackageStore,
    dependencies: &[PackageId],
    package: &ast::Package,
    resolutions: &Resolutions,
) -> (typeck::Table, Vec<typeck::Error>) {
    let mut globals = typeck::GlobalTable::new();
    if let Some(unit) = store.get(PackageId::CORE) {
        globals.add_external_package(PackageId::CORE, &unit.package);
    }

    for &id in dependencies {
        let unit = store
            .get(id)
            .expect("dependency should be added to package store before compilation");
        globals.add_external_package(id, &unit.package);
    }

    let mut checker = Checker::new(globals);
    checker.check_package(resolutions, package);
    checker.into_tys()
}

fn append_parse_errors(errors: &mut Vec<parse::Error>, offset: usize, other: Vec<parse::Error>) {
    for error in other {
        errors.push(error.with_offset(offset));
    }
}

fn with_offset(span: &SourceSpan, f: impl FnOnce(usize) -> usize) -> SourceSpan {
    SourceSpan::new(f(span.offset()).into(), span.len().into())
}

fn next_offset(sources: &[Source]) -> usize {
    sources.last().map_or(0, |s| s.offset + s.contents.len())
}

fn assert_no_errors(sources: &SourceMap, errors: &mut Vec<Error>) {
    if !errors.is_empty() {
        for error in errors.drain(..) {
            if let Some(source) = sources.find_diagnostic(&error) {
                eprintln!("{:?}", Report::new(error).with_source_code(source.clone()));
            } else {
                eprintln!("{:?}", Report::new(error));
            }
        }

        panic!("could not compile package");
    }
}<|MERGE_RESOLUTION|>--- conflicted
+++ resolved
@@ -220,14 +220,10 @@
     let validate_errors = validate(&package);
     let funop_errors = funop::check(&tys, &package);
     let mut lowerer = Lowerer::new();
-<<<<<<< HEAD
     let package = lowerer
         .with((&mut next_item_id, &resolutions), &tys)
         .lower_package(&package);
-=======
-    let package = lowerer.with(&resolutions, &tys).lower_package(&package);
     let (assigner, lower_errors) = lowerer.into_assigner();
->>>>>>> 41aaf636
 
     let errors = parse_errors
         .into_iter()
