// Copyright (c) Microsoft Corporation.
// Licensed under the MIT License.

use super::{
    convert,
    infer::{self, Class, Inferrer},
    Error, Tys,
};
use crate::resolve::{Res, Resolutions};
use qsc_ast::ast::{
    self, BinOp, Block, Expr, ExprKind, Functor, FunctorExpr, Lit, NodeId, Pat, PatKind, QubitInit,
    QubitInitKind, Spec, Stmt, StmtKind, TernOp, TyKind, UnOp,
};
use qsc_data_structures::span::Span;
use qsc_hir::hir::{PrimTy, Ty};
use std::collections::{HashMap, HashSet};

/// An inferred partial term has a type, but may be the result of a diverging (non-terminating)
/// computation.
struct Partial {
    ty: Ty,
    diverges: bool,
}

struct Context<'a> {
    resolutions: &'a Resolutions,
    globals: &'a HashMap<Res, Ty>,
    return_ty: Option<&'a Ty>,
    tys: &'a mut Tys,
    nodes: Vec<NodeId>,
    inferrer: Inferrer,
}

impl<'a> Context<'a> {
    fn new(resolutions: &'a Resolutions, globals: &'a HashMap<Res, Ty>, tys: &'a mut Tys) -> Self {
        Self {
            resolutions,
            globals,
            return_ty: None,
            tys,
            nodes: Vec::new(),
            inferrer: Inferrer::new(),
        }
    }

    fn infer_spec(&mut self, spec: SpecImpl<'a>) {
        let callable_input = self.infer_pat(spec.callable_input);
        if let Some(input) = spec.spec_input {
            let expected = match spec.spec {
                Spec::Body | Spec::Adj => callable_input,
                Spec::Ctl | Spec::CtlAdj => Ty::Tuple(vec![
                    Ty::Array(Box::new(Ty::Prim(PrimTy::Qubit))),
                    callable_input,
                ]),
            };
            let actual = self.infer_pat(input);
            self.inferrer.eq(input.span, expected, actual);
        }

        self.return_ty = Some(spec.output);
        let block = self.infer_block(spec.block).ty;
        if let Some(return_ty) = self.return_ty {
            self.inferrer.eq(spec.block.span, return_ty.clone(), block);
        }

        self.return_ty = None;
    }

    fn infer_ty(&mut self, ty: &ast::Ty) -> Ty {
        match &ty.kind {
            TyKind::Array(item) => Ty::Array(Box::new(self.infer_ty(item))),
            TyKind::Arrow(kind, input, output, functors) => Ty::Arrow(
                convert::callable_kind_from_ast(*kind),
                Box::new(self.infer_ty(input)),
                Box::new(self.infer_ty(output)),
                functors
                    .as_ref()
                    .map_or(HashSet::new(), FunctorExpr::to_set)
                    .into_iter()
                    .map(convert::functor_from_ast)
                    .collect(),
            ),
            TyKind::Hole => self.inferrer.fresh(),
            TyKind::Paren(inner) => self.infer_ty(inner),
            TyKind::Path(_) => Ty::Err, // TODO: Resolve user-defined types.
            TyKind::Param(name) => Ty::Param(name.name.clone()),
            &TyKind::Prim(prim) => Ty::Prim(convert::prim_from_ast(prim)),
            TyKind::Tuple(items) => {
                Ty::Tuple(items.iter().map(|item| self.infer_ty(item)).collect())
            }
        }
    }

    fn infer_block(&mut self, block: &Block) -> Partial {
        let mut diverges = false;
        let mut last = None;
        for stmt in &block.stmts {
            let stmt = self.infer_stmt(stmt);
            diverges = diverges || stmt.diverges;
            last = Some(stmt);
        }

        let ty = self.diverge_if(diverges, last.unwrap_or(converge(Ty::UNIT)));
        self.record(block.id, ty.ty.clone());
        ty
    }

    fn infer_stmt(&mut self, stmt: &Stmt) -> Partial {
        let ty = match &stmt.kind {
            StmtKind::Empty => converge(Ty::UNIT),
            StmtKind::Expr(expr) => self.infer_expr(expr),
            StmtKind::Local(_, pat, expr) => {
                let pat_ty = self.infer_pat(pat);
                let expr = self.infer_expr(expr);
                self.inferrer.eq(pat.span, expr.ty, pat_ty);
                self.diverge_if(expr.diverges, converge(Ty::UNIT))
            }
            StmtKind::Qubit(_, pat, init, block) => {
                let pat_ty = self.infer_pat(pat);
                let init = self.infer_qubit_init(init);
                self.inferrer.eq(pat.span, init.ty, pat_ty);
                match block {
                    None => self.diverge_if(init.diverges, converge(Ty::UNIT)),
                    Some(block) => {
                        let block_ty = self.infer_block(block);
                        self.diverge_if(init.diverges, block_ty)
                    }
                }
            }
            StmtKind::Semi(expr) => {
                let expr = self.infer_expr(expr);
                self.diverge_if(expr.diverges, converge(Ty::UNIT))
            }
        };

        self.record(stmt.id, ty.ty.clone());
        ty
    }

    #[allow(clippy::too_many_lines)]
    fn infer_expr(&mut self, expr: &Expr) -> Partial {
        let ty = match &expr.kind {
            ExprKind::Array(items) => match items.split_first() {
                Some((first, rest)) => {
                    let first = self.infer_expr(first);
                    let mut diverges = first.diverges;
                    for item in rest {
                        let span = item.span;
                        let item = self.infer_expr(item);
                        diverges = diverges || item.diverges;
                        self.inferrer.eq(span, first.ty.clone(), item.ty);
                    }
                    self.diverge_if(diverges, converge(Ty::Array(Box::new(first.ty))))
                }
                None => converge(Ty::Array(Box::new(self.inferrer.fresh()))),
            },
            ExprKind::ArrayRepeat(item, size) => {
<<<<<<< HEAD
                let item_ty = term.then(self.infer_expr(item));
                let size_ty = term.then(self.infer_expr(size));
                self.inferrer.eq(size.span, Ty::Prim(PrimTy::Int), size_ty);
                Ty::Array(Box::new(item_ty))
=======
                let item = self.infer_expr(item);
                let size_span = size.span;
                let size = self.infer_expr(size);
                self.inferrer.eq(size_span, Ty::Prim(Prim::Int), size.ty);
                self.diverge_if(
                    item.diverges || size.diverges,
                    converge(Ty::Array(Box::new(item.ty))),
                )
>>>>>>> 0aa8e8fe
            }
            ExprKind::Assign(lhs, rhs) => {
                let lhs_span = lhs.span;
                let lhs = self.infer_expr(lhs);
                let rhs = self.infer_expr(rhs);
                self.inferrer.eq(lhs_span, lhs.ty, rhs.ty);
                self.diverge_if(lhs.diverges || rhs.diverges, converge(Ty::UNIT))
            }
            ExprKind::AssignOp(op, lhs, rhs) => {
                let binop = self.infer_binop(expr.span, *op, lhs, rhs);
                self.diverge_if(binop.diverges, converge(Ty::UNIT))
            }
            ExprKind::AssignUpdate(container, index, item) => {
                let update = self.infer_update(expr.span, container, index, item);
                self.diverge_if(update.diverges, converge(Ty::UNIT))
            }
            ExprKind::BinOp(op, lhs, rhs) => self.infer_binop(expr.span, *op, lhs, rhs),
            ExprKind::Block(block) => self.infer_block(block),
            ExprKind::Call(callee, input) => {
                // TODO: Handle partial application. (It's probably easier to turn them into lambdas
                // before type inference.)
                // https://github.com/microsoft/qsharp/issues/151
                let callee = self.infer_expr(callee);
                let input = self.infer_expr(input);
                let output_ty = self.inferrer.fresh();
                self.inferrer.class(
                    expr.span,
                    Class::Call {
                        callee: callee.ty,
                        input: input.ty,
                        output: output_ty.clone(),
                    },
                );
                self.diverge_if(callee.diverges || input.diverges, converge(output_ty))
            }
            ExprKind::Conjugate(within, apply) => {
                let within = self.infer_block(within);
                let apply = self.infer_block(apply);
                self.diverge_if(within.diverges, apply)
            }
            ExprKind::Fail(message) => {
                let message_ty = self.infer_expr(message).ty;
                self.inferrer
<<<<<<< HEAD
                    .eq(message.span, Ty::Prim(PrimTy::String), message_ty);
                term = Termination::Divergent;
                Ty::Err
=======
                    .eq(message.span, Ty::Prim(Prim::String), message_ty);
                self.diverge()
>>>>>>> 0aa8e8fe
            }
            ExprKind::Field(record, name) => {
                let record = self.infer_expr(record);
                let item_ty = self.inferrer.fresh();
                self.inferrer.class(
                    expr.span,
                    Class::HasField {
                        record: record.ty,
                        name: name.name.clone(),
                        item: item_ty.clone(),
                    },
                );
                self.diverge_if(record.diverges, converge(item_ty))
            }
            ExprKind::For(item, container, body) => {
                let item_ty = self.infer_pat(item);
                let container_span = container.span;
                let container = self.infer_expr(container);
                self.inferrer.class(
                    container_span,
                    Class::Iterable {
                        container: container.ty,
                        item: item_ty,
                    },
                );
                let body = self.infer_block(body);
                self.diverge_if(container.diverges || body.diverges, converge(Ty::UNIT))
            }
            ExprKind::If(cond, if_true, if_false) => {
<<<<<<< HEAD
                let cond_ty = term.then(self.infer_expr(cond));
                self.inferrer.eq(cond.span, Ty::Prim(PrimTy::Bool), cond_ty);
                let true_ty = self.infer_block(if_true);
                let false_ty = if_false.as_ref().map_or_else(
                    || Termination::default().with(Ty::UNIT),
                    |e| self.infer_expr(e),
                );
                let (true_ty, false_ty) = term.then(true_ty.and(false_ty));
                self.inferrer.eq(expr.span, true_ty.clone(), false_ty);
                true_ty
=======
                let cond_span = cond.span;
                let cond = self.infer_expr(cond);
                self.inferrer.eq(cond_span, Ty::Prim(Prim::Bool), cond.ty);
                let if_true = self.infer_block(if_true);
                let if_false = if_false
                    .as_ref()
                    .map_or(converge(Ty::UNIT), |e| self.infer_expr(e));
                self.inferrer.eq(expr.span, if_true.ty.clone(), if_false.ty);
                self.diverge_if(
                    cond.diverges,
                    Partial {
                        diverges: if_true.diverges && if_false.diverges,
                        ..if_true
                    },
                )
>>>>>>> 0aa8e8fe
            }
            ExprKind::Index(container, index) => {
                let container = self.infer_expr(container);
                let index = self.infer_expr(index);
                let item_ty = self.inferrer.fresh();
                self.inferrer.class(
                    expr.span,
                    Class::HasIndex {
                        container: container.ty,
                        index: index.ty,
                        item: item_ty.clone(),
                    },
                );
                self.diverge_if(container.diverges || index.diverges, converge(item_ty))
            }
            ExprKind::Lambda(kind, input, body) => {
                // TODO: Infer the supported functors or require that they are explicitly listed.
                // https://github.com/microsoft/qsharp/issues/151
                let input = self.infer_pat(input);
<<<<<<< HEAD
                let body = term.then(self.infer_expr(body));
                Ty::Arrow(
                    convert::callable_kind_from_ast(*kind),
                    Box::new(input),
                    Box::new(body),
                    HashSet::new(),
                )
            }
            ExprKind::Lit(Lit::BigInt(_)) => Ty::Prim(PrimTy::BigInt),
            ExprKind::Lit(Lit::Bool(_)) => Ty::Prim(PrimTy::Bool),
            ExprKind::Lit(Lit::Double(_)) => Ty::Prim(PrimTy::Double),
            ExprKind::Lit(Lit::Int(_)) => Ty::Prim(PrimTy::Int),
            ExprKind::Lit(Lit::Pauli(_)) => Ty::Prim(PrimTy::Pauli),
            ExprKind::Lit(Lit::Result(_)) => Ty::Prim(PrimTy::Result),
            ExprKind::Lit(Lit::String(_)) => Ty::Prim(PrimTy::String),
            ExprKind::Paren(expr) => term.then(self.infer_expr(expr)),
=======
                let body = self.infer_expr(body).ty;
                converge(Ty::Arrow(
                    kind.into(),
                    Box::new(input),
                    Box::new(body),
                    HashSet::new(),
                ))
            }
            ExprKind::Lit(Lit::BigInt(_)) => converge(Ty::Prim(Prim::BigInt)),
            ExprKind::Lit(Lit::Bool(_)) => converge(Ty::Prim(Prim::Bool)),
            ExprKind::Lit(Lit::Double(_)) => converge(Ty::Prim(Prim::Double)),
            ExprKind::Lit(Lit::Int(_)) => converge(Ty::Prim(Prim::Int)),
            ExprKind::Lit(Lit::Pauli(_)) => converge(Ty::Prim(Prim::Pauli)),
            ExprKind::Lit(Lit::Result(_)) => converge(Ty::Prim(Prim::Result)),
            ExprKind::Lit(Lit::String(_)) => converge(Ty::Prim(Prim::String)),
            ExprKind::Paren(expr) => self.infer_expr(expr),
>>>>>>> 0aa8e8fe
            ExprKind::Path(path) => match self.resolutions.get(path.id) {
                None => converge(Ty::Err),
                Some(res) => match self.globals.get(res) {
                    Some(ty) => {
                        let mut ty = ty.clone();
                        self.inferrer.freshen(&mut ty);
                        converge(ty)
                    }
                    None => match res {
                        &Res::Internal(id) => converge(
                            self.tys
                                .get(id)
                                .expect("local variable should have inferred type")
                                .clone(),
                        ),
                        Res::External(..) => {
                            panic!("path resolves to external package but definition not found")
                        }
                    },
                },
            },
            ExprKind::Range(start, step, end) => {
                let mut diverges = false;
                for expr in start.iter().chain(step).chain(end) {
<<<<<<< HEAD
                    let ty = term.then(self.infer_expr(expr));
                    self.inferrer.eq(expr.span, Ty::Prim(PrimTy::Int), ty);
                }
                Ty::Prim(PrimTy::Range)
            }
            ExprKind::Repeat(body, until, fixup) => {
                term.then(self.infer_block(body));
                let until_ty = term.then(self.infer_expr(until));
                self.inferrer
                    .eq(until.span, Ty::Prim(PrimTy::Bool), until_ty);
                if let Some(fixup) = fixup {
                    term.then(self.infer_block(fixup));
                }
                Ty::UNIT
=======
                    let span = expr.span;
                    let expr = self.infer_expr(expr);
                    diverges = diverges || expr.diverges;
                    self.inferrer.eq(span, Ty::Prim(Prim::Int), expr.ty);
                }
                self.diverge_if(diverges, converge(Ty::Prim(Prim::Range)))
            }
            ExprKind::Repeat(body, until, fixup) => {
                let body = self.infer_block(body);
                let until_span = until.span;
                let until = self.infer_expr(until);
                self.inferrer.eq(until_span, Ty::Prim(Prim::Bool), until.ty);
                let fixup_diverges = fixup
                    .as_ref()
                    .map_or(false, |f| self.infer_block(f).diverges);
                self.diverge_if(
                    body.diverges || until.diverges || fixup_diverges,
                    converge(Ty::UNIT),
                )
>>>>>>> 0aa8e8fe
            }
            ExprKind::Return(expr) => {
                let ty = self.infer_expr(expr).ty;
                if let Some(return_ty) = &self.return_ty {
                    self.inferrer.eq(expr.span, (*return_ty).clone(), ty);
                }
                self.diverge()
            }
            ExprKind::TernOp(TernOp::Cond, cond, if_true, if_false) => {
<<<<<<< HEAD
                let cond_ty = term.then(self.infer_expr(cond));
                self.inferrer.eq(cond.span, Ty::Prim(PrimTy::Bool), cond_ty);
                let true_ty = self.infer_expr(if_true);
                let false_ty = self.infer_expr(if_false);
                let (true_ty, false_ty) = term.then(true_ty.and(false_ty));
                self.inferrer.eq(expr.span, true_ty.clone(), false_ty);
                true_ty
=======
                let cond_span = cond.span;
                let cond = self.infer_expr(cond);
                self.inferrer.eq(cond_span, Ty::Prim(Prim::Bool), cond.ty);
                let if_true = self.infer_expr(if_true);
                let if_false = self.infer_expr(if_false);
                self.inferrer.eq(expr.span, if_true.ty.clone(), if_false.ty);
                self.diverge_if(
                    cond.diverges,
                    Partial {
                        diverges: if_true.diverges && if_false.diverges,
                        ..if_true
                    },
                )
>>>>>>> 0aa8e8fe
            }
            ExprKind::TernOp(TernOp::Update, container, index, item) => {
                self.infer_update(expr.span, container, index, item)
            }
            ExprKind::Tuple(items) => {
                let mut tys = Vec::new();
                let mut diverges = false;
                for item in items {
                    let item = self.infer_expr(item);
                    diverges = diverges || item.diverges;
                    tys.push(item.ty);
                }
                self.diverge_if(diverges, converge(Ty::Tuple(tys)))
            }
            ExprKind::UnOp(op, expr) => self.infer_unop(*op, expr),
            ExprKind::While(cond, body) => {
<<<<<<< HEAD
                let cond_ty = term.then(self.infer_expr(cond));
                self.inferrer.eq(cond.span, Ty::Prim(PrimTy::Bool), cond_ty);
                term.then(self.infer_block(body));
                Ty::UNIT
=======
                let cond_span = cond.span;
                let cond = self.infer_expr(cond);
                self.inferrer.eq(cond_span, Ty::Prim(Prim::Bool), cond.ty);
                let body = self.infer_block(body);
                self.diverge_if(cond.diverges || body.diverges, converge(Ty::UNIT))
>>>>>>> 0aa8e8fe
            }
            ExprKind::Err | ExprKind::Hole => converge(self.inferrer.fresh()),
        };

        self.record(expr.id, ty.ty.clone());
        ty
    }

    fn infer_unop(&mut self, op: UnOp, operand: &Expr) -> Partial {
        let span = operand.span;
        let operand = self.infer_expr(operand);
        let diverges = operand.diverges;
        let ty = match op {
            UnOp::Functor(Functor::Adj) => {
                self.inferrer.class(span, Class::Adj(operand.ty.clone()));
                operand
            }
            UnOp::Functor(Functor::Ctl) => {
                let with_ctls = self.inferrer.fresh();
                self.inferrer.class(
                    span,
                    Class::Ctl {
                        op: operand.ty,
                        with_ctls: with_ctls.clone(),
                    },
                );
                converge(with_ctls)
            }
            UnOp::Neg | UnOp::NotB | UnOp::Pos => {
                self.inferrer.class(span, Class::Num(operand.ty.clone()));
                operand
            }
            UnOp::NotL => {
                self.inferrer
<<<<<<< HEAD
                    .eq(operand.span, Ty::Prim(PrimTy::Bool), operand_ty.clone());
                operand_ty
=======
                    .eq(span, Ty::Prim(Prim::Bool), operand.ty.clone());
                operand
>>>>>>> 0aa8e8fe
            }
            UnOp::Unwrap => {
                let base = self.inferrer.fresh();
                self.inferrer.class(
                    span,
                    Class::Unwrap {
                        wrapper: operand.ty,
                        base: base.clone(),
                    },
                );
                converge(base)
            }
        };

        self.diverge_if(diverges, ty)
    }

    fn infer_binop(&mut self, span: Span, op: BinOp, lhs: &Expr, rhs: &Expr) -> Partial {
        let lhs_span = lhs.span;
        let lhs = self.infer_expr(lhs);
        let rhs_span = rhs.span;
        let rhs = self.infer_expr(rhs);
        let diverges = lhs.diverges || rhs.diverges;

        let ty = match op {
            BinOp::AndL | BinOp::OrL => {
                self.inferrer.eq(span, lhs.ty.clone(), rhs.ty);
                self.inferrer
<<<<<<< HEAD
                    .eq(lhs.span, Ty::Prim(PrimTy::Bool), lhs_ty.clone());
                lhs_ty
            }
            BinOp::Eq | BinOp::Neq => {
                self.inferrer.eq(span, lhs_ty.clone(), rhs_ty);
                self.inferrer.class(lhs.span, Class::Eq(lhs_ty));
                Ty::Prim(PrimTy::Bool)
=======
                    .eq(lhs_span, Ty::Prim(Prim::Bool), lhs.ty.clone());
                lhs
            }
            BinOp::Eq | BinOp::Neq => {
                self.inferrer.eq(span, lhs.ty.clone(), rhs.ty);
                self.inferrer.class(lhs_span, Class::Eq(lhs.ty));
                converge(Ty::Prim(Prim::Bool))
>>>>>>> 0aa8e8fe
            }
            BinOp::Add => {
                self.inferrer.eq(span, lhs.ty.clone(), rhs.ty);
                self.inferrer.class(lhs_span, Class::Add(lhs.ty.clone()));
                lhs
            }
            BinOp::Gt | BinOp::Gte | BinOp::Lt | BinOp::Lte => {
<<<<<<< HEAD
                self.inferrer.eq(span, lhs_ty.clone(), rhs_ty);
                self.inferrer.class(lhs.span, Class::Num(lhs_ty));
                Ty::Prim(PrimTy::Bool)
=======
                self.inferrer.eq(span, lhs.ty.clone(), rhs.ty);
                self.inferrer.class(lhs_span, Class::Num(lhs.ty));
                converge(Ty::Prim(Prim::Bool))
>>>>>>> 0aa8e8fe
            }
            BinOp::AndB
            | BinOp::Div
            | BinOp::Mod
            | BinOp::Mul
            | BinOp::OrB
            | BinOp::Sub
            | BinOp::XorB => {
                self.inferrer.eq(span, lhs.ty.clone(), rhs.ty);
                self.inferrer.class(lhs_span, Class::Num(lhs.ty.clone()));
                lhs
            }
            BinOp::Exp => {
                self.inferrer.class(
                    span,
                    Class::Exp {
                        base: lhs.ty.clone(),
                        power: rhs.ty,
                    },
                );
                lhs
            }
            BinOp::Shl | BinOp::Shr => {
                self.inferrer
<<<<<<< HEAD
                    .class(lhs.span, Class::Integral(lhs_ty.clone()));
                self.inferrer.eq(rhs.span, Ty::Prim(PrimTy::Int), rhs_ty);
                lhs_ty
=======
                    .class(lhs_span, Class::Integral(lhs.ty.clone()));
                self.inferrer.eq(rhs_span, Ty::Prim(Prim::Int), rhs.ty);
                lhs
>>>>>>> 0aa8e8fe
            }
        };

        self.diverge_if(diverges, ty)
    }

    fn infer_update(&mut self, span: Span, container: &Expr, index: &Expr, item: &Expr) -> Partial {
        let container = self.infer_expr(container);
        let index = self.infer_expr(index);
        let item = self.infer_expr(item);
        self.inferrer.class(
            span,
            Class::HasIndex {
                container: container.ty.clone(),
                index: index.ty,
                item: item.ty,
            },
        );
        self.diverge_if(index.diverges || item.diverges, container)
    }

    fn infer_pat(&mut self, pat: &Pat) -> Ty {
        let ty = match &pat.kind {
            PatKind::Bind(name, None) => {
                let ty = self.inferrer.fresh();
                self.record(name.id, ty.clone());
                ty
            }
            PatKind::Bind(name, Some(ty)) => {
                let ty = self.infer_ty(ty);
                self.record(name.id, ty.clone());
                ty
            }
            PatKind::Discard(None) | PatKind::Elided => self.inferrer.fresh(),
            PatKind::Discard(Some(ty)) => self.infer_ty(ty),
            PatKind::Paren(inner) => self.infer_pat(inner),
            PatKind::Tuple(items) => {
                Ty::Tuple(items.iter().map(|item| self.infer_pat(item)).collect())
            }
        };

        self.record(pat.id, ty.clone());
        ty
    }

    fn infer_qubit_init(&mut self, init: &QubitInit) -> Partial {
        let ty = match &init.kind {
            QubitInitKind::Array(length) => {
                let length_span = length.span;
                let length = self.infer_expr(length);
                self.inferrer
<<<<<<< HEAD
                    .eq(length.span, Ty::Prim(PrimTy::Int), length_ty);
                Ty::Array(Box::new(Ty::Prim(PrimTy::Qubit)))
            }
            QubitInitKind::Paren(inner) => term.then(self.infer_qubit_init(inner)),
            QubitInitKind::Single => Ty::Prim(PrimTy::Qubit),
=======
                    .eq(length_span, Ty::Prim(Prim::Int), length.ty);
                self.diverge_if(
                    length.diverges,
                    converge(Ty::Array(Box::new(Ty::Prim(Prim::Qubit)))),
                )
            }
            QubitInitKind::Paren(inner) => self.infer_qubit_init(inner),
            QubitInitKind::Single => converge(Ty::Prim(Prim::Qubit)),
>>>>>>> 0aa8e8fe
            QubitInitKind::Tuple(items) => {
                let mut diverges = false;
                let mut tys = Vec::new();
                for item in items {
                    let item = self.infer_qubit_init(item);
                    diverges = diverges || item.diverges;
                    tys.push(item.ty);
                }
                self.diverge_if(diverges, converge(Ty::Tuple(tys)))
            }
        };

        self.record(init.id, ty.ty.clone());
        ty
    }

    fn diverge(&mut self) -> Partial {
        Partial {
            ty: self.inferrer.fresh(),
            diverges: true,
        }
    }

    fn diverge_if(&mut self, diverges: bool, partial: Partial) -> Partial {
        if !diverges || partial.diverges {
            partial
        } else {
            self.diverge()
        }
    }

    fn record(&mut self, id: NodeId, ty: Ty) {
        self.nodes.push(id);
        self.tys.insert(id, ty);
    }

    fn solve(self) -> Vec<Error> {
        let (substs, errors) = self.inferrer.solve();
        for id in self.nodes {
            let ty = self.tys.get_mut(id).expect("node should have type");
            infer::substitute(&substs, ty);
        }
        errors
    }
}

#[derive(Clone, Copy)]
pub(super) struct SpecImpl<'a> {
    pub(super) spec: Spec,
    pub(super) callable_input: &'a Pat,
    pub(super) spec_input: Option<&'a Pat>,
    pub(super) output: &'a Ty,
    pub(super) block: &'a Block,
}

pub(super) fn spec(
    resolutions: &Resolutions,
    globals: &HashMap<Res, Ty>,
    tys: &mut Tys,
    spec: SpecImpl,
) -> Vec<Error> {
    let mut context = Context::new(resolutions, globals, tys);
    context.infer_spec(spec);
    context.solve()
}

pub(super) fn expr(
    resolutions: &Resolutions,
    globals: &HashMap<Res, Ty>,
    tys: &mut Tys,
    expr: &Expr,
) -> Vec<Error> {
    let mut context = Context::new(resolutions, globals, tys);
    context.infer_expr(expr);
    context.solve()
}

pub(super) fn stmt(
    resolutions: &Resolutions,
    globals: &HashMap<Res, Ty>,
    tys: &mut Tys,
    stmt: &Stmt,
) -> Vec<Error> {
    let mut context = Context::new(resolutions, globals, tys);
    context.infer_stmt(stmt);
    context.solve()
}

fn converge(ty: Ty) -> Partial {
    Partial {
        ty,
        diverges: false,
    }
}<|MERGE_RESOLUTION|>--- conflicted
+++ resolved
@@ -155,21 +155,14 @@
                 None => converge(Ty::Array(Box::new(self.inferrer.fresh()))),
             },
             ExprKind::ArrayRepeat(item, size) => {
-<<<<<<< HEAD
-                let item_ty = term.then(self.infer_expr(item));
-                let size_ty = term.then(self.infer_expr(size));
-                self.inferrer.eq(size.span, Ty::Prim(PrimTy::Int), size_ty);
-                Ty::Array(Box::new(item_ty))
-=======
                 let item = self.infer_expr(item);
                 let size_span = size.span;
                 let size = self.infer_expr(size);
-                self.inferrer.eq(size_span, Ty::Prim(Prim::Int), size.ty);
+                self.inferrer.eq(size_span, Ty::Prim(PrimTy::Int), size.ty);
                 self.diverge_if(
                     item.diverges || size.diverges,
                     converge(Ty::Array(Box::new(item.ty))),
                 )
->>>>>>> 0aa8e8fe
             }
             ExprKind::Assign(lhs, rhs) => {
                 let lhs_span = lhs.span;
@@ -213,14 +206,8 @@
             ExprKind::Fail(message) => {
                 let message_ty = self.infer_expr(message).ty;
                 self.inferrer
-<<<<<<< HEAD
                     .eq(message.span, Ty::Prim(PrimTy::String), message_ty);
-                term = Termination::Divergent;
-                Ty::Err
-=======
-                    .eq(message.span, Ty::Prim(Prim::String), message_ty);
                 self.diverge()
->>>>>>> 0aa8e8fe
             }
             ExprKind::Field(record, name) => {
                 let record = self.infer_expr(record);
@@ -250,21 +237,9 @@
                 self.diverge_if(container.diverges || body.diverges, converge(Ty::UNIT))
             }
             ExprKind::If(cond, if_true, if_false) => {
-<<<<<<< HEAD
-                let cond_ty = term.then(self.infer_expr(cond));
-                self.inferrer.eq(cond.span, Ty::Prim(PrimTy::Bool), cond_ty);
-                let true_ty = self.infer_block(if_true);
-                let false_ty = if_false.as_ref().map_or_else(
-                    || Termination::default().with(Ty::UNIT),
-                    |e| self.infer_expr(e),
-                );
-                let (true_ty, false_ty) = term.then(true_ty.and(false_ty));
-                self.inferrer.eq(expr.span, true_ty.clone(), false_ty);
-                true_ty
-=======
                 let cond_span = cond.span;
                 let cond = self.infer_expr(cond);
-                self.inferrer.eq(cond_span, Ty::Prim(Prim::Bool), cond.ty);
+                self.inferrer.eq(cond_span, Ty::Prim(PrimTy::Bool), cond.ty);
                 let if_true = self.infer_block(if_true);
                 let if_false = if_false
                     .as_ref()
@@ -277,7 +252,6 @@
                         ..if_true
                     },
                 )
->>>>>>> 0aa8e8fe
             }
             ExprKind::Index(container, index) => {
                 let container = self.infer_expr(container);
@@ -297,41 +271,22 @@
                 // TODO: Infer the supported functors or require that they are explicitly listed.
                 // https://github.com/microsoft/qsharp/issues/151
                 let input = self.infer_pat(input);
-<<<<<<< HEAD
-                let body = term.then(self.infer_expr(body));
-                Ty::Arrow(
+                let body = self.infer_expr(body).ty;
+                converge(Ty::Arrow(
                     convert::callable_kind_from_ast(*kind),
                     Box::new(input),
                     Box::new(body),
                     HashSet::new(),
-                )
-            }
-            ExprKind::Lit(Lit::BigInt(_)) => Ty::Prim(PrimTy::BigInt),
-            ExprKind::Lit(Lit::Bool(_)) => Ty::Prim(PrimTy::Bool),
-            ExprKind::Lit(Lit::Double(_)) => Ty::Prim(PrimTy::Double),
-            ExprKind::Lit(Lit::Int(_)) => Ty::Prim(PrimTy::Int),
-            ExprKind::Lit(Lit::Pauli(_)) => Ty::Prim(PrimTy::Pauli),
-            ExprKind::Lit(Lit::Result(_)) => Ty::Prim(PrimTy::Result),
-            ExprKind::Lit(Lit::String(_)) => Ty::Prim(PrimTy::String),
-            ExprKind::Paren(expr) => term.then(self.infer_expr(expr)),
-=======
-                let body = self.infer_expr(body).ty;
-                converge(Ty::Arrow(
-                    kind.into(),
-                    Box::new(input),
-                    Box::new(body),
-                    HashSet::new(),
                 ))
             }
-            ExprKind::Lit(Lit::BigInt(_)) => converge(Ty::Prim(Prim::BigInt)),
-            ExprKind::Lit(Lit::Bool(_)) => converge(Ty::Prim(Prim::Bool)),
-            ExprKind::Lit(Lit::Double(_)) => converge(Ty::Prim(Prim::Double)),
-            ExprKind::Lit(Lit::Int(_)) => converge(Ty::Prim(Prim::Int)),
-            ExprKind::Lit(Lit::Pauli(_)) => converge(Ty::Prim(Prim::Pauli)),
-            ExprKind::Lit(Lit::Result(_)) => converge(Ty::Prim(Prim::Result)),
-            ExprKind::Lit(Lit::String(_)) => converge(Ty::Prim(Prim::String)),
+            ExprKind::Lit(Lit::BigInt(_)) => converge(Ty::Prim(PrimTy::BigInt)),
+            ExprKind::Lit(Lit::Bool(_)) => converge(Ty::Prim(PrimTy::Bool)),
+            ExprKind::Lit(Lit::Double(_)) => converge(Ty::Prim(PrimTy::Double)),
+            ExprKind::Lit(Lit::Int(_)) => converge(Ty::Prim(PrimTy::Int)),
+            ExprKind::Lit(Lit::Pauli(_)) => converge(Ty::Prim(PrimTy::Pauli)),
+            ExprKind::Lit(Lit::Result(_)) => converge(Ty::Prim(PrimTy::Result)),
+            ExprKind::Lit(Lit::String(_)) => converge(Ty::Prim(PrimTy::String)),
             ExprKind::Paren(expr) => self.infer_expr(expr),
->>>>>>> 0aa8e8fe
             ExprKind::Path(path) => match self.resolutions.get(path.id) {
                 None => converge(Ty::Err),
                 Some(res) => match self.globals.get(res) {
@@ -356,34 +311,19 @@
             ExprKind::Range(start, step, end) => {
                 let mut diverges = false;
                 for expr in start.iter().chain(step).chain(end) {
-<<<<<<< HEAD
-                    let ty = term.then(self.infer_expr(expr));
-                    self.inferrer.eq(expr.span, Ty::Prim(PrimTy::Int), ty);
-                }
-                Ty::Prim(PrimTy::Range)
-            }
-            ExprKind::Repeat(body, until, fixup) => {
-                term.then(self.infer_block(body));
-                let until_ty = term.then(self.infer_expr(until));
-                self.inferrer
-                    .eq(until.span, Ty::Prim(PrimTy::Bool), until_ty);
-                if let Some(fixup) = fixup {
-                    term.then(self.infer_block(fixup));
-                }
-                Ty::UNIT
-=======
                     let span = expr.span;
                     let expr = self.infer_expr(expr);
                     diverges = diverges || expr.diverges;
-                    self.inferrer.eq(span, Ty::Prim(Prim::Int), expr.ty);
+                    self.inferrer.eq(span, Ty::Prim(PrimTy::Int), expr.ty);
                 }
-                self.diverge_if(diverges, converge(Ty::Prim(Prim::Range)))
+                self.diverge_if(diverges, converge(Ty::Prim(PrimTy::Range)))
             }
             ExprKind::Repeat(body, until, fixup) => {
                 let body = self.infer_block(body);
                 let until_span = until.span;
                 let until = self.infer_expr(until);
-                self.inferrer.eq(until_span, Ty::Prim(Prim::Bool), until.ty);
+                self.inferrer
+                    .eq(until_span, Ty::Prim(PrimTy::Bool), until.ty);
                 let fixup_diverges = fixup
                     .as_ref()
                     .map_or(false, |f| self.infer_block(f).diverges);
@@ -391,7 +331,6 @@
                     body.diverges || until.diverges || fixup_diverges,
                     converge(Ty::UNIT),
                 )
->>>>>>> 0aa8e8fe
             }
             ExprKind::Return(expr) => {
                 let ty = self.infer_expr(expr).ty;
@@ -401,18 +340,9 @@
                 self.diverge()
             }
             ExprKind::TernOp(TernOp::Cond, cond, if_true, if_false) => {
-<<<<<<< HEAD
-                let cond_ty = term.then(self.infer_expr(cond));
-                self.inferrer.eq(cond.span, Ty::Prim(PrimTy::Bool), cond_ty);
-                let true_ty = self.infer_expr(if_true);
-                let false_ty = self.infer_expr(if_false);
-                let (true_ty, false_ty) = term.then(true_ty.and(false_ty));
-                self.inferrer.eq(expr.span, true_ty.clone(), false_ty);
-                true_ty
-=======
                 let cond_span = cond.span;
                 let cond = self.infer_expr(cond);
-                self.inferrer.eq(cond_span, Ty::Prim(Prim::Bool), cond.ty);
+                self.inferrer.eq(cond_span, Ty::Prim(PrimTy::Bool), cond.ty);
                 let if_true = self.infer_expr(if_true);
                 let if_false = self.infer_expr(if_false);
                 self.inferrer.eq(expr.span, if_true.ty.clone(), if_false.ty);
@@ -423,7 +353,6 @@
                         ..if_true
                     },
                 )
->>>>>>> 0aa8e8fe
             }
             ExprKind::TernOp(TernOp::Update, container, index, item) => {
                 self.infer_update(expr.span, container, index, item)
@@ -440,18 +369,11 @@
             }
             ExprKind::UnOp(op, expr) => self.infer_unop(*op, expr),
             ExprKind::While(cond, body) => {
-<<<<<<< HEAD
-                let cond_ty = term.then(self.infer_expr(cond));
-                self.inferrer.eq(cond.span, Ty::Prim(PrimTy::Bool), cond_ty);
-                term.then(self.infer_block(body));
-                Ty::UNIT
-=======
                 let cond_span = cond.span;
                 let cond = self.infer_expr(cond);
-                self.inferrer.eq(cond_span, Ty::Prim(Prim::Bool), cond.ty);
+                self.inferrer.eq(cond_span, Ty::Prim(PrimTy::Bool), cond.ty);
                 let body = self.infer_block(body);
                 self.diverge_if(cond.diverges || body.diverges, converge(Ty::UNIT))
->>>>>>> 0aa8e8fe
             }
             ExprKind::Err | ExprKind::Hole => converge(self.inferrer.fresh()),
         };
@@ -486,13 +408,8 @@
             }
             UnOp::NotL => {
                 self.inferrer
-<<<<<<< HEAD
-                    .eq(operand.span, Ty::Prim(PrimTy::Bool), operand_ty.clone());
-                operand_ty
-=======
-                    .eq(span, Ty::Prim(Prim::Bool), operand.ty.clone());
+                    .eq(span, Ty::Prim(PrimTy::Bool), operand.ty.clone());
                 operand
->>>>>>> 0aa8e8fe
             }
             UnOp::Unwrap => {
                 let base = self.inferrer.fresh();
@@ -521,23 +438,13 @@
             BinOp::AndL | BinOp::OrL => {
                 self.inferrer.eq(span, lhs.ty.clone(), rhs.ty);
                 self.inferrer
-<<<<<<< HEAD
-                    .eq(lhs.span, Ty::Prim(PrimTy::Bool), lhs_ty.clone());
-                lhs_ty
-            }
-            BinOp::Eq | BinOp::Neq => {
-                self.inferrer.eq(span, lhs_ty.clone(), rhs_ty);
-                self.inferrer.class(lhs.span, Class::Eq(lhs_ty));
-                Ty::Prim(PrimTy::Bool)
-=======
-                    .eq(lhs_span, Ty::Prim(Prim::Bool), lhs.ty.clone());
+                    .eq(lhs_span, Ty::Prim(PrimTy::Bool), lhs.ty.clone());
                 lhs
             }
             BinOp::Eq | BinOp::Neq => {
                 self.inferrer.eq(span, lhs.ty.clone(), rhs.ty);
                 self.inferrer.class(lhs_span, Class::Eq(lhs.ty));
-                converge(Ty::Prim(Prim::Bool))
->>>>>>> 0aa8e8fe
+                converge(Ty::Prim(PrimTy::Bool))
             }
             BinOp::Add => {
                 self.inferrer.eq(span, lhs.ty.clone(), rhs.ty);
@@ -545,15 +452,9 @@
                 lhs
             }
             BinOp::Gt | BinOp::Gte | BinOp::Lt | BinOp::Lte => {
-<<<<<<< HEAD
-                self.inferrer.eq(span, lhs_ty.clone(), rhs_ty);
-                self.inferrer.class(lhs.span, Class::Num(lhs_ty));
-                Ty::Prim(PrimTy::Bool)
-=======
                 self.inferrer.eq(span, lhs.ty.clone(), rhs.ty);
                 self.inferrer.class(lhs_span, Class::Num(lhs.ty));
-                converge(Ty::Prim(Prim::Bool))
->>>>>>> 0aa8e8fe
+                converge(Ty::Prim(PrimTy::Bool))
             }
             BinOp::AndB
             | BinOp::Div
@@ -578,15 +479,9 @@
             }
             BinOp::Shl | BinOp::Shr => {
                 self.inferrer
-<<<<<<< HEAD
-                    .class(lhs.span, Class::Integral(lhs_ty.clone()));
-                self.inferrer.eq(rhs.span, Ty::Prim(PrimTy::Int), rhs_ty);
-                lhs_ty
-=======
                     .class(lhs_span, Class::Integral(lhs.ty.clone()));
-                self.inferrer.eq(rhs_span, Ty::Prim(Prim::Int), rhs.ty);
+                self.inferrer.eq(rhs_span, Ty::Prim(PrimTy::Int), rhs.ty);
                 lhs
->>>>>>> 0aa8e8fe
             }
         };
 
@@ -638,22 +533,14 @@
                 let length_span = length.span;
                 let length = self.infer_expr(length);
                 self.inferrer
-<<<<<<< HEAD
-                    .eq(length.span, Ty::Prim(PrimTy::Int), length_ty);
-                Ty::Array(Box::new(Ty::Prim(PrimTy::Qubit)))
-            }
-            QubitInitKind::Paren(inner) => term.then(self.infer_qubit_init(inner)),
-            QubitInitKind::Single => Ty::Prim(PrimTy::Qubit),
-=======
-                    .eq(length_span, Ty::Prim(Prim::Int), length.ty);
+                    .eq(length_span, Ty::Prim(PrimTy::Int), length.ty);
                 self.diverge_if(
                     length.diverges,
-                    converge(Ty::Array(Box::new(Ty::Prim(Prim::Qubit)))),
+                    converge(Ty::Array(Box::new(Ty::Prim(PrimTy::Qubit)))),
                 )
             }
             QubitInitKind::Paren(inner) => self.infer_qubit_init(inner),
-            QubitInitKind::Single => converge(Ty::Prim(Prim::Qubit)),
->>>>>>> 0aa8e8fe
+            QubitInitKind::Single => converge(Ty::Prim(PrimTy::Qubit)),
             QubitInitKind::Tuple(items) => {
                 let mut diverges = false;
                 let mut tys = Vec::new();
