--- conflicted
+++ resolved
@@ -87,15 +87,11 @@
             TyKind::Hole => self.inferrer.fresh(),
             TyKind::Paren(inner) => self.infer_ty(inner),
             TyKind::Path(_) => Ty::Err, // TODO: Resolve user-defined types.
-            TyKind::Param(name) => Ty::Param(name.name.clone()),
+            TyKind::Param(name) => Ty::Param(name.name.to_string()),
             &TyKind::Prim(prim) => Ty::Prim(convert::prim_from_ast(prim)),
             TyKind::Tuple(items) => {
                 Ty::Tuple(items.iter().map(|item| self.infer_ty(item)).collect())
             }
-<<<<<<< HEAD
-=======
-            TyKind::Var(name) => Ty::Param(name.name.to_string()),
->>>>>>> 3fb21ad3
         }
     }
 
