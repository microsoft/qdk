--- conflicted
+++ resolved
@@ -388,35 +388,7 @@
                 Lit::String(_) => converge(Ty::Prim(Prim::String)),
             },
             ExprKind::Paren(expr) => self.infer_expr(expr),
-<<<<<<< HEAD
-            ExprKind::Path(path) => match self.names.get(path.id) {
-                None => converge(Ty::Err),
-                Some(Res::Item(item, _)) => {
-                    let scheme = self.globals.get(item).expect("item should have scheme");
-                    let (ty, args) = self.inferrer.instantiate(scheme, expr.span);
-                    self.table.generics.insert(expr.id, args);
-                    converge(Ty::Arrow(Box::new(ty)))
-                }
-                Some(&Res::Local(node)) => converge(
-                    self.table
-                        .terms
-                        .get(node)
-                        .expect("local should have type")
-                        .clone(),
-                ),
-                Some(Res::ExportedItem(_)) => {
-                    // we don't need to invidiually type check exports
-                    // when they are referred to, the "chain" of exports is
-                    // resolved to the original definition
-                    self.diverge()
-                }
-                Some(Res::PrimTy(_) | Res::UnitTy | Res::Param(_)) => {
-                    panic!("expression resolves to type")
-                }
-            },
-=======
             ExprKind::Path(path) => self.infer_path(expr, path),
->>>>>>> 5e0b9d02
             ExprKind::Range(start, step, end) => {
                 let mut diverges = false;
                 for expr in start.iter().chain(step).chain(end) {
@@ -614,6 +586,12 @@
                         .expect("local should have type")
                         .clone(),
                 ),
+                Some(Res::ExportedItem(_)) => {
+                    // we don't need to invidiually type check exports
+                    // when they are referred to, the "chain" of exports is
+                    // resolved to the original definition
+                    self.diverge()
+                }
                 Some(Res::PrimTy(_) | Res::UnitTy | Res::Param(_)) => {
                     panic!("expression should not resolve to type reference")
                 }
