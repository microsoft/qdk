--- conflicted
+++ resolved
@@ -1343,7 +1343,99 @@
 }
 
 #[test]
-<<<<<<< HEAD
+fn newtype_cons() {
+    check(
+        indoc! {"
+            namespace A {
+                newtype NewInt = Int;
+                function Foo() : NewInt { NewInt(5) }
+            }
+        "},
+        "",
+        &expect![[r##"
+            #4 56-58 "()" : ()
+            #5 68-81 "{ NewInt(5) }" : UDT<Item 1>
+            #7 70-79 "NewInt(5)" : UDT<Item 1>
+            #8 70-76 "NewInt" : (Int -> UDT<Item 1>)
+            #9 76-79 "(5)" : Int
+            #10 77-78 "5" : Int
+            Error(Validate(NotCurrentlySupported("newtype", Span { lo: 18, hi: 39 })))
+        "##]],
+    );
+}
+
+#[test]
+fn newtype_cons_wrong_input() {
+    check(
+        indoc! {"
+            namespace A {
+                newtype NewInt = Int;
+                function Foo() : NewInt { NewInt(5.0) }
+            }
+        "},
+        "",
+        &expect![[r##"
+            #4 56-58 "()" : ()
+            #5 68-83 "{ NewInt(5.0) }" : UDT<Item 1>
+            #7 70-81 "NewInt(5.0)" : UDT<Item 1>
+            #8 70-76 "NewInt" : (Int -> UDT<Item 1>)
+            #9 76-81 "(5.0)" : Double
+            #10 77-80 "5.0" : Double
+            Error(Type(Error(TypeMismatch(Prim(Int), Prim(Double), Span { lo: 70, hi: 81 }))))
+            Error(Validate(NotCurrentlySupported("newtype", Span { lo: 18, hi: 39 })))
+        "##]],
+    );
+}
+
+#[test]
+fn newtype_does_not_match_base_ty() {
+    check(
+        indoc! {"
+            namespace A {
+                newtype NewInt = Int;
+                function Foo() : Int { NewInt(5) }
+            }
+        "},
+        "",
+        &expect![[r##"
+            #4 56-58 "()" : ()
+            #5 65-78 "{ NewInt(5) }" : Int
+            #7 67-76 "NewInt(5)" : Int
+            #8 67-73 "NewInt" : (Int -> UDT<Item 1>)
+            #9 73-76 "(5)" : Int
+            #10 74-75 "5" : Int
+            Error(Type(Error(TypeMismatch(Udt(Item(ItemId { package: None, item: LocalItemId(1) })), Prim(Int), Span { lo: 67, hi: 76 }))))
+            Error(Validate(NotCurrentlySupported("newtype", Span { lo: 18, hi: 39 })))
+        "##]],
+    );
+}
+
+#[test]
+fn newtype_does_not_match_other_newtype() {
+    check(
+        indoc! {"
+            namespace A {
+                newtype NewInt1 = Int;
+                newtype NewInt2 = Int;
+                function Foo() : NewInt2 { NewInt1(5) }
+            }
+        "},
+        "",
+        &expect![[r##"
+            #6 84-86 "()" : ()
+            #7 97-111 "{ NewInt1(5) }" : UDT<Item 2>
+            #9 99-109 "NewInt1(5)" : UDT<Item 2>
+            #10 99-106 "NewInt1" : (Int -> UDT<Item 1>)
+            #11 106-109 "(5)" : Int
+            #12 107-108 "5" : Int
+            Error(Type(Error(TypeMismatch(Udt(Item(ItemId { package: None, item: LocalItemId(1) })), Udt(Item(ItemId { package: None, item: LocalItemId(2) })), Span { lo: 99, hi: 109 }))))
+            Error(Validate(NotCurrentlySupported("newtype", Span { lo: 18, hi: 40 })))
+            Error(Validate(NotCurrentlySupported("newtype", Span { lo: 45, hi: 67 })))
+        "##]],
+    );
+}
+
+#[test]
 fn unknown_name_fits_any_ty() {
     check(
         "",
@@ -1357,31 +1449,11 @@
             #9 37-40 "foo" : ?
             Error(Resolve(NotFound("foo", Span { lo: 16, hi: 19 })))
             Error(Resolve(NotFound("foo", Span { lo: 37, hi: 40 })))
-=======
-fn newtype_cons() {
-    check(
-        indoc! {"
-            namespace A {
-                newtype NewInt = Int;
-                function Foo() : NewInt { NewInt(5) }
-            }
-        "},
-        "",
-        &expect![[r##"
-            #4 56-58 "()" : ()
-            #5 68-81 "{ NewInt(5) }" : UDT<Item 1>
-            #7 70-79 "NewInt(5)" : UDT<Item 1>
-            #8 70-76 "NewInt" : (Int -> UDT<Item 1>)
-            #9 76-79 "(5)" : Int
-            #10 77-78 "5" : Int
-            Error(Validate(NotCurrentlySupported("newtype", Span { lo: 18, hi: 39 })))
->>>>>>> d17c4380
-        "##]],
-    );
-}
-
-#[test]
-<<<<<<< HEAD
+        "##]],
+    );
+}
+
+#[test]
 fn unknown_name_has_any_class() {
     check(
         "",
@@ -1397,74 +1469,6 @@
             #9 15-16 "1" : Int
             Error(Resolve(NotFound("foo", Span { lo: 2, hi: 5 })))
             Error(Resolve(NotFound("foo", Span { lo: 9, hi: 12 })))
-=======
-fn newtype_cons_wrong_input() {
-    check(
-        indoc! {"
-            namespace A {
-                newtype NewInt = Int;
-                function Foo() : NewInt { NewInt(5.0) }
-            }
-        "},
-        "",
-        &expect![[r##"
-            #4 56-58 "()" : ()
-            #5 68-83 "{ NewInt(5.0) }" : UDT<Item 1>
-            #7 70-81 "NewInt(5.0)" : UDT<Item 1>
-            #8 70-76 "NewInt" : (Int -> UDT<Item 1>)
-            #9 76-81 "(5.0)" : Double
-            #10 77-80 "5.0" : Double
-            Error(Type(Error(TypeMismatch(Prim(Int), Prim(Double), Span { lo: 70, hi: 81 }))))
-            Error(Validate(NotCurrentlySupported("newtype", Span { lo: 18, hi: 39 })))
-        "##]],
-    );
-}
-
-#[test]
-fn newtype_does_not_match_base_ty() {
-    check(
-        indoc! {"
-            namespace A {
-                newtype NewInt = Int;
-                function Foo() : Int { NewInt(5) }
-            }
-        "},
-        "",
-        &expect![[r##"
-            #4 56-58 "()" : ()
-            #5 65-78 "{ NewInt(5) }" : Int
-            #7 67-76 "NewInt(5)" : Int
-            #8 67-73 "NewInt" : (Int -> UDT<Item 1>)
-            #9 73-76 "(5)" : Int
-            #10 74-75 "5" : Int
-            Error(Type(Error(TypeMismatch(Udt(Item(ItemId { package: None, item: LocalItemId(1) })), Prim(Int), Span { lo: 67, hi: 76 }))))
-            Error(Validate(NotCurrentlySupported("newtype", Span { lo: 18, hi: 39 })))
-        "##]],
-    );
-}
-
-#[test]
-fn newtype_does_not_match_other_newtype() {
-    check(
-        indoc! {"
-            namespace A {
-                newtype NewInt1 = Int;
-                newtype NewInt2 = Int;
-                function Foo() : NewInt2 { NewInt1(5) }
-            }
-        "},
-        "",
-        &expect![[r##"
-            #6 84-86 "()" : ()
-            #7 97-111 "{ NewInt1(5) }" : UDT<Item 2>
-            #9 99-109 "NewInt1(5)" : UDT<Item 2>
-            #10 99-106 "NewInt1" : (Int -> UDT<Item 1>)
-            #11 106-109 "(5)" : Int
-            #12 107-108 "5" : Int
-            Error(Type(Error(TypeMismatch(Udt(Item(ItemId { package: None, item: LocalItemId(1) })), Udt(Item(ItemId { package: None, item: LocalItemId(2) })), Span { lo: 99, hi: 109 }))))
-            Error(Validate(NotCurrentlySupported("newtype", Span { lo: 18, hi: 40 })))
-            Error(Validate(NotCurrentlySupported("newtype", Span { lo: 45, hi: 67 })))
->>>>>>> d17c4380
         "##]],
     );
 }