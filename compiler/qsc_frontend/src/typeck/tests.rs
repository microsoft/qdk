--- conflicted
+++ resolved
@@ -707,7 +707,6 @@
             #3 9-11 "{}" : ()
             #4 12-34 "else { fail \"error\"; }" : ()
             #5 17-34 "{ fail \"error\"; }" : ()
-            #6 19-32 "fail \"error\";" : ()
             #7 19-31 "fail \"error\"" : ?0
             #8 24-31 "\"error\"" : String
         "##]],
@@ -730,20 +729,16 @@
         "#},
         "",
         &expect![[r##"
-            #5 27-28 "F" : (()) -> (Int)
             #6 28-30 "()" : ()
-            #8 37-154 "{\n        if fail \"error\" {\n            \"this type doesn't matter\"\n        } else {\n            \"foo\"\n        }\n    }" : Int
+            #7 37-154 "{\n        if fail \"error\" {\n            \"this type doesn't matter\"\n        } else {\n            \"foo\"\n        }\n    }" : Int
             #9 47-148 "if fail \"error\" {\n            \"this type doesn't matter\"\n        } else {\n            \"foo\"\n        }" : Int
-            #10 47-148 "if fail \"error\" {\n            \"this type doesn't matter\"\n        } else {\n            \"foo\"\n        }" : Int
-            #11 50-62 "fail \"error\"" : Bool
-            #12 55-62 "\"error\"" : String
-            #13 63-113 "{\n            \"this type doesn't matter\"\n        }" : String
+            #10 50-62 "fail \"error\"" : Bool
+            #11 55-62 "\"error\"" : String
+            #12 63-113 "{\n            \"this type doesn't matter\"\n        }" : String
             #14 77-103 "\"this type doesn't matter\"" : String
-            #15 77-103 "\"this type doesn't matter\"" : String
-            #16 114-148 "else {\n            \"foo\"\n        }" : String
-            #17 119-148 "{\n            \"foo\"\n        }" : String
+            #15 114-148 "else {\n            \"foo\"\n        }" : String
+            #16 119-148 "{\n            \"foo\"\n        }" : String
             #18 133-138 "\"foo\"" : String
-            #19 133-138 "\"foo\"" : String
         "##]],
     );
 }
@@ -764,22 +759,18 @@
         "#},
         "",
         &expect![[r##"
-            #5 27-28 "F" : (()) -> (Int)
             #6 28-30 "()" : ()
-            #8 37-145 "{\n        if fail \"cond\" {\n            fail \"true\"\n        } else {\n            fail \"false\"\n        }\n    }" : Int
+            #7 37-145 "{\n        if fail \"cond\" {\n            fail \"true\"\n        } else {\n            fail \"false\"\n        }\n    }" : Int
             #9 47-139 "if fail \"cond\" {\n            fail \"true\"\n        } else {\n            fail \"false\"\n        }" : Int
-            #10 47-139 "if fail \"cond\" {\n            fail \"true\"\n        } else {\n            fail \"false\"\n        }" : Int
-            #11 50-61 "fail \"cond\"" : Bool
-            #12 55-61 "\"cond\"" : String
-            #13 62-97 "{\n            fail \"true\"\n        }" : Int
+            #10 50-61 "fail \"cond\"" : Bool
+            #11 55-61 "\"cond\"" : String
+            #12 62-97 "{\n            fail \"true\"\n        }" : Int
             #14 76-87 "fail \"true\"" : Int
-            #15 76-87 "fail \"true\"" : Int
-            #16 81-87 "\"true\"" : String
-            #17 98-139 "else {\n            fail \"false\"\n        }" : Int
-            #18 103-139 "{\n            fail \"false\"\n        }" : Int
+            #15 81-87 "\"true\"" : String
+            #16 98-139 "else {\n            fail \"false\"\n        }" : Int
+            #17 103-139 "{\n            fail \"false\"\n        }" : Int
             #19 117-129 "fail \"false\"" : Int
-            #20 117-129 "fail \"false\"" : Int
-            #21 122-129 "\"false\"" : String
+            #20 122-129 "\"false\"" : String
         "##]],
     );
 }
@@ -1132,12 +1123,7 @@
             #1 0-42 "if true {\n    fail \"true\"\n} else {\n    4\n}" : Int
             #2 3-7 "true" : Bool
             #3 8-27 "{\n    fail \"true\"\n}" : Int
-<<<<<<< HEAD
-            #5 14-25 "fail \"true\"" : ?0
-=======
-            #4 14-25 "fail \"true\"" : Int
             #5 14-25 "fail \"true\"" : Int
->>>>>>> 0aa8e8fe
             #6 19-25 "\"true\"" : String
             #7 28-42 "else {\n    4\n}" : Int
             #8 33-42 "{\n    4\n}" : Int
@@ -1165,37 +1151,17 @@
         &expect![[r##"
             #6 30-40 "(x : Bool)" : Bool
             #7 31-39 "x : Bool" : Bool
-<<<<<<< HEAD
             #9 47-153 "{\n        let x = if x {\n            return 1\n        } else {\n            true\n        };\n        2\n    }" : Int
             #11 61-62 "x" : Bool
             #13 65-136 "if x {\n            return 1\n        } else {\n            true\n        }" : Bool
             #14 68-69 "x" : Bool
             #15 70-102 "{\n            return 1\n        }" : Bool
-            #17 84-92 "return 1" : ?1
+            #17 84-92 "return 1" : Bool
             #18 91-92 "1" : Int
             #19 103-136 "else {\n            true\n        }" : Bool
             #20 108-136 "{\n            true\n        }" : Bool
             #22 122-126 "true" : Bool
             #24 146-147 "2" : Int
-=======
-            #8 31-32 "x" : Bool
-            #11 47-153 "{\n        let x = if x {\n            return 1\n        } else {\n            true\n        };\n        2\n    }" : Int
-            #12 57-137 "let x = if x {\n            return 1\n        } else {\n            true\n        };" : ()
-            #13 61-62 "x" : Bool
-            #14 61-62 "x" : Bool
-            #15 65-136 "if x {\n            return 1\n        } else {\n            true\n        }" : Bool
-            #16 68-69 "x" : Bool
-            #17 70-102 "{\n            return 1\n        }" : Bool
-            #18 84-92 "return 1" : Bool
-            #19 84-92 "return 1" : Bool
-            #20 91-92 "1" : Int
-            #21 103-136 "else {\n            true\n        }" : Bool
-            #22 108-136 "{\n            true\n        }" : Bool
-            #23 122-126 "true" : Bool
-            #24 122-126 "true" : Bool
-            #25 146-147 "2" : Int
-            #26 146-147 "2" : Int
->>>>>>> 0aa8e8fe
         "##]],
     );
 }
@@ -1218,31 +1184,14 @@
         &expect![[r##"
             #6 30-40 "(x : Bool)" : Bool
             #7 31-39 "x : Bool" : Bool
-<<<<<<< HEAD
             #9 47-132 "{\n        let x = {\n            return 1;\n            true\n        };\n        x\n    }" : Int
             #11 61-62 "x" : ?0
             #13 65-115 "{\n            return 1;\n            true\n        }" : ?0
-            #14 65-115 "{\n            return 1;\n            true\n        }" : ?3
+            #14 65-115 "{\n            return 1;\n            true\n        }" : ?0
             #16 79-87 "return 1" : ?1
             #17 86-87 "1" : Int
             #19 101-105 "true" : Bool
             #21 125-126 "x" : ?0
-=======
-            #8 31-32 "x" : Bool
-            #11 47-132 "{\n        let x = {\n            return 1;\n            true\n        };\n        x\n    }" : Int
-            #12 57-116 "let x = {\n            return 1;\n            true\n        };" : ?4
-            #13 61-62 "x" : ?0
-            #14 61-62 "x" : ?0
-            #15 65-115 "{\n            return 1;\n            true\n        }" : ?0
-            #16 65-115 "{\n            return 1;\n            true\n        }" : ?0
-            #17 79-88 "return 1;" : ?2
-            #18 79-87 "return 1" : ?1
-            #19 86-87 "1" : Int
-            #20 101-105 "true" : Bool
-            #21 101-105 "true" : Bool
-            #22 125-126 "x" : ?0
-            #23 125-126 "x" : ?0
->>>>>>> 0aa8e8fe
         "##]],
     );
 }
@@ -1261,17 +1210,9 @@
         &expect![[r##"
             #6 30-40 "(x : Bool)" : Bool
             #7 31-39 "x : Bool" : Bool
-<<<<<<< HEAD
             #9 47-75 "{\n        return true;\n    }" : Int
             #11 57-68 "return true" : ?0
             #12 64-68 "true" : Bool
-=======
-            #8 31-32 "x" : Bool
-            #11 47-75 "{\n        return true;\n    }" : Int
-            #12 57-69 "return true;" : Int
-            #13 57-68 "return true" : ?0
-            #14 64-68 "true" : Bool
->>>>>>> 0aa8e8fe
             Error(Type(Error(TypeMismatch(Prim(Int), Prim(Bool), Span { lo: 64, hi: 68 }))))
         "##]],
     );
