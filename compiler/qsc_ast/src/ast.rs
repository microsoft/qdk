--- conflicted
+++ resolved
@@ -77,17 +77,13 @@
     }
 }
 
-<<<<<<< HEAD
 impl From<Span> for SourceSpan {
     fn from(value: Span) -> Self {
         Self::from(value.lo..value.hi)
     }
 }
 
-/// The package currently being compiled and the root node of an AST.
-=======
 /// The root node of an AST.
->>>>>>> 8bbeca24
 #[derive(Clone, Debug, Default, PartialEq)]
 pub struct Package {
     /// The node ID.
