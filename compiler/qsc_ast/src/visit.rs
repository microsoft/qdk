// Copyright (c) Microsoft Corporation.
// Licensed under the MIT License.

use crate::ast::{
<<<<<<< HEAD
    Attr, Block, CallableBody, CallableDecl, Expr, ExprKind, FunctorExpr, FunctorExprKind, Ident,
    Idents, Item, ItemKind, Namespace, Package, Pat, PatKind, Path, QubitInit, QubitInitKind,
    SpecBody, SpecDecl, Stmt, StmtKind, StringComponent, TopLevelNode, Ty, TyDef, TyDefKind,
    TyKind,
=======
    Attr, Block, CallableBody, CallableDecl, Expr, ExprKind, FieldAssign, FieldDef, FunctorExpr,
    FunctorExprKind, Ident, Idents, Item, ItemKind, Namespace, Package, Pat, PatKind, Path,
    QubitInit, QubitInitKind, SpecBody, SpecDecl, Stmt, StmtKind, StringComponent, StructDecl,
    TopLevelNode, Ty, TyDef, TyDefKind, TyKind, Visibility,
>>>>>>> 5031a6d1
};

pub trait Visitor<'a>: Sized {
    fn visit_package(&mut self, package: &'a Package) {
        walk_package(self, package);
    }

    fn visit_namespace(&mut self, namespace: &'a Namespace) {
        walk_namespace(self, namespace);
    }

    fn visit_item(&mut self, item: &'a Item) {
        walk_item(self, item);
    }

    fn visit_attr(&mut self, attr: &'a Attr) {
        walk_attr(self, attr);
    }

    fn visit_ty_def(&mut self, def: &'a TyDef) {
        walk_ty_def(self, def);
    }

    fn visit_callable_decl(&mut self, decl: &'a CallableDecl) {
        walk_callable_decl(self, decl);
    }

    fn visit_struct_decl(&mut self, decl: &'a StructDecl) {
        walk_struct_decl(self, decl);
    }

    fn visit_field_def(&mut self, def: &'a FieldDef) {
        walk_field_def(self, def);
    }

    fn visit_spec_decl(&mut self, decl: &'a SpecDecl) {
        walk_spec_decl(self, decl);
    }

    fn visit_functor_expr(&mut self, expr: &'a FunctorExpr) {
        walk_functor_expr(self, expr);
    }

    fn visit_ty(&mut self, ty: &'a Ty) {
        walk_ty(self, ty);
    }

    fn visit_block(&mut self, block: &'a Block) {
        walk_block(self, block);
    }

    fn visit_stmt(&mut self, stmt: &'a Stmt) {
        walk_stmt(self, stmt);
    }

    fn visit_expr(&mut self, expr: &'a Expr) {
        walk_expr(self, expr);
    }

    fn visit_field_assign(&mut self, assign: &'a FieldAssign) {
        walk_field_assign(self, assign);
    }

    fn visit_pat(&mut self, pat: &'a Pat) {
        walk_pat(self, pat);
    }

    fn visit_qubit_init(&mut self, init: &'a QubitInit) {
        walk_qubit_init(self, init);
    }

    fn visit_path(&mut self, path: &'a Path) {
        walk_path(self, path);
    }

    fn visit_ident(&mut self, _: &'a Ident) {}

    fn visit_idents(&mut self, idents: &'a Idents) {
        walk_idents(self, idents);
    }
}

pub fn walk_package<'a>(vis: &mut impl Visitor<'a>, package: &'a Package) {
    package.nodes.iter().for_each(|n| match n {
        TopLevelNode::Namespace(ns) => vis.visit_namespace(ns),
        TopLevelNode::Stmt(stmt) => vis.visit_stmt(stmt),
    });
    package.entry.iter().for_each(|e| vis.visit_expr(e));
}

pub fn walk_namespace<'a>(vis: &mut impl Visitor<'a>, namespace: &'a Namespace) {
    vis.visit_idents(&namespace.name);
    namespace.items.iter().for_each(|i| vis.visit_item(i));
}

pub fn walk_item<'a>(vis: &mut impl Visitor<'a>, item: &'a Item) {
    item.attrs.iter().for_each(|a| vis.visit_attr(a));
    match &*item.kind {
        ItemKind::Err => {}
        ItemKind::Callable(decl) => vis.visit_callable_decl(decl),
        ItemKind::Open(ns, alias) => {
            vis.visit_idents(ns);
            alias.iter().for_each(|a| vis.visit_ident(a));
        }
        ItemKind::Ty(ident, def) => {
            vis.visit_ident(ident);
            vis.visit_ty_def(def);
        }
<<<<<<< HEAD
=======
        ItemKind::Struct(decl) => vis.visit_struct_decl(decl),
>>>>>>> 5031a6d1
        ItemKind::ImportOrExport(decl) => {
            for item in decl.items.iter() {
                vis.visit_path(&item.path);
                if let Some(ref alias) = item.alias {
                    vis.visit_ident(alias);
                }
            }
        }
    }
}

pub fn walk_attr<'a>(vis: &mut impl Visitor<'a>, attr: &'a Attr) {
    vis.visit_ident(&attr.name);
    vis.visit_expr(&attr.arg);
}

pub fn walk_ty_def<'a>(vis: &mut impl Visitor<'a>, def: &'a TyDef) {
    match &*def.kind {
        TyDefKind::Field(name, ty) => {
            name.iter().for_each(|n| vis.visit_ident(n));
            vis.visit_ty(ty);
        }
        TyDefKind::Paren(def) => vis.visit_ty_def(def),
        TyDefKind::Tuple(defs) => defs.iter().for_each(|d| vis.visit_ty_def(d)),
        TyDefKind::Err => {}
    }
}

pub fn walk_callable_decl<'a>(vis: &mut impl Visitor<'a>, decl: &'a CallableDecl) {
    vis.visit_ident(&decl.name);
    decl.generics.iter().for_each(|p| vis.visit_ident(p));
    vis.visit_pat(&decl.input);
    vis.visit_ty(&decl.output);
    decl.functors.iter().for_each(|f| vis.visit_functor_expr(f));
    match &*decl.body {
        CallableBody::Block(block) => vis.visit_block(block),
        CallableBody::Specs(specs) => specs.iter().for_each(|s| vis.visit_spec_decl(s)),
    }
}

pub fn walk_struct_decl<'a>(vis: &mut impl Visitor<'a>, decl: &'a StructDecl) {
    vis.visit_ident(&decl.name);
    decl.fields.iter().for_each(|f| vis.visit_field_def(f));
}

pub fn walk_field_def<'a>(vis: &mut impl Visitor<'a>, def: &'a FieldDef) {
    vis.visit_ident(&def.name);
    vis.visit_ty(&def.ty);
}

pub fn walk_spec_decl<'a>(vis: &mut impl Visitor<'a>, decl: &'a SpecDecl) {
    match &decl.body {
        SpecBody::Gen(_) => {}
        SpecBody::Impl(pat, block) => {
            vis.visit_pat(pat);
            vis.visit_block(block);
        }
    }
}

pub fn walk_functor_expr<'a>(vis: &mut impl Visitor<'a>, expr: &'a FunctorExpr) {
    match &*expr.kind {
        FunctorExprKind::BinOp(_, lhs, rhs) => {
            vis.visit_functor_expr(lhs);
            vis.visit_functor_expr(rhs);
        }
        FunctorExprKind::Lit(_) => {}
        FunctorExprKind::Paren(expr) => vis.visit_functor_expr(expr),
    }
}

pub fn walk_ty<'a>(vis: &mut impl Visitor<'a>, ty: &'a Ty) {
    match &*ty.kind {
        TyKind::Array(item) => vis.visit_ty(item),
        TyKind::Arrow(_, lhs, rhs, functors) => {
            vis.visit_ty(lhs);
            vis.visit_ty(rhs);
            functors.iter().for_each(|f| vis.visit_functor_expr(f));
        }
        TyKind::Hole | TyKind::Err => {}
        TyKind::Paren(ty) => vis.visit_ty(ty),
        TyKind::Path(path) => vis.visit_path(path),
        TyKind::Param(name) => vis.visit_ident(name),
        TyKind::Tuple(tys) => tys.iter().for_each(|t| vis.visit_ty(t)),
    }
}

pub fn walk_block<'a>(vis: &mut impl Visitor<'a>, block: &'a Block) {
    block.stmts.iter().for_each(|s| vis.visit_stmt(s));
}

pub fn walk_stmt<'a>(vis: &mut impl Visitor<'a>, stmt: &'a Stmt) {
    match &*stmt.kind {
        StmtKind::Empty | StmtKind::Err => {}
        StmtKind::Expr(expr) | StmtKind::Semi(expr) => vis.visit_expr(expr),
        StmtKind::Item(item) => vis.visit_item(item),
        StmtKind::Local(_, pat, value) => {
            vis.visit_pat(pat);
            vis.visit_expr(value);
        }
        StmtKind::Qubit(_, pat, init, block) => {
            vis.visit_pat(pat);
            vis.visit_qubit_init(init);
            block.iter().for_each(|b| vis.visit_block(b));
        }
    }
}

pub fn walk_expr<'a>(vis: &mut impl Visitor<'a>, expr: &'a Expr) {
    match &*expr.kind {
        ExprKind::Array(exprs) => exprs.iter().for_each(|e| vis.visit_expr(e)),
        ExprKind::ArrayRepeat(item, size) => {
            vis.visit_expr(item);
            vis.visit_expr(size);
        }
        ExprKind::Assign(lhs, rhs)
        | ExprKind::AssignOp(_, lhs, rhs)
        | ExprKind::BinOp(_, lhs, rhs) => {
            vis.visit_expr(lhs);
            vis.visit_expr(rhs);
        }
        ExprKind::AssignUpdate(record, index, value) => {
            vis.visit_expr(record);
            vis.visit_expr(index);
            vis.visit_expr(value);
        }
        ExprKind::Block(block) => vis.visit_block(block),
        ExprKind::Call(callee, arg) => {
            vis.visit_expr(callee);
            vis.visit_expr(arg);
        }
        ExprKind::Conjugate(within, apply) => {
            vis.visit_block(within);
            vis.visit_block(apply);
        }
        ExprKind::Fail(msg) => vis.visit_expr(msg),
        ExprKind::Field(record, name) => {
            vis.visit_expr(record);
            vis.visit_ident(name);
        }
        ExprKind::For(pat, iter, block) => {
            vis.visit_pat(pat);
            vis.visit_expr(iter);
            vis.visit_block(block);
        }
        ExprKind::If(cond, body, otherwise) => {
            vis.visit_expr(cond);
            vis.visit_block(body);
            otherwise.iter().for_each(|e| vis.visit_expr(e));
        }
        ExprKind::Index(array, index) => {
            vis.visit_expr(array);
            vis.visit_expr(index);
        }
        ExprKind::Interpolate(components) => {
            for component in components.as_ref() {
                match component {
                    StringComponent::Expr(expr) => vis.visit_expr(expr.as_ref()),
                    StringComponent::Lit(_) => {}
                }
            }
        }
        ExprKind::Lambda(_, pat, expr) => {
            vis.visit_pat(pat);
            vis.visit_expr(expr);
        }
        ExprKind::Paren(expr) | ExprKind::Return(expr) | ExprKind::UnOp(_, expr) => {
            vis.visit_expr(expr);
        }
        ExprKind::Path(path) => vis.visit_path(path),
        ExprKind::Range(start, step, end) => {
            start.iter().for_each(|s| vis.visit_expr(s));
            step.iter().for_each(|s| vis.visit_expr(s));
            end.iter().for_each(|e| vis.visit_expr(e));
        }
        ExprKind::Repeat(body, until, fixup) => {
            vis.visit_block(body);
            vis.visit_expr(until);
            fixup.iter().for_each(|f| vis.visit_block(f));
        }
        ExprKind::Struct(name, copy, fields) => {
            vis.visit_path(name);
            copy.iter().for_each(|c| vis.visit_expr(c));
            fields.iter().for_each(|f| vis.visit_field_assign(f));
        }
        ExprKind::TernOp(_, e1, e2, e3) => {
            vis.visit_expr(e1);
            vis.visit_expr(e2);
            vis.visit_expr(e3);
        }
        ExprKind::Tuple(exprs) => exprs.iter().for_each(|e| vis.visit_expr(e)),
        ExprKind::While(cond, block) => {
            vis.visit_expr(cond);
            vis.visit_block(block);
        }
        ExprKind::Err | ExprKind::Hole | ExprKind::Lit(_) => {}
    }
}

pub fn walk_field_assign<'a>(vis: &mut impl Visitor<'a>, assign: &'a FieldAssign) {
    vis.visit_ident(&assign.field);
    vis.visit_expr(&assign.value);
}

pub fn walk_pat<'a>(vis: &mut impl Visitor<'a>, pat: &'a Pat) {
    match &*pat.kind {
        PatKind::Bind(name, ty) => {
            vis.visit_ident(name);
            ty.iter().for_each(|t| vis.visit_ty(t));
        }
        PatKind::Discard(ty) => ty.iter().for_each(|t| vis.visit_ty(t)),
        PatKind::Elided | PatKind::Err => {}
        PatKind::Paren(pat) => vis.visit_pat(pat),
        PatKind::Tuple(pats) => pats.iter().for_each(|p| vis.visit_pat(p)),
    }
}

pub fn walk_qubit_init<'a>(vis: &mut impl Visitor<'a>, init: &'a QubitInit) {
    match &*init.kind {
        QubitInitKind::Array(len) => vis.visit_expr(len),
        QubitInitKind::Paren(init) => vis.visit_qubit_init(init),
        QubitInitKind::Single | QubitInitKind::Err => {}
        QubitInitKind::Tuple(inits) => inits.iter().for_each(|i| vis.visit_qubit_init(i)),
    }
}

pub fn walk_path<'a>(vis: &mut impl Visitor<'a>, path: &'a Path) {
    if let Some(ref ns) = path.namespace {
        vis.visit_idents(ns);
    }
    vis.visit_ident(&path.name);
}

pub fn walk_idents<'a>(vis: &mut impl Visitor<'a>, idents: &'a Idents) {
    idents.iter().for_each(|i| vis.visit_ident(i));
}<|MERGE_RESOLUTION|>--- conflicted
+++ resolved
@@ -2,17 +2,10 @@
 // Licensed under the MIT License.
 
 use crate::ast::{
-<<<<<<< HEAD
-    Attr, Block, CallableBody, CallableDecl, Expr, ExprKind, FunctorExpr, FunctorExprKind, Ident,
-    Idents, Item, ItemKind, Namespace, Package, Pat, PatKind, Path, QubitInit, QubitInitKind,
-    SpecBody, SpecDecl, Stmt, StmtKind, StringComponent, TopLevelNode, Ty, TyDef, TyDefKind,
-    TyKind,
-=======
     Attr, Block, CallableBody, CallableDecl, Expr, ExprKind, FieldAssign, FieldDef, FunctorExpr,
     FunctorExprKind, Ident, Idents, Item, ItemKind, Namespace, Package, Pat, PatKind, Path,
     QubitInit, QubitInitKind, SpecBody, SpecDecl, Stmt, StmtKind, StringComponent, StructDecl,
-    TopLevelNode, Ty, TyDef, TyDefKind, TyKind, Visibility,
->>>>>>> 5031a6d1
+    TopLevelNode, Ty, TyDef, TyDefKind, TyKind,
 };
 
 pub trait Visitor<'a>: Sized {
@@ -121,10 +114,7 @@
             vis.visit_ident(ident);
             vis.visit_ty_def(def);
         }
-<<<<<<< HEAD
-=======
         ItemKind::Struct(decl) => vis.visit_struct_decl(decl),
->>>>>>> 5031a6d1
         ItemKind::ImportOrExport(decl) => {
             for item in decl.items.iter() {
                 vis.visit_path(&item.path);
