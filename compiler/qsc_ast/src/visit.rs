// Copyright (c) Microsoft Corporation.
// Licensed under the MIT License.

use crate::ast::{
    Attr, Block, CallableBody, CallableDecl, Expr, ExprKind, FunctorExpr, FunctorExprKind, Ident,
    Item, ItemKind, Namespace, Package, Pat, PatKind, Path, QubitInit, QubitInitKind, SpecBody,
    SpecDecl, Stmt, StmtKind, Ty, TyDef, TyDefKind, TyKind,
};

pub trait Visitor<'a>: Sized {
    fn visit_package(&mut self, package: &'a Package) {
        walk_package(self, package);
    }

    fn visit_namespace(&mut self, namespace: &'a Namespace) {
        walk_namespace(self, namespace);
    }

    fn visit_item(&mut self, item: &'a Item) {
        walk_item(self, item);
    }

    fn visit_attr(&mut self, attr: &'a Attr) {
        walk_attr(self, attr);
    }

    fn visit_ty_def(&mut self, def: &'a TyDef) {
        walk_ty_def(self, def);
    }

    fn visit_callable_decl(&mut self, decl: &'a CallableDecl) {
        walk_callable_decl(self, decl);
    }

    fn visit_spec_decl(&mut self, decl: &'a SpecDecl) {
        walk_spec_decl(self, decl);
    }

    fn visit_functor_expr(&mut self, expr: &'a FunctorExpr) {
        walk_functor_expr(self, expr);
    }

    fn visit_ty(&mut self, ty: &'a Ty) {
        walk_ty(self, ty);
    }

    fn visit_block(&mut self, block: &'a Block) {
        walk_block(self, block);
    }

    fn visit_stmt(&mut self, stmt: &'a Stmt) {
        walk_stmt(self, stmt);
    }

    fn visit_expr(&mut self, expr: &'a Expr) {
        walk_expr(self, expr);
    }

    fn visit_pat(&mut self, pat: &'a Pat) {
        walk_pat(self, pat);
    }

    fn visit_qubit_init(&mut self, init: &'a QubitInit) {
        walk_qubit_init(self, init);
    }

    fn visit_path(&mut self, _: &'a Path) {}

    fn visit_ident(&mut self, _: &'a Ident) {}
}

pub fn walk_package<'a>(vis: &mut impl Visitor<'a>, package: &'a Package) {
    package
        .namespaces
        .iter()
        .for_each(|n| vis.visit_namespace(n));
}

pub fn walk_namespace<'a>(vis: &mut impl Visitor<'a>, namespace: &'a Namespace) {
    vis.visit_ident(&namespace.name);
    namespace.items.iter().for_each(|i| vis.visit_item(i));
}

<<<<<<< HEAD
pub fn walk_item<'a>(vis: &mut impl Visitor<'a>, item: &'a Item) {
=======
pub fn walk_item(vis: &mut impl Visitor, item: &Item) {
    item.meta.attrs.iter().for_each(|a| vis.visit_attr(a));
>>>>>>> 3c11db18
    match &item.kind {
        ItemKind::Open(ns, alias) => {
            vis.visit_ident(ns);
            alias.iter().for_each(|a| vis.visit_ident(a));
        }
        ItemKind::Ty(ident, def) => {
            vis.visit_ident(ident);
            vis.visit_ty_def(def);
        }
        ItemKind::Callable(decl) => vis.visit_callable_decl(decl),
    }
}

pub fn walk_attr<'a>(vis: &mut impl Visitor<'a>, attr: &'a Attr) {
    vis.visit_path(&attr.name);
    vis.visit_expr(&attr.arg);
}

<<<<<<< HEAD
pub fn walk_ty_def<'a>(vis: &mut impl Visitor<'a>, def: &'a TyDef) {
    match def {
        TyDef::Field(name, ty) => {
=======
pub fn walk_ty_def(vis: &mut impl Visitor, def: &TyDef) {
    match &def.kind {
        TyDefKind::Field(name, ty) => {
>>>>>>> 3c11db18
            name.iter().for_each(|n| vis.visit_ident(n));
            vis.visit_ty(ty);
        }
        TyDefKind::Paren(def) => vis.visit_ty_def(def),
        TyDefKind::Tuple(defs) => defs.iter().for_each(|d| vis.visit_ty_def(d)),
    }
}

pub fn walk_callable_decl<'a>(vis: &mut impl Visitor<'a>, decl: &'a CallableDecl) {
    vis.visit_ident(&decl.name);
    decl.ty_params.iter().for_each(|p| vis.visit_ident(p));
    vis.visit_pat(&decl.input);
    vis.visit_ty(&decl.output);
    decl.functors.iter().for_each(|f| vis.visit_functor_expr(f));
    match &decl.body {
        CallableBody::Block(block) => vis.visit_block(block),
        CallableBody::Specs(specs) => specs.iter().for_each(|s| vis.visit_spec_decl(s)),
    }
}

pub fn walk_spec_decl<'a>(vis: &mut impl Visitor<'a>, decl: &'a SpecDecl) {
    match &decl.body {
        SpecBody::Gen(_) => {}
        SpecBody::Impl(pat, block) => {
            vis.visit_pat(pat);
            vis.visit_block(block);
        }
    }
}

pub fn walk_functor_expr<'a>(vis: &mut impl Visitor<'a>, expr: &'a FunctorExpr) {
    match &expr.kind {
        FunctorExprKind::BinOp(_, lhs, rhs) => {
            vis.visit_functor_expr(lhs);
            vis.visit_functor_expr(rhs);
        }
        FunctorExprKind::Lit(_) => {}
        FunctorExprKind::Paren(expr) => vis.visit_functor_expr(expr),
    }
}

pub fn walk_ty<'a>(vis: &mut impl Visitor<'a>, ty: &'a Ty) {
    match &ty.kind {
        TyKind::App(ty, tys) => {
            vis.visit_ty(ty);
            tys.iter().for_each(|t| vis.visit_ty(t));
        }
        TyKind::Arrow(_, lhs, rhs, functors) => {
            vis.visit_ty(lhs);
            vis.visit_ty(rhs);
            functors.iter().for_each(|f| vis.visit_functor_expr(f));
        }
        TyKind::Paren(ty) => vis.visit_ty(ty),
        TyKind::Path(path) => vis.visit_path(path),
        TyKind::Tuple(tys) => tys.iter().for_each(|t| vis.visit_ty(t)),
        TyKind::Hole | TyKind::Prim(_) | TyKind::Var(_) => {}
    }
}

pub fn walk_block<'a>(vis: &mut impl Visitor<'a>, block: &'a Block) {
    block.stmts.iter().for_each(|s| vis.visit_stmt(s));
}

pub fn walk_stmt<'a>(vis: &mut impl Visitor<'a>, stmt: &'a Stmt) {
    match &stmt.kind {
        StmtKind::Borrow(pat, init, block) | StmtKind::Use(pat, init, block) => {
            vis.visit_pat(pat);
            vis.visit_qubit_init(init);
            block.iter().for_each(|b| vis.visit_block(b));
        }
        StmtKind::Expr(expr) | StmtKind::Semi(expr) => vis.visit_expr(expr),
        StmtKind::Let(pat, value) | StmtKind::Mutable(pat, value) => {
            vis.visit_pat(pat);
            vis.visit_expr(value);
        }
    }
}

pub fn walk_expr<'a>(vis: &mut impl Visitor<'a>, expr: &'a Expr) {
    match &expr.kind {
        ExprKind::Array(exprs) => exprs.iter().for_each(|e| vis.visit_expr(e)),
        ExprKind::ArrayRepeat(item, size) => {
            vis.visit_expr(item);
            vis.visit_expr(size);
        }
        ExprKind::Assign(lhs, rhs)
        | ExprKind::AssignOp(_, lhs, rhs)
        | ExprKind::BinOp(_, lhs, rhs) => {
            vis.visit_expr(lhs);
            vis.visit_expr(rhs);
        }
        ExprKind::AssignUpdate(record, index, value) => {
            vis.visit_expr(record);
            vis.visit_expr(index);
            vis.visit_expr(value);
        }
        ExprKind::Block(block) => vis.visit_block(block),
        ExprKind::Call(callee, arg) => {
            vis.visit_expr(callee);
            vis.visit_expr(arg);
        }
        ExprKind::Conjugate(within, apply) => {
            vis.visit_block(within);
            vis.visit_block(apply);
        }
        ExprKind::Fail(msg) => vis.visit_expr(msg),
        ExprKind::Field(record, name) => {
            vis.visit_expr(record);
            vis.visit_ident(name);
        }
        ExprKind::For(pat, iter, block) => {
            vis.visit_pat(pat);
            vis.visit_expr(iter);
            vis.visit_block(block);
        }
        ExprKind::If(cond, body, otherwise) => {
            vis.visit_expr(cond);
            vis.visit_block(body);
            otherwise.iter().for_each(|e| vis.visit_expr(e));
        }
        ExprKind::Index(array, index) => {
            vis.visit_expr(array);
            vis.visit_expr(index);
        }
        ExprKind::Lambda(_, pat, expr) => {
            vis.visit_pat(pat);
            vis.visit_expr(expr);
        }
        ExprKind::Paren(expr) | ExprKind::Return(expr) | ExprKind::UnOp(_, expr) => {
            vis.visit_expr(expr);
        }
        ExprKind::Path(path) => vis.visit_path(path),
        ExprKind::Range(start, step, end) => {
            start.iter().for_each(|s| vis.visit_expr(s));
            step.iter().for_each(|s| vis.visit_expr(s));
            end.iter().for_each(|e| vis.visit_expr(e));
        }
        ExprKind::Repeat(body, until, fixup) => {
            vis.visit_block(body);
            vis.visit_expr(until);
            fixup.iter().for_each(|f| vis.visit_block(f));
        }
        ExprKind::TernOp(_, e1, e2, e3) => {
            vis.visit_expr(e1);
            vis.visit_expr(e2);
            vis.visit_expr(e3);
        }
        ExprKind::Tuple(exprs) => exprs.iter().for_each(|e| vis.visit_expr(e)),
        ExprKind::While(cond, block) => {
            vis.visit_expr(cond);
            vis.visit_block(block);
        }
        ExprKind::Hole | ExprKind::Lit(_) => {}
    }
}

pub fn walk_pat<'a>(vis: &mut impl Visitor<'a>, pat: &'a Pat) {
    match &pat.kind {
        PatKind::Bind(name, ty) => {
            vis.visit_ident(name);
            ty.iter().for_each(|t| vis.visit_ty(t));
        }
        PatKind::Discard(ty) => ty.iter().for_each(|t| vis.visit_ty(t)),
        PatKind::Elided => {}
        PatKind::Paren(pat) => vis.visit_pat(pat),
        PatKind::Tuple(pats) => pats.iter().for_each(|p| vis.visit_pat(p)),
    }
}

pub fn walk_qubit_init<'a>(vis: &mut impl Visitor<'a>, init: &'a QubitInit) {
    match &init.kind {
        QubitInitKind::Array(len) => vis.visit_expr(len),
        QubitInitKind::Paren(init) => vis.visit_qubit_init(init),
        QubitInitKind::Single => {}
        QubitInitKind::Tuple(inits) => inits.iter().for_each(|i| vis.visit_qubit_init(i)),
    }
}<|MERGE_RESOLUTION|>--- conflicted
+++ resolved
@@ -81,12 +81,8 @@
     namespace.items.iter().for_each(|i| vis.visit_item(i));
 }
 
-<<<<<<< HEAD
 pub fn walk_item<'a>(vis: &mut impl Visitor<'a>, item: &'a Item) {
-=======
-pub fn walk_item(vis: &mut impl Visitor, item: &Item) {
     item.meta.attrs.iter().for_each(|a| vis.visit_attr(a));
->>>>>>> 3c11db18
     match &item.kind {
         ItemKind::Open(ns, alias) => {
             vis.visit_ident(ns);
@@ -105,15 +101,9 @@
     vis.visit_expr(&attr.arg);
 }
 
-<<<<<<< HEAD
 pub fn walk_ty_def<'a>(vis: &mut impl Visitor<'a>, def: &'a TyDef) {
-    match def {
-        TyDef::Field(name, ty) => {
-=======
-pub fn walk_ty_def(vis: &mut impl Visitor, def: &TyDef) {
     match &def.kind {
         TyDefKind::Field(name, ty) => {
->>>>>>> 3c11db18
             name.iter().for_each(|n| vis.visit_ident(n));
             vis.visit_ty(ty);
         }
