[package]
name = "qsc_ast"
version = "0.0.0"

authors.workspace = true
homepage.workspace = true
repository.workspace = true
edition.workspace = true
license.workspace = true

[dependencies]
indenter = "0.2"
num-bigint = { workspace = true }
<<<<<<< HEAD
qsc_data_structures = { path = "../qsc_data_structures" }
=======
indenter = { workspace = true }
>>>>>>> 455641bc
<|MERGE_RESOLUTION|>--- conflicted
+++ resolved
@@ -9,10 +9,7 @@
 license.workspace = true
 
 [dependencies]
-indenter = "0.2"
+indenter = { workspace = true }
+miette = { workspace = true }
 num-bigint = { workspace = true }
-<<<<<<< HEAD
-qsc_data_structures = { path = "../qsc_data_structures" }
-=======
-indenter = { workspace = true }
->>>>>>> 455641bc
+qsc_data_structures = { path = "../qsc_data_structures" }