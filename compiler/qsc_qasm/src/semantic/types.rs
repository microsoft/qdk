// Copyright (c) Microsoft Corporation.
// Licensed under the MIT License.

use std::{cmp::max, rc::Rc};

use core::fmt;
use std::fmt::{Display, Formatter};

use crate::{parser::ast as syntax, semantic::ast::Expr};

<<<<<<< HEAD
use super::ast::{ExprKind, Index, LiteralKind, Range};
=======
use super::ast::{BinOp, LiteralKind};
>>>>>>> 1693b257

#[derive(Clone, Debug, Default, Eq, Hash, PartialEq)]
pub enum Type {
    // scalar types
    Bit(bool),
    Bool(bool),
    Duration(bool),
    Stretch(bool),

    Angle(Option<u32>, bool),
    Complex(Option<u32>, bool),
    Float(Option<u32>, bool),
    Int(Option<u32>, bool),
    UInt(Option<u32>, bool),

    // quantum
    Qubit,
    HardwareQubit,

    // magic arrays
    BitArray(u32, bool),
    QubitArray(u32),

    // proper arrays
    BoolArray(ArrayDimensions),
    DurationArray(ArrayDimensions),
    AngleArray(Option<u32>, ArrayDimensions),
    ComplexArray(Option<u32>, ArrayDimensions),
    FloatArray(Option<u32>, ArrayDimensions),
    IntArray(Option<u32>, ArrayDimensions),
    UIntArray(Option<u32>, ArrayDimensions),

    // realistically the sizes could be u3
    Gate(u32, u32),
    Function(Rc<[Type]>, Rc<Type>),
    Range,
    Set,
    Void,
    #[default]
    Err,
}

impl Display for Type {
    fn fmt(&self, f: &mut Formatter<'_>) -> std::fmt::Result {
        match self {
            Type::Bit(is_const) => write!(f, "Bit({is_const})"),
            Type::Bool(is_const) => write!(f, "Bool({is_const})"),
            Type::Duration(is_const) => write!(f, "Duration({is_const})"),
            Type::Stretch(is_const) => write!(f, "Stretch({is_const})"),
            Type::Angle(width, is_const) => write!(f, "Angle({width:?}, {is_const})"),
            Type::Complex(width, is_const) => write!(f, "Complex({width:?}, {is_const})"),
            Type::Float(width, is_const) => write!(f, "Float({width:?}, {is_const})"),
            Type::Int(width, is_const) => write!(f, "Int({width:?}, {is_const})"),
            Type::UInt(width, is_const) => write!(f, "UInt({width:?}, {is_const})"),
            Type::Qubit => write!(f, "Qubit"),
            Type::HardwareQubit => write!(f, "HardwareQubit"),
            Type::BitArray(dims, is_const) => write!(f, "BitArray({dims:?}, {is_const})"),
            Type::QubitArray(dims) => write!(f, "QubitArray({dims:?})"),
            Type::BoolArray(dims) => write!(f, "BoolArray({dims:?})"),
            Type::DurationArray(dims) => write!(f, "DurationArray({dims:?})"),
            Type::AngleArray(width, dims) => write!(f, "AngleArray({width:?}, {dims:?})"),
            Type::ComplexArray(width, dims) => write!(f, "ComplexArray({width:?}, {dims:?})"),
            Type::FloatArray(width, dims) => write!(f, "FloatArray({width:?}, {dims:?})"),
            Type::IntArray(width, dims) => write!(f, "IntArray({width:?}, {dims:?})"),
            Type::UIntArray(width, dims) => write!(f, "UIntArray({width:?}, {dims:?})"),
            Type::Gate(cargs, qargs) => write!(f, "Gate({cargs}, {qargs})"),
            Type::Function(params_ty, return_ty) => {
                write!(f, "Function({params_ty:?}) -> {return_ty:?}")
            }
            Type::Range => write!(f, "Range"),
            Type::Set => write!(f, "Set"),
            Type::Void => write!(f, "Void"),
            Type::Err => write!(f, "Err"),
        }
    }
}

impl Type {
    #[must_use]
    pub fn is_array(&self) -> bool {
        matches!(
            self,
            Type::AngleArray(..)
                | Type::BitArray(..)
                | Type::BoolArray(..)
                | Type::ComplexArray(..)
                | Type::DurationArray(..)
                | Type::FloatArray(..)
                | Type::IntArray(..)
                | Type::QubitArray(..)
                | Type::UIntArray(..)
        )
    }

    #[must_use]
    pub fn is_const(&self) -> bool {
        match self {
            Type::BitArray(_, is_const)
            | Type::Bit(is_const)
            | Type::Bool(is_const)
            | Type::Duration(is_const)
            | Type::Stretch(is_const)
            | Type::Angle(_, is_const)
            | Type::Complex(_, is_const)
            | Type::Float(_, is_const)
            | Type::Int(_, is_const)
            | Type::UInt(_, is_const) => *is_const,
            _ => false,
        }
    }

    #[must_use]
    pub fn width(&self) -> Option<u32> {
        match self {
            Type::Angle(w, _)
            | Type::Complex(w, _)
            | Type::Float(w, _)
            | Type::Int(w, _)
            | Type::UInt(w, _) => *w,
            _ => None,
        }
    }

    #[must_use]
    pub fn is_inferred_output_type(&self) -> bool {
        matches!(
            self,
            Type::Bit(_)
                | Type::Int(_, _)
                | Type::UInt(_, _)
                | Type::Float(_, _)
                | Type::Angle(_, _)
                | Type::Complex(_, _)
                | Type::Bool(_)
                | Type::BitArray(_, _)
                | Type::IntArray(_, _)
                | Type::UIntArray(_, _)
                | Type::FloatArray(_, _)
                | Type::AngleArray(_, _)
                | Type::ComplexArray(_, _)
                | Type::BoolArray(_)
                | Type::Range
                | Type::Set
        )
    }

    #[must_use]
    pub fn num_dims(&self) -> usize {
        match self {
            Type::AngleArray(_, dims)
            | Type::BoolArray(dims)
            | Type::DurationArray(dims)
            | Type::ComplexArray(_, dims)
            | Type::FloatArray(_, dims)
            | Type::IntArray(_, dims)
            | Type::UIntArray(_, dims) => dims.num_dims(),
            Type::BitArray(..) | Type::QubitArray(..) => 1,
            _ => 0,
        }
    }

    /// Get the indexed type of a type given a list of indices.
    /// For example, if the type is `Int[2][3]`, the indexed type is `Int[2]`.
    /// If the type is `Int[2]`, the indexed type is `Int`.
    /// If the type is `Int`, the indexed type is `None`.
    ///
    /// This is useful for determining the type of an array element.
    #[allow(clippy::too_many_lines)]
    #[must_use]
    pub fn get_indexed_type(&self, indices: &[super::ast::Index]) -> Option<Self> {
        let ty = match self {
            Type::BitArray(size, constness) => indexed_type_builder(
                || Type::Bit(*constness),
                |d| {
                    let ArrayDimensions::One(size) = d else {
                        unreachable!("dims was hardcoded to have one dimension")
                    };
                    Type::BitArray(size, *constness)
                },
                &ArrayDimensions::One(*size),
                indices,
            ),
            Type::QubitArray(size) => indexed_type_builder(
                || Type::Qubit,
                |d| {
                    let ArrayDimensions::One(size) = d else {
                        unreachable!("dims was hardcoded to have one dimension")
                    };
                    Type::QubitArray(size)
                },
                &ArrayDimensions::One(*size),
                indices,
            ),
            Type::BoolArray(dims) => {
                indexed_type_builder(|| Type::Bool(false), Type::BoolArray, dims, indices)
            }
            Type::AngleArray(size, dims) => indexed_type_builder(
                || Type::Angle(*size, false),
                |d| Type::AngleArray(*size, d),
                dims,
                indices,
            ),
            Type::ComplexArray(size, dims) => indexed_type_builder(
                || Type::Complex(*size, false),
                |d| Type::ComplexArray(*size, d),
                dims,
                indices,
            ),
            Type::DurationArray(dims) => {
                indexed_type_builder(|| Type::Duration(false), Type::DurationArray, dims, indices)
            }
            Type::FloatArray(size, dims) => indexed_type_builder(
                || Type::Float(*size, false),
                |d| Type::FloatArray(*size, d),
                dims,
                indices,
            ),
            Type::IntArray(size, dims) => indexed_type_builder(
                || Type::Int(*size, false),
                |d| Type::IntArray(*size, d),
                dims,
                indices,
            ),
            Type::UIntArray(size, dims) => indexed_type_builder(
                || Type::UInt(*size, false),
                |d| Type::UIntArray(*size, d),
                dims,
                indices,
            ),
            _ => return None,
        };
        Some(ty)
    }

    pub(crate) fn as_const(&self) -> Type {
        match self {
            Type::Bit(_) => Self::Bit(true),
            Type::Bool(_) => Self::Bool(true),
            Type::Duration(_) => Self::Duration(true),
            Type::Stretch(_) => Self::Stretch(true),
            Type::Angle(w, _) => Self::Angle(*w, true),
            Type::Complex(w, _) => Self::Complex(*w, true),
            Type::Float(w, _) => Self::Float(*w, true),
            Type::Int(w, _) => Self::Int(*w, true),
            Type::UInt(w, _) => Self::UInt(*w, true),
            Type::BitArray(size, _) => Self::BitArray(*size, true),
            _ => self.clone(),
        }
    }

    pub(crate) fn as_non_const(&self) -> Type {
        match self {
            Type::Bit(_) => Self::Bit(false),
            Type::Bool(_) => Self::Bool(false),
            Type::Duration(_) => Self::Duration(false),
            Type::Stretch(_) => Self::Stretch(false),
            Type::Angle(w, _) => Self::Angle(*w, false),
            Type::Complex(w, _) => Self::Complex(*w, false),
            Type::Float(w, _) => Self::Float(*w, false),
            Type::Int(w, _) => Self::Int(*w, false),
            Type::UInt(w, _) => Self::UInt(*w, false),
            Type::BitArray(size, _) => Self::BitArray(*size, false),
            _ => self.clone(),
        }
    }

    pub(crate) fn is_quantum(&self) -> bool {
        matches!(
            self,
            Type::HardwareQubit | Type::Qubit | Type::QubitArray(_)
        )
    }
}

fn indexed_type_builder(
    base_ty_builder: impl Fn() -> Type,
    array_ty_builder: impl Fn(ArrayDimensions) -> Type,
    dims: &ArrayDimensions,
    indices: &[super::ast::Index],
) -> Type {
    if matches!(dims, ArrayDimensions::Err) {
        return Type::Err;
    }

    // By this point it's guaranteed that the number of indices is
    // less or equal to the number of dims.
    assert!(dims.num_dims() >= indices.len());

    let mut indexed_dims = Vec::new();

    // Indices index from the last dimension backwards, so we need
    // to reverse the dims iterator.
    for (dim, index) in dims.clone().into_iter().clone().zip(indices) {
        match index {
            Index::Expr(..) => (),

            // If we have a range we need to compute the size of the slice
            Index::Range(range) => {
                if let Some(slice_size) = compute_slice_size(range, dim) {
                    indexed_dims.push(slice_size);
                } else {
                    return Type::Err;
                }
            }
        }
    }

    // These are the remaining dimensions after applying all indices.
    let not_indexed_dims = dims
        .clone()
        .into_iter()
        .take(dims.num_dims() - indices.len());

    let dims_vec = not_indexed_dims
        .into_iter()
        .chain(indexed_dims.into_iter().rev())
        .collect::<Vec<_>>();

    if dims_vec.is_empty() {
        base_ty_builder()
    } else {
        array_ty_builder(dims_vec.into())
    }
}

/// This function returns `None` if the range step is zero.
fn compute_slice_size(range: &Range, dimension_size: u32) -> Option<u32> {
    // If the dimension is zero, the slice will also have size zero.
    if dimension_size == 0 {
        return Some(0);
    }

    // Helper function to extract the literal value from the start,
    // step, and end components of the range. These expressions are
    // guaranteed to be of literals of type `int` by this point.
    let unwrap_lit_or_default = |expr: Option<&Expr>, default: i64| {
        if let Some(expr) = expr {
            if let ExprKind::Lit(LiteralKind::Int(val)) = &*expr.kind {
                *val
            } else {
                unreachable!("range components are guaranteed to be int literals")
            }
        } else {
            default
        }
    };
    let start = unwrap_lit_or_default(range.start.as_ref(), 0);
    let step = unwrap_lit_or_default(range.step.as_ref(), 1);
    let end = unwrap_lit_or_default(range.end.as_ref(), i64::from(dimension_size) - 1);

    // The spec says: "Indexing of arrays is n-based i.e., negative indices are allowed."
    // <https://openqasm.com/language/types.html#arrays>
    // Does that means indexes always wrap around and there is no index out of bounds error?
    //
    // Rust's % operator performs a remainder operator, not a modulo operation.
    // We need to use i64::rem_euclid instead.
    let start = start.rem_euclid(i64::from(dimension_size));
    let end = end.rem_euclid(i64::from(dimension_size));

    // <https://openqasm.com/language/types.html#register-concatenation-and-slicing>
    #[allow(clippy::cast_possible_truncation, clippy::cast_sign_loss)]
    // The range corresponds to the set
    // {start, start + 1 * step, start + 2 * step, ..., start + m * step}
    //   (Note that the range has m + 1 elements)
    // where m is the largest integer such that:
    //
    // if step > 0,
    //   start + m * step <= end
    //
    // solving for m we have,
    //   m * step <= (end - start)
    //   m <= (end - start) / step
    //
    // the largest integer m satisfying this inequality is,
    //   m = floor((end - start) / step)
    //
    // when start <= end. Since rust's integer division matches
    // this behavior we don't need to take the floor.
    // When start > end, the slice is empty and m = 0.
    //
    // --
    //
    // If the step < 0,
    //   start + m * step >= end
    //
    // solving for m we have,
    //   m * step >= end - start

    // since step is negative, when we divide both sides
    // of the inequality by it, the inequality sign changes.
    //   m <= (end - start) / step
    //
    // Note that we get the same expression that in the case
    // when step > 0, however here is expected that end <= start.
    let slice_size = if step > 0 {
        if start <= end {
            ((end - start) / step) as u32 + 1
        } else {
            0
        }
    } else if end <= start {
        ((end - start) / step) as u32 + 1
    } else {
        0
    };

    Some(slice_size)
}

#[derive(Debug, Clone, Default, Eq, Hash, PartialEq)]
pub enum ArrayDimensions {
    One(u32),
    Two(u32, u32),
    Three(u32, u32, u32),
    Four(u32, u32, u32, u32),
    Five(u32, u32, u32, u32, u32),
    Six(u32, u32, u32, u32, u32, u32),
    Seven(u32, u32, u32, u32, u32, u32, u32),
    #[default]
    Err,
}

impl From<u32> for ArrayDimensions {
    fn from(value: u32) -> Self {
        Self::One(value)
    }
}

impl Display for ArrayDimensions {
    fn fmt(&self, f: &mut Formatter<'_>) -> fmt::Result {
        match self {
            ArrayDimensions::One(..) => write!(f, "[]"),
            ArrayDimensions::Two(..) => write!(f, "[][]"),
            ArrayDimensions::Three(..) => write!(f, "[][][]"),
            ArrayDimensions::Four(..) => write!(f, "[][][][]"),
            ArrayDimensions::Five(..) => write!(f, "[][][][][]"),
            ArrayDimensions::Six(..) => write!(f, "[][][][][][]"),
            ArrayDimensions::Seven(..) => write!(f, "[][][][][][][]"),
            ArrayDimensions::Err => write!(f, "Invalid array dimensions"),
        }
    }
}

impl ArrayDimensions {
    #[must_use]
    pub fn num_dims(&self) -> usize {
        match self {
            ArrayDimensions::One(_) => 1,
            ArrayDimensions::Two(_, _) => 2,
            ArrayDimensions::Three(_, _, _) => 3,
            ArrayDimensions::Four(_, _, _, _) => 4,
            ArrayDimensions::Five(_, _, _, _, _) => 5,
            ArrayDimensions::Six(_, _, _, _, _, _) => 6,
            ArrayDimensions::Seven(_, _, _, _, _, _, _) => 7,
            ArrayDimensions::Err => 0,
        }
    }

    #[must_use]
    pub fn indexed_dim_size(&self) -> Option<u32> {
        match self {
            ArrayDimensions::One(d)
            | ArrayDimensions::Two(_, d)
            | ArrayDimensions::Three(_, _, d)
            | ArrayDimensions::Four(_, _, _, d)
            | ArrayDimensions::Five(_, _, _, _, d)
            | ArrayDimensions::Six(_, _, _, _, _, d)
            | ArrayDimensions::Seven(_, _, _, _, _, _, d) => Some(*d),
            ArrayDimensions::Err => None,
        }
    }
}

impl IntoIterator for ArrayDimensions {
    type Item = u32;
    type IntoIter = std::vec::IntoIter<u32>;

    fn into_iter(self) -> Self::IntoIter {
        match self {
            ArrayDimensions::One(d1) => vec![d1].into_iter(),
            ArrayDimensions::Two(d1, d2) => vec![d1, d2].into_iter(),
            ArrayDimensions::Three(d1, d2, d3) => vec![d1, d2, d3].into_iter(),
            ArrayDimensions::Four(d1, d2, d3, d4) => vec![d1, d2, d3, d4].into_iter(),
            ArrayDimensions::Five(d1, d2, d3, d4, d5) => vec![d1, d2, d3, d4, d5].into_iter(),
            ArrayDimensions::Six(d1, d2, d3, d4, d5, d6) => {
                vec![d1, d2, d3, d4, d5, d6].into_iter()
            }
            ArrayDimensions::Seven(d1, d2, d3, d4, d5, d6, d7) => {
                vec![d1, d2, d3, d4, d5, d6, d7].into_iter()
            }
            ArrayDimensions::Err => vec![].into_iter(),
        }
    }
}

impl From<Vec<u32>> for ArrayDimensions {
    fn from(dims: Vec<u32>) -> Self {
        match dims.len() {
            1 => ArrayDimensions::One(dims[0]),
            2 => ArrayDimensions::Two(dims[0], dims[1]),
            3 => ArrayDimensions::Three(dims[0], dims[1], dims[2]),
            4 => ArrayDimensions::Four(dims[0], dims[1], dims[2], dims[3]),
            5 => ArrayDimensions::Five(dims[0], dims[1], dims[2], dims[3], dims[4]),
            6 => ArrayDimensions::Six(dims[0], dims[1], dims[2], dims[3], dims[4], dims[5]),
            7 => ArrayDimensions::Seven(
                dims[0], dims[1], dims[2], dims[3], dims[4], dims[5], dims[6],
            ),
            _ => ArrayDimensions::Err,
        }
    }
}

/// When two types are combined, the result is a type that can represent both.
/// For constness, the result is const iff both types are const.
#[must_use]
pub fn relax_constness(lhs_ty: &Type, rhs_ty: &Type) -> bool {
    lhs_ty.is_const() && rhs_ty.is_const()
}

/// Having no width means that the type is not a fixed-width type
/// and can hold any explicit width. If both types have a width,
/// the result is the maximum of the two. Otherwise, the result
/// is a type without a width.
#[must_use]
pub fn promote_width(lhs_ty: &Type, rhs_ty: &Type) -> Option<u32> {
    match (lhs_ty.width(), rhs_ty.width()) {
        (Some(w1), Some(w2)) => Some(max(w1, w2)),
        (Some(_) | None, None) | (None, Some(_)) => None,
    }
}

fn get_effective_width(lhs_ty: &Type, rhs_ty: &Type) -> Option<u32> {
    match (lhs_ty.width(), rhs_ty.width()) {
        (Some(w1), Some(w2)) => Some(max(w1, w2)),
        (Some(w), None) | (None, Some(w)) => Some(w),
        (None, None) => None,
    }
}

/// If both can be promoted to a common type, the result is that type.
/// If the types are not compatible, the result is `Type::Void`.
#[must_use]
pub fn promote_types(lhs_ty: &Type, rhs_ty: &Type) -> Type {
    if types_equal_except_const(lhs_ty, rhs_ty) {
        return lhs_ty.clone();
    }
    let ty = promote_types_symmetric(lhs_ty, rhs_ty);
    if ty != Type::Void {
        return ty;
    }
    let ty = promote_types_asymmetric(lhs_ty, rhs_ty);
    if ty == Type::Void {
        return promote_types_asymmetric(rhs_ty, lhs_ty);
    }
    ty
}

pub(crate) fn promote_to_uint_ty(
    lhs_ty: &Type,
    rhs_ty: &Type,
) -> (Option<Type>, Option<Type>, Option<Type>) {
    let is_const = relax_constness(lhs_ty, rhs_ty);
    let lhs_ty = get_uint_ty(lhs_ty);
    let rhs_ty = get_uint_ty(rhs_ty);
    match (lhs_ty, rhs_ty) {
        (Some(lhs_ty), Some(rhs_ty)) => {
            let width = get_effective_width(&lhs_ty, &rhs_ty);
            (
                Some(Type::UInt(width, is_const)),
                Some(lhs_ty),
                Some(rhs_ty),
            )
        }
        (Some(lhs_ty), None) => (None, Some(lhs_ty), None),
        (None, Some(rhs_ty)) => (None, None, Some(rhs_ty)),
        (None, None) => (None, None, None),
    }
}

fn get_uint_ty(ty: &Type) -> Option<Type> {
    if matches!(ty, Type::Int(..) | Type::UInt(..) | Type::Angle(..)) {
        Some(Type::UInt(ty.width(), ty.is_const()))
    } else if matches!(ty, Type::Bool(..) | Type::Bit(..)) {
        Some(Type::UInt(Some(1), ty.is_const()))
    } else if let Type::BitArray(size, _) = ty {
        Some(Type::UInt(Some(*size), ty.is_const()))
    } else {
        None
    }
}

/// Promotes two types if they share a common base type with
/// their constness relaxed, and their width promoted.
/// If the types are not compatible, the result is `Type::Void`.
fn promote_types_symmetric(lhs_ty: &Type, rhs_ty: &Type) -> Type {
    let is_const = relax_constness(lhs_ty, rhs_ty);
    match (lhs_ty, rhs_ty) {
        (Type::Bit(..), Type::Bit(..)) => Type::Bit(is_const),
        (Type::Bool(..), Type::Bool(..)) => Type::Bool(is_const),
        (Type::Int(..), Type::Int(..)) => Type::Int(promote_width(lhs_ty, rhs_ty), is_const),
        (Type::UInt(..), Type::UInt(..)) => Type::UInt(promote_width(lhs_ty, rhs_ty), is_const),
        (Type::Angle(..), Type::Angle(..)) => Type::Angle(promote_width(lhs_ty, rhs_ty), is_const),
        (Type::Float(..), Type::Float(..)) => Type::Float(promote_width(lhs_ty, rhs_ty), is_const),
        (Type::Complex(..), Type::Complex(..)) => {
            Type::Complex(promote_width(lhs_ty, rhs_ty), is_const)
        }
        _ => Type::Void,
    }
}

/// Promotion follows casting rules. We only match one way, as the
/// both combinations are covered by calling this function twice
/// with the arguments swapped.
///
/// If the types are not compatible, the result is `Type::Void`.
///
/// The left-hand side is the type to promote from, and the right-hand
/// side is the type to promote to. So any promotion goes from lesser
/// type to greater type.
///
/// This is more complicated as we have C99 promotion for simple types,
/// but complex types like `Complex`, and `Angle` don't follow those rules.
fn promote_types_asymmetric(lhs_ty: &Type, rhs_ty: &Type) -> Type {
    let is_const = relax_constness(lhs_ty, rhs_ty);
    #[allow(clippy::match_same_arms)]
    match (lhs_ty, rhs_ty) {
        (Type::Bit(..), Type::Bool(..)) => Type::Bool(is_const),
        (Type::Bit(..), Type::Int(w, _)) => Type::Int(*w, is_const),
        (Type::Bit(..), Type::UInt(w, _)) => Type::UInt(*w, is_const),

        (Type::Bit(..), Type::Angle(w, _)) => Type::Angle(*w, is_const),

        (Type::Bool(..), Type::Int(w, _)) => Type::Int(*w, is_const),
        (Type::Bool(..), Type::UInt(w, _)) => Type::UInt(*w, is_const),
        (Type::Bool(..), Type::Float(w, _)) => Type::Float(*w, is_const),
        (Type::Bool(..), Type::Complex(w, _)) => Type::Complex(*w, is_const),

        (Type::UInt(..), Type::Int(..)) => Type::Int(promote_width(lhs_ty, rhs_ty), is_const),
        (Type::UInt(..), Type::Float(..)) => Type::Float(promote_width(lhs_ty, rhs_ty), is_const),
        (Type::UInt(..), Type::Complex(..)) => {
            Type::Complex(promote_width(lhs_ty, rhs_ty), is_const)
        }

        (Type::Int(..), Type::Float(..)) => Type::Float(promote_width(lhs_ty, rhs_ty), is_const),
        (Type::Int(..), Type::Complex(..)) => {
            Type::Complex(promote_width(lhs_ty, rhs_ty), is_const)
        }
        (Type::Angle(..), Type::Float(..)) => Type::Float(promote_width(lhs_ty, rhs_ty), is_const),
        (Type::Float(..), Type::Complex(..)) => {
            Type::Complex(promote_width(lhs_ty, rhs_ty), is_const)
        }
        _ => Type::Void,
    }
}

/// Compares two types for equality, ignoring constness.
pub(crate) fn types_equal_except_const(lhs: &Type, rhs: &Type) -> bool {
    match (lhs, rhs) {
        (Type::Bit(_), Type::Bit(_))
        | (Type::Qubit, Type::Qubit)
        | (Type::HardwareQubit, Type::HardwareQubit)
        | (Type::Bool(_), Type::Bool(_))
        | (Type::Duration(_), Type::Duration(_))
        | (Type::Stretch(_), Type::Stretch(_))
        | (Type::Range, Type::Range)
        | (Type::Set, Type::Set)
        | (Type::Void, Type::Void)
        | (Type::Err, Type::Err) => true,
        (Type::Int(lhs_width, _), Type::Int(rhs_width, _))
        | (Type::UInt(lhs_width, _), Type::UInt(rhs_width, _))
        | (Type::Float(lhs_width, _), Type::Float(rhs_width, _))
        | (Type::Angle(lhs_width, _), Type::Angle(rhs_width, _))
        | (Type::Complex(lhs_width, _), Type::Complex(rhs_width, _)) => lhs_width == rhs_width,
        (Type::BitArray(lhs_dim, _), Type::BitArray(rhs_dim, _))
        | (Type::QubitArray(lhs_dim), Type::QubitArray(rhs_dim)) => lhs_dim == rhs_dim,
        (Type::BoolArray(lhs_dims), Type::BoolArray(rhs_dims)) => lhs_dims == rhs_dims,
        (Type::IntArray(lhs_width, lhs_dims), Type::IntArray(rhs_width, rhs_dims))
        | (Type::UIntArray(lhs_width, lhs_dims), Type::UIntArray(rhs_width, rhs_dims))
        | (Type::FloatArray(lhs_width, lhs_dims), Type::FloatArray(rhs_width, rhs_dims))
        | (Type::AngleArray(lhs_width, lhs_dims), Type::AngleArray(rhs_width, rhs_dims))
        | (Type::ComplexArray(lhs_width, lhs_dims), Type::ComplexArray(rhs_width, rhs_dims)) => {
            lhs_width == rhs_width && lhs_dims == rhs_dims
        }
        (Type::Gate(lhs_cargs, lhs_qargs), Type::Gate(rhs_cargs, rhs_qargs)) => {
            lhs_cargs == rhs_cargs && lhs_qargs == rhs_qargs
        }
        _ => false,
    }
}

/// Compares two types for equality, ignoring constness and width.
/// arrays are equal if their dimensions are equal.
pub(crate) fn base_types_equal(lhs: &Type, rhs: &Type) -> bool {
    match (lhs, rhs) {
        (Type::Bit(_), Type::Bit(_))
        | (Type::Qubit, Type::Qubit)
        | (Type::HardwareQubit, Type::HardwareQubit)
        | (Type::Bool(_), Type::Bool(_))
        | (Type::Duration(_), Type::Duration(_))
        | (Type::Stretch(_), Type::Stretch(_))
        | (Type::Range, Type::Range)
        | (Type::Set, Type::Set)
        | (Type::Void, Type::Void)
        | (Type::Err, Type::Err)
        | (Type::Int(_, _), Type::Int(_, _))
        | (Type::UInt(_, _), Type::UInt(_, _))
        | (Type::Float(_, _), Type::Float(_, _))
        | (Type::Angle(_, _), Type::Angle(_, _))
        | (Type::Complex(_, _), Type::Complex(_, _))
        | (Type::Gate(_, _), Type::Gate(_, _)) => true,
        (Type::BitArray(lhs_dims, _), Type::BitArray(rhs_dims, _))
        | (Type::QubitArray(lhs_dims), Type::QubitArray(rhs_dims)) => lhs_dims == rhs_dims,
        (Type::BoolArray(lhs_dims), Type::BoolArray(rhs_dims)) => lhs_dims == rhs_dims,
        (Type::IntArray(_, lhs_dims), Type::IntArray(_, rhs_dims))
        | (Type::UIntArray(_, lhs_dims), Type::UIntArray(_, rhs_dims))
        | (Type::FloatArray(_, lhs_dims), Type::FloatArray(_, rhs_dims))
        | (Type::AngleArray(_, lhs_dims), Type::AngleArray(_, rhs_dims))
        | (Type::ComplexArray(_, lhs_dims), Type::ComplexArray(_, rhs_dims)) => {
            lhs_dims == rhs_dims
        }
        _ => false,
    }
}

#[must_use]
pub fn can_cast_literal(lhs_ty: &Type, ty_lit: &Type) -> bool {
    // todo: not sure if this top case is still needed after parser changes
    if matches!(lhs_ty, Type::Int(..)) && matches!(ty_lit, Type::UInt(..)) {
        return true;
    }
    // todo: not sure if this case is still needed after parser changes
    if matches!(lhs_ty, Type::UInt(..)) {
        return matches!(ty_lit, Type::Complex(..));
    }

    base_types_equal(lhs_ty, ty_lit)
        || matches!(
            (lhs_ty, ty_lit),
            (Type::Angle(_, _), Type::Float(_, _) | Type::Bit(..))
        )
        || matches!((lhs_ty, ty_lit), (Type::Bit(..), Type::Angle(..)))
        || matches!(
            (lhs_ty, ty_lit),
            (
                Type::Float(_, _) | Type::Complex(_, _),
                Type::Int(_, _) | Type::UInt(_, _)
            ) | (Type::Complex(_, _), Type::Float(_, _))
        )
        || {
            matches!(lhs_ty, Type::Bit(..) | Type::Bool(..))
                && matches!(ty_lit, Type::Bit(..) | Type::Bool(..))
        }
        || {
            match lhs_ty {
                Type::BitArray(_, _) => {
                    matches!(ty_lit, Type::Int(_, _) | Type::UInt(_, _))
                }
                _ => false,
            }
        }
}

/// some literals can be cast to a specific type if the value is known
/// This is useful to avoid generating a cast expression in the AST
pub(crate) fn can_cast_literal_with_value_knowledge(lhs_ty: &Type, kind: &LiteralKind) -> bool {
    if matches!(lhs_ty, &Type::Bit(_)) {
        if let LiteralKind::Int(value) = kind {
            return *value == 0 || *value == 1;
        }
    }
    if matches!(lhs_ty, &Type::UInt(..)) {
        if let LiteralKind::Int(value) = kind {
            return *value >= 0;
        }
    }
    false
}

// https://openqasm.com/language/classical.html
pub(crate) fn unary_op_can_be_applied_to_type(op: syntax::UnaryOp, ty: &Type) -> bool {
    match op {
        syntax::UnaryOp::NotB => matches!(
            ty,
            Type::Bit(_) | Type::UInt(_, _) | Type::Angle(_, _) | Type::BitArray(_, _)
        ),
        syntax::UnaryOp::NotL => matches!(ty, Type::Bool(_)),
        syntax::UnaryOp::Neg => {
            matches!(ty, Type::Int(_, _) | Type::Float(_, _) | Type::Angle(_, _))
        }
    }
}

pub(crate) fn binop_requires_asymmetric_angle_op(
    op: syntax::BinOp,
    lhs: &Type,
    rhs: &Type,
) -> bool {
    match op {
        syntax::BinOp::Div => {
            matches!(
                (lhs, rhs),
                (
                    Type::Angle(_, _),
                    Type::Int(_, _) | Type::UInt(_, _) | Type::Angle(_, _)
                )
            )
        }
        syntax::BinOp::Mul => {
            matches!(
                (lhs, rhs),
                (Type::Angle(_, _), Type::Int(_, _) | Type::UInt(_, _))
            ) || matches!(
                (lhs, rhs),
                (Type::Int(_, _) | Type::UInt(_, _), Type::Angle(_, _))
            )
        }
        _ => false,
    }
}

/// Bit arrays can be compared, but need to be converted to int first
pub(crate) fn binop_requires_int_conversion_for_type(
    op: syntax::BinOp,
    lhs: &Type,
    rhs: &Type,
) -> bool {
    match op {
        syntax::BinOp::Eq
        | syntax::BinOp::Gt
        | syntax::BinOp::Gte
        | syntax::BinOp::Lt
        | syntax::BinOp::Lte
        | syntax::BinOp::Neq => match (lhs, rhs) {
            (Type::BitArray(lhs_size, _), Type::BitArray(rhs_size, _)) => lhs_size == rhs_size,
            _ => false,
        },
        _ => false,
    }
}

/// Symmetric arithmetic conversions are applied to:
/// binary arithmetic *, /, %, +, -
/// relational operators <, >, <=, >=, ==, !=
/// binary bitwise arithmetic &, ^, |,
pub(crate) fn requires_symmetric_conversion(op: syntax::BinOp) -> bool {
    match op {
        syntax::BinOp::Add
        | syntax::BinOp::AndB
        | syntax::BinOp::AndL
        | syntax::BinOp::Div
        | syntax::BinOp::Eq
        | syntax::BinOp::Exp
        | syntax::BinOp::Gt
        | syntax::BinOp::Gte
        | syntax::BinOp::Lt
        | syntax::BinOp::Lte
        | syntax::BinOp::Mod
        | syntax::BinOp::Mul
        | syntax::BinOp::Neq
        | syntax::BinOp::OrB
        | syntax::BinOp::OrL
        | syntax::BinOp::Sub
        | syntax::BinOp::XorB => true,
        syntax::BinOp::Shl | syntax::BinOp::Shr => false,
    }
}

pub(crate) fn try_promote_with_casting(left_type: &Type, right_type: &Type) -> Type {
    let promoted_type = promote_types(left_type, right_type);

    if promoted_type != Type::Void {
        return promoted_type;
    }
    if let Some(value) = try_promote_bitarray_to_int(left_type, right_type) {
        return value;
    }
    // simple promotion failed, try a lossless cast
    // each side to double
    let promoted_rhs = promote_types(&Type::Float(None, right_type.is_const()), right_type);
    let promoted_lhs = promote_types(left_type, &Type::Float(None, left_type.is_const()));

    match (promoted_lhs, promoted_rhs) {
        (Type::Void, Type::Void) => Type::Float(None, false),
        (Type::Void, promoted_rhs) => promoted_rhs,
        (promoted_lhs, Type::Void) => promoted_lhs,
        (promoted_lhs, promoted_rhs) => {
            // return the greater of the two promoted types
            if matches!(promoted_lhs, Type::Complex(..)) {
                promoted_lhs
            } else if matches!(promoted_rhs, Type::Complex(..)) {
                promoted_rhs
            } else if matches!(promoted_lhs, Type::Float(..)) {
                promoted_lhs
            } else if matches!(promoted_rhs, Type::Float(..)) {
                promoted_rhs
            } else {
                Type::Float(None, false)
            }
        }
    }
}

fn try_promote_bitarray_to_int(left_type: &Type, right_type: &Type) -> Option<Type> {
    if matches!(
        (left_type, right_type),
        (Type::Int(..) | Type::UInt(..), Type::BitArray(..))
    ) {
        let Type::BitArray(size, _) = right_type else {
            return None;
        };

        if left_type.width().is_some() && left_type.width() != Some(*size) {
            return None;
        }

        return Some(left_type.clone());
    }

    if matches!(
        (left_type, right_type),
        (Type::BitArray(..), Type::Int(..) | Type::UInt(..))
    ) {
        let Type::BitArray(size, _) = left_type else {
            return None;
        };

        if right_type.width().is_some() && right_type.width() != Some(*size) {
            return None;
        }

        return Some(right_type.clone());
    }
    None
}

// integer promotions are applied only to both operands of
// the shift operators << and >>
pub(crate) fn binop_requires_symmetric_uint_conversion(op: syntax::BinOp) -> bool {
    matches!(op, syntax::BinOp::Shl | syntax::BinOp::Shr)
}

pub(crate) fn is_complex_binop_supported(op: syntax::BinOp) -> bool {
    matches!(
        op,
        syntax::BinOp::Add
            | syntax::BinOp::Sub
            | syntax::BinOp::Mul
            | syntax::BinOp::Div
            | syntax::BinOp::Exp
    )
}

/// Returns true if the binary op is supported for the `lhs` and `rhs` types.
/// Any conversions have been made explicit by inserting casts during lowering.
pub(crate) fn binary_op_is_supported_for_types(op: BinOp, lhs_ty: &Type, rhs_ty: &Type) -> bool {
    use Type::*;

    match op {
        // Bit Shifts: `rhs_ty` must always be `uint`.
        BinOp::Shl | BinOp::Shr => {
            matches!(lhs_ty, UInt(..) | Angle(..) | Bit(..) | BitArray(..))
                && matches!(rhs_ty, UInt(..))
        }

        // Bitwise.
        BinOp::AndB | BinOp::OrB | BinOp::XorB => {
            base_types_equal(lhs_ty, rhs_ty)
                && matches!(lhs_ty, UInt(..) | Angle(..) | Bit(..) | BitArray(..))
        }

        // Logical.
        BinOp::AndL | BinOp::OrL => matches!(lhs_ty, Bool(..)) && matches!(rhs_ty, Bool(..)),

        // Comparison.
        BinOp::Eq | BinOp::Neq | BinOp::Gt | BinOp::Gte | BinOp::Lt | BinOp::Lte => {
            base_types_equal(lhs_ty, rhs_ty)
                && matches!(
                    lhs_ty,
                    Int(..) | UInt(..) | Angle(..) | Bit(..) | BitArray(..)
                )
        }

        // Arithmetic
        BinOp::Add | BinOp::Sub => {
            base_types_equal(lhs_ty, rhs_ty)
                && matches!(lhs_ty, Int(..) | UInt(..) | Float(..) | Angle(..))
        }
        BinOp::Mul => {
            let uint_angle_exception = (matches!(lhs_ty, Angle(..)) && matches!(rhs_ty, UInt(..)))
                || (matches!(lhs_ty, UInt(..)) && matches!(rhs_ty, Angle(..)));

            let base_case = base_types_equal(lhs_ty, rhs_ty)
                && matches!(lhs_ty, Int(..) | UInt(..) | Float(..));

            uint_angle_exception || base_case
        }
        BinOp::Div => {
            let uint_angle_exception = matches!(lhs_ty, Angle(..)) && matches!(rhs_ty, UInt(..));

            let base_case = base_types_equal(lhs_ty, rhs_ty)
                && matches!(lhs_ty, Int(..) | UInt(..) | Float(..) | Angle(..));

            uint_angle_exception || base_case
        }
        BinOp::Mod => base_types_equal(lhs_ty, rhs_ty) && matches!(lhs_ty, Int(..) | UInt(..)),
        BinOp::Exp => {
            base_types_equal(lhs_ty, rhs_ty) && matches!(lhs_ty, Int(..) | UInt(..) | Float(..))
        }
    }
}<|MERGE_RESOLUTION|>--- conflicted
+++ resolved
@@ -8,11 +8,7 @@
 
 use crate::{parser::ast as syntax, semantic::ast::Expr};
 
-<<<<<<< HEAD
-use super::ast::{ExprKind, Index, LiteralKind, Range};
-=======
-use super::ast::{BinOp, LiteralKind};
->>>>>>> 1693b257
+use super::ast::{BinOp, ExprKind, Index, LiteralKind, Range};
 
 #[derive(Clone, Debug, Default, Eq, Hash, PartialEq)]
 pub enum Type {
