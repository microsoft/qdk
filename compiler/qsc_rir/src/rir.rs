--- conflicted
+++ resolved
@@ -202,11 +202,7 @@
 }
 
 /// The type of callable.
-<<<<<<< HEAD
 #[derive(Clone, Copy, Debug, PartialEq, Eq)]
-=======
-#[derive(Debug, Clone, Copy, PartialEq, Eq)]
->>>>>>> a0376e7f
 pub enum CallableType {
     Measurement,
     Reset,
@@ -215,7 +211,7 @@
     Regular,
 }
 
-#[derive(Clone, Copy, PartialEq, Eq)]
+#[derive(Clone, Copy, Debug, PartialEq, Eq)]
 pub enum IntPredicate {
     Eq,
     Ne,
@@ -252,11 +248,7 @@
     }
 }
 
-<<<<<<< HEAD
-#[derive(Debug)]
-=======
-#[derive(Clone)]
->>>>>>> a0376e7f
+#[derive(Clone, Debug)]
 pub enum Instruction {
     Store(Value, Variable),
     Call(CallableId, Vec<Value>, Option<Variable>),
@@ -428,11 +420,7 @@
 #[derive(Clone, Copy, Debug, Default)]
 pub struct VariableId(pub u32);
 
-<<<<<<< HEAD
-#[derive(Debug)]
-=======
-#[derive(Clone, Copy)]
->>>>>>> a0376e7f
+#[derive(Clone, Copy, Debug)]
 pub struct Variable {
     pub variable_id: VariableId,
     pub ty: Ty,
@@ -446,11 +434,7 @@
     }
 }
 
-<<<<<<< HEAD
-#[derive(Debug)]
-=======
-#[derive(Clone, Copy, PartialEq, Eq)]
->>>>>>> a0376e7f
+#[derive(Clone, Copy, Debug, PartialEq, Eq)]
 pub enum Ty {
     Qubit,
     Result,
@@ -474,11 +458,7 @@
     }
 }
 
-<<<<<<< HEAD
-#[derive(Debug)]
-=======
-#[derive(Clone, Copy)]
->>>>>>> a0376e7f
+#[derive(Clone, Copy, Debug)]
 pub enum Value {
     Literal(Literal),
     Variable(Variable),
