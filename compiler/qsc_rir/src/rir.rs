--- conflicted
+++ resolved
@@ -97,7 +97,6 @@
 }
 
 impl From<usize> for BlockId {
-<<<<<<< HEAD
     fn from(id: usize) -> Self {
         Self(id.try_into().expect("block id should fit into u32"))
     }
@@ -116,10 +115,6 @@
             }
         }
         Ok(())
-=======
-    fn from(id: usize) -> BlockId {
-        BlockId(id.try_into().expect("block id should fit into u32"))
->>>>>>> f6e1af34
     }
 }
 
@@ -158,6 +153,39 @@
     pub call_type: CallableType,
 }
 
+impl Display for Callable {
+    fn fmt(&self, f: &mut Formatter) -> fmt::Result {
+        let mut indent = set_indentation(indented(f), 0);
+        write!(indent, "Callable:",)?;
+        indent = set_indentation(indent, 1);
+        write!(indent, "\nname: {}", self.name)?;
+        write!(indent, "\ncall_type: {}", self.call_type)?;
+        write!(indent, "\ninput_type: ")?;
+        if self.input_type.is_empty() {
+            write!(indent, " <VOID>")?;
+        } else {
+            indent = set_indentation(indent, 2);
+            for (index, ty) in self.input_type.iter().enumerate() {
+                write!(indent, "\n[{index}]: {ty}")?;
+            }
+            indent = set_indentation(indent, 1);
+        }
+        write!(indent, "\noutput_type: ")?;
+        if let Some(output_type) = &self.output_type {
+            write!(indent, " {output_type}")?;
+        } else {
+            write!(indent, " <VOID>")?;
+        }
+        write!(indent, "\nbody: ")?;
+        if let Some(body_block_id) = self.body {
+            write!(indent, " {}", body_block_id.0)?;
+        } else {
+            write!(indent, " <NONE>")?;
+        }
+        Ok(())
+    }
+}
+
 /// The type of callable.
 #[derive(Clone, Copy, PartialEq, Eq)]
 pub enum CallableType {
@@ -167,34 +195,14 @@
     Regular,
 }
 
-impl Display for Callable {
-    fn fmt(&self, f: &mut Formatter) -> fmt::Result {
-        let mut indent = set_indentation(indented(f), 0);
-        write!(indent, "Callable:",)?;
-        indent = set_indentation(indent, 1);
-        write!(indent, "\nname: {}", self.name)?;
-        write!(indent, "\ninput_type: ")?;
-        if self.input_type.is_empty() {
-            write!(indent, " <VOID>")?;
-        } else {
-            indent = set_indentation(indent, 2);
-            for (index, ty) in self.input_type.iter().enumerate() {
-                write!(indent, "\n[{index}]: {ty}")?;
-            }
-            indent = set_indentation(indent, 1);
-        }
-        write!(indent, "\noutput_type: ")?;
-        if let Some(output_type) = &self.output_type {
-            write!(indent, " {output_type}")?;
-        } else {
-            write!(indent, " <VOID>")?;
-        }
-        write!(indent, "\nbody: ")?;
-        if let Some(body_block_id) = self.body {
-            write!(indent, " {}", body_block_id.0)?;
-        } else {
-            write!(indent, " <NONE>")?;
-        }
+impl Display for CallableType {
+    fn fmt(&self, f: &mut Formatter) -> fmt::Result {
+        match &self {
+            Self::Measurement => write!(f, "Measurement")?,
+            Self::Readout => write!(f, "Readout")?,
+            Self::OutputRecording => write!(f, "OutputRecording")?,
+            Self::Regular => write!(f, "Regular")?,
+        };
         Ok(())
     }
 }
