// Copyright (c) Microsoft Corporation.
// Licensed under the MIT License.

mod utils;

#[cfg(test)]
mod tests;

use crate::{
    backend::Backend,
    error::PackageSpan,
    output::Receiver,
    val::{self, Qubit, Value},
    Error, Rc,
};
use num_bigint::BigInt;
use rand::{rngs::StdRng, Rng};
use rustc_hash::{FxHashMap, FxHashSet};
use std::array;
use std::convert::TryFrom;

#[allow(clippy::too_many_lines)]
pub(crate) fn call(
    name: &str,
    name_span: PackageSpan,
    arg: Value,
    arg_span: PackageSpan,
    sim: &mut dyn Backend<ResultType = impl Into<val::Result>>,
    rng: &mut StdRng,
    out: &mut dyn Receiver,
) -> Result<Value, Error> {
    match name {
        "Length" => match arg.unwrap_array().len().try_into() {
            Ok(len) => Ok(Value::Int(len)),
            Err(_) => Err(Error::ArrayTooLarge(arg_span)),
        },
        #[allow(clippy::cast_precision_loss)]
        "IntAsDouble" => Ok(Value::Double(arg.unwrap_int() as f64)),
        "IntAsBigInt" => Ok(Value::BigInt(BigInt::from(arg.unwrap_int()))),
        "DoubleAsStringWithPrecision" => {
            let [input, prec_val] = unwrap_tuple(arg);
            let prec_int = prec_val.unwrap_int();
            if prec_int < 0 {
                Err(Error::InvalidNegativeInt(prec_int, arg_span))
            } else {
                let precision = usize::try_from(prec_int).expect("integer value");
                let is_zero = if precision == 0 { "." } else { "" };
                Ok(Value::String(Rc::from(format!(
                    "{:.*}{}",
                    precision,
                    input.unwrap_double(),
                    is_zero
                ))))
            }
        }
        "DumpMachine" => {
            let (state, qubit_count) = sim.capture_quantum_state();
            match out.state(state, qubit_count) {
                Ok(()) => Ok(Value::unit()),
                Err(_) => Err(Error::OutputFail(name_span)),
            }
        }
        "DumpRegister" => {
            let qubits = arg.unwrap_array();
            let qubits = qubits
                .iter()
                .map(|q| q.clone().unwrap_qubit().0)
                .collect::<Vec<_>>();
            if qubits.len() != qubits.iter().collect::<FxHashSet<_>>().len() {
                return Err(Error::QubitUniqueness(arg_span));
            }
            let (state, qubit_count) = sim.capture_quantum_state();
            let state = utils::split_state(&qubits, &state, qubit_count)
                .map_err(|()| Error::QubitsNotSeparable(arg_span))?;
            match out.state(state, qubits.len()) {
                Ok(()) => Ok(Value::unit()),
                Err(_) => Err(Error::OutputFail(name_span)),
            }
        }
<<<<<<< HEAD
        "DumpMatrix" => {
            let qubits = arg.unwrap_array();
            let qubits = qubits
                .iter()
                .map(|q| q.clone().unwrap_qubit().0)
                .collect::<Vec<_>>();
            if qubits.len() != qubits.iter().collect::<FxHashSet<_>>().len() {
                return Err(Error::QubitUniqueness(arg_span));
            }
            let (state, qubit_count) = sim.capture_quantum_state();
            let state = utils::split_state(&qubits, &state, qubit_count)
                .map_err(|()| Error::QubitsNotSeparable(arg_span))?;
            let matrix = utils::state_to_matrix(state, qubits.len() / 2);
            match out.matrix(matrix) {
                Ok(()) => Ok(Value::unit()),
                Err(_) => Err(Error::OutputFail(name_span)),
            }
        }
=======
        "PermuteLabels" => qubit_relabel(arg, arg_span, |q0, q1| sim.qubit_swap_id(q0, q1)),
>>>>>>> 03965844
        "Message" => match out.message(&arg.unwrap_string()) {
            Ok(()) => Ok(Value::unit()),
            Err(_) => Err(Error::OutputFail(name_span)),
        },
        "CheckZero" => Ok(Value::Bool(sim.qubit_is_zero(arg.unwrap_qubit().0))),
        "ArcCos" => Ok(Value::Double(arg.unwrap_double().acos())),
        "ArcSin" => Ok(Value::Double(arg.unwrap_double().asin())),
        "ArcTan" => Ok(Value::Double(arg.unwrap_double().atan())),
        "ArcTan2" => {
            let [x, y] = unwrap_tuple(arg);
            Ok(Value::Double(x.unwrap_double().atan2(y.unwrap_double())))
        }
        "Cos" => Ok(Value::Double(arg.unwrap_double().cos())),
        "Cosh" => Ok(Value::Double(arg.unwrap_double().cosh())),
        "Sin" => Ok(Value::Double(arg.unwrap_double().sin())),
        "Sinh" => Ok(Value::Double(arg.unwrap_double().sinh())),
        "Tan" => Ok(Value::Double(arg.unwrap_double().tan())),
        "Tanh" => Ok(Value::Double(arg.unwrap_double().tanh())),
        "Sqrt" => Ok(Value::Double(arg.unwrap_double().sqrt())),
        "Log" => Ok(Value::Double(arg.unwrap_double().ln())),
        "DrawRandomInt" => {
            let [lo, hi] = unwrap_tuple(arg);
            let lo = lo.unwrap_int();
            let hi = hi.unwrap_int();
            if lo > hi {
                Err(Error::EmptyRange(arg_span))
            } else {
                Ok(Value::Int(rng.gen_range(lo..=hi)))
            }
        }
        "DrawRandomDouble" => {
            let [lo, hi] = unwrap_tuple(arg);
            let lo = lo.unwrap_double();
            let hi = hi.unwrap_double();
            if lo > hi {
                Err(Error::EmptyRange(arg_span))
            } else {
                Ok(Value::Double(rng.gen_range(lo..=hi)))
            }
        }
        "DrawRandomBool" => {
            let p = arg.unwrap_double();
            Ok(Value::Bool(rng.gen_bool(p)))
        }
        #[allow(clippy::cast_possible_truncation)]
        "Truncate" => Ok(Value::Int(arg.unwrap_double() as i64)),
        "__quantum__rt__qubit_allocate" => Ok(Value::Qubit(Qubit(sim.qubit_allocate()))),
        "__quantum__rt__qubit_release" => {
            let qubit = arg.unwrap_qubit().0;
            if sim.qubit_is_zero(qubit) {
                sim.qubit_release(qubit);
                Ok(Value::unit())
            } else {
                Err(Error::ReleasedQubitNotZero(qubit, arg_span))
            }
        }
        "__quantum__qis__ccx__body" => {
            three_qubit_gate(|ctl0, ctl1, q| sim.ccx(ctl0, ctl1, q), arg, arg_span)
        }
        "__quantum__qis__cx__body" => two_qubit_gate(|ctl, q| sim.cx(ctl, q), arg, arg_span),
        "__quantum__qis__cy__body" => two_qubit_gate(|ctl, q| sim.cy(ctl, q), arg, arg_span),
        "__quantum__qis__cz__body" => two_qubit_gate(|ctl, q| sim.cz(ctl, q), arg, arg_span),
        "__quantum__qis__rx__body" => {
            one_qubit_rotation(|theta, q| sim.rx(theta, q), arg, arg_span)
        }
        "__quantum__qis__rxx__body" => {
            two_qubit_rotation(|theta, q0, q1| sim.rxx(theta, q0, q1), arg, arg_span)
        }
        "__quantum__qis__ry__body" => {
            one_qubit_rotation(|theta, q| sim.ry(theta, q), arg, arg_span)
        }
        "__quantum__qis__ryy__body" => {
            two_qubit_rotation(|theta, q0, q1| sim.ryy(theta, q0, q1), arg, arg_span)
        }
        "__quantum__qis__rz__body" => {
            one_qubit_rotation(|theta, q| sim.rz(theta, q), arg, arg_span)
        }
        "__quantum__qis__rzz__body" => {
            two_qubit_rotation(|theta, q0, q1| sim.rzz(theta, q0, q1), arg, arg_span)
        }
        "__quantum__qis__h__body" => Ok(one_qubit_gate(|q| sim.h(q), arg)),
        "__quantum__qis__s__body" => Ok(one_qubit_gate(|q| sim.s(q), arg)),
        "__quantum__qis__s__adj" => Ok(one_qubit_gate(|q| sim.sadj(q), arg)),
        "__quantum__qis__t__body" => Ok(one_qubit_gate(|q| sim.t(q), arg)),
        "__quantum__qis__t__adj" => Ok(one_qubit_gate(|q| sim.tadj(q), arg)),
        "__quantum__qis__x__body" => Ok(one_qubit_gate(|q| sim.x(q), arg)),
        "__quantum__qis__y__body" => Ok(one_qubit_gate(|q| sim.y(q), arg)),
        "__quantum__qis__z__body" => Ok(one_qubit_gate(|q| sim.z(q), arg)),
        "__quantum__qis__swap__body" => two_qubit_gate(|q0, q1| sim.swap(q0, q1), arg, arg_span),
        "__quantum__qis__reset__body" => Ok(one_qubit_gate(|q| sim.reset(q), arg)),
        "__quantum__qis__m__body" => Ok(Value::Result(sim.m(arg.unwrap_qubit().0).into())),
        "__quantum__qis__mresetz__body" => {
            Ok(Value::Result(sim.mresetz(arg.unwrap_qubit().0).into()))
        }
        _ => {
            if let Some(result) = sim.custom_intrinsic(name, arg) {
                match result {
                    Ok(value) => Ok(value),
                    Err(message) => Err(Error::IntrinsicFail(name.to_string(), message, name_span)),
                }
            } else {
                Err(Error::UnknownIntrinsic(name.to_string(), name_span))
            }
        }
    }
}

fn one_qubit_gate(mut gate: impl FnMut(usize), arg: Value) -> Value {
    gate(arg.unwrap_qubit().0);
    Value::unit()
}

fn two_qubit_gate(
    mut gate: impl FnMut(usize, usize),
    arg: Value,
    arg_span: PackageSpan,
) -> Result<Value, Error> {
    let [x, y] = unwrap_tuple(arg);
    if x == y {
        Err(Error::QubitUniqueness(arg_span))
    } else {
        gate(x.unwrap_qubit().0, y.unwrap_qubit().0);
        Ok(Value::unit())
    }
}

fn one_qubit_rotation(
    mut gate: impl FnMut(f64, usize),
    arg: Value,
    arg_span: PackageSpan,
) -> Result<Value, Error> {
    let [x, y] = unwrap_tuple(arg);
    let angle = x.unwrap_double();
    if angle.is_nan() || angle.is_infinite() {
        Err(Error::InvalidRotationAngle(angle, arg_span))
    } else {
        gate(angle, y.unwrap_qubit().0);
        Ok(Value::unit())
    }
}

fn three_qubit_gate(
    mut gate: impl FnMut(usize, usize, usize),
    arg: Value,
    arg_span: PackageSpan,
) -> Result<Value, Error> {
    let [x, y, z] = unwrap_tuple(arg);
    if x == y || y == z || x == z {
        Err(Error::QubitUniqueness(arg_span))
    } else {
        gate(x.unwrap_qubit().0, y.unwrap_qubit().0, z.unwrap_qubit().0);
        Ok(Value::unit())
    }
}

fn two_qubit_rotation(
    mut gate: impl FnMut(f64, usize, usize),
    arg: Value,
    arg_span: PackageSpan,
) -> Result<Value, Error> {
    let [x, y, z] = unwrap_tuple(arg);
    let angle = x.unwrap_double();
    if y == z {
        Err(Error::QubitUniqueness(arg_span))
    } else if angle.is_nan() || angle.is_infinite() {
        Err(Error::InvalidRotationAngle(angle, arg_span))
    } else {
        gate(angle, y.unwrap_qubit().0, z.unwrap_qubit().0);
        Ok(Value::unit())
    }
}

/// Performs relabeling of qubits from the a given left array to the corresponding right array.
/// The function will swap qubits with the given function to match the new relabeling, returning an error
/// if the qubits are not unique or if the relabeling is not a valid permutation.
pub fn qubit_relabel(
    arg: Value,
    arg_span: PackageSpan,
    mut swap: impl FnMut(usize, usize),
) -> Result<Value, Error> {
    let [left, right] = unwrap_tuple(arg);
    let left = left
        .unwrap_array()
        .iter()
        .map(|q| q.clone().unwrap_qubit().0)
        .collect::<Vec<_>>();
    let right = right
        .unwrap_array()
        .iter()
        .map(|q| q.clone().unwrap_qubit().0)
        .collect::<Vec<_>>();
    let left_set = left.iter().collect::<FxHashSet<_>>();
    let right_set = right.iter().collect::<FxHashSet<_>>();
    if left.len() != left_set.len() || right.len() != right_set.len() {
        return Err(Error::QubitUniqueness(arg_span));
    }
    if left_set != right_set {
        return Err(Error::RelabelingMismatch(arg_span));
    }

    let mut map = FxHashMap::default();
    map.reserve(left.len());
    for (l, r) in left.into_iter().zip(right.into_iter()) {
        if l == r {
            continue;
        }
        match (map.contains_key(&l), map.contains_key(&r)) {
            (false, false) => {
                // Neither qubit has been relabeled yet.
                swap(l, r);
                map.insert(l, r);
                map.insert(r, l);
            }
            (false, true) => {
                // The right qubit has been relabeled, so we need to swap the left qubit with the
                // qubit that the right qubit was relabeled to.
                let mapped = *map
                    .keys()
                    .find(|k| map[*k] == r)
                    .expect("mapped qubit should be present as both key and value");
                swap(l, mapped);
                map.insert(l, r);
                map.insert(mapped, l);
            }
            (true, false) => {
                // The left qubit has been relabeled, so we swap the qubits as normal but
                // remember the new mapping of the right qubit.
                let mapped = *map.get(&l).expect("mapped qubit should be present");
                swap(l, r);
                map.insert(l, r);
                map.insert(r, mapped);
            }
            (true, true) => {
                // Both qubits have been relabeled, so we need to swap the mapped right qubit with
                // the left qubit and remember the new mapping of both qubits.
                let mapped_l = *map.get(&l).expect("mapped qubit should be present");
                let mapped_r = *map.get(&r).expect("mapped qubit should be present");
                if mapped_l != r && mapped_r != l {
                    swap(mapped_r, l);
                    map.insert(mapped_r, mapped_l);
                    map.insert(l, r);
                }
            }
        }
    }

    Ok(Value::unit())
}

fn unwrap_tuple<const N: usize>(value: Value) -> [Value; N] {
    let values = value.unwrap_tuple();
    array::from_fn(|i| values[i].clone())
}<|MERGE_RESOLUTION|>--- conflicted
+++ resolved
@@ -77,7 +77,6 @@
                 Err(_) => Err(Error::OutputFail(name_span)),
             }
         }
-<<<<<<< HEAD
         "DumpMatrix" => {
             let qubits = arg.unwrap_array();
             let qubits = qubits
@@ -96,9 +95,7 @@
                 Err(_) => Err(Error::OutputFail(name_span)),
             }
         }
-=======
         "PermuteLabels" => qubit_relabel(arg, arg_span, |q0, q1| sim.qubit_swap_id(q0, q1)),
->>>>>>> 03965844
         "Message" => match out.message(&arg.unwrap_string()) {
             Ok(()) => Ok(Value::unit()),
             Err(_) => Err(Error::OutputFail(name_span)),
