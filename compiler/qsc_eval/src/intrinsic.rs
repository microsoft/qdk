--- conflicted
+++ resolved
@@ -130,16 +130,6 @@
                 ControlFlow::Continue(Value::Double(val.tanh()))
             }
 
-<<<<<<< HEAD
-            "__quantum__rt__qubit_allocate" => {
-                let qubit = Qubit(__quantum__rt__qubit_allocate());
-                ControlFlow::Continue(Value::Qubit(qubit))
-            }
-
-            "__quantum__rt__qubit_release" => {
-                __quantum__rt__qubit_release(args.try_into().with_span(args_span)?);
-                ControlFlow::Continue(Value::UNIT)
-=======
             "DrawRandomInt" => {
                 let mut args = args.try_into_tuple().with_span(args_span)?;
                 if args.len() == 2 {
@@ -151,7 +141,16 @@
                 } else {
                     ControlFlow::Break(Reason::Error(Error::TupleArity(2, args.len(), args_span)))
                 }
->>>>>>> a5f0bf3f
+            }
+
+            "__quantum__rt__qubit_allocate" => {
+                let qubit = Qubit(__quantum__rt__qubit_allocate());
+                ControlFlow::Continue(Value::Qubit(qubit))
+            }
+
+            "__quantum__rt__qubit_release" => {
+                __quantum__rt__qubit_release(args.try_into().with_span(args_span)?);
+                ControlFlow::Continue(Value::UNIT)
             }
 
             _ => ControlFlow::Break(Reason::Error(Error::UnknownIntrinsic(name_span))),
