--- conflicted
+++ resolved
@@ -117,21 +117,17 @@
                 args => Break(Reason::Error(Error::TupleArity(2, args.len(), args_span))),
             },
 
-<<<<<<< HEAD
             "__quantum__rt__qubit_allocate" => {
                 let qubit = Qubit(__quantum__rt__qubit_allocate());
-                ControlFlow::Continue(Value::Qubit(qubit))
+                Continue(Value::Qubit(qubit))
             }
 
             "__quantum__rt__qubit_release" => {
                 __quantum__rt__qubit_release(args.try_into().with_span(args_span)?);
-                ControlFlow::Continue(Value::UNIT)
-            }
-
-            _ => ControlFlow::Break(Reason::Error(Error::UnknownIntrinsic(name_span))),
-=======
+                Continue(Value::UNIT)
+            }
+
             _ => Break(Reason::Error(Error::UnknownIntrinsic(name_span))),
->>>>>>> 329f49a5
         }
     }
 }
