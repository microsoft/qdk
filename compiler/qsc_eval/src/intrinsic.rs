--- conflicted
+++ resolved
@@ -4,16 +4,12 @@
 #[cfg(test)]
 mod tests;
 
-<<<<<<< HEAD
 use crate::{
     output::Receiver,
     val::{Qubit, Value},
     Error, Reason, WithSpan,
 };
-=======
-use crate::{output::Receiver, val::Value, Error, Reason, WithSpan};
 use num_bigint::BigInt;
->>>>>>> 02831734
 use qir_backend::{
     __quantum__qis__ccx__body, __quantum__qis__cx__body, __quantum__qis__cy__body,
     __quantum__qis__cz__body, __quantum__qis__h__body, __quantum__qis__m__body,
@@ -141,7 +137,12 @@
                 args => Break(Reason::Error(Error::TupleArity(2, args.len(), args_span))),
             },
 
-<<<<<<< HEAD
+            "Truncate" => {
+                let val: f64 = args.try_into().with_span(args_span)?;
+                #[allow(clippy::cast_possible_truncation)]
+                Continue(Value::Int(val as i64))
+            }
+
             "__quantum__rt__qubit_allocate" => {
                 let qubit = Qubit(__quantum__rt__qubit_allocate());
                 Continue(Value::Qubit(qubit))
@@ -150,12 +151,6 @@
             "__quantum__rt__qubit_release" => {
                 __quantum__rt__qubit_release(args.try_into().with_span(args_span)?);
                 Continue(Value::unit())
-=======
-            "Truncate" => {
-                let val: f64 = args.try_into().with_span(args_span)?;
-                #[allow(clippy::cast_possible_truncation)]
-                Continue(Value::Int(val as i64))
->>>>>>> 02831734
             }
 
             _ => Break(Reason::Error(Error::UnknownIntrinsic(name_span))),
