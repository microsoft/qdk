// Copyright (c) Microsoft Corporation.
// Licensed under the MIT License.

#![warn(clippy::mod_module_files, clippy::pedantic, clippy::unwrap_used)]

#[cfg(test)]
mod tests;

pub mod debug;
mod intrinsic;
pub mod output;
pub mod val;

use crate::val::{ConversionError, FunctorApp, Value};
use debug::{CallStack, Frame};
use intrinsic::invoke_intrinsic;
use miette::Diagnostic;
use num_bigint::BigInt;
use output::Receiver;
use qir_backend::{
    __quantum__rt__initialize, __quantum__rt__qubit_allocate, __quantum__rt__qubit_release,
    qubit_is_zero,
};
use qsc_data_structures::span::Span;
use qsc_hir::hir::{
    self, BinOp, Block, CallableBody, CallableDecl, Expr, ExprKind, Field, Functor, Lit,
    Mutability, NodeId, PackageId, Pat, PatKind, PrimField, QubitInit, QubitInitKind, Res, Spec,
    SpecBody, SpecGen, Stmt, StmtKind, StringComponent, TernOp, UnOp,
};
use std::{
    collections::{hash_map::Entry, HashMap},
    fmt::Write,
    mem::take,
    ops::{
        ControlFlow::{self, Break, Continue},
        Neg,
    },
    ptr::null_mut,
    rc::Rc,
};
use thiserror::Error;
use val::{GlobalId, Qubit};

#[derive(Clone, Debug, Diagnostic, Error)]
pub enum Error {
    #[error("array too large")]
    ArrayTooLarge(#[label("this array has too many items")] Span),

    #[error("invalid array length: {0}")]
    Count(i64, #[label("cannot be used as a length")] Span),

    #[error("division by zero")]
    DivZero(#[label("cannot divide by zero")] Span),

    #[error("empty range")]
    EmptyRange(#[label("the range cannot be empty")] Span),

    #[error("{0} type does not support equality comparison")]
    Equality(&'static str, #[label("does not support comparison")] Span),

    #[error("value cannot be used as an index: {0}")]
    IndexVal(i64, #[label("invalid index")] Span),

    #[error("integer too large for operation")]
    IntTooLarge(i64, #[label("this value is too large")] Span),

    #[error("missing specialization: {0}")]
    MissingSpec(Spec, #[label("callable has no {0} specialization")] Span),

    #[error("reassigning immutable variable")]
    Mutability(#[label("variable declared as immutable")] Span),

    #[error("iterable ranges cannot be open-ended")]
    OpenEnded(#[label("open-ended range used as iterator")] Span),

    #[error("index out of range: {0}")]
    OutOfRange(i64, #[label("out of range")] Span),

    #[error("negative integers cannot be used here: {0}")]
    Negative(i64, #[label("invalid negative integer")] Span),

    #[error("type {0} is not iterable")]
    NotIterable(&'static str, #[label("not iterable")] Span),

    #[error("output failure")]
    Output(#[label("failed to generate output")] Span),

    #[error("qubits in gate invocation are not unique")]
    QubitUniqueness(#[label] Span),

    #[error("range with step size of zero")]
    RangeStepZero(#[label("invalid range")] Span),

    #[error("Qubit{0} released while not in |0⟩ state")]
    ReleasedQubitNotZero(usize, #[label] Span),

    #[error("mismatched types")]
    Type(
        &'static str,
        &'static str,
        #[label("expected {0}, found {1}")] Span,
    ),

    #[error("mismatched tuples")]
    TupleArity(
        usize,
        usize,
        #[label("expected {0}-tuple, found {1}-tuple")] Span,
    ),

    #[error("invalid left-hand side of assignment")]
    #[diagnostic(help("the left-hand side must be a variable or tuple of variables"))]
    Unassignable(#[label("not assignable")] Span),

    #[error("symbol is not bound")]
    Unbound(#[label] Span),

    #[error("{0} support is not implemented")]
    #[diagnostic(help("this language feature is not yet supported"))]
    Unimplemented(&'static str, #[label("cannot evaluate this")] Span),

    #[error("unknown intrinsic")]
    UnknownIntrinsic(#[label("callable has no implementation")] Span),

    #[error("program failed: {0}")]
    UserFail(String, #[label("explicit fail")] Span),
}

#[derive(Debug)]
enum Reason {
    Error(Error),
    Return(Value),
}

trait WithSpan {
    type Output;

    fn with_span(self, span: Span) -> Self::Output;
}

impl<T> WithSpan for Result<T, ConversionError> {
    type Output = ControlFlow<Reason, T>;

    fn with_span(self, span: Span) -> Self::Output {
        match self {
            Ok(c) => Continue(c),
            Err(e) => Break(Reason::Error(Error::Type(e.expected, e.actual, span))),
        }
    }
}

trait AsIndex {
    type Output;

    fn as_index(&self, span: Span) -> Self::Output;
}

impl AsIndex for i64 {
    type Output = ControlFlow<Reason, usize>;

    fn as_index(&self, span: Span) -> ControlFlow<Reason, usize> {
        match (*self).try_into() {
            Ok(index) => Continue(index),
            Err(_) => Break(Reason::Error(Error::IndexVal(*self, span))),
        }
    }
}

#[derive(Debug)]
struct Variable {
    value: Value,
    mutability: Mutability,
}

impl Variable {
    fn is_mutable(&self) -> bool {
        self.mutability == Mutability::Mutable
    }
}

struct Range {
    step: i64,
    end: i64,
    curr: i64,
}

impl Iterator for Range {
    type Item = i64;

    fn next(&mut self) -> Option<Self::Item> {
        let curr = self.curr;
        self.curr += self.step;
        if (self.step > 0 && curr <= self.end) || (self.step < 0 && curr >= self.end) {
            Some(curr)
        } else {
            None
        }
    }
}

impl Range {
    fn new(start: i64, step: i64, end: i64) -> Self {
        Range {
            step,
            end,
            curr: start,
        }
    }
}

pub trait GlobalLookup<'a> {
    fn get(&self, id: GlobalId) -> Option<Global<'a>>;
}

impl<'a, F: Fn(GlobalId) -> Option<Global<'a>>> GlobalLookup<'a> for F {
    fn get(&self, id: GlobalId) -> Option<Global<'a>> {
        self(id)
    }
}

pub enum Global<'a> {
    Callable(&'a CallableDecl),
    Udt,
}

/// Evaluates the given statement with the given context.
/// # Errors
/// Returns the first error encountered during execution.
pub fn eval_stmt<'a>(
    stmt: &Stmt,
    globals: &'a impl GlobalLookup<'a>,
    package: PackageId,
    env: &mut Env,
    out: &'a mut dyn Receiver,
) -> Result<Value, (Error, CallStack)> {
    let mut eval = Evaluator {
        globals,
        package,
        env: take(env),
        call_stack: CallStack::default(),
        out: Some(out),
    };
    let res = match eval.eval_stmt(stmt) {
        Continue(res) | Break(Reason::Return(res)) => Ok(res),
        Break(Reason::Error(error)) => Err((error, eval.call_stack.clone())),
    };
    *env = take(&mut eval.env);
    res
}

/// Evaluates the given expression with the given context.
/// # Errors
/// Returns the first error encountered during execution.
pub fn eval_expr<'a>(
    expr: &Expr,
    globals: &'a impl GlobalLookup<'a>,
    package: PackageId,
    env: &mut Env,
    out: &'a mut dyn Receiver,
) -> Result<Value, (Error, CallStack)> {
    let mut eval = Evaluator {
        globals,
        package,
        env: take(env),
        call_stack: CallStack::default(),
        out: Some(out),
    };
    let res = match eval.eval_expr(expr) {
        Continue(res) | Break(Reason::Return(res)) => Ok(res),
        Break(Reason::Error(error)) => Err((error, eval.call_stack.clone())),
    };
    *env = take(&mut eval.env);
    res
}

pub fn init() {
    __quantum__rt__initialize(null_mut());
}

#[derive(Default)]
pub struct Env(Vec<Scope>);

impl Env {
    fn get(&self, id: NodeId) -> Option<&Variable> {
        self.0
            .iter()
            .rev()
            .find_map(|scope| scope.bindings.get(&id))
    }

    fn get_mut(&mut self, id: NodeId) -> Option<&mut Variable> {
        self.0
            .iter_mut()
            .rev()
            .find_map(|scope| scope.bindings.get_mut(&id))
    }
}

#[derive(Default)]
struct Scope {
    bindings: HashMap<NodeId, Variable>,
    qubits: Vec<(Qubit, Span)>,
}

impl Env {
    #[must_use]
    pub fn with_empty_scope() -> Self {
        Self(vec![Scope::default()])
    }
}

struct Evaluator<'a, G> {
    globals: &'a G,
    package: PackageId,
    env: Env,
    call_stack: CallStack,
    out: Option<&'a mut dyn Receiver>,
}

impl<'a, G: GlobalLookup<'a>> Evaluator<'a, G> {
    #[allow(clippy::too_many_lines)]
    fn eval_expr(&mut self, expr: &Expr) -> ControlFlow<Reason, Value> {
        match &expr.kind {
            ExprKind::Array(arr) => {
                let mut val_arr = vec![];
                for expr in arr {
                    val_arr.push(self.eval_expr(expr)?);
                }
                Continue(Value::Array(val_arr.into()))
            }
            ExprKind::ArrayRepeat(item, size) => {
                let item_val = self.eval_expr(item)?;
                let size_val: i64 = self.eval_expr(size)?.try_into().with_span(size.span)?;
                let s = match size_val.try_into() {
                    Ok(i) => Continue(i),
                    Err(_) => Break(Reason::Error(Error::Count(size_val, size.span))),
                }?;
                Continue(Value::Array(vec![item_val; s].into()))
            }
            ExprKind::Assign(lhs, rhs) => {
                let val = self.eval_expr(rhs)?;
                self.update_binding(lhs, val)
            }
            ExprKind::AssignOp(op, lhs, rhs) => {
                let update = self.eval_binop(*op, lhs, rhs)?;
                self.update_binding(lhs, update)
            }
            ExprKind::AssignField(record, field, value) => {
                let update = self.eval_update_field(record, field, value)?;
                self.update_binding(record, update)
            }
            ExprKind::AssignIndex(array, index, value) => {
                let update = self.eval_update_index(array, index, value)?;
                self.update_binding(array, update)
            }
            ExprKind::BinOp(op, lhs, rhs) => self.eval_binop(*op, lhs, rhs),
            ExprKind::Block(block) => self.eval_block(block),
            ExprKind::Call(call, args) => self.eval_call(call, args),
            ExprKind::Fail(msg) => {
                let msg = self.eval_expr(msg)?.try_into_string().with_span(msg.span)?;
                Break(Reason::Error(Error::UserFail(msg.to_string(), expr.span)))
            }
            ExprKind::Field(record, field) => self.eval_field(record, field),
            ExprKind::For(pat, expr, block) => self.eval_for_loop(pat, expr, block),
            ExprKind::If(cond, then, els) => {
                if self.eval_expr(cond)?.try_into().with_span(cond.span)? {
                    self.eval_block(then)
                } else if let Some(els) = els {
                    self.eval_expr(els)
                } else {
                    Continue(Value::unit())
                }
            }
            ExprKind::Index(arr, index_expr) => {
                let arr = self.eval_expr(arr)?.try_into_array().with_span(arr.span)?;
                let index_val = self.eval_expr(index_expr)?;
                match &index_val {
                    Value::Int(index) => index_array(&arr, *index, index_expr.span),
                    &Value::Range(start, step, end) => {
                        slice_array(&arr, start, step, end, index_expr.span)
                    }
                    _ => Break(Reason::Error(Error::Type(
                        "Int or Range",
                        index_val.type_name(),
                        index_expr.span,
                    ))),
                }
            }
            ExprKind::Lit(lit) => Continue(lit_to_val(lit)),
            ExprKind::Range(start, step, end) => self.eval_range(start, step, end),
            ExprKind::Repeat(repeat, cond, fixup) => self.eval_repeat_loop(repeat, cond, fixup),
            ExprKind::Return(expr) => Break(Reason::Return(self.eval_expr(expr)?)),
            ExprKind::String(components) => self.eval_string(components),
            ExprKind::TernOp(ternop, lhs, mid, rhs) => match *ternop {
                TernOp::Cond => self.eval_ternop_cond(lhs, mid, rhs),
                TernOp::UpdateIndex => self.eval_update_index(lhs, mid, rhs),
            },
            ExprKind::Tuple(tup) => {
                let mut val_tup = vec![];
                for expr in tup {
                    val_tup.push(self.eval_expr(expr)?);
                }
                Continue(Value::Tuple(val_tup.into()))
            }
            ExprKind::UnOp(op, rhs) => self.eval_unop(expr, *op, rhs),
            ExprKind::UpdateField(record, field, value) => {
                self.eval_update_field(record, field, value)
            }
            &ExprKind::Var(res) => match self.resolve_binding(res, expr.span) {
                Ok(val) => Continue(val),
                Err(e) => Break(Reason::Error(e)),
            },
            ExprKind::While(cond, block) => {
                while self.eval_expr(cond)?.try_into().with_span(cond.span)? {
                    self.eval_block(block)?;
                }
                Continue(Value::unit())
            }
            ExprKind::Conjugate(..) => {
                Break(Reason::Error(Error::Unimplemented("conjugate", expr.span)))
            }
            ExprKind::Err => Break(Reason::Error(Error::Unimplemented("error", expr.span))),
            ExprKind::Hole => Break(Reason::Error(Error::Unimplemented("hole", expr.span))),
            ExprKind::Lambda(..) => Break(Reason::Error(Error::Unimplemented("lambda", expr.span))),
        }
    }

    fn eval_range(
        &mut self,
        start: &Option<Box<Expr>>,
        step: &Option<Box<Expr>>,
        end: &Option<Box<Expr>>,
    ) -> ControlFlow<Reason, Value> {
        let mut to_opt_i64 = |e: &Option<Box<Expr>>| match e {
            Some(expr) => Continue(Some(self.eval_expr(expr)?.try_into().with_span(expr.span)?)),
            None => Continue(None),
        };
        Continue(Value::Range(
            to_opt_i64(start)?,
            to_opt_i64(step)?.unwrap_or(val::DEFAULT_RANGE_STEP),
            to_opt_i64(end)?,
        ))
    }

    fn eval_string(&mut self, components: &[StringComponent]) -> ControlFlow<Reason, Value> {
        if let [StringComponent::Lit(str)] = components {
            return Continue(Value::String(Rc::clone(str)));
        }

        let mut string = String::new();
        for component in components {
            match component {
                StringComponent::Expr(expr) => {
                    let value = self.eval_expr(expr)?;
                    write!(string, "{value}").expect("string should be writable");
                }
                StringComponent::Lit(lit) => string += lit,
            }
        }

        Continue(Value::String(string.into()))
    }

    fn eval_block(&mut self, block: &Block) -> ControlFlow<Reason, Value> {
        self.enter_scope();
        let result = if let Some((last, most)) = block.stmts.split_last() {
            for stmt in most {
                self.eval_stmt(stmt)?;
            }
            self.eval_stmt(last)
        } else {
            Continue(Value::unit())
        };
        self.leave_scope()?;
        result
    }

    fn eval_stmt(&mut self, stmt: &Stmt) -> ControlFlow<Reason, Value> {
        match &stmt.kind {
            StmtKind::Item(_) => Continue(Value::unit()),
            StmtKind::Expr(expr) => self.eval_expr(expr),
            StmtKind::Local(mutability, pat, expr) => {
                let val = self.eval_expr(expr)?;
                self.bind_value(pat, val, expr.span, *mutability)?;
                Continue(Value::unit())
            }
            StmtKind::Semi(expr) => {
                self.eval_expr(expr)?;
                Continue(Value::unit())
            }
            StmtKind::Qubit(_, pat, qubit_init, block) => {
                let (qubit_val, qubits) = self.eval_qubit_init(qubit_init)?;
                if let Some(block) = block {
                    self.enter_scope();
                    self.track_qubits(qubits);
                    self.bind_value(pat, qubit_val, stmt.span, Mutability::Immutable)?;
                    self.eval_block(block)?;
                    self.leave_scope()?;
                } else {
                    self.track_qubits(qubits);
                    self.bind_value(pat, qubit_val, stmt.span, Mutability::Immutable)?;
                }
                Continue(Value::unit())
            }
        }
    }

    fn eval_for_loop(
        &mut self,
        pat: &Pat,
        expr: &Expr,
        block: &Block,
    ) -> ControlFlow<Reason, Value> {
        match self.eval_expr(expr)? {
            Value::Array(arr) => self.iterate_for_loop(pat, arr.iter().cloned(), expr.span, block),
            Value::Range(start, step, end) => {
                let start =
                    start.map_or(Break(Reason::Error(Error::OpenEnded(expr.span))), Continue)?;
                let end =
                    end.map_or(Break(Reason::Error(Error::OpenEnded(expr.span))), Continue)?;
                let range = Range::new(start, step, end);
                self.iterate_for_loop(pat, range.map(Value::Int), expr.span, block)
            }
            value => Break(Reason::Error(Error::NotIterable(
                value.type_name(),
                expr.span,
            ))),
        }
    }

    fn iterate_for_loop(
        &mut self,
        pat: &Pat,
        values: impl Iterator<Item = Value>,
        span: Span,
        block: &Block,
    ) -> ControlFlow<Reason, Value> {
        for value in values {
            self.enter_scope();
            self.bind_value(pat, value, span, Mutability::Immutable);
            self.eval_block(block)?;
            self.leave_scope()?;
        }

        Continue(Value::unit())
    }

    fn eval_repeat_loop(
        &mut self,
        repeat: &Block,
        cond: &Expr,
        fixup: &Option<Block>,
    ) -> ControlFlow<Reason, Value> {
        self.enter_scope();

        for stmt in &repeat.stmts {
            self.eval_stmt(stmt)?;
        }
        while !self.eval_expr(cond)?.try_into().with_span(cond.span)? {
            if let Some(block) = fixup.as_ref() {
                self.eval_block(block)?;
            }

            self.leave_scope()?;
            self.enter_scope();

            for stmt in &repeat.stmts {
                self.eval_stmt(stmt)?;
            }
        }

        self.leave_scope()?;
        Continue(Value::unit())
    }

    fn eval_qubit_init(
        &mut self,
        qubit_init: &QubitInit,
    ) -> ControlFlow<Reason, (Value, Vec<(Qubit, Span)>)> {
        match &qubit_init.kind {
            QubitInitKind::Array(count) => {
                let count_val: i64 = self.eval_expr(count)?.try_into().with_span(count.span)?;
                let count: usize = match count_val.try_into() {
                    Ok(i) => Continue(i),
                    Err(_) => Break(Reason::Error(Error::Count(count_val, count.span))),
                }?;
                let mut arr = vec![];
                arr.resize_with(count, || {
                    (Qubit(__quantum__rt__qubit_allocate()), qubit_init.span)
                });

                Continue((
                    Value::Array(arr.iter().copied().map(|q| Value::Qubit(q.0)).collect()),
                    arr,
                ))
            }
            QubitInitKind::Single => {
                let qubit = Qubit(__quantum__rt__qubit_allocate());
                Continue((Value::Qubit(qubit), vec![(qubit, qubit_init.span)]))
            }
            QubitInitKind::Tuple(tup) => {
                let mut tup_vec = vec![];
                let mut qubit_vec = vec![];
                for init in tup {
                    let (t, mut v) = self.eval_qubit_init(init)?;
                    tup_vec.push(t);
                    qubit_vec.append(&mut v);
                }
                Continue((Value::Tuple(tup_vec.into()), qubit_vec))
            }
        }
    }

    fn eval_call(&mut self, callee: &Expr, args: &Expr) -> ControlFlow<Reason, Value> {
        let callee_val = self.eval_expr(callee)?;
        let (callee_id, functor) = value_to_call_id(&callee_val, callee.span)?;
        let spec = spec_from_functor_app(functor);
        let args_val = self.eval_expr(args)?;
        let decl = match self.globals.get(callee_id) {
            Some(Global::Callable(decl)) => Continue(decl),
            Some(Global::Udt) => return Continue(args_val),
            None => Break(Reason::Error(Error::Unbound(callee.span))),
        }?;

        self.push_frame(Frame {
            id: callee_id,
            span: Some(callee.span),
            caller: self.package,
            functor,
        });

        let mut new_self = Self {
            globals: self.globals,
            package: callee_id.package,
            env: Env::default(),
            out: self.out.take(),
            call_stack: CallStack::default(),
        };
        let call_res = new_self.eval_call_spec(
            decl,
            spec,
            args_val,
            args.span,
            callee.span,
            functor.controlled,
        );
        self.out = new_self.out.take();

        match call_res {
            Break(Reason::Return(val)) => {
                self.pop_frame();
                Continue(val)
            }
            Break(Reason::Error(_)) => {
                for frame in new_self.call_stack.clone().into_frames() {
                    self.call_stack.push_frame(frame);
                }

                call_res
            }
            Continue(_) => {
                self.pop_frame();
                call_res
            }
        }
    }

    fn eval_call_spec(
        &mut self,
        decl: &CallableDecl,
        spec: Spec,
        args_val: Value,
        args_span: Span,
        call_span: Span,
        ctl_count: u8,
    ) -> ControlFlow<Reason, Value> {
        self.enter_scope();
        let res = match (&decl.body, spec) {
            (CallableBody::Block(body_block), Spec::Body) => {
                self.bind_value(&decl.input, args_val, args_span, Mutability::Immutable)?;
                self.eval_block(body_block)
            }
            (CallableBody::Specs(spec_decls), spec) => {
                let spec_decl = spec_decls
                    .iter()
                    .find(|spec_decl| spec_decl.spec == spec)
                    .map_or_else(
                        || Break(Reason::Error(Error::MissingSpec(spec, call_span))),
                        |spec_decl| Continue(&spec_decl.body),
                    )?;
                match spec_decl {
                    SpecBody::Impl(pat, body_block) => {
                        self.bind_args_for_spec(&decl.input, pat, args_val, args_span, ctl_count)?;
                        self.eval_block(body_block)
                    }
                    SpecBody::Gen(SpecGen::Intrinsic) => invoke_intrinsic(
                        &decl.name.name,
                        call_span,
                        args_val,
                        args_span,
                        self.out
                            .as_deref_mut()
                            .expect("output receiver should be set"),
                    ),
                    SpecBody::Gen(_) => Break(Reason::Error(Error::MissingSpec(spec, call_span))),
                }
            }
            _ => Break(Reason::Error(Error::MissingSpec(spec, call_span))),
        };
        self.leave_scope()?;
        res
    }

    fn bind_args_for_spec(
        &mut self,
        decl_pat: &Pat,
        spec_pat: &Pat,
        args_val: Value,
        args_span: Span,
        ctl_count: u8,
    ) -> ControlFlow<Reason, ()> {
        match &spec_pat.kind {
            PatKind::Bind(_) | PatKind::Discard => {
                panic!("spec pattern should be elided or elided tuple, found bind/discard")
            }
            PatKind::Elided => {
                self.bind_value(decl_pat, args_val, args_span, Mutability::Immutable)
            }
            PatKind::Tuple(pats) => {
                assert_eq!(pats.len(), 2, "spec pattern tuple should have 2 elements");
                assert!(
                    ctl_count > 0,
                    "spec pattern tuple used without controlled functor"
                );

                let mut tup = args_val;
                let mut ctls = vec![];
                for _ in 0..ctl_count {
                    let tup_nesting = tup.try_into_tuple().with_span(args_span)?;
                    if tup_nesting.len() != 2 {
                        return Break(Reason::Error(Error::TupleArity(
                            2,
                            tup_nesting.len(),
                            args_span,
                        )));
                    }

                    let c = tup_nesting[0].clone();
                    let rest = tup_nesting[1].clone();
                    ctls.extend_from_slice(c.try_into_array().with_span(args_span)?.as_ref());
                    tup = rest;
                }

                self.bind_value(
                    &pats[0],
                    Value::Array(ctls.into()),
                    args_span,
                    Mutability::Immutable,
                )?;
                self.bind_value(decl_pat, tup, args_span, Mutability::Immutable)
            }
        }
    }

    fn eval_unop(&mut self, expr: &Expr, op: UnOp, rhs: &Expr) -> ControlFlow<Reason, Value> {
        let val = self.eval_expr(rhs)?;
        match op {
            UnOp::Neg => match val {
                Value::BigInt(v) => Continue(Value::BigInt(v.neg())),
                Value::Double(v) => Continue(Value::Double(v.neg())),
                Value::Int(v) => Continue(Value::Int(v.wrapping_neg())),
                _ => Break(Reason::Error(Error::Type(
                    "Int, BigInt, or Double",
                    val.type_name(),
                    rhs.span,
                ))),
            },
            UnOp::Pos => match val {
                Value::BigInt(_) | Value::Int(_) | Value::Double(_) => Continue(val),
                _ => Break(Reason::Error(Error::Type(
                    "Int, BigInt, or Double",
                    val.type_name(),
                    rhs.span,
                ))),
            },
            UnOp::NotL => match val {
                Value::Bool(b) => Continue(Value::Bool(!b)),
                _ => Break(Reason::Error(Error::Type(
                    "Bool",
                    val.type_name(),
                    rhs.span,
                ))),
            },
            UnOp::NotB => match val {
                Value::Int(v) => Continue(Value::Int(!v)),
                Value::BigInt(v) => Continue(Value::BigInt(!v)),
                _ => Break(Reason::Error(Error::Type(
                    "Int or BigInt",
                    val.type_name(),
                    rhs.span,
                ))),
            },
            UnOp::Functor(functor) => match val {
                Value::Closure => Break(Reason::Error(Error::Unimplemented("closure", expr.span))),
                Value::Global(id, app) => {
                    Continue(Value::Global(id, update_functor_app(functor, app)))
                }
                _ => Break(Reason::Error(Error::Type(
                    "Callable",
                    val.type_name(),
                    rhs.span,
                ))),
            },
            UnOp::Unwrap => Continue(val),
        }
    }

    fn eval_binop(&mut self, op: BinOp, lhs: &Expr, rhs: &Expr) -> ControlFlow<Reason, Value> {
        let lhs_val = self.eval_expr(lhs)?;
        match op {
            BinOp::Add => eval_binop_add(lhs_val, lhs.span, self.eval_expr(rhs)?, rhs.span),
            BinOp::AndB => eval_binop_andb(lhs_val, lhs.span, self.eval_expr(rhs)?, rhs.span),
            BinOp::AndL => self.eval_binop_andl(lhs_val.try_into().with_span(lhs.span)?, rhs),
            BinOp::Div => eval_binop_div(lhs_val, lhs.span, self.eval_expr(rhs)?, rhs.span),
            BinOp::Eq => eval_binop_eq(&lhs_val, lhs.span, &self.eval_expr(rhs)?, rhs.span),
            BinOp::Exp => eval_binop_exp(lhs_val, lhs.span, self.eval_expr(rhs)?, rhs.span),
            BinOp::Gt => eval_binop_gt(lhs_val, lhs.span, self.eval_expr(rhs)?, rhs.span),
            BinOp::Gte => eval_binop_gte(lhs_val, lhs.span, self.eval_expr(rhs)?, rhs.span),
            BinOp::Lt => eval_binop_lt(lhs_val, lhs.span, self.eval_expr(rhs)?, rhs.span),
            BinOp::Lte => eval_binop_lte(lhs_val, lhs.span, self.eval_expr(rhs)?, rhs.span),
            BinOp::Mod => eval_binop_mod(lhs_val, lhs.span, self.eval_expr(rhs)?, rhs.span),
            BinOp::Mul => eval_binop_mul(lhs_val, lhs.span, self.eval_expr(rhs)?, rhs.span),
            BinOp::Neq => eval_binop_neq(&lhs_val, lhs.span, &self.eval_expr(rhs)?, rhs.span),
            BinOp::OrB => eval_binop_orb(lhs_val, lhs.span, self.eval_expr(rhs)?, rhs.span),
            BinOp::OrL => self.eval_binop_orl(lhs_val.try_into().with_span(lhs.span)?, rhs),
            BinOp::Shl => eval_binop_shl(lhs_val, lhs.span, self.eval_expr(rhs)?, rhs.span),
            BinOp::Shr => eval_binop_shr(lhs_val, lhs.span, self.eval_expr(rhs)?, rhs.span),
            BinOp::Sub => eval_binop_sub(lhs_val, lhs.span, self.eval_expr(rhs)?, rhs.span),
            BinOp::XorB => eval_binop_xorb(lhs_val, lhs.span, self.eval_expr(rhs)?, rhs.span),
        }
    }

    fn eval_binop_andl(&mut self, lhs: bool, rhs: &Expr) -> ControlFlow<Reason, Value> {
        Continue(Value::Bool(
            lhs && self.eval_expr(rhs)?.try_into().with_span(rhs.span)?,
        ))
    }

    fn eval_binop_orl(&mut self, lhs: bool, rhs: &Expr) -> ControlFlow<Reason, Value> {
        Continue(Value::Bool(
            lhs || self.eval_expr(rhs)?.try_into().with_span(rhs.span)?,
        ))
    }

    fn eval_ternop_cond(
        &mut self,
        lhs: &Expr,
        mid: &Expr,
        rhs: &Expr,
    ) -> ControlFlow<Reason, Value> {
        if self.eval_expr(lhs)?.try_into().with_span(lhs.span)? {
            self.eval_expr(mid)
        } else {
            self.eval_expr(rhs)
        }
    }

    fn eval_update_index(
        &mut self,
        lhs: &Expr,
        mid: &Expr,
        rhs: &Expr,
    ) -> ControlFlow<Reason, Value> {
        let values = self.eval_expr(lhs)?.try_into_array().with_span(lhs.span)?;
        let index: i64 = self.eval_expr(mid)?.try_into().with_span(mid.span)?;
        if index < 0 {
            return Break(Reason::Error(Error::Negative(index, mid.span)));
        }

        let mut values: Vec<_> = values.iter().cloned().collect();
        match values.get_mut(index.as_index(mid.span)?) {
            Some(value) => {
                *value = self.eval_expr(rhs)?;
                Continue(Value::Array(values.into()))
            }
            None => Break(Reason::Error(Error::OutOfRange(index, mid.span))),
        }
    }

    fn eval_field(&mut self, record: &Expr, field: &Field) -> ControlFlow<Reason, Value> {
        match (self.eval_expr(record)?, field) {
            (Value::Array(arr), Field::Prim(PrimField::Length)) => {
                let len: i64 = match arr.len().try_into() {
                    Ok(len) => Continue(len),
                    Err(_) => Break(Reason::Error(Error::ArrayTooLarge(record.span))),
                }?;
                Continue(Value::Int(len))
            }
            (Value::Range(Some(start), _, _), Field::Prim(PrimField::Start)) => {
                Continue(Value::Int(start))
            }
            (Value::Range(_, step, _), Field::Prim(PrimField::Step)) => Continue(Value::Int(step)),
            (Value::Range(_, _, Some(end)), Field::Prim(PrimField::End)) => {
                Continue(Value::Int(end))
            }
            (mut value, Field::Path(path)) => {
                for &index in &path.indices {
                    let Value::Tuple(items) = value else { panic!("field path on non-tuple value"); };
                    value = items[index].clone();
                }
                Continue(value)
            }
            _ => panic!("invalid field access"),
        }
    }

    fn eval_update_field(
        &mut self,
        record: &Expr,
        field: &Field,
        value: &Expr,
    ) -> ControlFlow<Reason, Value> {
<<<<<<< HEAD
        let record = self.eval_expr(record)?;
        let value_span = value.span;
        let value = self.eval_expr(value)?;
        match (record, field) {
            (Value::Range(_, step, end), Field::Prim(PrimField::Start)) => Continue(Value::Range(
                Some(value.try_into().with_span(value_span)?),
                step,
                end,
            )),
            (Value::Range(start, _, end), Field::Prim(PrimField::Step)) => Continue(Value::Range(
                start,
                value.try_into().with_span(value_span)?,
                end,
            )),
            (Value::Range(start, step, _), Field::Prim(PrimField::End)) => Continue(Value::Range(
                start,
                step,
                Some(value.try_into().with_span(value_span)?),
            )),
            (record, Field::Path(path)) => {
                Continue(update_field_path(&record, &path.indices, &value))
            }
            _ => panic!("invalid field access"),
=======
        // For now we only support built-in fields for Arrays and Ranges.
        match (self.eval_expr(record)?, field) {
            (Value::Range(Some(start), _, _), PrimField::Start) => Continue(Value::Int(start)),
            (Value::Range(_, step, _), PrimField::Step) => Continue(Value::Int(step)),
            (Value::Range(_, _, Some(end)), PrimField::End) => Continue(Value::Int(end)),
            _ => Break(Reason::Error(Error::Unimplemented("field access", span))),
>>>>>>> 0016586c
        }
    }

    fn enter_scope(&mut self) {
        self.env.0.push(Scope::default());
    }

    fn track_qubits(&mut self, mut qubits: Vec<(Qubit, Span)>) {
        self.env
            .0
            .last_mut()
            .expect("scope should have been entered to track qubits")
            .qubits
            .append(&mut qubits);
    }

    fn leave_scope(&mut self) -> ControlFlow<Reason, ()> {
        for (qubit, span) in self
            .env
            .0
            .pop()
            .expect("scope should be entered first before leaving")
            .qubits
        {
            if !qubit_is_zero(qubit.0) {
                return ControlFlow::Break(Reason::Error(Error::ReleasedQubitNotZero(
                    qubit.0 as usize,
                    span,
                )));
            }
            __quantum__rt__qubit_release(qubit.0);
        }
        ControlFlow::Continue(())
    }

    fn bind_value(
        &mut self,
        pat: &Pat,
        value: Value,
        span: Span,
        mutability: Mutability,
    ) -> ControlFlow<Reason, ()> {
        match &pat.kind {
            PatKind::Bind(variable) => {
                let scope = self.env.0.last_mut().expect("binding should have a scope");
                match scope.bindings.entry(variable.id) {
                    Entry::Vacant(entry) => entry.insert(Variable { value, mutability }),
                    Entry::Occupied(_) => panic!("duplicate binding"),
                };
                Continue(())
            }
            PatKind::Discard => Continue(()),
            PatKind::Elided => panic!("elision used in binding"),
            PatKind::Tuple(tup) => {
                let val_tup = value.try_into_tuple().with_span(span)?;
                if val_tup.len() == tup.len() {
                    for (pat, val) in tup.iter().zip(val_tup.iter()) {
                        self.bind_value(pat, val.clone(), span, mutability)?;
                    }
                    Continue(())
                } else {
                    Break(Reason::Error(Error::TupleArity(
                        tup.len(),
                        val_tup.len(),
                        pat.span,
                    )))
                }
            }
        }
    }

    fn resolve_binding(&mut self, res: Res, span: Span) -> Result<Value, Error> {
        Ok(match res {
            Res::Err => panic!("resolution error"),
            Res::Item(item) => Value::Global(
                GlobalId {
                    package: item.package.unwrap_or(self.package),
                    item: item.item,
                },
                FunctorApp::default(),
            ),
            Res::Local(node) => self
                .env
                .get(node)
                .ok_or(Error::Unbound(span))?
                .value
                .clone(),
        })
    }

    #[allow(clippy::similar_names)]
    fn update_binding(&mut self, lhs: &Expr, rhs: Value) -> ControlFlow<Reason, Value> {
        match (&lhs.kind, rhs) {
            (ExprKind::Hole, _) => Continue(Value::unit()),
            (&ExprKind::Var(Res::Local(node)), rhs) => match self.env.get_mut(node) {
                Some(var) if var.is_mutable() => {
                    var.value = rhs;
                    Continue(Value::unit())
                }
                Some(_) => Break(Reason::Error(Error::Mutability(lhs.span))),
                None => Break(Reason::Error(Error::Unbound(lhs.span))),
            },
            (ExprKind::Tuple(var_tup), Value::Tuple(tup)) => {
                if var_tup.len() == tup.len() {
                    for (expr, val) in var_tup.iter().zip(tup.iter()) {
                        self.update_binding(expr, val.clone())?;
                    }
                    Continue(Value::unit())
                } else {
                    Break(Reason::Error(Error::TupleArity(
                        var_tup.len(),
                        tup.len(),
                        lhs.span,
                    )))
                }
            }
            _ => Break(Reason::Error(Error::Unassignable(lhs.span))),
        }
    }

    fn push_frame(&mut self, frame: Frame) {
        self.call_stack.push_frame(frame);
    }

    fn pop_frame(&mut self) {
        self.call_stack.pop_frame();
    }
}

fn spec_from_functor_app(functor: FunctorApp) -> Spec {
    match (functor.adjoint, functor.controlled) {
        (false, 0) => Spec::Body,
        (true, 0) => Spec::Adj,
        (false, _) => Spec::Ctl,
        (true, _) => Spec::CtlAdj,
    }
}

fn value_to_call_id(val: &Value, span: Span) -> ControlFlow<Reason, (GlobalId, FunctorApp)> {
    match val {
        Value::Closure => Break(Reason::Error(Error::Unimplemented("closure", span))),
        Value::Global(global, functor) => Continue((*global, *functor)),
        _ => Break(Reason::Error(Error::Type(
            "Callable",
            val.type_name(),
            span,
        ))),
    }
}

fn lit_to_val(lit: &Lit) -> Value {
    match lit {
        Lit::BigInt(v) => Value::BigInt(v.clone()),
        Lit::Bool(v) => Value::Bool(*v),
        Lit::Double(v) => Value::Double(*v),
        Lit::Int(v) => Value::Int(*v),
        Lit::Pauli(v) => Value::Pauli(*v),
        Lit::Result(hir::Result::Zero) => Value::Result(false),
        Lit::Result(hir::Result::One) => Value::Result(true),
    }
}

fn index_array(arr: &[Value], index: i64, span: Span) -> ControlFlow<Reason, Value> {
    match arr.get(index.as_index(span)?) {
        Some(v) => Continue(v.clone()),
        None => Break(Reason::Error(Error::OutOfRange(index, span))),
    }
}

fn slice_array(
    arr: &[Value],
    start: Option<i64>,
    step: i64,
    end: Option<i64>,
    span: Span,
) -> ControlFlow<Reason, Value> {
    if step == 0 {
        Break(Reason::Error(Error::RangeStepZero(span)))
    } else {
        let len: i64 = match arr.len().try_into() {
            Ok(len) => Continue(len),
            Err(_) => Break(Reason::Error(Error::ArrayTooLarge(span))),
        }?;
        let (start, end) = if step > 0 {
            (start.unwrap_or(0), end.unwrap_or(len - 1))
        } else {
            (start.unwrap_or(len - 1), end.unwrap_or(0))
        };

        let range = Range::new(start, step, end);
        let mut slice = vec![];
        for i in range {
            slice.push(index_array(arr, i, span)?);
        }

        Continue(Value::Array(slice.into()))
    }
}

fn update_functor_app(functor: Functor, app: FunctorApp) -> FunctorApp {
    match functor {
        Functor::Adj => FunctorApp {
            adjoint: !app.adjoint,
            controlled: app.controlled,
        },
        Functor::Ctl => FunctorApp {
            adjoint: app.adjoint,
            controlled: app.controlled + 1,
        },
    }
}

fn eval_binop_add(
    lhs_val: Value,
    lhs_span: Span,
    rhs_val: Value,
    rhs_span: Span,
) -> ControlFlow<Reason, Value> {
    match lhs_val {
        Value::Array(arr) => {
            let rhs_arr = rhs_val.try_into_array().with_span(rhs_span)?;
            let items: Vec<_> = arr.iter().cloned().chain(rhs_arr.iter().cloned()).collect();
            Continue(Value::Array(items.into()))
        }
        Value::BigInt(val) => {
            let rhs: BigInt = rhs_val.try_into().with_span(rhs_span)?;
            Continue(Value::BigInt(val + rhs))
        }
        Value::Double(val) => {
            let rhs: f64 = rhs_val.try_into().with_span(rhs_span)?;
            Continue(Value::Double(val + rhs))
        }
        Value::Int(val) => {
            let rhs: i64 = rhs_val.try_into().with_span(rhs_span)?;
            Continue(Value::Int(val + rhs))
        }
        Value::String(val) => {
            let rhs = rhs_val.try_into_string().with_span(rhs_span)?;
            Continue(Value::String((val.to_string() + &rhs).into()))
        }
        _ => Break(Reason::Error(Error::Type(
            "Array, BigInt, Double, Int, or String",
            lhs_val.type_name(),
            lhs_span,
        ))),
    }
}

fn eval_binop_andb(
    lhs_val: Value,
    lhs_span: Span,
    rhs_val: Value,
    rhs_span: Span,
) -> ControlFlow<Reason, Value> {
    match lhs_val {
        Value::BigInt(val) => {
            let rhs: BigInt = rhs_val.try_into().with_span(rhs_span)?;
            Continue(Value::BigInt(val & rhs))
        }
        Value::Int(val) => {
            let rhs: i64 = rhs_val.try_into().with_span(rhs_span)?;
            Continue(Value::Int(val & rhs))
        }
        _ => Break(Reason::Error(Error::Type(
            "BigInt or Int",
            lhs_val.type_name(),
            lhs_span,
        ))),
    }
}

fn eval_binop_div(
    lhs_val: Value,
    lhs_span: Span,
    rhs_val: Value,
    rhs_span: Span,
) -> ControlFlow<Reason, Value> {
    match lhs_val {
        Value::BigInt(val) => {
            let rhs: BigInt = rhs_val.try_into().with_span(rhs_span)?;
            if rhs == BigInt::from(0) {
                Break(Reason::Error(Error::DivZero(rhs_span)))
            } else {
                Continue(Value::BigInt(val / rhs))
            }
        }
        Value::Int(val) => {
            let rhs: i64 = rhs_val.try_into().with_span(rhs_span)?;
            if rhs == 0 {
                Break(Reason::Error(Error::DivZero(rhs_span)))
            } else {
                Continue(Value::Int(val / rhs))
            }
        }
        Value::Double(val) => {
            let rhs: f64 = rhs_val.try_into().with_span(rhs_span)?;
            if rhs == 0.0 {
                Break(Reason::Error(Error::DivZero(rhs_span)))
            } else {
                Continue(Value::Double(val / rhs))
            }
        }
        _ => Break(Reason::Error(Error::Type(
            "BigInt, Double, or Int",
            lhs_val.type_name(),
            lhs_span,
        ))),
    }
}

fn supports_eq(val: &Value, val_span: Span) -> ControlFlow<Reason, ()> {
    match val {
        Value::Closure | Value::Global(..) => {
            Break(Reason::Error(Error::Equality(val.type_name(), val_span)))
        }
        _ => Continue(()),
    }
}

fn eval_binop_eq(
    lhs_val: &Value,
    lhs_span: Span,
    rhs_val: &Value,
    rhs_span: Span,
) -> ControlFlow<Reason, Value> {
    supports_eq(lhs_val, lhs_span)?;
    if lhs_val.type_name() == rhs_val.type_name() {
        Continue(Value::Bool(lhs_val == rhs_val))
    } else {
        Break(Reason::Error(Error::Type(
            lhs_val.type_name(),
            rhs_val.type_name(),
            rhs_span,
        )))
    }
}

fn eval_binop_exp(
    lhs_val: Value,
    lhs_span: Span,
    rhs_val: Value,
    rhs_span: Span,
) -> ControlFlow<Reason, Value> {
    match lhs_val {
        Value::BigInt(val) => {
            let rhs_val: i64 = rhs_val.try_into().with_span(rhs_span)?;
            if rhs_val < 0 {
                Break(Reason::Error(Error::Negative(rhs_val, rhs_span)))
            } else {
                let rhs_val: u32 = match rhs_val.try_into() {
                    Ok(v) => Continue(v),
                    Err(_) => Break(Reason::Error(Error::IntTooLarge(rhs_val, rhs_span))),
                }?;
                Continue(Value::BigInt(val.pow(rhs_val)))
            }
        }
        Value::Double(val) => Continue(Value::Double(
            val.powf(rhs_val.try_into().with_span(rhs_span)?),
        )),
        Value::Int(val) => {
            let rhs_val: i64 = rhs_val.try_into().with_span(rhs_span)?;
            if rhs_val < 0 {
                Break(Reason::Error(Error::Negative(rhs_val, rhs_span)))
            } else {
                let rhs_val: u32 = match rhs_val.try_into() {
                    Ok(v) => Continue(v),
                    Err(_) => Break(Reason::Error(Error::IntTooLarge(rhs_val, rhs_span))),
                }?;
                Continue(Value::Int(val.pow(rhs_val)))
            }
        }
        _ => Break(Reason::Error(Error::Type(
            "BigInt, Double, or Int",
            lhs_val.type_name(),
            lhs_span,
        ))),
    }
}

fn eval_binop_gt(
    lhs_val: Value,
    lhs_span: Span,
    rhs_val: Value,
    rhs_span: Span,
) -> ControlFlow<Reason, Value> {
    match lhs_val {
        Value::BigInt(val) => {
            let rhs: BigInt = rhs_val.try_into().with_span(rhs_span)?;
            Continue(Value::Bool(val > rhs))
        }
        Value::Int(val) => {
            let rhs: i64 = rhs_val.try_into().with_span(rhs_span)?;
            Continue(Value::Bool(val > rhs))
        }
        Value::Double(val) => {
            let rhs: f64 = rhs_val.try_into().with_span(rhs_span)?;
            Continue(Value::Bool(val > rhs))
        }
        _ => Break(Reason::Error(Error::Type(
            "BigInt, Double, or Int",
            lhs_val.type_name(),
            lhs_span,
        ))),
    }
}

fn eval_binop_gte(
    lhs_val: Value,
    lhs_span: Span,
    rhs_val: Value,
    rhs_span: Span,
) -> ControlFlow<Reason, Value> {
    match lhs_val {
        Value::BigInt(val) => {
            let rhs: BigInt = rhs_val.try_into().with_span(rhs_span)?;
            Continue(Value::Bool(val >= rhs))
        }
        Value::Int(val) => {
            let rhs: i64 = rhs_val.try_into().with_span(rhs_span)?;
            Continue(Value::Bool(val >= rhs))
        }
        Value::Double(val) => {
            let rhs: f64 = rhs_val.try_into().with_span(rhs_span)?;
            Continue(Value::Bool(val >= rhs))
        }
        _ => Break(Reason::Error(Error::Type(
            "BigInt, Double, or Int",
            lhs_val.type_name(),
            lhs_span,
        ))),
    }
}

fn eval_binop_lt(
    lhs_val: Value,
    lhs_span: Span,
    rhs_val: Value,
    rhs_span: Span,
) -> ControlFlow<Reason, Value> {
    match lhs_val {
        Value::BigInt(val) => {
            let rhs: BigInt = rhs_val.try_into().with_span(rhs_span)?;
            Continue(Value::Bool(val < rhs))
        }
        Value::Int(val) => {
            let rhs: i64 = rhs_val.try_into().with_span(rhs_span)?;
            Continue(Value::Bool(val < rhs))
        }
        Value::Double(val) => {
            let rhs: f64 = rhs_val.try_into().with_span(rhs_span)?;
            Continue(Value::Bool(val < rhs))
        }
        _ => Break(Reason::Error(Error::Type(
            "BigInt, Double, or Int",
            lhs_val.type_name(),
            lhs_span,
        ))),
    }
}

fn eval_binop_lte(
    lhs_val: Value,
    lhs_span: Span,
    rhs_val: Value,
    rhs_span: Span,
) -> ControlFlow<Reason, Value> {
    match lhs_val {
        Value::BigInt(val) => {
            let rhs: BigInt = rhs_val.try_into().with_span(rhs_span)?;
            Continue(Value::Bool(val <= rhs))
        }
        Value::Int(val) => {
            let rhs: i64 = rhs_val.try_into().with_span(rhs_span)?;
            Continue(Value::Bool(val <= rhs))
        }
        Value::Double(val) => {
            let rhs: f64 = rhs_val.try_into().with_span(rhs_span)?;
            Continue(Value::Bool(val <= rhs))
        }
        _ => Break(Reason::Error(Error::Type(
            "BigInt, Double, or Int",
            lhs_val.type_name(),
            lhs_span,
        ))),
    }
}

fn eval_binop_mod(
    lhs_val: Value,
    lhs_span: Span,
    rhs_val: Value,
    rhs_span: Span,
) -> ControlFlow<Reason, Value> {
    match lhs_val {
        Value::BigInt(val) => {
            let rhs: BigInt = rhs_val.try_into().with_span(rhs_span)?;
            Continue(Value::BigInt(val % rhs))
        }
        Value::Int(val) => {
            let rhs: i64 = rhs_val.try_into().with_span(rhs_span)?;
            Continue(Value::Int(val % rhs))
        }
        Value::Double(val) => {
            let rhs: f64 = rhs_val.try_into().with_span(rhs_span)?;
            Continue(Value::Double(val % rhs))
        }
        _ => Break(Reason::Error(Error::Type(
            "BigInt, Double, or Int",
            lhs_val.type_name(),
            lhs_span,
        ))),
    }
}

fn eval_binop_mul(
    lhs_val: Value,
    lhs_span: Span,
    rhs_val: Value,
    rhs_span: Span,
) -> ControlFlow<Reason, Value> {
    match lhs_val {
        Value::BigInt(val) => {
            let rhs: BigInt = rhs_val.try_into().with_span(rhs_span)?;
            Continue(Value::BigInt(val * rhs))
        }
        Value::Int(val) => {
            let rhs: i64 = rhs_val.try_into().with_span(rhs_span)?;
            Continue(Value::Int(val * rhs))
        }
        Value::Double(val) => {
            let rhs: f64 = rhs_val.try_into().with_span(rhs_span)?;
            Continue(Value::Double(val * rhs))
        }
        _ => Break(Reason::Error(Error::Type(
            "BigInt, Double, or Int",
            lhs_val.type_name(),
            lhs_span,
        ))),
    }
}

fn eval_binop_neq(
    lhs_val: &Value,
    lhs_span: Span,
    rhs_val: &Value,
    rhs_span: Span,
) -> ControlFlow<Reason, Value> {
    supports_eq(lhs_val, lhs_span)?;
    if lhs_val.type_name() == rhs_val.type_name() {
        Continue(Value::Bool(lhs_val != rhs_val))
    } else {
        Break(Reason::Error(Error::Type(
            lhs_val.type_name(),
            rhs_val.type_name(),
            rhs_span,
        )))
    }
}

fn eval_binop_orb(
    lhs_val: Value,
    lhs_span: Span,
    rhs_val: Value,
    rhs_span: Span,
) -> ControlFlow<Reason, Value> {
    match lhs_val {
        Value::BigInt(val) => {
            let rhs: BigInt = rhs_val.try_into().with_span(rhs_span)?;
            Continue(Value::BigInt(val | rhs))
        }
        Value::Int(val) => {
            let rhs: i64 = rhs_val.try_into().with_span(rhs_span)?;
            Continue(Value::Int(val | rhs))
        }
        _ => Break(Reason::Error(Error::Type(
            "BigInt or Int",
            lhs_val.type_name(),
            lhs_span,
        ))),
    }
}

fn eval_binop_shl(
    lhs_val: Value,
    lhs_span: Span,
    rhs_val: Value,
    rhs_span: Span,
) -> ControlFlow<Reason, Value> {
    match lhs_val {
        Value::BigInt(val) => {
            let rhs: i64 = rhs_val.try_into().with_span(rhs_span)?;
            if rhs > 0 {
                Continue(Value::BigInt(val << rhs))
            } else {
                Continue(Value::BigInt(val >> rhs.abs()))
            }
        }
        Value::Int(val) => {
            let rhs: i64 = rhs_val.try_into().with_span(rhs_span)?;
            if rhs > 0 {
                Continue(Value::Int(val << rhs))
            } else {
                Continue(Value::Int(val >> rhs.abs()))
            }
        }
        _ => Break(Reason::Error(Error::Type(
            "BigInt or Int",
            lhs_val.type_name(),
            lhs_span,
        ))),
    }
}

fn eval_binop_shr(
    lhs_val: Value,
    lhs_span: Span,
    rhs_val: Value,
    rhs_span: Span,
) -> ControlFlow<Reason, Value> {
    match lhs_val {
        Value::BigInt(val) => {
            let rhs: i64 = rhs_val.try_into().with_span(rhs_span)?;
            if rhs > 0 {
                Continue(Value::BigInt(val >> rhs))
            } else {
                Continue(Value::BigInt(val << rhs.abs()))
            }
        }
        Value::Int(val) => {
            let rhs: i64 = rhs_val.try_into().with_span(rhs_span)?;
            if rhs > 0 {
                Continue(Value::Int(val >> rhs))
            } else {
                Continue(Value::Int(val << rhs.abs()))
            }
        }
        _ => Break(Reason::Error(Error::Type(
            "BigInt or Int",
            lhs_val.type_name(),
            lhs_span,
        ))),
    }
}

fn eval_binop_sub(
    lhs_val: Value,
    lhs_span: Span,
    rhs_val: Value,
    rhs_span: Span,
) -> ControlFlow<Reason, Value> {
    match lhs_val {
        Value::BigInt(val) => {
            let rhs: BigInt = rhs_val.try_into().with_span(rhs_span)?;
            Continue(Value::BigInt(val - rhs))
        }
        Value::Int(val) => {
            let rhs: i64 = rhs_val.try_into().with_span(rhs_span)?;
            Continue(Value::Int(val - rhs))
        }
        Value::Double(val) => {
            let rhs: f64 = rhs_val.try_into().with_span(rhs_span)?;
            Continue(Value::Double(val - rhs))
        }
        _ => Break(Reason::Error(Error::Type(
            "BigInt, Double, or Int",
            lhs_val.type_name(),
            lhs_span,
        ))),
    }
}

fn eval_binop_xorb(
    lhs_val: Value,
    lhs_span: Span,
    rhs_val: Value,
    rhs_span: Span,
) -> ControlFlow<Reason, Value> {
    match lhs_val {
        Value::BigInt(val) => {
            let rhs: BigInt = rhs_val.try_into().with_span(rhs_span)?;
            Continue(Value::BigInt(val ^ rhs))
        }
        Value::Int(val) => {
            let rhs: i64 = rhs_val.try_into().with_span(rhs_span)?;
            Continue(Value::Int(val ^ rhs))
        }
        _ => Break(Reason::Error(Error::Type(
            "BigInt or Int",
            lhs_val.type_name(),
            lhs_span,
        ))),
    }
}

fn update_field_path(record: &Value, path: &[usize], replacement: &Value) -> Value {
    if path.is_empty() {
        replacement.clone()
    } else if let Value::Tuple(items) = record {
        let next_index = path[0];
        let items = items
            .iter()
            .enumerate()
            .map(|(index, item)| {
                if index == next_index {
                    update_field_path(item, &path[1..], replacement)
                } else {
                    item.clone()
                }
            })
            .collect();

        Value::Tuple(items)
    } else {
        panic!("invalid field path")
    }
}<|MERGE_RESOLUTION|>--- conflicted
+++ resolved
@@ -889,13 +889,6 @@
 
     fn eval_field(&mut self, record: &Expr, field: &Field) -> ControlFlow<Reason, Value> {
         match (self.eval_expr(record)?, field) {
-            (Value::Array(arr), Field::Prim(PrimField::Length)) => {
-                let len: i64 = match arr.len().try_into() {
-                    Ok(len) => Continue(len),
-                    Err(_) => Break(Reason::Error(Error::ArrayTooLarge(record.span))),
-                }?;
-                Continue(Value::Int(len))
-            }
             (Value::Range(Some(start), _, _), Field::Prim(PrimField::Start)) => {
                 Continue(Value::Int(start))
             }
@@ -920,7 +913,6 @@
         field: &Field,
         value: &Expr,
     ) -> ControlFlow<Reason, Value> {
-<<<<<<< HEAD
         let record = self.eval_expr(record)?;
         let value_span = value.span;
         let value = self.eval_expr(value)?;
@@ -944,14 +936,6 @@
                 Continue(update_field_path(&record, &path.indices, &value))
             }
             _ => panic!("invalid field access"),
-=======
-        // For now we only support built-in fields for Arrays and Ranges.
-        match (self.eval_expr(record)?, field) {
-            (Value::Range(Some(start), _, _), PrimField::Start) => Continue(Value::Int(start)),
-            (Value::Range(_, step, _), PrimField::Step) => Continue(Value::Int(step)),
-            (Value::Range(_, _, Some(end)), PrimField::End) => Continue(Value::Int(end)),
-            _ => Break(Reason::Error(Error::Unimplemented("field access", span))),
->>>>>>> 0016586c
         }
     }
 
