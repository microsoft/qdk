// Copyright (c) Microsoft Corporation.
// Licensed under the MIT License.

#![warn(clippy::mod_module_files, clippy::pedantic, clippy::unwrap_used)]

#[cfg(test)]
mod tests;

pub mod backend;
pub mod debug;
mod intrinsic;
pub mod lower;
pub mod output;
pub mod val;

use crate::val::{FunctorApp, Value};
use backend::Backend;
use debug::{CallStack, Frame};
use miette::Diagnostic;
use num_bigint::BigInt;
use output::Receiver;
use qsc_data_structures::span::Span;
use qsc_fir::fir::{
    self, BinOp, CallableDecl, ExprKind, Field, Functor, Lit, LocalItemId, Mutability, NodeId,
    PackageId, PatKind, PrimField, Res, SpecBody, SpecGen, StmtKind, StringComponent, UnOp,
};
use qsc_fir::fir::{BlockId, ExprId, PatId, StmtId};
use std::{
    collections::{hash_map::Entry, HashMap},
    fmt::{self, Display, Formatter, Write},
    iter,
    ops::Neg,
    rc::Rc,
};
use thiserror::Error;
use val::GlobalId;

#[derive(Clone, Debug, Diagnostic, Error)]
pub enum Error {
    #[error("array too large")]
    #[diagnostic(code("Qsc.Eval.ArrayTooLarge"))]
    ArrayTooLarge(#[label("this array has too many items")] Span),

    #[error("invalid array length: {0}")]
    #[diagnostic(code("Qsc.Eval.InvalidArrayLength"))]
    InvalidArrayLength(i64, #[label("cannot be used as a length")] Span),

    #[error("division by zero")]
    #[diagnostic(code("Qsc.Eval.DivZero"))]
    DivZero(#[label("cannot divide by zero")] Span),

    #[error("empty range")]
    #[diagnostic(code("Qsc.Eval.EmptyRange"))]
    EmptyRange(#[label("the range cannot be empty")] Span),

    #[error("value cannot be used as an index: {0}")]
    #[diagnostic(code("Qsc.Eval.InvalidIndex"))]
    InvalidIndex(i64, #[label("invalid index")] Span),

    #[error("integer too large for operation")]
    #[diagnostic(code("Qsc.Eval.IntTooLarge"))]
    IntTooLarge(i64, #[label("this value is too large")] Span),

    #[error("missing specialization: {0}")]
    #[diagnostic(code("Qsc.Eval.MissingSpec"))]
    MissingSpec(String, #[label("callable has no {0} specialization")] Span),

    #[error("index out of range: {0}")]
    #[diagnostic(code("Qsc.Eval.IndexOutOfRange"))]
    IndexOutOfRange(i64, #[label("out of range")] Span),

    #[error("negative integers cannot be used here: {0}")]
    #[diagnostic(code("Qsc.Eval.InvalidNegativeInt"))]
    InvalidNegativeInt(i64, #[label("invalid negative integer")] Span),

    #[error("output failure")]
    #[diagnostic(code("Qsc.Eval.OutputFail"))]
    OutputFail(#[label("failed to generate output")] Span),

    #[error("qubits in gate invocation are not unique")]
    #[diagnostic(code("Qsc.Eval.QubitUniqueness"))]
    QubitUniqueness(#[label] Span),

    #[error("range with step size of zero")]
    #[diagnostic(code("Qsc.Eval.RangeStepZero"))]
    RangeStepZero(#[label("invalid range")] Span),

    #[error("Qubit{0} released while not in |0⟩ state")]
    #[diagnostic(code("Qsc.Eval.ReleasedQubitNotZero"))]
    ReleasedQubitNotZero(usize),

    #[error("name is not bound")]
    #[diagnostic(code("Qsc.Eval.UnboundName"))]
    UnboundName(#[label] Span),

    #[error("unknown intrinsic `{0}`")]
    #[diagnostic(code("Qsc.Eval.UnknownIntrinsic"))]
    UnknownIntrinsic(String, #[label("callable has no implementation")] Span),

    #[error("program failed: {0}")]
    #[diagnostic(code("Qsc.Eval.UserFail"))]
    UserFail(String, #[label("explicit fail")] Span),
}

/// A specialization that may be implemented for an operation.
enum Spec {
    /// The default specialization.
    Body,
    /// The adjoint specialization.
    Adj,
    /// The controlled specialization.
    Ctl,
    /// The controlled adjoint specialization.
    CtlAdj,
}

impl Display for Spec {
    fn fmt(&self, f: &mut Formatter) -> fmt::Result {
        match self {
            Spec::Body => f.write_str("body"),
            Spec::Adj => f.write_str("adjoint"),
            Spec::Ctl => f.write_str("controlled"),
            Spec::CtlAdj => f.write_str("controlled adjoint"),
        }
    }
}

/// Evaluates the given stmt with the given context.
/// # Errors
/// Returns the first error encountered during execution.
pub fn eval_stmt(
    stmt: StmtId,
    globals: &impl NodeLookup,
    env: &mut Env,
    sim: &mut impl Backend<ResultType = impl Into<val::Result>>,
    package: PackageId,
    receiver: &mut impl Receiver,
) -> Result<Value, (Error, Vec<Frame>)> {
    let mut state = State::new(package);
    state.push_stmt(stmt);
    state.resume(globals, env, sim, receiver, &[])?;
    Ok(state.pop_val())
}

/// Evaluates the given expr with the given context.
/// # Errors
/// Returns the first error encountered during execution.
pub fn eval_expr(
    state: &mut State,
    expr: ExprId,
    globals: &impl NodeLookup,
    env: &mut Env,
<<<<<<< HEAD
    sim: &mut impl Backend,
=======
    sim: &mut impl Backend<ResultType = impl Into<val::Result>>,
>>>>>>> 8c3cff02
    out: &mut impl Receiver,
) -> Result<Value, (Error, Vec<Frame>)> {
    state.push_expr(expr);
    state.resume(globals, env, sim, out, &[])?;
    Ok(state.pop_val())
}

pub fn eval_push_expr(state: &mut State, expr: ExprId) {
    state.push_expr(expr);
}

/// Continues evaluation given current state with the given context.
/// # Errors
/// Returns the first error encountered during execution.
pub fn eval_resume(
    state: &mut State,
    globals: &impl NodeLookup,
    env: &mut Env,
<<<<<<< HEAD
    sim: &mut impl Backend,
=======
    sim: &mut impl Backend<ResultType = impl Into<val::Result>>,
>>>>>>> 8c3cff02
    out: &mut impl Receiver,
    breakpoints: &[StmtId],
) -> Result<Option<StmtId>, (Error, Vec<Frame>)> {
    state.resume(globals, env, sim, out, breakpoints)
}

trait AsIndex {
    type Output;

    fn as_index(&self, span: Span) -> Self::Output;
}

impl AsIndex for i64 {
    type Output = Result<usize, Error>;

    fn as_index(&self, span: Span) -> Self::Output {
        match (*self).try_into() {
            Ok(index) => Ok(index),
            Err(_) => Err(Error::InvalidIndex(*self, span)),
        }
    }
}

#[derive(Debug)]
struct Variable {
    value: Value,
    mutability: Mutability,
}

impl Variable {
    fn is_mutable(&self) -> bool {
        self.mutability == Mutability::Mutable
    }
}

struct Range {
    step: i64,
    end: i64,
    curr: i64,
}

impl Iterator for Range {
    type Item = i64;

    fn next(&mut self) -> Option<Self::Item> {
        let curr = self.curr;
        self.curr += self.step;
        if (self.step > 0 && curr <= self.end) || (self.step < 0 && curr >= self.end) {
            Some(curr)
        } else {
            None
        }
    }
}

impl Range {
    fn new(start: i64, step: i64, end: i64) -> Self {
        Range {
            step,
            end,
            curr: start,
        }
    }
}

pub enum Global<'a> {
    Callable(&'a CallableDecl),
    Udt,
}

pub trait NodeLookup {
    fn get(&self, id: GlobalId) -> Option<Global>;
    fn get_block(&self, package: PackageId, id: BlockId) -> &qsc_fir::fir::Block;
    fn get_expr(&self, package: PackageId, id: ExprId) -> &qsc_fir::fir::Expr;
    fn get_pat(&self, package: PackageId, id: PatId) -> &qsc_fir::fir::Pat;
    fn get_stmt(&self, package: PackageId, id: StmtId) -> &qsc_fir::fir::Stmt;
}

#[derive(Default)]
pub struct Env(Vec<Scope>);

impl Env {
    #[must_use]
    fn get(&self, id: NodeId) -> Option<&Variable> {
        self.0
            .iter()
            .rev()
            .find_map(|scope| scope.bindings.get(&id))
    }

    fn get_mut(&mut self, id: NodeId) -> Option<&mut Variable> {
        self.0
            .iter_mut()
            .rev()
            .find_map(|scope| scope.bindings.get_mut(&id))
    }

    fn push_scope(&mut self) {
        self.0.push(Scope::default());
    }

    fn leave_scope(&mut self) {
        self.0
            .pop()
            .expect("scope should be entered first before leaving");
    }
}

#[derive(Default)]
struct Scope {
    bindings: HashMap<NodeId, Variable>,
}

impl Env {
    #[must_use]
    pub fn with_empty_scope() -> Self {
        Self(vec![Scope::default()])
    }
}

enum Cont {
    Action(Action),
    Expr(ExprId),
    Frame(usize),
    Scope,
    Stmt(StmtId),
}

#[derive(Clone)]
enum Action {
    Array(usize),
    ArrayRepeat(Span),
    Assign(ExprId),
    Bind(PatId, Mutability),
    BinOp(BinOp, Span, Option<ExprId>),
    Call(Span, Span),
    Consume,
    Fail(Span),
    Field(Field),
    If(ExprId, Option<ExprId>),
    Index(Span),
    Range(bool, bool, bool),
    Return,
    StringConcat(usize),
    StringLit(Rc<str>),
    UpdateIndex(Span),
    Tuple(usize),
    UnOp(UnOp),
    UpdateField(Field),
    While(ExprId, BlockId),
}

pub struct State {
    stack: Vec<Cont>,
    vals: Vec<Value>,
    package: PackageId,
    call_stack: CallStack,
    current_span: Span,
}

impl State {
    #[must_use]
    pub fn new(package: PackageId) -> Self {
        Self {
            stack: Vec::new(),
            vals: Vec::new(),
            package,
            call_stack: CallStack::default(),
            current_span: Span::default(),
        }
    }

    fn pop_cont(&mut self) -> Option<Cont> {
        self.stack.pop()
    }

    fn push_action(&mut self, action: Action) {
        self.stack.push(Cont::Action(action));
    }

    fn push_expr(&mut self, expr: ExprId) {
        self.stack.push(Cont::Expr(expr));
    }

    fn push_frame(&mut self, id: GlobalId, functor: FunctorApp) {
        self.call_stack.push_frame(Frame {
            span: self.current_span,
            id,
            caller: self.package,
            functor,
        });
        self.stack.push(Cont::Frame(self.vals.len()));
        self.package = id.package;
    }

    fn leave_frame(&mut self, len: usize) {
        let frame = self
            .call_stack
            .pop_frame()
            .expect("frame should be present");
        self.package = frame.caller;
        let frame_val = self.pop_val();
        self.vals.drain(len..);
        self.push_val(frame_val);
    }

    fn push_scope(&mut self, env: &mut Env) {
        env.push_scope();
        self.stack.push(Cont::Scope);
    }

    fn push_stmt(&mut self, stmt: StmtId) {
        self.stack.push(Cont::Stmt(stmt));
    }

    fn push_block(&mut self, env: &mut Env, globals: &impl NodeLookup, block: BlockId) {
        let block = globals.get_block(self.package, block);
        self.push_scope(env);
        for stmt in block.stmts.iter().rev() {
            self.push_stmt(*stmt);
            self.push_action(Action::Consume);
        }
        if block.stmts.is_empty() {
            self.push_val(Value::unit());
        } else {
            self.pop_cont();
        }
    }

    fn pop_val(&mut self) -> Value {
        self.vals.pop().expect("value should be present")
    }

    fn pop_vals(&mut self, len: usize) -> Vec<Value> {
        self.vals.drain(self.vals.len() - len..).collect()
    }

    fn push_val(&mut self, val: Value) {
        self.vals.push(val);
    }

    #[must_use]
    pub fn get_stack_frames(&self) -> Vec<Frame> {
        let mut frames = self.call_stack.clone().into_frames();

        let mut span = self.current_span;
        for frame in frames.iter_mut().rev() {
            std::mem::swap(&mut frame.span, &mut span);
        }
        frames
    }

    /// # Errors
    /// Returns the first error encountered during execution.
    pub fn resume(
        &mut self,
        globals: &impl NodeLookup,
        env: &mut Env,
        sim: &mut impl Backend<ResultType = impl Into<val::Result>>,
        out: &mut impl Receiver,
        breakpoints: &[StmtId],
    ) -> Result<Option<StmtId>, (Error, Vec<Frame>)> {
        while let Some(cont) = self.pop_cont() {
            let res = match cont {
                Cont::Action(action) => self
                    .cont_action(env, sim, globals, action, out)
                    .map(|_| None),
                Cont::Expr(expr) => self.cont_expr(env, globals, expr).map(|_| None),
                Cont::Frame(len) => {
                    self.leave_frame(len);
                    Ok(None)
                }
                Cont::Scope => {
                    env.leave_scope();
                    Ok(None)
                }
                Cont::Stmt(stmt) => {
                    self.cont_stmt(globals, stmt);
                    match breakpoints.iter().find(|&bp| *bp == stmt) {
                        Some(bp) => Ok(Some(bp)),
                        None => Ok(None),
                    }
                }
            };
            match res {
                Ok(Some(bp)) => return Ok(Some(*bp)),
                Ok(None) => {}
                Err(e) => return Err((e, self.get_stack_frames())),
            }
        }

        Ok(None)
    }

    pub fn get_result(&mut self) -> Value {
        self.pop_val()
    }

    #[allow(clippy::similar_names)]
    fn cont_expr(
        &mut self,
        env: &mut Env,
        globals: &impl NodeLookup,
        expr: ExprId,
    ) -> Result<(), Error> {
        let expr = globals.get_expr(self.package, expr);
        self.current_span = expr.span;

        match &expr.kind {
            ExprKind::Array(arr) => self.cont_arr(arr),
            ExprKind::ArrayRepeat(item, size) => self.cont_arr_repeat(globals, *item, *size),
            ExprKind::Assign(lhs, rhs) => self.cont_assign(*lhs, *rhs),
            ExprKind::AssignOp(op, lhs, rhs) => self.cont_assign_op(globals, *op, *lhs, *rhs),
            ExprKind::AssignField(record, field, replace) => {
                self.cont_assign_field(*record, field, *replace);
            }
            ExprKind::AssignIndex(lhs, mid, rhs) => {
                self.cont_assign_index(globals, *lhs, *mid, *rhs);
            }
            ExprKind::BinOp(op, lhs, rhs) => self.cont_binop(globals, *op, *rhs, *lhs),
            ExprKind::Block(block) => self.push_block(env, globals, *block),
            ExprKind::Call(callee_expr, args_expr) => {
                self.cont_call(globals, *callee_expr, *args_expr);
            }
            ExprKind::Closure(args, callable) => {
                let closure = resolve_closure(env, self.package, expr.span, args, *callable)?;
                self.push_val(closure);
            }
            ExprKind::Fail(fail_expr) => self.cont_fail(expr.span, *fail_expr),
            ExprKind::Field(expr, field) => self.cont_field(*expr, field),
            ExprKind::Hole => panic!("hole expr should be disallowed by passes"),
            ExprKind::If(cond_expr, then_expr, else_expr) => {
                self.cont_if(*cond_expr, *then_expr, *else_expr);
            }
            ExprKind::Index(arr, index) => self.cont_index(globals, *arr, *index),
            ExprKind::Lit(lit) => self.push_val(lit_to_val(lit)),
            ExprKind::Range(start, step, end) => self.cont_range(*start, *step, *end),
            ExprKind::Return(expr) => self.cont_ret(*expr),
            ExprKind::String(components) => self.cont_string(components),
            ExprKind::UpdateIndex(lhs, mid, rhs) => self.update_index(globals, *lhs, *mid, *rhs),
            ExprKind::Tuple(tup) => self.cont_tup(tup),
            ExprKind::UnOp(op, expr) => self.cont_unop(*op, *expr),
            ExprKind::UpdateField(record, field, replace) => {
                self.cont_update_field(*record, field, *replace);
            }
            ExprKind::Var(res, _) => {
                self.push_val(resolve_binding(env, self.package, *res, expr.span)?);
            }
            ExprKind::While(cond_expr, block) => self.cont_while(*cond_expr, *block),
        }

        Ok(())
    }

    fn cont_tup(&mut self, tup: &Vec<ExprId>) {
        self.push_action(Action::Tuple(tup.len()));
        for tup_expr in tup.iter().rev() {
            self.push_expr(*tup_expr);
        }
    }

    fn cont_arr(&mut self, arr: &Vec<ExprId>) {
        self.push_action(Action::Array(arr.len()));
        for entry in arr.iter().rev() {
            self.push_expr(*entry);
        }
    }

    fn cont_arr_repeat(&mut self, globals: &impl NodeLookup, item: ExprId, size: ExprId) {
        let size_expr = globals.get_expr(self.package, size);
        self.push_action(Action::ArrayRepeat(size_expr.span));
        self.push_expr(size);
        self.push_expr(item);
    }

    fn cont_ret(&mut self, expr: ExprId) {
        self.push_action(Action::Return);
        self.push_expr(expr);
    }

    fn cont_if(&mut self, cond_expr: ExprId, then_expr: ExprId, else_expr: Option<ExprId>) {
        self.push_action(Action::If(then_expr, else_expr));
        self.push_expr(cond_expr);
    }

    fn cont_fail(&mut self, span: Span, fail_expr: ExprId) {
        self.push_action(Action::Fail(span));
        self.push_expr(fail_expr);
    }

    fn cont_assign(&mut self, lhs: ExprId, rhs: ExprId) {
        self.push_action(Action::Assign(lhs));
        self.push_expr(rhs);
        self.push_val(Value::unit());
    }

    fn cont_assign_op(&mut self, globals: &impl NodeLookup, op: BinOp, lhs: ExprId, rhs: ExprId) {
        self.push_action(Action::Assign(lhs));
        self.cont_binop(globals, op, rhs, lhs);
        self.push_val(Value::unit());
    }

    fn cont_assign_field(&mut self, record: ExprId, field: &Field, replace: ExprId) {
        self.push_action(Action::Assign(record));
        self.cont_update_field(record, field, replace);
        self.push_val(Value::unit());
    }

    fn cont_assign_index(
        &mut self,
        globals: &impl NodeLookup,
        lhs: ExprId,
        mid: ExprId,
        rhs: ExprId,
    ) {
        self.push_action(Action::Assign(lhs));
        self.update_index(globals, lhs, mid, rhs);
        self.push_val(Value::unit());
    }

    fn cont_field(&mut self, expr: ExprId, field: &Field) {
        self.push_action(Action::Field(field.clone()));
        self.push_expr(expr);
    }

    fn cont_index(&mut self, globals: &impl NodeLookup, arr: ExprId, index: ExprId) {
        let index_expr = globals.get_expr(self.package, index);
        self.push_action(Action::Index(index_expr.span));
        self.push_expr(index);
        self.push_expr(arr);
    }

    fn cont_range(&mut self, start: Option<ExprId>, step: Option<ExprId>, end: Option<ExprId>) {
        self.push_action(Action::Range(
            start.is_some(),
            step.is_some(),
            end.is_some(),
        ));
        if let Some(end) = end {
            self.push_expr(end);
        }
        if let Some(step) = step {
            self.push_expr(step);
        }
        if let Some(start) = start {
            self.push_expr(start);
        }
    }

    fn cont_string(&mut self, components: &[StringComponent]) {
        if let [StringComponent::Lit(str)] = components {
            self.push_val(Value::String(Rc::clone(str)));
            return;
        }

        self.push_action(Action::StringConcat(components.len()));
        for component in components.iter().rev() {
            match component {
                StringComponent::Expr(expr) => self.push_expr(*expr),
                StringComponent::Lit(lit) => self.push_action(Action::StringLit(lit.clone())),
            }
        }
    }

    fn cont_while(&mut self, cond_expr: ExprId, block: BlockId) {
        self.push_action(Action::While(cond_expr, block));
        self.push_expr(cond_expr);
    }

    fn cont_call(&mut self, globals: &impl NodeLookup, callee: ExprId, args: ExprId) {
        let callee_expr = globals.get_expr(self.package, callee);
        let args_expr = globals.get_expr(self.package, args);
        self.push_action(Action::Call(callee_expr.span, args_expr.span));
        self.push_expr(args);
        self.push_expr(callee);
    }

    fn cont_binop(&mut self, globals: &impl NodeLookup, op: BinOp, rhs: ExprId, lhs: ExprId) {
        let rhs_expr = globals.get_expr(self.package, rhs);
        match op {
            BinOp::Add
            | BinOp::AndB
            | BinOp::Div
            | BinOp::Eq
            | BinOp::Exp
            | BinOp::Gt
            | BinOp::Gte
            | BinOp::Lt
            | BinOp::Lte
            | BinOp::Mod
            | BinOp::Mul
            | BinOp::Neq
            | BinOp::OrB
            | BinOp::Shl
            | BinOp::Shr
            | BinOp::Sub
            | BinOp::XorB => {
                self.push_action(Action::BinOp(op, rhs_expr.span, None));
                self.push_expr(rhs);
                self.push_expr(lhs);
            }
            BinOp::AndL | BinOp::OrL => {
                self.push_action(Action::BinOp(op, rhs_expr.span, Some(rhs)));
                self.push_expr(lhs);
            }
        }
    }

    fn update_index(&mut self, globals: &impl NodeLookup, lhs: ExprId, mid: ExprId, rhs: ExprId) {
        let mid_expr = globals.get_expr(self.package, mid);
        self.push_action(Action::UpdateIndex(mid_expr.span));
        self.push_expr(lhs);
        self.push_expr(rhs);
        self.push_expr(mid);
    }

    fn cont_unop(&mut self, op: UnOp, expr: ExprId) {
        self.push_action(Action::UnOp(op));
        self.push_expr(expr);
    }

    fn cont_update_field(&mut self, record: ExprId, field: &Field, replace: ExprId) {
        self.push_action(Action::UpdateField(field.clone()));
        self.push_expr(replace);
        self.push_expr(record);
    }

    fn cont_stmt(&mut self, globals: &impl NodeLookup, stmt: StmtId) {
        let stmt = globals.get_stmt(self.package, stmt);
        self.current_span = stmt.span;

        match &stmt.kind {
            StmtKind::Expr(expr) => self.push_expr(*expr),
            StmtKind::Item(..) => self.push_val(Value::unit()),
            StmtKind::Local(mutability, pat, expr) => {
                self.push_action(Action::Bind(*pat, *mutability));
                self.push_expr(*expr);
                self.push_val(Value::unit());
            }
            StmtKind::Qubit(..) => panic!("qubit use-stmt should be eliminated by passes"),
            StmtKind::Semi(expr) => {
                self.push_action(Action::Consume);
                self.push_expr(*expr);
                self.push_val(Value::unit());
            }
        }
    }

    fn cont_action(
        &mut self,
        env: &mut Env,
<<<<<<< HEAD
        sim: &mut impl Backend,
=======
        sim: &mut impl Backend<ResultType = impl Into<val::Result>>,
>>>>>>> 8c3cff02
        globals: &impl NodeLookup,
        action: Action,
        out: &mut impl Receiver,
    ) -> Result<(), Error> {
        match action {
            Action::Array(len) => self.eval_arr(len),
            Action::ArrayRepeat(span) => self.eval_arr_repeat(span)?,
            Action::Assign(lhs) => self.eval_assign(env, globals, lhs)?,
            Action::BinOp(op, span, rhs) => self.eval_binop(op, span, rhs)?,
            Action::Bind(pat, mutability) => self.eval_bind(env, globals, pat, mutability),
            Action::Call(callee_span, args_span) => {
                self.eval_call(env, sim, globals, callee_span, args_span, out)?;
            }
            Action::Consume => {
                self.pop_val();
            }
            Action::Fail(span) => {
                return Err(Error::UserFail(
                    self.pop_val().unwrap_string().to_string(),
                    span,
                ));
            }
            Action::Field(field) => self.eval_field(field),
            Action::If(then_expr, else_expr) => self.eval_if(then_expr, else_expr),
            Action::Index(span) => self.eval_index(span)?,
            Action::Range(has_start, has_step, has_end) => {
                self.eval_range(has_start, has_step, has_end);
            }
            Action::Return => self.eval_ret(env),
            Action::StringConcat(len) => self.eval_string_concat(len),
            Action::StringLit(str) => self.push_val(Value::String(str)),
            Action::UpdateIndex(span) => self.eval_update_index(span)?,
            Action::Tuple(len) => self.eval_tup(len),
            Action::UnOp(op) => self.eval_unop(op),
            Action::UpdateField(field) => self.eval_update_field(field),
            Action::While(cond_expr, block) => self.eval_while(env, globals, cond_expr, block),
        }
        Ok(())
    }

    fn eval_arr(&mut self, len: usize) {
        let arr = self.pop_vals(len);
        self.push_val(Value::Array(arr.into()));
    }

    fn eval_arr_repeat(&mut self, span: Span) -> Result<(), Error> {
        let size_val = self.pop_val().unwrap_int();
        let item_val = self.pop_val();
        let s = match size_val.try_into() {
            Ok(i) => Ok(i),
            Err(_) => Err(Error::InvalidArrayLength(size_val, span)),
        }?;
        self.push_val(Value::Array(vec![item_val; s].into()));
        Ok(())
    }

    fn eval_assign(
        &mut self,
        env: &mut Env,
        globals: &impl NodeLookup,
        lhs: ExprId,
    ) -> Result<(), Error> {
        let rhs = self.pop_val();
        self.update_binding(env, globals, lhs, rhs)
    }

    fn eval_bind(
        &mut self,
        env: &mut Env,
        globals: &impl NodeLookup,
        pat: PatId,
        mutability: Mutability,
    ) {
        let val = self.pop_val();
        self.bind_value(env, globals, pat, val, mutability);
    }

    fn eval_binop(&mut self, op: BinOp, span: Span, rhs: Option<ExprId>) -> Result<(), Error> {
        match op {
            BinOp::Add => self.eval_binop_simple(eval_binop_add),
            BinOp::AndB => self.eval_binop_simple(eval_binop_andb),
            BinOp::AndL => {
                if self.pop_val().unwrap_bool() {
                    self.push_expr(rhs.expect("rhs should be provided with binop andl"));
                } else {
                    self.push_val(Value::Bool(false));
                }
            }
            BinOp::Div => self.eval_binop_with_error(span, eval_binop_div)?,
            BinOp::Eq => {
                let rhs_val = self.pop_val();
                let lhs_val = self.pop_val();
                self.push_val(Value::Bool(lhs_val == rhs_val));
            }
            BinOp::Exp => self.eval_binop_with_error(span, eval_binop_exp)?,
            BinOp::Gt => self.eval_binop_simple(eval_binop_gt),
            BinOp::Gte => self.eval_binop_simple(eval_binop_gte),
            BinOp::Lt => self.eval_binop_simple(eval_binop_lt),
            BinOp::Lte => self.eval_binop_simple(eval_binop_lte),
            BinOp::Mod => self.eval_binop_simple(eval_binop_mod),
            BinOp::Mul => self.eval_binop_simple(eval_binop_mul),
            BinOp::Neq => {
                let rhs_val = self.pop_val();
                let lhs_val = self.pop_val();
                self.push_val(Value::Bool(lhs_val != rhs_val));
            }
            BinOp::OrB => self.eval_binop_simple(eval_binop_orb),
            BinOp::OrL => {
                if self.pop_val().unwrap_bool() {
                    self.push_val(Value::Bool(true));
                } else {
                    self.push_expr(rhs.expect("rhs should be provided with binop andl"));
                }
            }
            BinOp::Shl => self.eval_binop_simple(eval_binop_shl),
            BinOp::Shr => self.eval_binop_simple(eval_binop_shr),
            BinOp::Sub => self.eval_binop_simple(eval_binop_sub),
            BinOp::XorB => self.eval_binop_simple(eval_binop_xorb),
        }
        Ok(())
    }

    fn eval_binop_simple(&mut self, binop_func: impl FnOnce(Value, Value) -> Value) {
        let rhs_val = self.pop_val();
        let lhs_val = self.pop_val();
        self.push_val(binop_func(lhs_val, rhs_val));
    }

    fn eval_binop_with_error(
        &mut self,
        span: Span,
        binop_func: impl FnOnce(Value, Value, Span) -> Result<Value, Error>,
    ) -> Result<(), Error> {
        let rhs_val = self.pop_val();
        let lhs_val = self.pop_val();
        self.push_val(binop_func(lhs_val, rhs_val, span)?);
        Ok(())
    }

    fn eval_call(
        &mut self,
        env: &mut Env,
<<<<<<< HEAD
        sim: &mut impl Backend,
=======
        sim: &mut impl Backend<ResultType = impl Into<val::Result>>,
>>>>>>> 8c3cff02
        globals: &impl NodeLookup,
        callee_span: Span,
        arg_span: Span,
        out: &mut impl Receiver,
    ) -> Result<(), Error> {
        let arg = self.pop_val();
        let (callee_id, functor, fixed_args) = match self.pop_val() {
            Value::Closure(fixed_args, id, functor) => (id, functor, Some(fixed_args)),
            Value::Global(id, functor) => (id, functor, None),
            _ => panic!("value is not callable"),
        };

        let callee = match globals.get(callee_id) {
            Some(Global::Callable(callable)) => callable,
            Some(Global::Udt) => {
                self.push_val(arg);
                return Ok(());
            }
            None => return Err(Error::UnboundName(callee_span)),
        };

        let spec = spec_from_functor_app(functor);
        self.push_frame(callee_id, functor);
        self.push_scope(env);
        let block_body = &match spec {
            Spec::Body => Some(&callee.body),
            Spec::Adj => callee.adj.as_ref(),
            Spec::Ctl => callee.ctl.as_ref(),
            Spec::CtlAdj => callee.ctl_adj.as_ref(),
        }
        .ok_or(Error::MissingSpec(spec.to_string(), callee_span))?
        .body;
        match block_body {
            SpecBody::Impl(input, body_block) => {
                self.bind_args_for_spec(
                    env,
                    globals,
                    callee.input,
                    *input,
                    arg,
                    functor.controlled,
                    fixed_args,
                );
                self.push_block(env, globals, *body_block);
                Ok(())
            }
            SpecBody::Gen(SpecGen::Intrinsic) => {
                let name = &callee.name.name;
                let val = intrinsic::call(name, callee_span, arg, arg_span, sim, out)?;
                self.push_val(val);
                Ok(())
            }
            SpecBody::Gen(_) => Err(Error::MissingSpec(spec.to_string(), callee_span)),
        }
    }

    fn eval_field(&mut self, field: Field) {
        let record = self.pop_val();
        let val = match (record, field) {
            (Value::Range(Some(start), _, _), Field::Prim(PrimField::Start)) => Value::Int(start),
            (Value::Range(_, step, _), Field::Prim(PrimField::Step)) => Value::Int(step),
            (Value::Range(_, _, Some(end)), Field::Prim(PrimField::End)) => Value::Int(end),
            (record, Field::Path(path)) => {
                follow_field_path(record, &path.indices).expect("field path should be valid")
            }
            _ => panic!("invalid field access"),
        };
        self.push_val(val);
    }

    fn eval_if(&mut self, then_expr: ExprId, else_expr: Option<ExprId>) {
        if self.pop_val().unwrap_bool() {
            self.push_expr(then_expr);
        } else if let Some(else_expr) = else_expr {
            self.push_expr(else_expr);
        } else {
            self.push_val(Value::unit());
        }
    }

    fn eval_index(&mut self, span: Span) -> Result<(), Error> {
        let index_val = self.pop_val();
        let arr = self.pop_val().unwrap_array();
        match &index_val {
            Value::Int(i) => self.push_val(index_array(&arr, *i, span)?),
            &Value::Range(start, step, end) => {
                self.push_val(slice_array(&arr, start, step, end, span)?);
            }
            _ => panic!("array should only be indexed by Int or Range"),
        }
        Ok(())
    }

    fn eval_range(&mut self, has_start: bool, has_step: bool, has_end: bool) {
        let end = if has_end {
            Some(self.pop_val().unwrap_int())
        } else {
            None
        };
        let step = if has_step {
            self.pop_val().unwrap_int()
        } else {
            val::DEFAULT_RANGE_STEP
        };
        let start = if has_start {
            Some(self.pop_val().unwrap_int())
        } else {
            None
        };
        self.push_val(Value::Range(start, step, end));
    }

    fn eval_ret(&mut self, env: &mut Env) {
        while let Some(cont) = self.pop_cont() {
            match cont {
                Cont::Frame(len) => {
                    self.leave_frame(len);
                    break;
                }
                Cont::Scope => env.leave_scope(),
                _ => {}
            }
        }
    }

    fn eval_string_concat(&mut self, len: usize) {
        let mut string = String::new();
        for component in self.pop_vals(len) {
            write!(string, "{component}").expect("string should be writable");
        }
        self.push_val(Value::String(string.into()));
    }

    fn eval_update_index(&mut self, span: Span) -> Result<(), Error> {
        let values = self.pop_val().unwrap_array();
        let update = self.pop_val();
        let index = self.pop_val().unwrap_int();
        if index < 0 {
            return Err(Error::InvalidNegativeInt(index, span));
        }
        let i = index.as_index(span)?;
        let mut values = values.iter().cloned().collect::<Vec<_>>();
        match values.get_mut(i) {
            Some(value) => {
                *value = update;
            }
            None => return Err(Error::IndexOutOfRange(index, span)),
        }
        self.push_val(Value::Array(values.into()));
        Ok(())
    }

    fn eval_tup(&mut self, len: usize) {
        let tup = self.pop_vals(len);
        self.push_val(Value::Tuple(tup.into()));
    }

    fn eval_unop(&mut self, op: UnOp) {
        let val = self.pop_val();
        match op {
            UnOp::Functor(functor) => match val {
                Value::Closure(args, id, app) => {
                    self.push_val(Value::Closure(args, id, update_functor_app(functor, app)));
                }
                Value::Global(id, app) => {
                    self.push_val(Value::Global(id, update_functor_app(functor, app)));
                }
                _ => panic!("value should be callable"),
            },
            UnOp::Neg => match val {
                Value::BigInt(v) => self.push_val(Value::BigInt(v.neg())),
                Value::Double(v) => self.push_val(Value::Double(v.neg())),
                Value::Int(v) => self.push_val(Value::Int(v.wrapping_neg())),
                _ => panic!("value should be number"),
            },
            UnOp::NotB => match val {
                Value::Int(v) => self.push_val(Value::Int(!v)),
                Value::BigInt(v) => self.push_val(Value::BigInt(!v)),
                _ => panic!("value should be Int or BigInt"),
            },
            UnOp::NotL => match val {
                Value::Bool(b) => self.push_val(Value::Bool(!b)),
                _ => panic!("value should be bool"),
            },
            UnOp::Pos => match val {
                Value::BigInt(_) | Value::Int(_) | Value::Double(_) => self.push_val(val),
                _ => panic!("value should be number"),
            },
            UnOp::Unwrap => self.push_val(val),
        }
    }

    fn eval_update_field(&mut self, field: Field) {
        let value = self.pop_val();
        let record = self.pop_val();
        let update = match (record, field) {
            (Value::Range(_, step, end), Field::Prim(PrimField::Start)) => {
                Value::Range(Some(value.unwrap_int()), step, end)
            }
            (Value::Range(start, _, end), Field::Prim(PrimField::Step)) => {
                Value::Range(start, value.unwrap_int(), end)
            }
            (Value::Range(start, step, _), Field::Prim(PrimField::End)) => {
                Value::Range(start, step, Some(value.unwrap_int()))
            }
            (record, Field::Path(path)) => update_field_path(&record, &path.indices, &value)
                .expect("field path should be valid"),
            _ => panic!("invalid field access"),
        };
        self.push_val(update);
    }

    fn eval_while(
        &mut self,
        env: &mut Env,
        globals: &impl NodeLookup,
        cond_expr: ExprId,
        block: BlockId,
    ) {
        if self.pop_val().unwrap_bool() {
            self.cont_while(cond_expr, block);
            self.push_action(Action::Consume);
            self.push_val(Value::unit());
            self.push_block(env, globals, block);
        } else {
            self.push_val(Value::unit());
        }
    }

    fn bind_value(
        &self,
        env: &mut Env,
        globals: &impl NodeLookup,
        pat: PatId,
        val: Value,
        mutability: Mutability,
    ) {
        let pat = globals.get_pat(self.package, pat);
        match &pat.kind {
            PatKind::Bind(variable) => {
                let scope = env.0.last_mut().expect("binding should have a scope");
                match scope.bindings.entry(variable.id) {
                    Entry::Vacant(entry) => entry.insert(Variable {
                        value: val,
                        mutability,
                    }),
                    Entry::Occupied(_) => panic!("duplicate binding"),
                };
            }
            PatKind::Discard => {}
            PatKind::Tuple(tup) => {
                let val_tup = val.unwrap_tuple();
                for (pat, val) in tup.iter().zip(val_tup.iter()) {
                    self.bind_value(env, globals, *pat, val.clone(), mutability);
                }
            }
        }
    }

    #[allow(clippy::similar_names)]
    fn update_binding(
        &self,
        env: &mut Env,
        globals: &impl NodeLookup,
        lhs: ExprId,
        rhs: Value,
    ) -> Result<(), Error> {
        let lhs = globals.get_expr(self.package, lhs);
        match (&lhs.kind, rhs) {
            (ExprKind::Hole, _) => {}
            (&ExprKind::Var(Res::Local(node), _), rhs) => match env.get_mut(node) {
                Some(var) if var.is_mutable() => {
                    var.value = rhs;
                }
                Some(_) => panic!("update of mutable variable should be disallowed by compiler"),
                None => return Err(Error::UnboundName(lhs.span)),
            },
            (ExprKind::Tuple(var_tup), Value::Tuple(tup)) => {
                for (expr, val) in var_tup.iter().zip(tup.iter()) {
                    self.update_binding(env, globals, *expr, val.clone())?;
                }
            }
            _ => panic!("unassignable pattern should be disallowed by compiler"),
        }
        Ok(())
    }

    #[allow(clippy::too_many_arguments)]
    fn bind_args_for_spec(
        &self,
        env: &mut Env,
        globals: &impl NodeLookup,
        decl_pat: PatId,
        spec_pat: Option<PatId>,
        args_val: Value,
        ctl_count: u8,
        fixed_args: Option<Rc<[Value]>>,
    ) {
        match spec_pat {
            Some(spec_pat) => {
                assert!(
                    ctl_count > 0,
                    "spec pattern tuple used without controlled functor"
                );

                let mut tup = args_val;
                let mut ctls = vec![];
                for _ in 0..ctl_count {
                    let [c, rest] = &*tup.unwrap_tuple() else {
                        panic!("tuple should be arity 2");
                    };
                    ctls.extend_from_slice(&c.clone().unwrap_array());
                    tup = rest.clone();
                }

                self.bind_value(
                    env,
                    globals,
                    spec_pat,
                    Value::Array(ctls.into()),
                    Mutability::Immutable,
                );
                self.bind_value(
                    env,
                    globals,
                    decl_pat,
                    merge_fixed_args(fixed_args, tup),
                    Mutability::Immutable,
                );
            }
            None => self.bind_value(
                env,
                globals,
                decl_pat,
                merge_fixed_args(fixed_args, args_val),
                Mutability::Immutable,
            ),
        }
    }
}

fn merge_fixed_args(fixed_args: Option<Rc<[Value]>>, arg: Value) -> Value {
    if let Some(fixed_args) = fixed_args {
        Value::Tuple(fixed_args.iter().cloned().chain(iter::once(arg)).collect())
    } else {
        arg
    }
}

fn resolve_binding(env: &Env, package: PackageId, res: Res, span: Span) -> Result<Value, Error> {
    Ok(match res {
        Res::Err => panic!("resolution error"),
        Res::Item(item) => Value::Global(
            GlobalId {
                package: item.package.unwrap_or(package),
                item: item.item,
            },
            FunctorApp::default(),
        ),
        Res::Local(node) => env.get(node).ok_or(Error::UnboundName(span))?.value.clone(),
    })
}

fn spec_from_functor_app(functor: FunctorApp) -> Spec {
    match (functor.adjoint, functor.controlled) {
        (false, 0) => Spec::Body,
        (true, 0) => Spec::Adj,
        (false, _) => Spec::Ctl,
        (true, _) => Spec::CtlAdj,
    }
}

fn resolve_closure(
    env: &Env,
    package: PackageId,
    span: Span,
    args: &[NodeId],
    callable: LocalItemId,
) -> Result<Value, Error> {
    let args: Option<_> = args
        .iter()
        .map(|&arg| Some(env.get(arg)?.value.clone()))
        .collect();
    let args: Vec<_> = args.ok_or(Error::UnboundName(span))?;
    let callable = GlobalId {
        package,
        item: callable,
    };
    Ok(Value::Closure(args.into(), callable, FunctorApp::default()))
}

fn lit_to_val(lit: &Lit) -> Value {
    match lit {
        Lit::BigInt(v) => Value::BigInt(v.clone()),
        Lit::Bool(v) => Value::Bool(*v),
        Lit::Double(v) => Value::Double(*v),
        Lit::Int(v) => Value::Int(*v),
        Lit::Pauli(v) => Value::Pauli(*v),
<<<<<<< HEAD
        Lit::Result(fir::Result::Zero) => Value::Result(false),
        Lit::Result(fir::Result::One) => Value::Result(true),
=======
        Lit::Result(fir::Result::Zero) => Value::RESULT_ZERO,
        Lit::Result(fir::Result::One) => Value::RESULT_ONE,
>>>>>>> 8c3cff02
    }
}

fn index_array(arr: &[Value], index: i64, span: Span) -> Result<Value, Error> {
    let i = index.as_index(span)?;
    match arr.get(i) {
        Some(v) => Ok(v.clone()),
        None => Err(Error::IndexOutOfRange(index, span)),
    }
}

fn slice_array(
    arr: &[Value],
    start: Option<i64>,
    step: i64,
    end: Option<i64>,
    span: Span,
) -> Result<Value, Error> {
    if step == 0 {
        Err(Error::RangeStepZero(span))
    } else {
        let len: i64 = match arr.len().try_into() {
            Ok(len) => Ok(len),
            Err(_) => Err(Error::ArrayTooLarge(span)),
        }?;
        let (start, end) = if step > 0 {
            (start.unwrap_or(0), end.unwrap_or(len - 1))
        } else {
            (start.unwrap_or(len - 1), end.unwrap_or(0))
        };

        let range = Range::new(start, step, end);
        let mut slice = vec![];
        for i in range {
            slice.push(index_array(arr, i, span)?);
        }

        Ok(Value::Array(slice.into()))
    }
}

fn eval_binop_add(lhs_val: Value, rhs_val: Value) -> Value {
    match lhs_val {
        Value::Array(arr) => {
            let rhs_arr = rhs_val.unwrap_array();
            let items: Vec<_> = arr.iter().cloned().chain(rhs_arr.iter().cloned()).collect();
            Value::Array(items.into())
        }
        Value::BigInt(val) => {
            let rhs = rhs_val.unwrap_big_int();
            Value::BigInt(val + rhs)
        }
        Value::Double(val) => {
            let rhs = rhs_val.unwrap_double();
            Value::Double(val + rhs)
        }
        Value::Int(val) => {
            let rhs = rhs_val.unwrap_int();
            Value::Int(val + rhs)
        }
        Value::String(val) => {
            let rhs = rhs_val.unwrap_string();
            Value::String((val.to_string() + &rhs).into())
        }
        _ => panic!("value is not addable"),
    }
}

fn eval_binop_andb(lhs_val: Value, rhs_val: Value) -> Value {
    match lhs_val {
        Value::BigInt(val) => {
            let rhs = rhs_val.unwrap_big_int();
            Value::BigInt(val & rhs)
        }
        Value::Int(val) => {
            let rhs = rhs_val.unwrap_int();
            Value::Int(val & rhs)
        }
        _ => panic!("value type does not support andb"),
    }
}

fn eval_binop_div(lhs_val: Value, rhs_val: Value, rhs_span: Span) -> Result<Value, Error> {
    match lhs_val {
        Value::BigInt(val) => {
            let rhs = rhs_val.unwrap_big_int();
            if rhs == BigInt::from(0) {
                Err(Error::DivZero(rhs_span))
            } else {
                Ok(Value::BigInt(val / rhs))
            }
        }
        Value::Int(val) => {
            let rhs = rhs_val.unwrap_int();
            if rhs == 0 {
                Err(Error::DivZero(rhs_span))
            } else {
                Ok(Value::Int(val / rhs))
            }
        }
        Value::Double(val) => {
            let rhs = rhs_val.unwrap_double();
            if rhs == 0.0 {
                Err(Error::DivZero(rhs_span))
            } else {
                Ok(Value::Double(val / rhs))
            }
        }
        _ => panic!("value should support div"),
    }
}

fn eval_binop_exp(lhs_val: Value, rhs_val: Value, rhs_span: Span) -> Result<Value, Error> {
    match lhs_val {
        Value::BigInt(val) => {
            let rhs_val = rhs_val.unwrap_int();
            if rhs_val < 0 {
                Err(Error::InvalidNegativeInt(rhs_val, rhs_span))
            } else {
                let rhs_val: u32 = match rhs_val.try_into() {
                    Ok(v) => Ok(v),
                    Err(_) => Err(Error::IntTooLarge(rhs_val, rhs_span)),
                }?;
                Ok(Value::BigInt(val.pow(rhs_val)))
            }
        }
        Value::Double(val) => Ok(Value::Double(val.powf(rhs_val.unwrap_double()))),
        Value::Int(val) => {
            let rhs_val = rhs_val.unwrap_int();
            if rhs_val < 0 {
                Err(Error::InvalidNegativeInt(rhs_val, rhs_span))
            } else {
                let rhs_val: u32 = match rhs_val.try_into() {
                    Ok(v) => Ok(v),
                    Err(_) => Err(Error::IntTooLarge(rhs_val, rhs_span)),
                }?;
                Ok(Value::Int(val.pow(rhs_val)))
            }
        }
        _ => panic!("value should support exp"),
    }
}

fn eval_binop_gt(lhs_val: Value, rhs_val: Value) -> Value {
    match lhs_val {
        Value::BigInt(val) => {
            let rhs = rhs_val.unwrap_big_int();
            Value::Bool(val > rhs)
        }
        Value::Int(val) => {
            let rhs = rhs_val.unwrap_int();
            Value::Bool(val > rhs)
        }
        Value::Double(val) => {
            let rhs = rhs_val.unwrap_double();
            Value::Bool(val > rhs)
        }
        _ => panic!("value doesn't support binop gt"),
    }
}

fn eval_binop_gte(lhs_val: Value, rhs_val: Value) -> Value {
    match lhs_val {
        Value::BigInt(val) => {
            let rhs = rhs_val.unwrap_big_int();
            Value::Bool(val >= rhs)
        }
        Value::Int(val) => {
            let rhs = rhs_val.unwrap_int();
            Value::Bool(val >= rhs)
        }
        Value::Double(val) => {
            let rhs = rhs_val.unwrap_double();
            Value::Bool(val >= rhs)
        }
        _ => panic!("value doesn't support binop gte"),
    }
}

fn eval_binop_lt(lhs_val: Value, rhs_val: Value) -> Value {
    match lhs_val {
        Value::BigInt(val) => {
            let rhs = rhs_val.unwrap_big_int();
            Value::Bool(val < rhs)
        }
        Value::Int(val) => {
            let rhs = rhs_val.unwrap_int();
            Value::Bool(val < rhs)
        }
        Value::Double(val) => {
            let rhs = rhs_val.unwrap_double();
            Value::Bool(val < rhs)
        }
        _ => panic!("value doesn't support binop lt"),
    }
}

fn eval_binop_lte(lhs_val: Value, rhs_val: Value) -> Value {
    match lhs_val {
        Value::BigInt(val) => {
            let rhs = rhs_val.unwrap_big_int();
            Value::Bool(val <= rhs)
        }
        Value::Int(val) => {
            let rhs = rhs_val.unwrap_int();
            Value::Bool(val <= rhs)
        }
        Value::Double(val) => {
            let rhs = rhs_val.unwrap_double();
            Value::Bool(val <= rhs)
        }
        _ => panic!("value doesn't support binop lte"),
    }
}

fn eval_binop_mod(lhs_val: Value, rhs_val: Value) -> Value {
    match lhs_val {
        Value::BigInt(val) => {
            let rhs = rhs_val.unwrap_big_int();
            Value::BigInt(val % rhs)
        }
        Value::Int(val) => {
            let rhs = rhs_val.unwrap_int();
            Value::Int(val % rhs)
        }
        Value::Double(val) => {
            let rhs = rhs_val.unwrap_double();
            Value::Double(val % rhs)
        }
        _ => panic!("value should support mod"),
    }
}

fn eval_binop_mul(lhs_val: Value, rhs_val: Value) -> Value {
    match lhs_val {
        Value::BigInt(val) => {
            let rhs = rhs_val.unwrap_big_int();
            Value::BigInt(val * rhs)
        }
        Value::Int(val) => {
            let rhs = rhs_val.unwrap_int();
            Value::Int(val * rhs)
        }
        Value::Double(val) => {
            let rhs = rhs_val.unwrap_double();
            Value::Double(val * rhs)
        }
        _ => panic!("value should support mul"),
    }
}

fn eval_binop_orb(lhs_val: Value, rhs_val: Value) -> Value {
    match lhs_val {
        Value::BigInt(val) => {
            let rhs = rhs_val.unwrap_big_int();
            Value::BigInt(val | rhs)
        }
        Value::Int(val) => {
            let rhs = rhs_val.unwrap_int();
            Value::Int(val | rhs)
        }
        _ => panic!("value type does not support orb"),
    }
}

fn eval_binop_shl(lhs_val: Value, rhs_val: Value) -> Value {
    match lhs_val {
        Value::BigInt(val) => {
            let rhs = rhs_val.unwrap_int();
            if rhs > 0 {
                Value::BigInt(val << rhs)
            } else {
                Value::BigInt(val >> rhs.abs())
            }
        }
        Value::Int(val) => {
            let rhs = rhs_val.unwrap_int();
            if rhs > 0 {
                Value::Int(val << rhs)
            } else {
                Value::Int(val >> rhs.abs())
            }
        }
        _ => panic!("value should support shl"),
    }
}

fn eval_binop_shr(lhs_val: Value, rhs_val: Value) -> Value {
    match lhs_val {
        Value::BigInt(val) => {
            let rhs = rhs_val.unwrap_int();
            if rhs > 0 {
                Value::BigInt(val >> rhs)
            } else {
                Value::BigInt(val << rhs.abs())
            }
        }
        Value::Int(val) => {
            let rhs = rhs_val.unwrap_int();
            if rhs > 0 {
                Value::Int(val >> rhs)
            } else {
                Value::Int(val << rhs.abs())
            }
        }
        _ => panic!("value should support shr"),
    }
}

fn eval_binop_sub(lhs_val: Value, rhs_val: Value) -> Value {
    match lhs_val {
        Value::BigInt(val) => {
            let rhs = rhs_val.unwrap_big_int();
            Value::BigInt(val - rhs)
        }
        Value::Double(val) => {
            let rhs = rhs_val.unwrap_double();
            Value::Double(val - rhs)
        }
        Value::Int(val) => {
            let rhs = rhs_val.unwrap_int();
            Value::Int(val - rhs)
        }
        _ => panic!("value is not subtractable"),
    }
}

fn eval_binop_xorb(lhs_val: Value, rhs_val: Value) -> Value {
    match lhs_val {
        Value::BigInt(val) => {
            let rhs = rhs_val.unwrap_big_int();
            Value::BigInt(val ^ rhs)
        }
        Value::Int(val) => {
            let rhs = rhs_val.unwrap_int();
            Value::Int(val ^ rhs)
        }
        _ => panic!("value type does not support xorb"),
    }
}

fn update_functor_app(functor: Functor, app: FunctorApp) -> FunctorApp {
    match functor {
        Functor::Adj => FunctorApp {
            adjoint: !app.adjoint,
            controlled: app.controlled,
        },
        Functor::Ctl => FunctorApp {
            adjoint: app.adjoint,
            controlled: app.controlled + 1,
        },
    }
}

fn follow_field_path(mut value: Value, path: &[usize]) -> Option<Value> {
    for &index in path {
        let Value::Tuple(items) = value else { return None; };
        value = items[index].clone();
    }
    Some(value)
}

fn update_field_path(record: &Value, path: &[usize], replace: &Value) -> Option<Value> {
    match (record, path) {
        (_, []) => Some(replace.clone()),
        (Value::Tuple(items), &[next_index, ..]) if next_index < items.len() => {
            let update = |(index, item)| {
                if index == next_index {
                    update_field_path(item, &path[1..], replace)
                } else {
                    Some(item.clone())
                }
            };

            let items: Option<_> = items.iter().enumerate().map(update).collect();
            Some(Value::Tuple(items?))
        }
        _ => None,
    }
}<|MERGE_RESOLUTION|>--- conflicted
+++ resolved
@@ -150,11 +150,7 @@
     expr: ExprId,
     globals: &impl NodeLookup,
     env: &mut Env,
-<<<<<<< HEAD
-    sim: &mut impl Backend,
-=======
     sim: &mut impl Backend<ResultType = impl Into<val::Result>>,
->>>>>>> 8c3cff02
     out: &mut impl Receiver,
 ) -> Result<Value, (Error, Vec<Frame>)> {
     state.push_expr(expr);
@@ -173,11 +169,7 @@
     state: &mut State,
     globals: &impl NodeLookup,
     env: &mut Env,
-<<<<<<< HEAD
-    sim: &mut impl Backend,
-=======
     sim: &mut impl Backend<ResultType = impl Into<val::Result>>,
->>>>>>> 8c3cff02
     out: &mut impl Receiver,
     breakpoints: &[StmtId],
 ) -> Result<Option<StmtId>, (Error, Vec<Frame>)> {
@@ -729,11 +721,7 @@
     fn cont_action(
         &mut self,
         env: &mut Env,
-<<<<<<< HEAD
-        sim: &mut impl Backend,
-=======
         sim: &mut impl Backend<ResultType = impl Into<val::Result>>,
->>>>>>> 8c3cff02
         globals: &impl NodeLookup,
         action: Action,
         out: &mut impl Receiver,
@@ -876,11 +864,7 @@
     fn eval_call(
         &mut self,
         env: &mut Env,
-<<<<<<< HEAD
-        sim: &mut impl Backend,
-=======
         sim: &mut impl Backend<ResultType = impl Into<val::Result>>,
->>>>>>> 8c3cff02
         globals: &impl NodeLookup,
         callee_span: Span,
         arg_span: Span,
@@ -1279,13 +1263,8 @@
         Lit::Double(v) => Value::Double(*v),
         Lit::Int(v) => Value::Int(*v),
         Lit::Pauli(v) => Value::Pauli(*v),
-<<<<<<< HEAD
-        Lit::Result(fir::Result::Zero) => Value::Result(false),
-        Lit::Result(fir::Result::One) => Value::Result(true),
-=======
         Lit::Result(fir::Result::Zero) => Value::RESULT_ZERO,
         Lit::Result(fir::Result::One) => Value::RESULT_ONE,
->>>>>>> 8c3cff02
     }
 }
 
