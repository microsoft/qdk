// Copyright (c) Microsoft Corporation.
// Licensed under the MIT License.

#![warn(clippy::mod_module_files, clippy::pedantic, clippy::unwrap_used)]

#[cfg(test)]
mod tests;

mod globals;
mod intrinsic;
pub mod val;

use std::{
    collections::{hash_map::Entry, HashMap},
    ops::{ControlFlow, Neg},
};

use globals::extract_callables;
use intrinsic::invoke_intrinsic;
use qir_backend::Pauli;
use qsc_ast::ast::{
    self, Block, CallableBody, CallableDecl, Expr, ExprKind, Lit, Mutability, NodeId, Pat, PatKind,
    Span, Spec, SpecBody, SpecGen, Stmt, StmtKind, UnOp,
};
use qsc_frontend::{
    compile::{CompileUnit, PackageId, PackageStore},
    resolve::{DefId, PackageSrc},
};
use val::{ConversionError, FunctorApp, Value};

#[allow(dead_code)]
#[derive(Debug)]
pub struct Error {
    span: Span,
    kind: ErrorKind,
}

#[derive(Debug)]
enum Reason {
    Error(Span, ErrorKind),
    Return(Value),
}

#[derive(Debug)]
enum ErrorKind {
    Count(i64),
    EmptyExpr,
    IndexVal(i64),
    IntegerSize,
    MissingSpecialization(Spec),
    Mutability,
    OutOfRange(i64),
    RangeStepZero,
    Type(&'static str, &'static str),
    TupleArity(usize, usize),
    Unassignable,
    Unimplemented,
    UnknownIntrinsic,
    UserFail(String),
}

trait WithSpan {
    type Output;

    fn with_span(self, span: Span) -> Self::Output;
}

impl<T> WithSpan for Result<T, ConversionError> {
    type Output = ControlFlow<Reason, T>;

    fn with_span(self, span: Span) -> Self::Output {
        match self {
            Ok(c) => ControlFlow::Continue(c),
            Err(e) => {
                ControlFlow::Break(Reason::Error(span, ErrorKind::Type(e.expected, e.actual)))
            }
        }
    }
}

trait AsIndex {
    type Output;

    fn as_index(&self, span: Span) -> Self::Output;
}

impl AsIndex for i64 {
    type Output = ControlFlow<Reason, usize>;

    fn as_index(&self, span: Span) -> ControlFlow<Reason, usize> {
        match (*self).try_into() {
            Ok(index) => ControlFlow::Continue(index),
            Err(_) => ControlFlow::Break(Reason::Error(span, ErrorKind::IndexVal(*self))),
        }
    }
}

#[derive(Debug)]
struct Variable {
    value: Value,
    mutability: Mutability,
}

impl Variable {
    fn is_mutable(&self) -> bool {
        self.mutability == Mutability::Mutable
    }
}

struct Range {
    step: i64,
    end: i64,
    curr: i64,
}

impl Iterator for Range {
    type Item = i64;

    fn next(&mut self) -> Option<Self::Item> {
        let curr = self.curr;
        self.curr += self.step;
        if (self.step > 0 && curr <= self.end) || (self.step < 0 && curr >= self.end) {
            Some(curr)
        } else {
            None
        }
    }
}

impl Range {
    fn new(start: i64, step: i64, end: i64) -> Self {
        Range {
            step,
            end,
            curr: start,
        }
    }
}

#[allow(dead_code)]
pub struct Evaluator<'a> {
    store: &'a PackageStore,
    current_unit: &'a CompileUnit,
    current_id: PackageId,
    scopes: Vec<HashMap<DefId, Variable>>,
    globals: HashMap<DefId, &'a CallableDecl>,
}

impl<'a> Evaluator<'a> {
    #[must_use]
    pub fn new(store: &'a PackageStore, entry_id: PackageId) -> Self {
        Self {
            store,
            current_unit: store
                .get(entry_id)
                .expect("Entry id must be present in package store"),
            current_id: entry_id,
            scopes: vec![],
            globals: extract_callables(store),
        }
    }

    /// Evaluates the entry expression from the current context.
    /// # Errors
    /// Returns the first error encountered during execution.
    pub fn run(&mut self) -> Result<Value, Error> {
        if let Some(expr) = &self.current_unit.package.entry {
            match self.eval_expr(expr) {
                ControlFlow::Continue(val) | ControlFlow::Break(Reason::Return(val)) => Ok(val),
                ControlFlow::Break(Reason::Error(span, kind)) => Err(Error { span, kind }),
            }
        } else {
            Err(Error {
                span: Span { lo: 0, hi: 0 },
                kind: ErrorKind::EmptyExpr,
            })
        }
    }

    fn eval_expr(&mut self, expr: &Expr) -> ControlFlow<Reason, Value> {
        match &expr.kind {
            ExprKind::Array(arr) => {
                let mut val_arr = vec![];
                for expr in arr {
                    val_arr.push(self.eval_expr(expr)?);
                }
                ControlFlow::Continue(Value::Array(val_arr))
            }
            ExprKind::ArrayRepeat(item, size) => {
                let item_val = self.eval_expr(item)?;
                let size_val: i64 = self.eval_expr(size)?.try_into().with_span(size.span)?;
                let s = match size_val.try_into() {
                    Ok(i) => ControlFlow::Continue(i),
                    Err(_) => {
                        ControlFlow::Break(Reason::Error(size.span, ErrorKind::Count(size_val)))
                    }
                }?;
                ControlFlow::Continue(Value::Array(vec![item_val; s]))
            }
            ExprKind::Assign(lhs, rhs) => {
                let val = self.eval_expr(rhs)?;
                self.update_binding(lhs, val)
            }
            ExprKind::Block(block) => self.eval_block(block),
            ExprKind::Call(call, args) => self.eval_call(call, args),
            ExprKind::Fail(msg) => ControlFlow::Break(Reason::Error(
                expr.span,
                ErrorKind::UserFail(self.eval_expr(msg)?.try_into().with_span(msg.span)?),
            )),
            ExprKind::If(cond, then, els) => {
                if self.eval_expr(cond)?.try_into().with_span(cond.span)? {
                    self.eval_block(then)
                } else if let Some(els) = els {
                    self.eval_expr(els)
                } else {
                    ControlFlow::Continue(Value::Tuple(vec![]))
                }
            }
            ExprKind::Index(arr, index_expr) => {
                let arr = self.eval_expr(arr)?.try_into_array().with_span(arr.span)?;
                let index_val = self.eval_expr(index_expr)?;
                match &index_val {
                    Value::Int(index) => index_array(&arr, *index, index_expr.span),
                    Value::Range(start, step, end) => {
                        slice_array(&arr, start, step, end, index_expr.span)
                    }
                    _ => ControlFlow::Break(Reason::Error(
                        index_expr.span,
                        ErrorKind::Type("Int or Range", index_val.type_name()),
                    )),
                }
            }
            ExprKind::Lit(lit) => ControlFlow::Continue(lit_to_val(lit)),
            ExprKind::Paren(expr) => self.eval_expr(expr),
            ExprKind::Path(path) => ControlFlow::Continue(self.resolve_binding(path.id)),
            ExprKind::Range(start, step, end) => self.eval_range(start, step, end),
            ExprKind::Return(expr) => ControlFlow::Break(Reason::Return(self.eval_expr(expr)?)),
            ExprKind::Tuple(tup) => {
                let mut val_tup = vec![];
                for expr in tup {
                    val_tup.push(self.eval_expr(expr)?);
                }
                ControlFlow::Continue(Value::Tuple(val_tup))
            }
            ExprKind::UnOp(op, rhs) => self.eval_unary_op_expr(expr, *op, rhs),
            ExprKind::AssignOp(_, _, _)
            | ExprKind::AssignUpdate(_, _, _)
            | ExprKind::BinOp(_, _, _)
            | ExprKind::Conjugate(_, _)
            | ExprKind::Err
            | ExprKind::Field(_, _)
            | ExprKind::For(_, _, _)
            | ExprKind::Hole
            | ExprKind::Lambda(_, _, _)
            | ExprKind::Repeat(_, _, _)
            | ExprKind::TernOp(_, _, _, _)
            | ExprKind::While(_, _) => {
                ControlFlow::Break(Reason::Error(expr.span, ErrorKind::Unimplemented))
            }
        }
    }

    fn eval_range(
        &mut self,
        start: &Option<Box<Expr>>,
        step: &Option<Box<Expr>>,
        end: &Option<Box<Expr>>,
    ) -> ControlFlow<Reason, Value> {
        let mut to_opt_i64 = |e: &Option<Box<Expr>>| match e {
            Some(expr) => {
                ControlFlow::Continue(Some(self.eval_expr(expr)?.try_into().with_span(expr.span)?))
            }
            None => ControlFlow::Continue(None),
        };
        ControlFlow::Continue(Value::Range(
            to_opt_i64(start)?,
            to_opt_i64(step)?,
            to_opt_i64(end)?,
        ))
    }

    fn eval_block(&mut self, block: &Block) -> ControlFlow<Reason, Value> {
        self.scopes.push(HashMap::default());
        let result = if let Some((last, most)) = block.stmts.split_last() {
            for stmt in most {
                let _ = self.eval_stmt(stmt)?;
            }
            self.eval_stmt(last)
        } else {
            ControlFlow::Continue(Value::Tuple(vec![]))
        };
        let _ = self.scopes.pop();
        result
    }

    fn eval_stmt(&mut self, stmt: &Stmt) -> ControlFlow<Reason, Value> {
        match &stmt.kind {
            StmtKind::Expr(expr) => self.eval_expr(expr),
            StmtKind::Local(mutability, pat, expr) => {
                let val = self.eval_expr(expr)?;
                self.bind_value(pat, val, expr.span, *mutability)?;
                ControlFlow::Continue(Value::Tuple(vec![]))
            }
            StmtKind::Semi(expr) => {
                let _ = self.eval_expr(expr)?;
                ControlFlow::Continue(Value::Tuple(vec![]))
            }
            StmtKind::Qubit(..) => {
                ControlFlow::Break(Reason::Error(stmt.span, ErrorKind::Unimplemented))
            }
        }
    }

<<<<<<< HEAD
    fn eval_call(&mut self, call: &Expr, args: &Expr) -> ControlFlow<Reason, Value> {
        let call_val = self.eval_expr(call)?;
        let call_span = call.span;
        let (call, functor) = match call_val {
            Value::Closure(_, _, _) => {
                ControlFlow::Break(Reason::Error(call.span, ErrorKind::Unimplemented))
            }
            Value::Global(global, functor) => ControlFlow::Continue(match global.package {
                PackageSrc::Local => (
                    DefId {
                        package: PackageSrc::Extern(self.current_id),
                        node: global.node,
                    },
                    functor,
                ),
                PackageSrc::Extern(_) => (global, functor),
            }),
            _ => ControlFlow::Break(Reason::Error(
                call.span,
                ErrorKind::Type("Callable", call_val.type_name()),
            )),
        }?;

        let args_val = self.eval_expr(args)?;

        let decl = *self
            .globals
            .get(&call)
            .unwrap_or_else(|| panic!("{call:?} is not in globals map"));

        let spec = match (functor.adjoint, functor.controlled) {
            (false, 0) => Spec::Body,
            (true, 0) => Spec::Adj,
            (false, _) => Spec::Ctl,
            (true, _) => Spec::CtlAdj,
        };

        self.scopes.push(HashMap::default());
        let call_res = match (&decl.body, spec) {
            (CallableBody::Block(body_block), Spec::Body) => {
                self.bind_value(&decl.input, args_val, args.span, Mutability::Immutable)?;
                self.eval_block(body_block)
            }
            (CallableBody::Specs(spec_decls), spec) => {
                let spec_decl = spec_decls
                    .iter()
                    .find(|spec_decl| spec_decl.spec == spec)
                    .map_or_else(
                        || {
                            ControlFlow::Break(Reason::Error(
                                decl.span,
                                ErrorKind::MissingSpecialization(spec),
                            ))
                        },
                        |spec_decl| ControlFlow::Continue(&spec_decl.body),
                    )?;
                match spec_decl {
                    SpecBody::Impl(_, body_block) => {
                        if spec == Spec::Ctl || spec == Spec::CtlAdj {
                            ControlFlow::Break(Reason::Error(call_span, ErrorKind::Unimplemented))
                        } else {
                            self.bind_value(
                                &decl.input,
                                args_val,
                                args.span,
                                Mutability::Immutable,
                            )?;
                            self.eval_block(body_block)
                        }
                    }
                    SpecBody::Gen(SpecGen::Intrinsic) => {
                        invoke_intrinsic(&decl.name.name, decl.name.span, args_val, args.span)
                    }
                    SpecBody::Gen(_) => ControlFlow::Break(Reason::Error(
                        decl.span,
                        ErrorKind::MissingSpecialization(spec),
                    )),
                }
            }
            _ => ControlFlow::Break(Reason::Error(
                decl.span,
                ErrorKind::MissingSpecialization(spec),
            )),
        };
        let _ = self.scopes.pop();

        match call_res {
            ControlFlow::Break(Reason::Return(val)) => ControlFlow::Continue(val),
            ControlFlow::Continue(_) | ControlFlow::Break(_) => call_res,
=======
    fn eval_unary_op_expr(
        &mut self,
        expr: &Expr,
        op: UnOp,
        rhs: &Expr,
    ) -> ControlFlow<Reason, Value> {
        let val = self.eval_expr(rhs)?;
        match op {
            UnOp::Neg => match val {
                Value::BigInt(v) => ControlFlow::Continue(Value::BigInt(v.neg())),
                Value::Double(v) => ControlFlow::Continue(Value::Double(v.neg())),
                Value::Int(v) => ControlFlow::Continue(Value::Int(v.wrapping_neg())),
                _ => ControlFlow::Break(Reason::Error(
                    rhs.span,
                    ErrorKind::Type("Int, BigInt, or Double", val.type_name()),
                )),
            },
            UnOp::Pos => match val {
                Value::BigInt(_) | Value::Int(_) | Value::Double(_) => ControlFlow::Continue(val),
                _ => ControlFlow::Break(Reason::Error(
                    rhs.span,
                    ErrorKind::Type("Int, BigInt, or Double", val.type_name()),
                )),
            },
            UnOp::NotL => match val {
                Value::Bool(b) => ControlFlow::Continue(Value::Bool(!b)),
                _ => ControlFlow::Break(Reason::Error(
                    rhs.span,
                    ErrorKind::Type("Bool", val.type_name()),
                )),
            },
            UnOp::NotB => match val {
                Value::Int(v) => ControlFlow::Continue(Value::Int(!v)),
                Value::BigInt(v) => ControlFlow::Continue(Value::BigInt(!v)),
                _ => ControlFlow::Break(Reason::Error(
                    rhs.span,
                    ErrorKind::Type("Int or BigInt", val.type_name()),
                )),
            },
            UnOp::Functor(_) | UnOp::Unwrap => {
                ControlFlow::Break(Reason::Error(expr.span, ErrorKind::Unimplemented))
            }
>>>>>>> 3ff4e604
        }
    }

    fn bind_value(
        &mut self,
        pat: &Pat,
        value: Value,
        span: Span,
        mutability: Mutability,
    ) -> ControlFlow<Reason, ()> {
        match &pat.kind {
            PatKind::Bind(variable, _) => {
                let id = self
                    .current_unit
                    .context
                    .resolutions()
                    .get(&variable.id)
                    .unwrap_or_else(|| panic!("{:?} is not resolved", variable.id));

                let scope = self.scopes.last_mut().expect("Binding requires a scope.");
                match scope.entry(*id) {
                    Entry::Vacant(entry) => entry.insert(Variable { value, mutability }),
                    Entry::Occupied(_) => panic!("{id:?} is already bound"),
                };
                ControlFlow::Continue(())
            }
            PatKind::Discard(_) => ControlFlow::Continue(()),
            PatKind::Elided => panic!("Elided pattern not valid syntax in binding"),
            PatKind::Paren(pat) => self.bind_value(pat, value, span, mutability),
            PatKind::Tuple(tup) => {
                let val_tup = value.try_into_tuple().with_span(span)?;
                if val_tup.len() == tup.len() {
                    for (pat, val) in tup.iter().zip(val_tup.into_iter()) {
                        self.bind_value(pat, val, span, mutability)?;
                    }
                    ControlFlow::Continue(())
                } else {
                    ControlFlow::Break(Reason::Error(
                        pat.span,
                        ErrorKind::TupleArity(tup.len(), val_tup.len()),
                    ))
                }
            }
        }
    }

    fn resolve_binding(&mut self, id: NodeId) -> Value {
        let id = self
            .current_unit
            .context
            .resolutions()
            .get(&id)
            .unwrap_or_else(|| panic!("{id:?} is not resolved"));

        if id.package == PackageSrc::Local {
            if let Some(var) = self.scopes.iter().rev().find_map(|scope| scope.get(id)) {
                var.value.clone()
            } else {
                let id = &DefId {
                    package: PackageSrc::Extern(self.current_id),
                    node: id.node,
                };
                self.resolve_global(id)
            }
        } else {
            self.resolve_global(id)
        }
    }

    fn update_binding(&mut self, lhs: &Expr, rhs: Value) -> ControlFlow<Reason, Value> {
        match (&lhs.kind, rhs) {
            (ExprKind::Path(path), rhs) => {
                let id = self
                    .current_unit
                    .context
                    .resolutions()
                    .get(&path.id)
                    .unwrap_or_else(|| panic!("{:?} is not resolved", path.id));

                let mut variable = self
                    .scopes
                    .iter_mut()
                    .rev()
                    .find_map(|scope| scope.get_mut(id))
                    .unwrap_or_else(|| panic!("{id:?} is not bound"));

                if variable.is_mutable() {
                    variable.value = rhs;
                    ControlFlow::Continue(Value::Tuple(vec![]))
                } else {
                    ControlFlow::Break(Reason::Error(path.span, ErrorKind::Mutability))
                }
            }
            (ExprKind::Hole, _) => ControlFlow::Continue(Value::Tuple(vec![])),
            (ExprKind::Paren(expr), rhs) => self.update_binding(expr, rhs),
            (ExprKind::Tuple(var_tup), Value::Tuple(mut tup)) => {
                if var_tup.len() == tup.len() {
                    for (expr, val) in var_tup.iter().zip(tup.drain(..)) {
                        self.update_binding(expr, val)?;
                    }
                    ControlFlow::Continue(Value::Tuple(vec![]))
                } else {
                    ControlFlow::Break(Reason::Error(
                        lhs.span,
                        ErrorKind::TupleArity(var_tup.len(), tup.len()),
                    ))
                }
            }
            _ => ControlFlow::Break(Reason::Error(lhs.span, ErrorKind::Unassignable)),
        }
    }

    fn resolve_global(&mut self, id: &DefId) -> Value {
        if self.globals.contains_key(id) {
            Value::Global(*id, FunctorApp::default())
        } else {
            panic!("{id:?} is not bound")
        }
    }
}

fn lit_to_val(lit: &Lit) -> Value {
    match lit {
        Lit::BigInt(v) => Value::BigInt(v.clone()),
        Lit::Bool(v) => Value::Bool(*v),
        Lit::Double(v) => Value::Double(*v),
        Lit::Int(v) => Value::Int(*v),
        Lit::Pauli(v) => Value::Pauli(match v {
            ast::Pauli::I => Pauli::I,
            ast::Pauli::X => Pauli::X,
            ast::Pauli::Y => Pauli::Y,
            ast::Pauli::Z => Pauli::Z,
        }),
        Lit::Result(v) => Value::Result(match v {
            ast::Result::Zero => false,
            ast::Result::One => true,
        }),
        Lit::String(v) => Value::String(v.clone()),
    }
}

fn index_array(arr: &[Value], index: i64, span: Span) -> ControlFlow<Reason, Value> {
    match arr.get(index.as_index(span)?) {
        Some(v) => ControlFlow::Continue(v.clone()),
        None => ControlFlow::Break(Reason::Error(span, ErrorKind::OutOfRange(index))),
    }
}

fn slice_array(
    arr: &[Value],
    start: &Option<i64>,
    step: &Option<i64>,
    end: &Option<i64>,
    span: Span,
) -> ControlFlow<Reason, Value> {
    if let Some(0) = step {
        ControlFlow::Break(Reason::Error(span, ErrorKind::RangeStepZero))
    } else {
        let len: i64 = match arr.len().try_into() {
            Ok(len) => ControlFlow::Continue(len),
            Err(_) => ControlFlow::Break(Reason::Error(span, ErrorKind::IntegerSize)),
        }?;
        let step = step.unwrap_or(1);
        let (start, end) = if step > 0 {
            (start.unwrap_or(0), end.unwrap_or(len - 1))
        } else {
            (start.unwrap_or(len - 1), end.unwrap_or(0))
        };

        let range = Range::new(start, step, end);
        let mut slice = vec![];
        for i in range {
            slice.push(index_array(arr, i, span)?);
        }

        ControlFlow::Continue(Value::Array(slice))
    }
}<|MERGE_RESOLUTION|>--- conflicted
+++ resolved
@@ -311,7 +311,6 @@
         }
     }
 
-<<<<<<< HEAD
     fn eval_call(&mut self, call: &Expr, args: &Expr) -> ControlFlow<Reason, Value> {
         let call_val = self.eval_expr(call)?;
         let call_span = call.span;
@@ -401,7 +400,9 @@
         match call_res {
             ControlFlow::Break(Reason::Return(val)) => ControlFlow::Continue(val),
             ControlFlow::Continue(_) | ControlFlow::Break(_) => call_res,
-=======
+        }
+    }
+
     fn eval_unary_op_expr(
         &mut self,
         expr: &Expr,
@@ -444,7 +445,6 @@
             UnOp::Functor(_) | UnOp::Unwrap => {
                 ControlFlow::Break(Reason::Error(expr.span, ErrorKind::Unimplemented))
             }
->>>>>>> 3ff4e604
         }
     }
 
