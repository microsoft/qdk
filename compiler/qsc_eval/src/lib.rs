// Copyright (c) Microsoft Corporation.
// Licensed under the MIT License.

#![warn(clippy::mod_module_files, clippy::pedantic, clippy::unwrap_used)]

#[cfg(test)]
mod tests;

mod globals;
mod intrinsic;
pub mod val;

<<<<<<< HEAD
use crate::val::{ConversionError, Value};
use miette::Diagnostic;
=======
use std::{
    collections::{hash_map::Entry, HashMap},
    ops::{ControlFlow, Neg},
};

use globals::{extract_callables, GlobalId};
use intrinsic::invoke_intrinsic;
>>>>>>> fe0b5922
use qir_backend::Pauli;
use qsc_ast::ast::{
    self, Block, CallableBody, CallableDecl, Expr, ExprKind, Functor, Lit, Mutability, NodeId, Pat,
    PatKind, Span, Spec, SpecBody, SpecGen, Stmt, StmtKind, UnOp,
};
use qsc_frontend::{
    compile::{CompileUnit, PackageId, PackageStore},
    resolve::{DefId, PackageSrc},
};
<<<<<<< HEAD
use std::{
    collections::{hash_map::Entry, HashMap},
    ops::{ControlFlow, Neg},
};
use thiserror::Error;
=======
use val::{ConversionError, FunctorApp, Value};
>>>>>>> fe0b5922

#[derive(Clone, Debug, Diagnostic, Error)]
pub enum Error {
    #[error("invalid array length: {0}")]
    Count(i64, #[label("cannot be used as a length")] Span),

    #[error("nothing to evaluate; entry expression is empty")]
    EmptyExpr,

    #[error("integer-to-index conversion failed")]
    IndexVal(i64, #[label("that ain't right")] Span),

    #[error("integer-to-integer conversion failed")]
    IntegerSize(#[label] Span),

    #[error("reassigning immutable variable")]
    Mutability(#[label("variable declared as immutable")] Span),

    #[error("index out of range: {0}")]
    OutOfRange(i64, #[label("out of range")] Span),

    #[error("range with step size of zero")]
    RangeStepZero(#[label("invalid range")] Span),

    #[error("mismatched types")]
    Type(
        &'static str,
        &'static str,
        #[label("expected `{0}`, found `{1}`")] Span,
    ),

    #[error("mismatched tuples")]
    TupleArity(
        usize,
        usize,
        #[label("expected {0}-tuple, found {1}-tuple")] Span,
    ),

    #[error("invalid left-hand side of assignment")]
    #[diagnostic(help("the left-hand side must be a variable or tuple of variables"))]
    Unassignable(#[label("not assignable")] Span),

    #[error("not implemented")]
    #[diagnostic(help("this is an internal compiler error, not a bug in your program"))]
    Unimplemented(#[label("cannot evaluate this expression")] Span),

    #[error("program failed: {0}")]
    UserFail(String, #[label("explicit fail")] Span),
}

#[derive(Debug)]
enum Reason {
    Error(Error),
    Return(Value),
}

<<<<<<< HEAD
=======
#[derive(Debug)]
enum ErrorKind {
    Count(i64),
    EmptyExpr,
    IndexVal(i64),
    IntegerSize,
    MissingSpec(Spec),
    Mutability,
    OutOfRange(i64),
    RangeStepZero,
    Type(&'static str, &'static str),
    TupleArity(usize, usize),
    Unassignable,
    Unimplemented,
    UnknownIntrinsic,
    UserFail(String),
}

>>>>>>> fe0b5922
trait WithSpan {
    type Output;

    fn with_span(self, span: Span) -> Self::Output;
}

impl<T> WithSpan for Result<T, ConversionError> {
    type Output = ControlFlow<Reason, T>;

    fn with_span(self, span: Span) -> Self::Output {
        match self {
            Ok(c) => ControlFlow::Continue(c),
            Err(e) => ControlFlow::Break(Reason::Error(Error::Type(e.expected, e.actual, span))),
        }
    }
}

trait AsIndex {
    type Output;

    fn as_index(&self, span: Span) -> Self::Output;
}

impl AsIndex for i64 {
    type Output = ControlFlow<Reason, usize>;

    fn as_index(&self, span: Span) -> ControlFlow<Reason, usize> {
        match (*self).try_into() {
            Ok(index) => ControlFlow::Continue(index),
            Err(_) => ControlFlow::Break(Reason::Error(Error::IndexVal(*self, span))),
        }
    }
}

#[derive(Debug)]
struct Variable {
    value: Value,
    mutability: Mutability,
}

impl Variable {
    fn is_mutable(&self) -> bool {
        self.mutability == Mutability::Mutable
    }
}

struct Range {
    step: i64,
    end: i64,
    curr: i64,
}

impl Iterator for Range {
    type Item = i64;

    fn next(&mut self) -> Option<Self::Item> {
        let curr = self.curr;
        self.curr += self.step;
        if (self.step > 0 && curr <= self.end) || (self.step < 0 && curr >= self.end) {
            Some(curr)
        } else {
            None
        }
    }
}

impl Range {
    fn new(start: i64, step: i64, end: i64) -> Self {
        Range {
            step,
            end,
            curr: start,
        }
    }
}

#[allow(dead_code)]
pub struct Evaluator<'a> {
    store: &'a PackageStore,
    current_unit: &'a CompileUnit,
    current_id: PackageId,
    scopes: Vec<HashMap<GlobalId, Variable>>,
    globals: HashMap<GlobalId, &'a CallableDecl>,
}

impl<'a> Evaluator<'a> {
    #[must_use]
    pub fn new(store: &'a PackageStore, entry_id: PackageId) -> Self {
        Self {
            store,
            current_unit: store
                .get(entry_id)
                .expect("Entry id must be present in package store"),
            current_id: entry_id,
            scopes: vec![],
            globals: extract_callables(store),
        }
    }

    /// Evaluates the entry expression from the current context.
    /// # Errors
    /// Returns the first error encountered during execution.
    pub fn run(&mut self) -> Result<Value, Error> {
        if let Some(expr) = &self.current_unit.package.entry {
            match self.eval_expr(expr) {
                ControlFlow::Continue(val) | ControlFlow::Break(Reason::Return(val)) => Ok(val),
                ControlFlow::Break(Reason::Error(error)) => Err(error),
            }
        } else {
            Err(Error::EmptyExpr)
        }
    }

    fn eval_expr(&mut self, expr: &Expr) -> ControlFlow<Reason, Value> {
        match &expr.kind {
            ExprKind::Array(arr) => {
                let mut val_arr = vec![];
                for expr in arr {
                    val_arr.push(self.eval_expr(expr)?);
                }
                ControlFlow::Continue(Value::Array(val_arr))
            }
            ExprKind::ArrayRepeat(item, size) => {
                let item_val = self.eval_expr(item)?;
                let size_val: i64 = self.eval_expr(size)?.try_into().with_span(size.span)?;
                let s = match size_val.try_into() {
                    Ok(i) => ControlFlow::Continue(i),
                    Err(_) => ControlFlow::Break(Reason::Error(Error::Count(size_val, size.span))),
                }?;
                ControlFlow::Continue(Value::Array(vec![item_val; s]))
            }
            ExprKind::Assign(lhs, rhs) => {
                let val = self.eval_expr(rhs)?;
                self.update_binding(lhs, val)
            }
            ExprKind::Block(block) => self.eval_block(block),
<<<<<<< HEAD
            ExprKind::Fail(msg) => ControlFlow::Break(Reason::Error(Error::UserFail(
                self.eval_expr(msg)?.try_into().with_span(msg.span)?,
=======
            ExprKind::Call(call, args) => self.eval_call(call, args),
            ExprKind::Fail(msg) => ControlFlow::Break(Reason::Error(
>>>>>>> fe0b5922
                expr.span,
            ))),
            ExprKind::If(cond, then, els) => {
                if self.eval_expr(cond)?.try_into().with_span(cond.span)? {
                    self.eval_block(then)
                } else if let Some(els) = els {
                    self.eval_expr(els)
                } else {
                    ControlFlow::Continue(Value::Tuple(vec![]))
                }
            }
            ExprKind::Index(arr, index_expr) => {
                let arr = self.eval_expr(arr)?.try_into_array().with_span(arr.span)?;
                let index_val = self.eval_expr(index_expr)?;
                match &index_val {
                    Value::Int(index) => index_array(&arr, *index, index_expr.span),
                    Value::Range(start, step, end) => {
                        slice_array(&arr, start, step, end, index_expr.span)
                    }
                    _ => ControlFlow::Break(Reason::Error(Error::Type(
                        "Int or Range",
                        index_val.type_name(),
                        index_expr.span,
                    ))),
                }
            }
            ExprKind::Lit(lit) => ControlFlow::Continue(lit_to_val(lit)),
            ExprKind::Paren(expr) => self.eval_expr(expr),
            ExprKind::Path(path) => ControlFlow::Continue(self.resolve_binding(path.id)),
            ExprKind::Range(start, step, end) => self.eval_range(start, step, end),
            ExprKind::Return(expr) => ControlFlow::Break(Reason::Return(self.eval_expr(expr)?)),
            ExprKind::Tuple(tup) => {
                let mut val_tup = vec![];
                for expr in tup {
                    val_tup.push(self.eval_expr(expr)?);
                }
                ControlFlow::Continue(Value::Tuple(val_tup))
            }
            ExprKind::UnOp(op, rhs) => self.eval_unary_op_expr(expr, *op, rhs),
            ExprKind::AssignOp(_, _, _)
            | ExprKind::AssignUpdate(_, _, _)
            | ExprKind::BinOp(_, _, _)
            | ExprKind::Conjugate(_, _)
            | ExprKind::Err
            | ExprKind::Field(_, _)
            | ExprKind::For(_, _, _)
            | ExprKind::Hole
            | ExprKind::Lambda(_, _, _)
            | ExprKind::Repeat(_, _, _)
            | ExprKind::TernOp(_, _, _, _)
            | ExprKind::While(_, _) => {
                ControlFlow::Break(Reason::Error(Error::Unimplemented(expr.span)))
            }
        }
    }

    fn eval_range(
        &mut self,
        start: &Option<Box<Expr>>,
        step: &Option<Box<Expr>>,
        end: &Option<Box<Expr>>,
    ) -> ControlFlow<Reason, Value> {
        let mut to_opt_i64 = |e: &Option<Box<Expr>>| match e {
            Some(expr) => {
                ControlFlow::Continue(Some(self.eval_expr(expr)?.try_into().with_span(expr.span)?))
            }
            None => ControlFlow::Continue(None),
        };
        ControlFlow::Continue(Value::Range(
            to_opt_i64(start)?,
            to_opt_i64(step)?,
            to_opt_i64(end)?,
        ))
    }

    fn eval_block(&mut self, block: &Block) -> ControlFlow<Reason, Value> {
        self.scopes.push(HashMap::default());
        let result = if let Some((last, most)) = block.stmts.split_last() {
            for stmt in most {
                let _ = self.eval_stmt(stmt)?;
            }
            self.eval_stmt(last)
        } else {
            ControlFlow::Continue(Value::Tuple(vec![]))
        };
        let _ = self.scopes.pop();
        result
    }

    fn eval_stmt(&mut self, stmt: &Stmt) -> ControlFlow<Reason, Value> {
        match &stmt.kind {
            StmtKind::Expr(expr) => self.eval_expr(expr),
            StmtKind::Local(mutability, pat, expr) => {
                let val = self.eval_expr(expr)?;
                self.bind_value(pat, val, expr.span, *mutability)?;
                ControlFlow::Continue(Value::Tuple(vec![]))
            }
            StmtKind::Semi(expr) => {
                let _ = self.eval_expr(expr)?;
                ControlFlow::Continue(Value::Tuple(vec![]))
            }
            StmtKind::Qubit(..) => {
                ControlFlow::Break(Reason::Error(Error::Unimplemented(stmt.span)))
            }
        }
    }

    fn eval_call(&mut self, call: &Expr, args: &Expr) -> ControlFlow<Reason, Value> {
        let call_val = self.eval_expr(call)?;
        let call_span = call.span;
        let (call, functor) = value_to_call_id(call_val, call.span)?;

        let args_val = self.eval_expr(args)?;

        let decl = *self
            .globals
            .get(&call)
            .unwrap_or_else(|| panic!("{call:?} is not in globals map"));

        let spec = specialization_from_functor_app(&functor);

        let (cached_id, cached_unit) = (self.current_id, self.current_unit);
        (self.current_id, self.current_unit) = (
            call.package,
            self.store
                .get(call.package)
                .expect("Store must contain compile unit for package id"),
        );

        self.scopes.push(HashMap::default());
        let call_res = self.eval_call_specialization(decl, spec, args_val, args.span, call_span);
        let _ = self.scopes.pop();

        (self.current_id, self.current_unit) = (cached_id, cached_unit);

        match call_res {
            ControlFlow::Break(Reason::Return(val)) => ControlFlow::Continue(val),
            ControlFlow::Continue(_) | ControlFlow::Break(_) => call_res,
        }
    }

    fn eval_call_specialization(
        &mut self,
        decl: &CallableDecl,
        spec: Spec,
        args_val: Value,
        args_span: Span,
        call_span: Span,
    ) -> ControlFlow<Reason, Value> {
        match (&decl.body, spec) {
            (CallableBody::Block(body_block), Spec::Body) => {
                self.bind_value(&decl.input, args_val, args_span, Mutability::Immutable)?;
                self.eval_block(body_block)
            }
            (CallableBody::Specs(spec_decls), spec) => {
                let spec_decl = spec_decls
                    .iter()
                    .find(|spec_decl| spec_decl.spec == spec)
                    .map_or_else(
                        || {
                            ControlFlow::Break(Reason::Error(
                                decl.span,
                                ErrorKind::MissingSpec(spec),
                            ))
                        },
                        |spec_decl| ControlFlow::Continue(&spec_decl.body),
                    )?;
                match spec_decl {
                    SpecBody::Impl(_, body_block) => {
                        if spec == Spec::Ctl || spec == Spec::CtlAdj {
                            ControlFlow::Break(Reason::Error(call_span, ErrorKind::Unimplemented))
                        } else {
                            self.bind_value(
                                &decl.input,
                                args_val,
                                args_span,
                                Mutability::Immutable,
                            )?;
                            self.eval_block(body_block)
                        }
                    }
                    SpecBody::Gen(SpecGen::Intrinsic) => {
                        invoke_intrinsic(&decl.name.name, decl.name.span, args_val, args_span)
                    }
                    SpecBody::Gen(_) => {
                        ControlFlow::Break(Reason::Error(decl.span, ErrorKind::MissingSpec(spec)))
                    }
                }
            }
            _ => ControlFlow::Break(Reason::Error(decl.span, ErrorKind::MissingSpec(spec))),
        }
    }

    fn eval_unary_op_expr(
        &mut self,
        expr: &Expr,
        op: UnOp,
        rhs: &Expr,
    ) -> ControlFlow<Reason, Value> {
        let val = self.eval_expr(rhs)?;
        match op {
            UnOp::Neg => match val {
                Value::BigInt(v) => ControlFlow::Continue(Value::BigInt(v.neg())),
                Value::Double(v) => ControlFlow::Continue(Value::Double(v.neg())),
                Value::Int(v) => ControlFlow::Continue(Value::Int(v.wrapping_neg())),
                _ => ControlFlow::Break(Reason::Error(Error::Type(
                    "Int, BigInt, or Double",
                    val.type_name(),
                    rhs.span,
                ))),
            },
            UnOp::Pos => match val {
                Value::BigInt(_) | Value::Int(_) | Value::Double(_) => ControlFlow::Continue(val),
                _ => ControlFlow::Break(Reason::Error(Error::Type(
                    "Int, BigInt, or Double",
                    val.type_name(),
                    rhs.span,
                ))),
            },
            UnOp::NotL => match val {
                Value::Bool(b) => ControlFlow::Continue(Value::Bool(!b)),
                _ => ControlFlow::Break(Reason::Error(Error::Type(
                    "Bool",
                    val.type_name(),
                    rhs.span,
                ))),
            },
            UnOp::NotB => match val {
                Value::Int(v) => ControlFlow::Continue(Value::Int(!v)),
                Value::BigInt(v) => ControlFlow::Continue(Value::BigInt(!v)),
                _ => ControlFlow::Break(Reason::Error(Error::Type(
                    "Int or BigInt",
                    val.type_name(),
                    rhs.span,
                ))),
            },
<<<<<<< HEAD
            UnOp::Functor(_) | UnOp::Unwrap => {
                ControlFlow::Break(Reason::Error(Error::Unimplemented(expr.span)))
            }
=======
            UnOp::Functor(functor) => match val {
                Value::Closure => {
                    ControlFlow::Break(Reason::Error(expr.span, ErrorKind::Unimplemented))
                }
                Value::Global(id, app) => {
                    ControlFlow::Continue(Value::Global(id, update_functor_app(functor, &app)))
                }
                _ => ControlFlow::Break(Reason::Error(
                    rhs.span,
                    ErrorKind::Type("Callable", val.type_name()),
                )),
            },
            UnOp::Unwrap => ControlFlow::Break(Reason::Error(expr.span, ErrorKind::Unimplemented)),
>>>>>>> fe0b5922
        }
    }

    fn bind_value(
        &mut self,
        pat: &Pat,
        value: Value,
        span: Span,
        mutability: Mutability,
    ) -> ControlFlow<Reason, ()> {
        match &pat.kind {
            PatKind::Bind(variable, _) => {
                let id = self.defid_to_globalid(
                    self.current_unit
                        .context
                        .resolutions()
                        .get(&variable.id)
                        .unwrap_or_else(|| panic!("{:?} is not resolved", variable.id)),
                );

                let scope = self.scopes.last_mut().expect("Binding requires a scope.");
                match scope.entry(id) {
                    Entry::Vacant(entry) => entry.insert(Variable { value, mutability }),
                    Entry::Occupied(_) => panic!("{id:?} is already bound"),
                };
                ControlFlow::Continue(())
            }
            PatKind::Discard(_) => ControlFlow::Continue(()),
            PatKind::Elided => panic!("Elided pattern not valid syntax in binding"),
            PatKind::Paren(pat) => self.bind_value(pat, value, span, mutability),
            PatKind::Tuple(tup) => {
                let val_tup = value.try_into_tuple().with_span(span)?;
                if val_tup.len() == tup.len() {
                    for (pat, val) in tup.iter().zip(val_tup.into_iter()) {
                        self.bind_value(pat, val, span, mutability)?;
                    }
                    ControlFlow::Continue(())
                } else {
                    ControlFlow::Break(Reason::Error(Error::TupleArity(
                        tup.len(),
                        val_tup.len(),
                        pat.span,
                    )))
                }
            }
        }
    }

    fn resolve_binding(&mut self, id: NodeId) -> Value {
        let id = self
            .current_unit
            .context
            .resolutions()
            .get(&id)
            .unwrap_or_else(|| panic!("{id:?} is not resolved"));

        let global_id = self.defid_to_globalid(id);
        let local = if id.package == PackageSrc::Local {
            self.scopes
                .iter()
                .rev()
                .find_map(|s| s.get(&global_id))
                .map(|v| v.value.clone())
        } else {
            None
        };
        local.unwrap_or_else(|| self.resolve_global(global_id))
    }

    fn update_binding(&mut self, lhs: &Expr, rhs: Value) -> ControlFlow<Reason, Value> {
        match (&lhs.kind, rhs) {
            (ExprKind::Path(path), rhs) => {
                let id = self.defid_to_globalid(
                    self.current_unit
                        .context
                        .resolutions()
                        .get(&path.id)
                        .unwrap_or_else(|| panic!("{:?} is not resolved", path.id)),
                );

                let mut variable = self
                    .scopes
                    .iter_mut()
                    .rev()
                    .find_map(|scope| scope.get_mut(&id))
                    .unwrap_or_else(|| panic!("{id:?} is not bound"));

                if variable.is_mutable() {
                    variable.value = rhs;
                    ControlFlow::Continue(Value::Tuple(vec![]))
                } else {
                    ControlFlow::Break(Reason::Error(Error::Mutability(path.span)))
                }
            }
            (ExprKind::Hole, _) => ControlFlow::Continue(Value::Tuple(vec![])),
            (ExprKind::Paren(expr), rhs) => self.update_binding(expr, rhs),
            (ExprKind::Tuple(var_tup), Value::Tuple(mut tup)) => {
                if var_tup.len() == tup.len() {
                    for (expr, val) in var_tup.iter().zip(tup.drain(..)) {
                        self.update_binding(expr, val)?;
                    }
                    ControlFlow::Continue(Value::Tuple(vec![]))
                } else {
                    ControlFlow::Break(Reason::Error(Error::TupleArity(
                        var_tup.len(),
                        tup.len(),
                        lhs.span,
                    )))
                }
            }
            _ => ControlFlow::Break(Reason::Error(Error::Unassignable(lhs.span))),
        }
    }

    fn resolve_global(&mut self, id: GlobalId) -> Value {
        if self.globals.contains_key(&id) {
            Value::Global(id, FunctorApp::default())
        } else {
            panic!("{id:?} is not bound")
        }
    }

    fn defid_to_globalid(&self, id: &DefId) -> GlobalId {
        GlobalId {
            package: match id.package {
                PackageSrc::Local => self.current_id,
                PackageSrc::Extern(p) => p,
            },
            node: id.node,
        }
    }
}

fn specialization_from_functor_app(functor: &FunctorApp) -> Spec {
    match (functor.adjoint, functor.controlled) {
        (false, 0) => Spec::Body,
        (true, 0) => Spec::Adj,
        (false, _) => Spec::Ctl,
        (true, _) => Spec::CtlAdj,
    }
}

fn value_to_call_id(val: Value, span: Span) -> ControlFlow<Reason, (GlobalId, FunctorApp)> {
    match val {
        Value::Closure => ControlFlow::Break(Reason::Error(span, ErrorKind::Unimplemented)),
        Value::Global(global, functor) => ControlFlow::Continue((global, functor)),
        _ => ControlFlow::Break(Reason::Error(
            span,
            ErrorKind::Type("Callable", val.type_name()),
        )),
    }
}

fn lit_to_val(lit: &Lit) -> Value {
    match lit {
        Lit::BigInt(v) => Value::BigInt(v.clone()),
        Lit::Bool(v) => Value::Bool(*v),
        Lit::Double(v) => Value::Double(*v),
        Lit::Int(v) => Value::Int(*v),
        Lit::Pauli(v) => Value::Pauli(match v {
            ast::Pauli::I => Pauli::I,
            ast::Pauli::X => Pauli::X,
            ast::Pauli::Y => Pauli::Y,
            ast::Pauli::Z => Pauli::Z,
        }),
        Lit::Result(v) => Value::Result(match v {
            ast::Result::Zero => false,
            ast::Result::One => true,
        }),
        Lit::String(v) => Value::String(v.clone()),
    }
}

fn index_array(arr: &[Value], index: i64, span: Span) -> ControlFlow<Reason, Value> {
    match arr.get(index.as_index(span)?) {
        Some(v) => ControlFlow::Continue(v.clone()),
        None => ControlFlow::Break(Reason::Error(Error::OutOfRange(index, span))),
    }
}

fn slice_array(
    arr: &[Value],
    start: &Option<i64>,
    step: &Option<i64>,
    end: &Option<i64>,
    span: Span,
) -> ControlFlow<Reason, Value> {
    if let Some(0) = step {
        ControlFlow::Break(Reason::Error(Error::RangeStepZero(span)))
    } else {
        let len: i64 = match arr.len().try_into() {
            Ok(len) => ControlFlow::Continue(len),
            Err(_) => ControlFlow::Break(Reason::Error(Error::IntegerSize(span))),
        }?;
        let step = step.unwrap_or(1);
        let (start, end) = if step > 0 {
            (start.unwrap_or(0), end.unwrap_or(len - 1))
        } else {
            (start.unwrap_or(len - 1), end.unwrap_or(0))
        };

        let range = Range::new(start, step, end);
        let mut slice = vec![];
        for i in range {
            slice.push(index_array(arr, i, span)?);
        }

        ControlFlow::Continue(Value::Array(slice))
    }
}

fn update_functor_app(functor: Functor, app: &FunctorApp) -> FunctorApp {
    match functor {
        Functor::Adj => FunctorApp {
            adjoint: !app.adjoint,
            controlled: app.controlled,
        },
        Functor::Ctl => FunctorApp {
            adjoint: app.adjoint,
            controlled: app.controlled + 1,
        },
    }
}<|MERGE_RESOLUTION|>--- conflicted
+++ resolved
@@ -10,18 +10,12 @@
 mod intrinsic;
 pub mod val;
 
-<<<<<<< HEAD
-use crate::val::{ConversionError, Value};
+use crate::{
+    globals::{extract_callables, GlobalId},
+    val::{ConversionError, FunctorApp, Value},
+};
+use intrinsic::invoke_intrinsic;
 use miette::Diagnostic;
-=======
-use std::{
-    collections::{hash_map::Entry, HashMap},
-    ops::{ControlFlow, Neg},
-};
-
-use globals::{extract_callables, GlobalId};
-use intrinsic::invoke_intrinsic;
->>>>>>> fe0b5922
 use qir_backend::Pauli;
 use qsc_ast::ast::{
     self, Block, CallableBody, CallableDecl, Expr, ExprKind, Functor, Lit, Mutability, NodeId, Pat,
@@ -31,15 +25,11 @@
     compile::{CompileUnit, PackageId, PackageStore},
     resolve::{DefId, PackageSrc},
 };
-<<<<<<< HEAD
 use std::{
     collections::{hash_map::Entry, HashMap},
     ops::{ControlFlow, Neg},
 };
 use thiserror::Error;
-=======
-use val::{ConversionError, FunctorApp, Value};
->>>>>>> fe0b5922
 
 #[derive(Clone, Debug, Diagnostic, Error)]
 pub enum Error {
@@ -54,6 +44,9 @@
 
     #[error("integer-to-integer conversion failed")]
     IntegerSize(#[label] Span),
+
+    #[error("missing specialization: {0}")]
+    MissingSpec(Spec, #[label("callable has no {0} specialization")] Span),
 
     #[error("reassigning immutable variable")]
     Mutability(#[label("variable declared as immutable")] Span),
@@ -86,6 +79,9 @@
     #[diagnostic(help("this is an internal compiler error, not a bug in your program"))]
     Unimplemented(#[label("cannot evaluate this expression")] Span),
 
+    #[error("unknown intrinsic")]
+    UnknownIntrinsic(#[label("callable has no implementation")] Span),
+
     #[error("program failed: {0}")]
     UserFail(String, #[label("explicit fail")] Span),
 }
@@ -96,27 +92,6 @@
     Return(Value),
 }
 
-<<<<<<< HEAD
-=======
-#[derive(Debug)]
-enum ErrorKind {
-    Count(i64),
-    EmptyExpr,
-    IndexVal(i64),
-    IntegerSize,
-    MissingSpec(Spec),
-    Mutability,
-    OutOfRange(i64),
-    RangeStepZero,
-    Type(&'static str, &'static str),
-    TupleArity(usize, usize),
-    Unassignable,
-    Unimplemented,
-    UnknownIntrinsic,
-    UserFail(String),
-}
-
->>>>>>> fe0b5922
 trait WithSpan {
     type Output;
 
@@ -253,13 +228,9 @@
                 self.update_binding(lhs, val)
             }
             ExprKind::Block(block) => self.eval_block(block),
-<<<<<<< HEAD
+            ExprKind::Call(call, args) => self.eval_call(call, args),
             ExprKind::Fail(msg) => ControlFlow::Break(Reason::Error(Error::UserFail(
                 self.eval_expr(msg)?.try_into().with_span(msg.span)?,
-=======
-            ExprKind::Call(call, args) => self.eval_call(call, args),
-            ExprKind::Fail(msg) => ControlFlow::Break(Reason::Error(
->>>>>>> fe0b5922
                 expr.span,
             ))),
             ExprKind::If(cond, then, els) => {
@@ -419,18 +390,13 @@
                     .iter()
                     .find(|spec_decl| spec_decl.spec == spec)
                     .map_or_else(
-                        || {
-                            ControlFlow::Break(Reason::Error(
-                                decl.span,
-                                ErrorKind::MissingSpec(spec),
-                            ))
-                        },
+                        || ControlFlow::Break(Reason::Error(Error::MissingSpec(spec, decl.span))),
                         |spec_decl| ControlFlow::Continue(&spec_decl.body),
                     )?;
                 match spec_decl {
                     SpecBody::Impl(_, body_block) => {
                         if spec == Spec::Ctl || spec == Spec::CtlAdj {
-                            ControlFlow::Break(Reason::Error(call_span, ErrorKind::Unimplemented))
+                            ControlFlow::Break(Reason::Error(Error::Unimplemented(call_span)))
                         } else {
                             self.bind_value(
                                 &decl.input,
@@ -445,11 +411,11 @@
                         invoke_intrinsic(&decl.name.name, decl.name.span, args_val, args_span)
                     }
                     SpecBody::Gen(_) => {
-                        ControlFlow::Break(Reason::Error(decl.span, ErrorKind::MissingSpec(spec)))
+                        ControlFlow::Break(Reason::Error(Error::MissingSpec(spec, decl.span)))
                     }
                 }
             }
-            _ => ControlFlow::Break(Reason::Error(decl.span, ErrorKind::MissingSpec(spec))),
+            _ => ControlFlow::Break(Reason::Error(Error::MissingSpec(spec, decl.span))),
         }
     }
 
@@ -496,25 +462,20 @@
                     rhs.span,
                 ))),
             },
-<<<<<<< HEAD
-            UnOp::Functor(_) | UnOp::Unwrap => {
-                ControlFlow::Break(Reason::Error(Error::Unimplemented(expr.span)))
-            }
-=======
             UnOp::Functor(functor) => match val {
                 Value::Closure => {
-                    ControlFlow::Break(Reason::Error(expr.span, ErrorKind::Unimplemented))
+                    ControlFlow::Break(Reason::Error(Error::Unimplemented(expr.span)))
                 }
                 Value::Global(id, app) => {
                     ControlFlow::Continue(Value::Global(id, update_functor_app(functor, &app)))
                 }
-                _ => ControlFlow::Break(Reason::Error(
+                _ => ControlFlow::Break(Reason::Error(Error::Type(
+                    "Callable",
+                    val.type_name(),
                     rhs.span,
-                    ErrorKind::Type("Callable", val.type_name()),
-                )),
+                ))),
             },
-            UnOp::Unwrap => ControlFlow::Break(Reason::Error(expr.span, ErrorKind::Unimplemented)),
->>>>>>> fe0b5922
+            UnOp::Unwrap => ControlFlow::Break(Reason::Error(Error::Unimplemented(expr.span))),
         }
     }
 
@@ -659,12 +620,13 @@
 
 fn value_to_call_id(val: Value, span: Span) -> ControlFlow<Reason, (GlobalId, FunctorApp)> {
     match val {
-        Value::Closure => ControlFlow::Break(Reason::Error(span, ErrorKind::Unimplemented)),
+        Value::Closure => ControlFlow::Break(Reason::Error(Error::Unimplemented(span))),
         Value::Global(global, functor) => ControlFlow::Continue((global, functor)),
-        _ => ControlFlow::Break(Reason::Error(
+        _ => ControlFlow::Break(Reason::Error(Error::Type(
+            "Callable",
+            val.type_name(),
             span,
-            ErrorKind::Type("Callable", val.type_name()),
-        )),
+        ))),
     }
 }
 
