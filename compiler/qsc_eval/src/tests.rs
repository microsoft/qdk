// Copyright (c) Microsoft Corporation.
// Licensed under the MIT License.

#![allow(clippy::needless_raw_string_hashes)]

use core::panic;
use std::rc::Rc;

use crate::{
    backend::{Backend, SparseSim},
    debug::{map_hir_package_to_fir, Frame},
    exec_graph_section,
    output::{GenericReceiver, Receiver},
    val, Env, Error, State, StepAction, StepResult, Value,
};
use expect_test::{expect, Expect};
use indoc::indoc;
use qsc_data_structures::language_features::LanguageFeatures;
use qsc_fir::fir::{self, ExecGraphNode, StmtId};
use qsc_fir::fir::{PackageId, PackageStoreLookup};
use qsc_frontend::compile::{self, compile, PackageStore, RuntimeCapabilityFlags, SourceMap};
use qsc_passes::{run_core_passes, run_default_passes, PackageType};

/// Evaluates the given control flow graph with the given context.
/// Creates a new environment and simulator.
/// # Errors
/// Returns the first error encountered during execution.
pub(super) fn eval_graph(
    graph: Rc<[ExecGraphNode]>,
    sim: &mut impl Backend<ResultType = impl Into<val::Result>>,
    globals: &impl PackageStoreLookup,
    package: PackageId,
    env: &mut Env,
    out: &mut impl Receiver,
) -> Result<Value, (Error, Vec<Frame>)> {
    let mut state = State::new(package, graph, None);
    let StepResult::Return(value) =
        state.eval(globals, env, sim, out, &[], StepAction::Continue)?
    else {
        unreachable!("eval_expr should always return a value");
    };
    Ok(value)
}

fn check_expr(file: &str, expr: &str, expect: &Expect) {
    let mut fir_lowerer = crate::lower::Lowerer::new();
    let mut core = compile::core();
    run_core_passes(&mut core);
    let core_fir = fir_lowerer.lower_package(&core.package);
    let mut store = PackageStore::new(core);

    let mut std = compile::std(&store, RuntimeCapabilityFlags::all());
    assert!(std.errors.is_empty());
    assert!(run_default_passes(
        store.core(),
        &mut std,
        PackageType::Lib,
        RuntimeCapabilityFlags::all()
    )
    .is_empty());
    let std_fir = fir_lowerer.lower_package(&std.package);
    let std_id = store.insert(std);

    let sources = SourceMap::new([("test".into(), file.into())], Some(expr.into()));
    let mut unit = compile(
        &store,
        &[std_id],
        sources,
        RuntimeCapabilityFlags::all(),
        LanguageFeatures::default(),
    );
    assert!(unit.errors.is_empty(), "{:?}", unit.errors);
    let pass_errors = run_default_passes(
        store.core(),
        &mut unit,
        PackageType::Lib,
        RuntimeCapabilityFlags::all(),
    );
    assert!(pass_errors.is_empty(), "{pass_errors:?}");
    let unit_fir = fir_lowerer.lower_package(&unit.package);
    let entry = unit_fir.entry_exec_graph.clone();
    let id = store.insert(unit);

    let mut fir_store = fir::PackageStore::new();
    fir_store.insert(
        map_hir_package_to_fir(qsc_hir::hir::PackageId::CORE),
        core_fir,
    );
    fir_store.insert(map_hir_package_to_fir(std_id), std_fir);
    fir_store.insert(map_hir_package_to_fir(id), unit_fir);

    let mut out = Vec::new();
    match eval_graph(
        entry,
        &mut SparseSim::new(),
        &fir_store,
        map_hir_package_to_fir(id),
        &mut Env::default(),
        &mut GenericReceiver::new(&mut out),
    ) {
        Ok(value) => expect.assert_eq(&value.to_string()),
        Err(err) => expect.assert_debug_eq(&err),
    }
}

fn check_partial_eval_stmt(
    file: &str,
    expr: &str,
    stmts: &[StmtId],
    fir_expect: &Expect,
    result_expect: &Expect,
) {
    let mut core = compile::core();
    run_core_passes(&mut core);
    let core_fir = crate::lower::Lowerer::new().lower_package(&core.package);
    let mut store = PackageStore::new(core);

    let mut std = compile::std(&store, RuntimeCapabilityFlags::all());
    assert!(std.errors.is_empty());
    assert!(run_default_passes(
        store.core(),
        &mut std,
        PackageType::Lib,
        RuntimeCapabilityFlags::all()
    )
    .is_empty());
    let std_fir = crate::lower::Lowerer::new().lower_package(&std.package);
    let std_id = store.insert(std);

    let sources = SourceMap::new([("test".into(), file.into())], Some(expr.into()));
    let mut unit = compile(
        &store,
        &[std_id],
        sources,
        RuntimeCapabilityFlags::all(),
        LanguageFeatures::default(),
    );
    assert!(unit.errors.is_empty(), "{:?}", unit.errors);
    let pass_errors = run_default_passes(
        store.core(),
        &mut unit,
        PackageType::Lib,
        RuntimeCapabilityFlags::all(),
    );
    assert!(pass_errors.is_empty(), "{pass_errors:?}");
    let unit_fir = crate::lower::Lowerer::new().lower_package(&unit.package);
    fir_expect.assert_eq(&unit_fir.to_string());

    let entry = unit_fir.entry_exec_graph.clone();
    let id = store.insert(unit);

    let mut fir_store = fir::PackageStore::new();
    fir_store.insert(
        map_hir_package_to_fir(qsc_hir::hir::PackageId::CORE),
        core_fir,
    );
    fir_store.insert(map_hir_package_to_fir(std_id), std_fir);
    let id = map_hir_package_to_fir(id);
    fir_store.insert(id, unit_fir);

    let mut out = Vec::new();
    let mut env = Env::default();
    let (last_stmt, most_stmts) = stmts.split_last().expect("should have at least one stmt");
    for stmt_id in most_stmts {
        let stmt = fir_store.get_stmt((id, *stmt_id).into());
        match eval_graph(
            exec_graph_section(&entry, stmt.exec_graph_range.clone()),
            &mut SparseSim::new(),
            &fir_store,
            id,
            &mut env,
            &mut GenericReceiver::new(&mut out),
        ) {
            Ok(_) => {}
            Err(err) => panic!("Unexpected error: {:?}", err),
        }
    }

    let stmt = fir_store.get_stmt((id, *last_stmt).into());
    match eval_graph(
        exec_graph_section(&entry, stmt.exec_graph_range.clone()),
        &mut SparseSim::new(),
        &fir_store,
        id,
        &mut env,
        &mut GenericReceiver::new(&mut out),
    ) {
        Ok(value) => result_expect.assert_eq(&value.to_string()),
        Err(err) => result_expect.assert_debug_eq(&err),
    }
}

#[test]
fn array_expr() {
    check_expr("", "[1, 2, 3]", &expect!["[1, 2, 3]"]);
}

#[test]
fn array_repeat_expr() {
    check_expr("", "[4, size = 3]", &expect!["[4, 4, 4]"]);
}

#[test]
fn block_expr() {
    check_expr(
        "",
        indoc! { "{
            let x = 1;
            let y = x;
            y
        }"},
        &expect!["1"],
    );
}

#[test]
fn block_empty_is_unit_expr() {
    check_expr("", "{}", &expect!["()"]);
}

#[test]
fn block_shadowing_expr() {
    check_expr(
        "",
        indoc! { "{
            let x = 1;
            let x = 2;
            x
        }"},
        &expect!["2"],
    );
}

#[test]
fn block_nested_shadowing_expr() {
    check_expr(
        "",
        indoc! { "{
            let x = 1;
            let y = {
                let x = 2;
                x
            };
            (y, x)
        }"},
        &expect!["(2, 1)"],
    );
}

#[test]
fn block_let_bind_tuple_expr() {
    check_expr(
        "",
        indoc! {"{
            let x = (1, 2);
            let (y, z) = x;
            (z, y)
        }"},
        &expect!["(2, 1)"],
    );
}

#[test]
fn block_mutable_expr() {
    check_expr(
        "",
        indoc! {"{
            mutable x = 0;
            x
        }"},
        &expect!["0"],
    );
}

#[test]
fn block_mutable_update_expr() {
    check_expr(
        "",
        indoc! {"{
            mutable x = 0;
            set x = 1;
            x
        }"},
        &expect!["1"],
    );
}

#[test]
fn block_mutable_update_tuple_expr() {
    check_expr(
        "",
        indoc! {"{
            mutable x = (0, 1);
            set x = (1, 2);
            x
        }"},
        &expect!["(1, 2)"],
    );
}

#[test]
fn block_mutable_update_tuple_item_expr() {
    check_expr(
        "",
        indoc! {"{
            mutable (x, y) = (0, 1);
            set (x, y) = (1, 2);
            (x, y)
        }"},
        &expect!["(1, 2)"],
    );
}

#[test]
fn block_mutable_update_tuple_hole_expr() {
    check_expr(
        "",
        indoc! {"{
            mutable (x, y) = (0, 1);
            set (_, y) = (1, 2);
            (x, y)
        }"},
        &expect!["(0, 2)"],
    );
}

#[test]
fn block_mutable_nested_scopes_expr() {
    check_expr(
        "",
        indoc! {"{
            mutable x = 0;
            {
                mutable y = 1;
                set x = y;
            }
            x
        }"},
        &expect!["1"],
    );
}

#[test]
fn block_mutable_nested_scopes_shadowing_expr() {
    check_expr(
        "",
        indoc! {"{
            mutable x = 0;
            {
                mutable x = 1;
                set x = 2;
            }
            x
        }"},
        &expect!["0"],
    );
}

#[test]
fn block_qubit_use_expr() {
    check_expr(
        "",
        indoc! {"{
            use q = Qubit();
            q
        }"},
        &expect!["Qubit0"],
    );
}

#[test]
fn block_qubit_use_use_expr() {
    check_expr(
        "",
        indoc! {"{
            use q = Qubit();
            use q1 = Qubit();
            q1
        }"},
        &expect!["Qubit1"],
    );
}

#[test]
fn block_qubit_use_reuse_expr() {
    check_expr(
        "",
        indoc! {"{
            {
                use q = Qubit();
            }
            use q = Qubit();
            q
        }"},
        &expect!["Qubit0"],
    );
}

#[test]
fn block_qubit_use_scope_reuse_expr() {
    check_expr(
        "",
        indoc! {"{
            use q = Qubit() {
            }
            use q = Qubit();
            q
        }"},
        &expect!["Qubit0"],
    );
}

#[test]
fn block_qubit_use_array_expr() {
    check_expr(
        "",
        indoc! {"{
            use q = Qubit[3];
            q
        }"},
        &expect!["[Qubit0, Qubit1, Qubit2]"],
    );
}

#[test]
fn block_qubit_use_array_invalid_count_expr() {
    check_expr(
        "",
        indoc! {"{
            use q = Qubit[-3];
            q
        }"},
        &expect![[r#"
            (
                UserFail(
                    "Cannot allocate qubit array with a negative length",
                    PackageSpan {
                        package: PackageId(
                            0,
                        ),
                        span: Span {
                            lo: 1566,
                            hi: 1623,
                        },
                    },
                ),
                [
                    Frame {
                        span: Span {
                            lo: 1566,
                            hi: 1623,
                        },
                        id: StoreItemId {
                            package: PackageId(
                                0,
                            ),
                            item: LocalItemId(
                                6,
                            ),
                        },
                        caller: PackageId(
                            2,
                        ),
                        functor: FunctorApp {
                            adjoint: false,
                            controlled: 0,
                        },
                    },
                ],
            )
        "#]],
    );
}

#[test]
fn block_qubit_use_tuple_expr() {
    check_expr(
        "",
        indoc! {"{
            use q = (Qubit[3], Qubit(), Qubit());
            q
        }"},
        &expect!["([Qubit0, Qubit1, Qubit2], Qubit3, Qubit4)"],
    );
}

#[test]
fn block_qubit_use_nested_tuple_expr() {
    check_expr(
        "",
        indoc! {"{
            use q = (Qubit[3], (Qubit(), Qubit()));
            q
        }"},
        &expect!["([Qubit0, Qubit1, Qubit2], (Qubit3, Qubit4))"],
    );
}

#[test]
fn block_with_no_stmts_is_unit() {
    check_expr("", "{}", &expect!["()"]);
}

#[test]
fn block_with_semi_is_unit() {
    check_expr("", "{4;}", &expect!["()"]);
}

#[test]
fn binop_add_array() {
    check_expr("", "[1, 2] + [3, 4]", &expect!["[1, 2, 3, 4]"]);
}

#[test]
fn binop_add_bigint() {
    check_expr(
        "",
        "2L + 9_223_372_036_854_775_808L",
        &expect!["9223372036854775810"],
    );
}

#[test]
fn binop_add_double() {
    check_expr("", "2.8 + 5.4", &expect!["8.2"]);
}

#[test]
fn binop_add_int() {
    check_expr("", "28 + 54", &expect!["82"]);
}

#[test]
fn binop_add_int_wrap() {
    check_expr(
        "",
        "0x7FFFFFFFFFFFFFFF + 1",
        &expect!["-9223372036854775808"],
    );
}

#[test]
fn binop_add_string() {
    check_expr("", r#""Hello," + " World!""#, &expect!["Hello, World!"]);
}

#[test]
fn binop_andb_bigint() {
    check_expr("", "28L &&& 54L", &expect!["20"]);
}

#[test]
fn binop_andb_int() {
    check_expr("", "28 &&& 54", &expect!["20"]);
}

#[test]
fn binop_andl() {
    check_expr("", "true and true", &expect!["true"]);
}

#[test]
fn binop_andl_false() {
    check_expr("", "true and false", &expect!["false"]);
}

#[test]
fn binop_andl_shortcut() {
    check_expr("", r#"false and (fail "Should Fail")"#, &expect!["false"]);
}

#[test]
fn binop_andl_no_shortcut() {
    check_expr(
        "",
        r#"true and (fail "Should Fail")"#,
        &expect![[r#"
            (
                UserFail(
                    "Should Fail",
                    PackageSpan {
                        package: PackageId(
                            2,
                        ),
                        span: Span {
                            lo: 10,
                            hi: 28,
                        },
                    },
                ),
                [],
            )
        "#]],
    );
}

#[test]
fn binop_div_bigint() {
    check_expr("", "12L / 3L", &expect!["4"]);
}

#[test]
fn binop_div_bigint_zero() {
    check_expr(
        "",
        "12L / 0L",
        &expect![[r#"
            (
                DivZero(
                    PackageSpan {
                        package: PackageId(
                            2,
                        ),
                        span: Span {
                            lo: 6,
                            hi: 8,
                        },
                    },
                ),
                [],
            )
        "#]],
    );
}

#[test]
fn binop_div_int() {
    check_expr("", "12 / 3", &expect!["4"]);
}

#[test]
fn binop_div_int_wrap() {
    check_expr(
        "",
        "(-0x8000000000000000) / (-1)",
        &expect!["-9223372036854775808"],
    );
}

#[test]
fn binop_div_int_zero() {
    check_expr(
        "",
        "12 / 0",
        &expect![[r#"
            (
                DivZero(
                    PackageSpan {
                        package: PackageId(
                            2,
                        ),
                        span: Span {
                            lo: 5,
                            hi: 6,
                        },
                    },
                ),
                [],
            )
        "#]],
    );
}

#[test]
fn binop_div_double() {
    check_expr("", "1.2 / 0.3", &expect!["4.0"]);
}

#[test]
fn binop_div_double_inf() {
    check_expr("", "1.2 / 0.0", &expect!["inf"]);
}

#[test]
fn binop_div_double_neg_inf() {
    check_expr("", "1.2 / -0.0", &expect!["-inf"]);
}

#[test]
fn binop_div_double_nan() {
    check_expr("", "0.0 / 0.0", &expect!["NaN"]);
}

#[test]
fn binop_eq_double() {
    check_expr("", "1.2 / 0.3", &expect!["4.0"]);
}

#[test]
fn binop_equal_array() {
    check_expr("", "[1, 2, 3] == [1, 2, 3]", &expect!["true"]);
}

#[test]
fn binop_equal_array_false_content() {
    check_expr("", "[1, 2, 3] == [1, 0, 3]", &expect!["false"]);
}

#[test]
fn binop_equal_array_false_length() {
    check_expr("", "[1, 2, 3] == [1, 2, 3, 4]", &expect!["false"]);
}

#[test]
fn binop_equal_bigint() {
    check_expr("", "18L == 18L", &expect!["true"]);
}

#[test]
fn binop_equal_bigint_false() {
    check_expr("", "18L == 8L", &expect!["false"]);
}

#[test]
fn binop_equal_bool() {
    check_expr("", "false == false", &expect!["true"]);
}

#[test]
fn binop_equal_bool_false() {
    check_expr("", "false == true", &expect!["false"]);
}

#[test]
fn binop_equal_double() {
    check_expr("", "1.254 == 1.254", &expect!["true"]);
}

#[test]
fn binop_equal_double_false() {
    check_expr("", "1.254 == 1.25", &expect!["false"]);
}

#[test]
fn binop_equal_int() {
    check_expr("", "42 == 42", &expect!["true"]);
}

#[test]
fn binop_equal_int_false() {
    check_expr("", "42 == 43", &expect!["false"]);
}

#[test]
fn binop_equal_pauli() {
    check_expr("", "PauliX == PauliX", &expect!["true"]);
}

#[test]
fn binop_equal_pauli_false() {
    check_expr("", "PauliX == PauliZ", &expect!["false"]);
}

#[test]
fn binop_equal_range() {
    check_expr("", "(0..4) == (0..4)", &expect!["true"]);
}

#[test]
fn binop_equal_range_false() {
    check_expr("", "(0..2..4) == (0..4)", &expect!["false"]);
}

#[test]
fn binop_equal_result() {
    check_expr("", "One == One", &expect!["true"]);
}

#[test]
fn binop_equal_result_false() {
    check_expr("", "One == Zero", &expect!["false"]);
}

#[test]
fn binop_equal_string() {
    check_expr("", r#""foo" == "foo""#, &expect!["true"]);
}

#[test]
fn binop_equal_string_false() {
    check_expr("", r#""foo" == "bar""#, &expect!["false"]);
}

#[test]
fn binop_equal_tuple() {
    check_expr("", "(1, 2, 3) == (1, 2, 3)", &expect!["true"]);
}

#[test]
fn binop_equal_tuple_false_content() {
    check_expr("", "(1, 2, 3) == (1, -2, 3)", &expect!["false"]);
}

#[test]
fn binop_exp_bigint() {
    check_expr("", "2L^3", &expect!["8"]);
}

#[test]
fn binop_exp_bigint_zero_exp() {
    check_expr("", "2L^0", &expect!["1"]);
}

#[test]
fn binop_exp_bigint_neg_zero_exp() {
    check_expr("", "(-2L)^0", &expect!["1"]);
}

#[test]
fn binop_exp_bigint_negative_exp() {
    check_expr(
        "",
        "2L^-3",
        &expect![[r#"
            (
                InvalidNegativeInt(
                    -3,
                    PackageSpan {
                        package: PackageId(
                            2,
                        ),
                        span: Span {
                            lo: 3,
                            hi: 5,
                        },
                    },
                ),
                [],
            )
        "#]],
    );
}

#[test]
fn binop_exp_bigint_too_large() {
    check_expr(
        "",
        "2L^9_223_372_036_854_775_807",
        &expect![[r#"
            (
                IntTooLarge(
                    9223372036854775807,
                    PackageSpan {
                        package: PackageId(
                            2,
                        ),
                        span: Span {
                            lo: 3,
                            hi: 28,
                        },
                    },
                ),
                [],
            )
        "#]],
    );
}

#[test]
fn binop_exp_double() {
    check_expr("", "2.3^3.1", &expect!["13.22380059125472"]);
}

#[test]
fn binop_exp_double_negative_exp() {
    check_expr("", "2.3^-3.1", &expect!["0.07562122501010253"]);
}

#[test]
fn binop_exp_int() {
    check_expr("", "2^3", &expect!["8"]);
}

#[test]
fn binop_exp_int_zero_exp() {
    check_expr("", "2^0", &expect!["1"]);
}

#[test]
fn binop_exp_int_neg_zero_exp() {
    check_expr("", "(-2)^0", &expect!["1"]);
}

#[test]
fn binop_exp_int_negative_exp() {
    check_expr(
        "",
        "2^-3",
        &expect![[r#"
            (
                InvalidNegativeInt(
                    -3,
                    PackageSpan {
                        package: PackageId(
                            2,
                        ),
                        span: Span {
                            lo: 2,
                            hi: 4,
                        },
                    },
                ),
                [],
            )
        "#]],
    );
}

#[test]
fn binop_exp_int_too_large() {
    check_expr(
        "",
        "100^50",
        &expect![[r#"
            (
                IntTooLarge(
                    50,
                    PackageSpan {
                        package: PackageId(
                            2,
                        ),
                        span: Span {
                            lo: 4,
                            hi: 6,
                        },
                    },
                ),
                [],
            )
        "#]],
    );
}

#[test]
fn binop_gt_bigint() {
    check_expr("", "23L > 3L", &expect!["true"]);
}

#[test]
fn binop_gt_bigint_false() {
    check_expr("", "2L > 3L", &expect!["false"]);
}

#[test]
fn binop_gt_int() {
    check_expr("", "23 > 3", &expect!["true"]);
}

#[test]
fn binop_gt_int_false() {
    check_expr("", "2 > 3", &expect!["false"]);
}

#[test]
fn binop_gt_double() {
    check_expr("", "2.3 > 0.3", &expect!["true"]);
}

#[test]
fn binop_gt_double_false() {
    check_expr("", "0.2 > 0.3", &expect!["false"]);
}

#[test]
fn binop_gte_bigint() {
    check_expr("", "23L >= 3L", &expect!["true"]);
}

#[test]
fn binop_gte_bigint_false() {
    check_expr("", "2L >= 3L", &expect!["false"]);
}

#[test]
fn binop_gte_bigint_eq() {
    check_expr("", "3L >= 3L", &expect!["true"]);
}

#[test]
fn binop_gte_int() {
    check_expr("", "23 >= 3", &expect!["true"]);
}

#[test]
fn binop_gte_int_false() {
    check_expr("", "2 >= 3", &expect!["false"]);
}

#[test]
fn binop_gte_int_eq() {
    check_expr("", "3 >= 3", &expect!["true"]);
}

#[test]
fn binop_gte_double() {
    check_expr("", "2.3 >= 0.3", &expect!["true"]);
}

#[test]
fn binop_gte_double_false() {
    check_expr("", "0.2 >= 0.3", &expect!["false"]);
}

#[test]
fn binop_gte_double_eq() {
    check_expr("", "0.3 >= 0.3", &expect!["true"]);
}

#[test]
fn binop_lt_bigint_false() {
    check_expr("", "23L < 3L", &expect!["false"]);
}

#[test]
fn binop_lt_bigint() {
    check_expr("", "2L < 3L", &expect!["true"]);
}

#[test]
fn binop_lt_int_false() {
    check_expr("", "23 < 3", &expect!["false"]);
}

#[test]
fn binop_lt_int() {
    check_expr("", "2 < 3", &expect!["true"]);
}

#[test]
fn binop_lt_double_false() {
    check_expr("", "2.3 < 0.3", &expect!["false"]);
}

#[test]
fn binop_lt_double() {
    check_expr("", "0.2 < 0.3", &expect!["true"]);
}

#[test]
fn binop_lte_bigint_false() {
    check_expr("", "23L <= 3L", &expect!["false"]);
}

#[test]
fn binop_lte_bigint() {
    check_expr("", "2L <= 3L", &expect!["true"]);
}

#[test]
fn binop_lte_bigint_eq() {
    check_expr("", "3L <= 3L", &expect!["true"]);
}

#[test]
fn binop_lte_int_false() {
    check_expr("", "23 <= 3", &expect!["false"]);
}

#[test]
fn binop_lte_int() {
    check_expr("", "2 <= 3", &expect!["true"]);
}

#[test]
fn binop_lte_int_eq() {
    check_expr("", "3 <= 3", &expect!["true"]);
}

#[test]
fn binop_lte_double_false() {
    check_expr("", "2.3 <= 0.3", &expect!["false"]);
}

#[test]
fn binop_lte_double() {
    check_expr("", "0.2 <= 0.3", &expect!["true"]);
}

#[test]
fn binop_lte_double_eq() {
    check_expr("", "0.3 <= 0.3", &expect!["true"]);
}

#[test]
fn binop_mod_bigint() {
    check_expr("", "8L % 6L", &expect!["2"]);
}

#[test]
fn binop_mod_bigint_zero() {
    check_expr(
        "",
        "12L % 0L",
        &expect![[r#"
            (
                DivZero(
                    PackageSpan {
                        package: PackageId(
                            2,
                        ),
                        span: Span {
                            lo: 6,
                            hi: 8,
                        },
                    },
                ),
                [],
            )
        "#]],
    );
}

#[test]
fn binop_mod_int() {
    check_expr("", "8 % 6", &expect!["2"]);
}

#[test]
fn binop_mod_int_wrap() {
    check_expr("", "(-0x8000000000000000) % (-1)", &expect!["0"]);
}

#[test]
fn binop_mod_int_zero() {
    check_expr(
        "",
        "12 % 0",
        &expect![[r#"
            (
                DivZero(
                    PackageSpan {
                        package: PackageId(
                            2,
                        ),
                        span: Span {
                            lo: 5,
                            hi: 6,
                        },
                    },
                ),
                [],
            )
        "#]],
    );
}

#[test]
fn binop_mod_double() {
    check_expr("", "8.411 % 6.833", &expect!["1.5779999999999994"]);
}

#[test]
fn binop_mod_double_zero() {
    check_expr(
        "",
        "1.2 % 0.0",
        &expect![[r#"
            (
                DivZero(
                    PackageSpan {
                        package: PackageId(
                            2,
                        ),
                        span: Span {
                            lo: 6,
                            hi: 9,
                        },
                    },
                ),
                [],
            )
        "#]],
    );
}

#[test]
fn binop_mul_bigint() {
    check_expr("", "8L * 6L", &expect!["48"]);
}

#[test]
fn binop_mul_int() {
    check_expr("", "8 * 6", &expect!["48"]);
}
#[test]
fn binop_mul_int_wrap() {
    check_expr(
        "",
        "0x7FFFFFFFFFFFFFFF * 0xFF",
        &expect!["9223372036854775553"],
    );
}

#[test]
fn binop_mul_double() {
    check_expr("", "8.411 * 6.833", &expect!["57.472363"]);
}

#[test]
fn binop_neq_array() {
    check_expr("", "[1, 2, 3] != [1, 2, 3]", &expect!["false"]);
}

#[test]
fn binop_neq_array_true_content() {
    check_expr("", "[1, 2, 3] != [1, 0, 3]", &expect!["true"]);
}

#[test]
fn binop_neq_array_true_length() {
    check_expr("", "[1, 2, 3] != [1, 2, 3, 4]", &expect!["true"]);
}

#[test]
fn binop_neq_bigint() {
    check_expr("", "18L != 18L", &expect!["false"]);
}

#[test]
fn binop_neq_bigint_true() {
    check_expr("", "18L != 8L", &expect!["true"]);
}

#[test]
fn binop_neq_bool() {
    check_expr("", "false != false", &expect!["false"]);
}

#[test]
fn binop_neq_bool_true() {
    check_expr("", "false != true", &expect!["true"]);
}

#[test]
fn binop_neq_double() {
    check_expr("", "1.254 != 1.254", &expect!["false"]);
}

#[test]
fn binop_neq_double_true() {
    check_expr("", "1.254 != 1.25", &expect!["true"]);
}

#[test]
fn binop_neq_int() {
    check_expr("", "42 != 42", &expect!["false"]);
}

#[test]
fn binop_neq_int_true() {
    check_expr("", "42 != 43", &expect!["true"]);
}

#[test]
fn binop_neq_pauli() {
    check_expr("", "PauliX != PauliX", &expect!["false"]);
}

#[test]
fn binop_neq_pauli_true() {
    check_expr("", "PauliX != PauliZ", &expect!["true"]);
}

#[test]
fn binop_neq_range() {
    check_expr("", "(0..4) != (0..4)", &expect!["false"]);
}

#[test]
fn binop_neq_range_true() {
    check_expr("", "(0..2..4) != (0..4)", &expect!["true"]);
}

#[test]
fn binop_neq_result() {
    check_expr("", "One != One", &expect!["false"]);
}

#[test]
fn binop_neq_result_true() {
    check_expr("", "One != Zero", &expect!["true"]);
}

#[test]
fn binop_neq_string() {
    check_expr("", r#""foo" != "foo""#, &expect!["false"]);
}

#[test]
fn binop_neq_string_true() {
    check_expr("", r#""foo" != "bar""#, &expect!["true"]);
}

#[test]
fn binop_neq_tuple() {
    check_expr("", "(1, 2, 3) != (1, 2, 3)", &expect!["false"]);
}

#[test]
fn binop_neq_tuple_true_content() {
    check_expr("", "(1, 2, 3) != (1, -2, 3)", &expect!["true"]);
}

#[test]
fn binop_orb_bigint() {
    check_expr("", "28L ||| 54L", &expect!["62"]);
}

#[test]
fn binop_orb_int() {
    check_expr("", "28 ||| 54", &expect!["62"]);
}

#[test]
fn binop_orl() {
    check_expr("", "true or true", &expect!["true"]);
}

#[test]
fn binop_orl_true_lhs() {
    check_expr("", "true or false", &expect!["true"]);
}

#[test]
fn binop_orl_true_rhs() {
    check_expr("", "false or true", &expect!["true"]);
}

#[test]
fn binop_orl_false() {
    check_expr("", "false or false", &expect!["false"]);
}

#[test]
fn binop_orl_shortcut() {
    check_expr("", r#"true or (fail "Shouldn't Fail")"#, &expect!["true"]);
}

#[test]
fn binop_shl_bigint() {
    check_expr("", "4L <<< 2", &expect!["16"]);
}

#[test]
fn binop_shl_bigint_negative() {
    check_expr("", "4L <<< -2", &expect!["1"]);
}

#[test]
fn binop_shl_int() {
    check_expr("", "4 <<< 2", &expect!["16"]);
}

#[test]
fn binop_shl_int_negative() {
    check_expr("", "4 <<< -2", &expect!["1"]);
}

#[test]
fn binop_shl_int_truncate() {
    check_expr("", "1 <<< 63", &expect!["-9223372036854775808"]);
    check_expr("", "2 <<< 63", &expect!["0"]);
}

#[test]
fn binop_shl_int_overflow() {
    check_expr(
        "",
        "1 <<< 64",
        &expect![[r#"
            (
                IntTooLarge(
                    64,
                    PackageSpan {
                        package: PackageId(
                            2,
                        ),
                        span: Span {
                            lo: 6,
                            hi: 8,
                        },
                    },
                ),
                [],
            )
        "#]],
    );
}

#[test]
fn binop_shr_bigint() {
    check_expr("", "4L >>> 2", &expect!["1"]);
}

#[test]
fn binop_shr_bigint_negative() {
    check_expr("", "4L >>> -2", &expect!["16"]);
}

#[test]
fn binop_shr_int() {
    check_expr("", "4 >>> 2", &expect!["1"]);
}

#[test]
fn binop_shr_int_negative() {
    check_expr("", "4 >>> -2", &expect!["16"]);
}

#[test]
fn binop_shr_int_truncate() {
    check_expr("", "(-9223372036854775808) >>> 63", &expect!["-1"]);
    check_expr("", "1 >>> 63", &expect!["0"]);
}

#[test]
fn binop_shr_int_overflow() {
    check_expr(
        "",
        "1 >>> 64",
        &expect![[r#"
            (
                IntTooLarge(
                    64,
                    PackageSpan {
                        package: PackageId(
                            2,
                        ),
                        span: Span {
                            lo: 6,
                            hi: 8,
                        },
                    },
                ),
                [],
            )
        "#]],
    );
}

#[test]
fn binop_sub_bigint() {
    check_expr("", "4L - 2L", &expect!["2"]);
}

#[test]
fn binop_sub_int() {
    check_expr("", "4 - 2", &expect!["2"]);
}

#[test]
fn binop_sub_int_wrap() {
    check_expr(
        "",
        "-0x8000000000000000 - 1",
        &expect!["9223372036854775807"],
    );
}

#[test]
fn binop_sub_double() {
    check_expr("", "4.7 - 2.5", &expect!["2.2"]);
}

#[test]
fn binop_xorb_bigint() {
    check_expr("", "28L ^^^ 54L", &expect!["42"]);
}

#[test]
fn binop_xorb_int() {
    check_expr("", "28 ^^^ 54", &expect!["42"]);
}

#[test]
fn assignop_add_expr() {
    check_expr(
        "",
        indoc! {"{
            mutable x = 0;
            set x += 1;
            x
        }"},
        &expect!["1"],
    );
}

#[test]
fn assignop_add_concat() {
    check_expr(
        "",
        indoc! {"{
            mutable x = [1, 2];
            set x += [3, 4];
            x
        }"},
        &expect!["[1, 2, 3, 4]"],
    );
}

#[test]
fn assignop_add_concat_copy() {
    check_expr(
        "",
        indoc! {"{
            let x = [1, 2];
            mutable y = x;
            set y += [3, 4];
            (x, y)
        }"},
        &expect!["([1, 2], [1, 2, 3, 4])"],
    );
}

#[test]
fn assignop_sub_expr() {
    check_expr(
        "",
        indoc! {"{
            mutable x = 0;
            set x -= 1;
            x
        }"},
        &expect!["-1"],
    );
}

#[test]
fn assignop_orl_expr() {
    check_expr(
        "",
        indoc! {"{
            mutable x = false;
            set x or= true;
            x
        }"},
        &expect!["true"],
    );
}

#[test]
fn fail_expr() {
    check_expr(
        "",
        r#"fail "This is a failure""#,
        &expect![[r#"
            (
                UserFail(
                    "This is a failure",
                    PackageSpan {
                        package: PackageId(
                            2,
                        ),
                        span: Span {
                            lo: 0,
                            hi: 24,
                        },
                    },
                ),
                [],
            )
        "#]],
    );
}

#[test]
fn fail_shortcut_expr() {
    check_expr(
        "",
        r#"{ fail "Got Here!"; fail "Shouldn't get here..."; }"#,
        &expect![[r#"
            (
                UserFail(
                    "Got Here!",
                    PackageSpan {
                        package: PackageId(
                            2,
                        ),
                        span: Span {
                            lo: 2,
                            hi: 18,
                        },
                    },
                ),
                [],
            )
        "#]],
    );
}

#[test]
fn field_range_start_expr() {
    check_expr("", "(0..2..8)::Start", &expect!["0"]);
}

#[test]
fn field_range_step_expr() {
    check_expr("", "(0..2..8)::Step", &expect!["2"]);
}

#[test]
fn field_range_step_missing_treated_as_1_expr() {
    check_expr("", "(0..8)::Step", &expect!["1"]);
}

#[test]
fn field_range_end_expr() {
    check_expr("", "(0..2..8)::End", &expect!["8"]);
}

#[test]
fn for_loop_range_expr() {
    check_expr(
        "",
        indoc! {"{
            mutable x = 0;
            for i in 0..10 {
                set x = x + i;
            }
            x
        }"},
        &expect!["55"],
    );
}

#[test]
fn for_loop_array_expr() {
    check_expr(
        "",
        indoc! {"{
            mutable x = 0;
            for i in [5, size = 5] {
                set x = x + i;
            }
            x
        }"},
        &expect!["25"],
    );
}

#[test]
fn for_loop_ignore_iterator_expr() {
    check_expr(
        "",
        indoc! {"{
            mutable x = 0;
            for _ in [5, size = 5] {
                set x = x + 1;
            }
            x
        }"},
        &expect!["5"],
    );
}

#[test]
fn array_index_expr() {
    check_expr("", "[1, 2, 3][1]", &expect!["2"]);
}

#[test]
fn array_slice_start_end_expr() {
    check_expr("", "[1, 2, 3, 4, 5][0..2]", &expect!["[1, 2, 3]"]);
}

#[test]
fn array_slice_start_step_end_expr() {
    check_expr("", "[1, 2, 3, 4, 5][0..2..2]", &expect!["[1, 3]"]);
}

#[test]
fn array_slice_start_expr() {
    check_expr("", "[1, 2, 3, 4, 5][2...]", &expect!["[3, 4, 5]"]);
}

#[test]
fn array_slice_end_expr() {
    check_expr("", "[1, 2, 3, 4, 5][...2]", &expect!["[1, 2, 3]"]);
}

#[test]
fn array_slice_step_end_expr() {
    check_expr("", "[1, 2, 3, 4, 5][...2..3]", &expect!["[1, 3]"]);
}

#[test]
fn array_slice_step_expr() {
    check_expr("", "[1, 2, 3, 4, 5][...2...]", &expect!["[1, 3, 5]"]);
}

#[test]
fn array_slice_reverse_expr() {
    check_expr("", "[1, 2, 3, 4, 5][2..-1..0]", &expect!["[3, 2, 1]"]);
}

#[test]
fn array_slice_reverse_end_expr() {
    check_expr("", "[1, 2, 3, 4, 5][...-1..2]", &expect!["[5, 4, 3]"]);
}

#[test]
fn array_slice_reverse_start_expr() {
    check_expr("", "[1, 2, 3, 4, 5][2..-1...]", &expect!["[3, 2, 1]"]);
}

#[test]
fn array_slice_reverse_all_expr() {
    check_expr("", "[1, 2, 3, 4, 5][...-1...]", &expect!["[5, 4, 3, 2, 1]"]);
}

#[test]
fn array_slice_all_expr() {
    check_expr("", "[1, 2, 3, 4, 5][...]", &expect!["[1, 2, 3, 4, 5]"]);
}

#[test]
fn array_slice_none_expr() {
    check_expr("", "[1, 2, 3, 4, 5][1..0]", &expect!["[]"]);
}

#[test]
fn array_slice_reverse_none_expr() {
    check_expr("", "[1, 2, 3, 4, 5][0..-1..1]", &expect!["[]"]);
}

#[test]
fn array_slice_step_zero_expr() {
    check_expr(
        "",
        "[1, 2, 3, 4, 5][...0...]",
        &expect![[r#"
            (
                RangeStepZero(
                    PackageSpan {
                        package: PackageId(
                            2,
                        ),
                        span: Span {
                            lo: 16,
                            hi: 23,
                        },
                    },
                ),
                [],
            )
        "#]],
    );
}

#[test]
fn array_slice_out_of_range_expr() {
    check_expr(
        "",
        "[1, 2, 3, 4, 5][0..7]",
        &expect![[r#"
            (
                IndexOutOfRange(
                    5,
                    PackageSpan {
                        package: PackageId(
                            2,
                        ),
                        span: Span {
                            lo: 16,
                            hi: 20,
                        },
                    },
                ),
                [],
            )
        "#]],
    );
}

#[test]
fn array_index_negative_expr() {
    check_expr(
        "",
        "[1, 2, 3][-2]",
        &expect![[r#"
            (
                InvalidIndex(
                    -2,
                    PackageSpan {
                        package: PackageId(
                            2,
                        ),
                        span: Span {
                            lo: 10,
                            hi: 12,
                        },
                    },
                ),
                [],
            )
        "#]],
    );
}

#[test]
fn array_index_out_of_range_expr() {
    check_expr(
        "",
        "[1, 2, 3][4]",
        &expect![[r#"
            (
                IndexOutOfRange(
                    4,
                    PackageSpan {
                        package: PackageId(
                            2,
                        ),
                        span: Span {
                            lo: 10,
                            hi: 11,
                        },
                    },
                ),
                [],
            )
        "#]],
    );
}

#[test]
fn literal_big_int_expr() {
    check_expr(
        "",
        "9_223_372_036_854_775_808L",
        &expect!["9223372036854775808"],
    );
}

#[test]
fn literal_bool_false_expr() {
    check_expr("", "false", &expect!["false"]);
}

#[test]
fn literal_bool_true_expr() {
    check_expr("", "true", &expect!["true"]);
}

#[test]
fn literal_double_expr() {
    check_expr("", "4.2", &expect!["4.2"]);
}

#[test]
fn literal_double_trailing_dot_expr() {
    check_expr("", "4.", &expect!["4.0"]);
}

#[test]
fn literal_int_expr() {
    check_expr("", "42", &expect!["42"]);
}

#[test]
fn literal_int_too_big_expr() {
    check_expr(
        "",
        "9_223_372_036_854_775_808",
        &expect!["-9223372036854775808"],
    );
}

#[test]
fn literal_pauli_i_expr() {
    check_expr("", "PauliI", &expect!["PauliI"]);
}

#[test]
fn literal_pauli_x_expr() {
    check_expr("", "PauliX", &expect!["PauliX"]);
}

#[test]
fn literal_pauli_y_expr() {
    check_expr("", "PauliY", &expect!["PauliY"]);
}

#[test]
fn literal_pauli_z_expr() {
    check_expr("", "PauliZ", &expect!["PauliZ"]);
}

#[test]
fn literal_result_one_expr() {
    check_expr("", "One", &expect!["One"]);
}

#[test]
fn literal_result_zero_expr() {
    check_expr("", "Zero", &expect!["Zero"]);
}

#[test]
fn literal_string_expr() {
    check_expr("", r#""foo""#, &expect!["foo"]);
}

#[test]
fn literal_tuple_expr() {
    check_expr("", "(1, 2, 3)", &expect!["(1, 2, 3)"]);
}

#[test]
fn literal_tuple_singleton_expr() {
    check_expr("", "(1,)", &expect!["(1,)"]);
}

#[test]
fn literal_tuple_mixed_expr() {
    check_expr(
        "",
        "(1, One, 1.0, [1, 2, 3])",
        &expect!["(1, One, 1.0, [1, 2, 3])"],
    );
}

#[test]
fn paren_expr() {
    check_expr("", "(42)", &expect!["42"]);
}

#[test]
fn range_all_expr() {
    check_expr("", "...", &expect!["..."]);
}

#[test]
fn range_end_expr() {
    check_expr("", "...3", &expect!["...3"]);
}

#[test]
fn range_step_end_expr() {
    check_expr("", "...2..3", &expect!["...2..3"]);
}

#[test]
fn range_start_expr() {
    check_expr("", "1...", &expect!["1..."]);
}

#[test]
fn range_start_end_expr() {
    check_expr("", "1..3", &expect!["1..3"]);
}

#[test]
fn range_start_step_expr() {
    check_expr("", "1..2...", &expect!["1..2..."]);
}

#[test]
fn range_start_step_end_expr() {
    check_expr("", "1..2..3", &expect!["1..2..3"]);
}

#[test]
fn repeat_until_expr() {
    check_expr(
        "",
        indoc! {"{
            mutable x = 0;
            repeat {
                set x = x + 1;
            }
            until x >= 3;
            x
        }"},
        &expect!["3"],
    );
}

#[test]
fn repeat_until_fixup_expr() {
    check_expr(
        "",
        indoc! {"{
            mutable x = 0;
            repeat {}
            until x >= 3
            fixup {
                set x = x + 1;
            }
            x
        }"},
        &expect!["3"],
    );
}

#[test]
fn return_expr() {
    check_expr("", "return 4", &expect!["4"]);
}

#[test]
fn return_shortcut_expr() {
    check_expr(
        "",
        r#"{return 4; fail "Shouldn't get here...";}"#,
        &expect!["4"],
    );
}

#[test]
fn tuple_expr() {
    check_expr("", "(1, 2, 3)", &expect!["(1, 2, 3)"]);
}

#[test]
fn unop_bitwise_not_big_int_expr() {
    check_expr(
        "",
        "~~~(9_223_372_036_854_775_808L)",
        &expect!["-9223372036854775809"],
    );
}

#[test]
fn while_expr() {
    check_expr(
        "",
        indoc! {"{
            mutable x = 0;
            while x < 10 {
                set x = x + 1;
            }
            x
        }"},
        &expect!["10"],
    );
}

#[test]
fn while_false_shortcut_expr() {
    check_expr(
        "",
        r#"while false { fail "Shouldn't fail" }"#,
        &expect!["()"],
    );
}

#[test]
fn cond_expr() {
    check_expr("", "true ? 1 | 0", &expect!["1"]);
}

#[test]
fn cond_false_expr() {
    check_expr("", "false ? 1 | 0", &expect!["0"]);
}

#[test]
fn cond_shortcircuit_expr() {
    check_expr("", r#"true ? 1 | fail "Shouldn't fail""#, &expect!["1"]);
}

#[test]
fn cond_false_shortcircuit_expr() {
    check_expr("", r#"false ? fail "Shouldn't fail" | 0"#, &expect!["0"]);
}

#[test]
fn update_expr() {
    check_expr("", "[1, 2, 3] w/ 2 <- 4", &expect!["[1, 2, 4]"]);
}

#[test]
fn update_invalid_index_range_expr() {
    check_expr(
        "",
        "[1, 2, 3] w/ 7 <- 4",
        &expect![[r#"
            (
                IndexOutOfRange(
                    7,
                    PackageSpan {
                        package: PackageId(
                            2,
                        ),
                        span: Span {
                            lo: 13,
                            hi: 14,
                        },
                    },
                ),
                [],
            )
        "#]],
    );
}

#[test]
fn update_invalid_index_negative_expr() {
    check_expr(
        "",
        "[1, 2, 3] w/ -1 <- 4",
        &expect![[r#"
            (
                InvalidNegativeInt(
                    -1,
                    PackageSpan {
                        package: PackageId(
                            2,
                        ),
                        span: Span {
                            lo: 13,
                            hi: 15,
                        },
                    },
                ),
                [],
            )
        "#]],
    );
}

#[test]
fn update_array_index_var() {
    check_expr(
        "",
        indoc! {"{
            let xs = [2];
            let i = 0;
            xs w/ i <- 3
        }"},
        &expect!["[3]"],
    );
}

#[test]
fn update_array_index_expr() {
    check_expr(
        "",
        indoc! {"{
            let xs = [1, 2];
            let i = 0;
            xs w/ i + 1 <- 3
        }"},
        &expect!["[1, 3]"],
    );
}

#[test]
fn update_udt_known_field_name() {
    check_expr(
        indoc! {"
            namespace A {
                newtype Pair = (First : Int, Second : Int);
            }
        "},
        indoc! {"{
            open A;
            let p = Pair(1, 2);
            p w/ First <- 3
        }"},
        &expect!["(3, 2)"],
    );
}

#[test]
fn update_udt_nested_field() {
    check_expr(
        indoc! {"
            namespace A {
                newtype Triple = (First : Int, (Second : Int, Third : Int));
            }
        "},
        indoc! {"{
            open A;
            let p = Triple(1, (2, 3));
            p w/ Third <- 4
        }"},
        &expect!["(1, (2, 4))"],
    );
}

#[test]
fn update_range_start() {
    check_expr("", "1..2..3 w/ Start <- 10", &expect!["10..2..3"]);
}

#[test]
fn update_range_from_start() {
    check_expr("", "1..2... w/ Start <- 10", &expect!["10..2..."]);
}

#[test]
fn update_range_step() {
    check_expr("", "1..2..3 w/ Step <- 10", &expect!["1..10..3"]);
}

#[test]
fn update_range_from_step() {
    check_expr("", "1..2... w/ Step <- 10", &expect!["1..10..."]);
}

#[test]
fn update_range_to_step() {
    check_expr("", "...2..3 w/ Step <- 10", &expect!["...10..3"]);
}

#[test]
fn update_range_full_step() {
    check_expr("", "...2... w/ Step <- 10", &expect!["...10..."]);
}

#[test]
fn update_range_end() {
    check_expr("", "1..2..3 w/ End <- 10", &expect!["1..2..10"]);
}

#[test]
fn update_range_to_end() {
    check_expr("", "...2..3 w/ End <- 10", &expect!["...2..10"]);
}

#[test]
fn update_array_with_range() {
    check_expr("", "[0, 1, 2] w/ 1..2 <- [10, 11]", &expect!["[0, 10, 11]"]);
}

#[test]
fn update_array_with_range_start() {
    check_expr(
        "",
        "[0, 1, 2, 3] w/ 1... <- [10, 11]",
        &expect!["[0, 10, 11, 3]"],
    );
}

#[test]
fn update_array_with_range_step() {
    check_expr(
        "",
        "[0, 1, 2, 3] w/ ...2... <- [10, 11]",
        &expect!["[10, 1, 11, 3]"],
    );
}

#[test]
fn update_array_with_range_end() {
    check_expr(
        "",
        "[0, 1, 2, 3] w/ ...2 <- [10, 11, 12, 13]",
        &expect!["[10, 11, 12, 3]"],
    );
}

#[test]
fn update_array_with_range_fully_open() {
    check_expr(
        "",
        "[0, 1, 2, 3] w/ ... <- [10, 11, 12, 13]",
        &expect!["[10, 11, 12, 13]"],
    );
}

#[test]
fn update_array_with_range_reverse() {
    check_expr(
        "",
        "[0, 1, 2, 3] w/ 2..-1..0 <- [10, 11]",
        &expect!["[0, 11, 10, 3]"],
    );
}

#[test]
fn update_array_with_range_out_of_range_err() {
    check_expr(
        "",
        "[0, 1, 2, 3] w/ 1..5 <- [10, 11, 12, 13]",
        &expect![[r#"
            (
                IndexOutOfRange(
                    4,
                    PackageSpan {
                        package: PackageId(
                            2,
                        ),
                        span: Span {
                            lo: 16,
                            hi: 20,
                        },
                    },
                ),
                [],
            )
        "#]],
    );
}

#[test]
fn update_array_with_range_negative_index_err() {
    check_expr(
        "",
        "[0, 1, 2, 3] w/ -1..0 <- [10, 11, 12, 13]",
        &expect![[r#"
            (
                InvalidIndex(
                    -1,
                    PackageSpan {
                        package: PackageId(
                            2,
                        ),
                        span: Span {
                            lo: 16,
                            hi: 21,
                        },
                    },
                ),
                [],
            )
        "#]],
    );
}

#[test]
fn update_array_with_range_zero_step_err() {
    check_expr(
        "",
        "[0, 1, 2, 3] w/ ...0... <- [10, 11, 12, 13]",
        &expect![[r#"
            (
                RangeStepZero(
                    PackageSpan {
                        package: PackageId(
                            2,
                        ),
                        span: Span {
                            lo: 16,
                            hi: 23,
                        },
                    },
                ),
                [],
            )
        "#]],
    );
}

#[test]
fn update_array_with_range_bigger_than_update() {
    check_expr(
        "",
        "[0, 1, 2, 3] w/ 1..3 <- [10]",
        &expect!["[0, 10, 2, 3]"],
    );
}

#[test]
fn update_array_with_range_smaller_than_update() {
    check_expr(
        "",
        "[0, 1, 2, 3] w/ 1..3 <- [10, 11, 12, 13]",
        &expect!["[0, 10, 11, 12]"],
    );
}

#[test]
fn update_array_with_range_open_ended_bigger_than_update() {
    check_expr(
        "",
        "[0, 1, 2, 3] w/ 1... <- [10]",
        &expect!["[0, 10, 2, 3]"],
    );
}

#[test]
fn update_array_with_range_open_ended_smaller_than_update() {
    check_expr(
        "",
        "[0, 1, 2, 3] w/ 1... <- [10, 11, 12, 13]",
        &expect!["[0, 10, 11, 12]"],
    );
}

#[test]
fn update_array_with_range_empty_update() {
    check_expr("", "[0, 1, 2, 3] w/ 1..3 <- []", &expect!["[0, 1, 2, 3]"]);
}

#[test]
fn assignupdate_expr() {
    check_expr(
        "",
        indoc! {"{
            mutable x = [1, 2, 3];
            set x w/= 2 <- 4;
            x
        }"},
        &expect!["[1, 2, 4]"],
    );
}

#[test]
fn assignupdate_on_copy_should_work() {
    check_expr(
        "",
        indoc! {"{
            let x = [1, 2, 3];
            mutable y = x;
            set y w/= 2 <- 4;
            (x, y)
        }"},
        &expect!["([1, 2, 3], [1, 2, 4])"],
    );
}

#[test]
fn assignupdate_out_of_range_err() {
    check_expr(
        "",
        indoc! {"{
            mutable x = [1, 2, 3];
            set x w/= 4 <- 4;
            x
        }"},
        &expect![[r#"
            (
                IndexOutOfRange(
                    4,
                    PackageSpan {
                        package: PackageId(
                            2,
                        ),
                        span: Span {
                            lo: 43,
                            hi: 44,
                        },
                    },
                ),
                [],
            )
        "#]],
    );
}

#[test]
fn assignupdate_expr_negative_index_err() {
    check_expr(
        "",
        indoc! {"{
            mutable x = [1, 2, 3];
            set x w/= -1 <- 4;
            x
        }"},
        &expect![[r#"
            (
                InvalidNegativeInt(
                    -1,
                    PackageSpan {
                        package: PackageId(
                            2,
                        ),
                        span: Span {
                            lo: 43,
                            hi: 45,
                        },
                    },
                ),
                [],
            )
        "#]],
    );
}

#[test]
fn assignupdate_expr_using_field_name() {
    check_expr(
        indoc! {"
        namespace A {
            newtype Pair = (First : Int, Second : Int);
        }
    "},
        indoc! {"{
            open A;
            mutable p = Pair(1, 2);
            set p w/= First <- 3;
            p
        }"},
        &expect!["(3, 2)"],
    );
}

#[test]
fn assignupdate_expr_using_range() {
    check_expr(
        "",
        indoc! {"{
            mutable x = [1, 2, 3];
            set x w/= 1..2 <- [10, 11];
            x
        }"},
        &expect!["[1, 10, 11]"],
    );
}

#[test]
fn assignupdate_expr_using_range_start() {
    check_expr(
        "",
        indoc! {"{
            mutable x = [1, 2, 3, 4];
            set x w/= 1... <- [10, 11];
            x
        }"},
        &expect!["[1, 10, 11, 4]"],
    );
}

#[test]
fn assignupdate_expr_using_range_step() {
    check_expr(
        "",
        indoc! {"{
            mutable x = [1, 2, 3, 4];
            set x w/= ...2... <- [10, 11];
            x
        }"},
        &expect!["[10, 2, 11, 4]"],
    );
}

#[test]
fn assignupdate_expr_using_range_end() {
    check_expr(
        "",
        indoc! {"{
            mutable x = [1, 2, 3, 4];
            set x w/= ...2 <- [10, 11, 12, 13];
            x
        }"},
        &expect!["[10, 11, 12, 4]"],
    );
}

#[test]
fn assignupdate_expr_using_range_fully_open() {
    check_expr(
        "",
        indoc! {"{
            mutable x = [1, 2, 3, 4];
            set x w/= ... <- [10, 11, 12, 13];
            x
        }"},
        &expect!["[10, 11, 12, 13]"],
    );
}

#[test]
fn assignupdate_expr_using_range_reverse() {
    check_expr(
        "",
        indoc! {"{
            mutable x = [1, 2, 3, 4];
            set x w/= 2..-1..0 <- [10, 11];
            x
        }"},
        &expect!["[1, 11, 10, 4]"],
    );
}

#[test]
fn assignupdate_expr_using_range_bigger_than_update() {
    check_expr(
        "",
        indoc! {"{
            mutable x = [1, 2, 3, 4];
            set x w/= 1..3 <- [10];
            x
        }"},
        &expect!["[1, 10, 3, 4]"],
    );
}

#[test]
fn assignupdate_expr_using_range_smaller_than_update() {
    check_expr(
        "",
        indoc! {"{
            mutable x = [1, 2, 3, 4];
            set x w/= 1..3 <- [10, 11, 12, 13];
            x
        }"},
        &expect!["[1, 10, 11, 12]"],
    );
}

#[test]
fn assignupdate_expr_using_range_open_ended_bigger_than_update() {
    check_expr(
        "",
        indoc! {"{
            mutable x = [1, 2, 3, 4];
            set x w/= 1... <- [10, 11];
            x
        }"},
        &expect!["[1, 10, 11, 4]"],
    );
}

#[test]
fn assignupdate_expr_using_range_open_ended_smaller_than_update() {
    check_expr(
        "",
        indoc! {"{
            mutable x = [1, 2, 3, 4];
            set x w/= 1... <- [10, 11, 12, 13];
            x
        }"},
        &expect!["[1, 10, 11, 12]"],
    );
}

#[test]
fn assignupdate_expr_using_range_empty_update() {
    check_expr(
        "",
        indoc! {"{
            mutable x = [1, 2, 3, 4];
            set x w/= 1..3 <- [];
            x
        }"},
        &expect!["[1, 2, 3, 4]"],
    );
}

#[test]
fn assignupdate_expr_using_range_out_of_range_err() {
    check_expr(
        "",
        indoc! {"{
            mutable x = [1, 2, 3, 4];
            set x w/= 1..5 <- [10, 11, 12, 13];
            x
        }"},
        &expect![[r#"
            (
                IndexOutOfRange(
                    4,
                    PackageSpan {
                        package: PackageId(
                            2,
                        ),
                        span: Span {
                            lo: 46,
                            hi: 50,
                        },
                    },
                ),
                [],
            )
        "#]],
    );
}

#[test]
fn assignupdate_expr_using_range_negative_index_err() {
    check_expr(
        "",
        indoc! {"{
            mutable x = [1, 2, 3, 4];
            set x w/= -1..0 <- [10, 11, 12, 13];
            x
        }"},
        &expect![[r#"
            (
                InvalidNegativeInt(
                    -1,
                    PackageSpan {
                        package: PackageId(
                            2,
                        ),
                        span: Span {
                            lo: 46,
                            hi: 51,
                        },
                    },
                ),
                [],
            )
        "#]],
    );
}

#[test]
fn unop_bitwise_not_int_expr() {
    check_expr("", "~~~(13)", &expect!["-14"]);
}

#[test]
fn unop_negate_big_int_expr() {
    check_expr(
        "",
        "-(9_223_372_036_854_775_808L)",
        &expect!["-9223372036854775808"],
    );
}

#[test]
fn unop_negate_double_expr() {
    check_expr("", "-(3.4)", &expect!["-3.4"]);
}

#[test]
fn unop_negate_int_expr() {
    check_expr("", "-(13)", &expect!["-13"]);
}

#[test]
fn unop_negate_int_overflow_expr() {
    check_expr(
        "",
        "-(9_223_372_036_854_775_808)",
        &expect!["-9223372036854775808"],
    );
}

#[test]
fn unop_negate_negative_int_expr() {
    check_expr("", "-(-(13))", &expect!["13"]);
}

#[test]
fn unop_not_bool_expr() {
    check_expr("", "not false", &expect!["true"]);
}

#[test]
fn unop_positive_big_int_expr() {
    check_expr(
        "",
        "+(9_223_372_036_854_775_808L)",
        &expect!["9223372036854775808"],
    );
}

#[test]
fn unop_positive_double_expr() {
    check_expr("", "+(3.4)", &expect!["3.4"]);
}

#[test]
fn unop_positive_int_expr() {
    check_expr("", "+(13)", &expect!["13"]);
}

#[test]
fn unop_adjoint_functor_expr() {
    check_expr(
        indoc! {"
            namespace Test {
                operation Foo() : Unit is Adj + Ctl {
                    body ... {}
                }
            }
        "},
        "Adjoint Test.Foo",
        &expect!["Adjoint <item 1 in package 2>"],
    );
}

#[test]
fn unop_controlled_functor_expr() {
    check_expr(
        indoc! {"
            namespace Test {
                operation Foo() : Unit is Adj + Ctl {
                    body ... {}
                }
            }
        "},
        "Controlled Test.Foo",
        &expect!["Controlled <item 1 in package 2>"],
    );
}

#[test]
fn unop_adjoint_adjoint_functor_expr() {
    check_expr(
        indoc! {"
            namespace Test {
                operation Foo() : Unit is Adj + Ctl {
                    body ... {}
                }
            }
        "},
        "Adjoint (Adjoint Test.Foo)",
        &expect!["<item 1 in package 2>"],
    );
}

#[test]
fn unop_controlled_adjoint_functor_expr() {
    check_expr(
        indoc! {"
            namespace Test {
                operation Foo() : Unit is Adj + Ctl {
                    body ... {}
                }
            }
        "},
        "Controlled Adjoint Test.Foo",
        &expect!["Controlled Adjoint <item 1 in package 2>"],
    );
}

#[test]
fn unop_adjoint_controlled_functor_expr() {
    check_expr(
        indoc! {"
            namespace Test {
                operation Foo() : Unit is Adj + Ctl {
                    body ... {}
                }
            }
        "},
        "Adjoint Controlled Test.Foo",
        &expect!["Controlled Adjoint <item 1 in package 2>"],
    );
}

#[test]
fn unop_controlled_controlled_functor_expr() {
    check_expr(
        indoc! {"
            namespace Test {
                operation Foo() : Unit is Adj + Ctl {
                    body ... {}
                }
            }
        "},
        "Controlled (Controlled Test.Foo)",
        &expect!["Controlled Controlled <item 1 in package 2>"],
    );
}

#[test]
fn if_true_expr() {
    check_expr(
        "",
        r#"if true {return "Got Here!";}"#,
        &expect!["Got Here!"],
    );
}

#[test]
fn if_false_expr() {
    check_expr(
        "",
        r#"if false {return "Shouldn't get here...";}"#,
        &expect!["()"],
    );
}

#[test]
fn if_else_true_expr() {
    check_expr(
        "",
        r#"if true {return "Got Here!";} else {return "Shouldn't get here..."}"#,
        &expect!["Got Here!"],
    );
}

#[test]
fn if_else_false_expr() {
    check_expr(
        "",
        r#"if false {return "Shouldn't get here...";} else {return "Got Here!"}"#,
        &expect!["Got Here!"],
    );
}

#[test]
fn if_elif_true_true_expr() {
    check_expr(
        "",
        r#"if true {return "Got Here!";} elif true {return"Shouldn't get here..."}"#,
        &expect!["Got Here!"],
    );
}

#[test]
fn if_elif_false_true_expr() {
    check_expr(
        "",
        r#"if false {return "Shouldn't get here...";} elif true {return "Got Here!"}"#,
        &expect!["Got Here!"],
    );
}

#[test]
fn if_elif_false_false_expr() {
    check_expr(
        "",
        r#"if false {return "Shouldn't get here...";} elif false {return "Shouldn't get here..."}"#,
        &expect!["()"],
    );
}

#[test]
fn if_elif_else_true_true_expr() {
    check_expr(
        "",
        r#"if true {return "Got Here!";} elif true {return "Shouldn't get here..."} else {return "Shouldn't get here..."}"#,
        &expect!["Got Here!"],
    );
}

#[test]
fn if_elif_else_false_true_expr() {
    check_expr(
        "",
        r#"if false {return "Shouldn't get here...";} elif true {return "Got Here!"} else {return "Shouldn't get here..."}"#,
        &expect!["Got Here!"],
    );
}

#[test]
fn if_elif_else_false_false_expr() {
    check_expr(
        "",
        r#"if false {return "Shouldn't get here...";} elif false {return "Shouldn't get here..."} else {return "Got Here!"}"#,
        &expect!["Got Here!"],
    );
}

#[test]
fn call_expr() {
    check_expr(
        indoc! {"
            namespace Test {
                function Answer() : Int {
                    42
                }
            }
        "},
        "Test.Answer()",
        &expect!["42"],
    );
}

#[test]
fn call_return_expr() {
    check_expr(
        indoc! {"
            namespace Test {
                function Answer() : Int {
                    return 42;
                }
            }
        "},
        "Test.Answer()",
        &expect!["42"],
    );
}

#[test]
fn call_args_expr() {
    check_expr(
        indoc! {"
            namespace Test {
                function Echo(val : Int) : Int {
                    return val;
                }
            }
        "},
        "Test.Echo(42)",
        &expect!["42"],
    );
}

#[test]
fn call_multiple_args_expr() {
    check_expr(
        indoc! {"
            namespace Test {
                function Echo(val1 : Int, val2 : Int) : (Int, Int) {
                    return (val1, val2);
                }
            }
        "},
        "Test.Echo(42, 43)",
        &expect!["(42, 43)"],
    );
}

#[test]
fn call_tuple_args_expr() {
    check_expr(
        indoc! {"
            namespace Test {
                function MakeList(val1 : (Int, Int), val2 : Int) : Int[] {
                    let (v1, v2) = val1;
                    return [v1, v2, val2];
                }
            }
        "},
        "Test.MakeList((42, 43), 44)",
        &expect!["[42, 43, 44]"],
    );
}

#[test]
fn call_call_expr() {
    check_expr(
        indoc! {"
            namespace Test {
                function TupleToList(tup : (Int, Int)) : Int[] {
                    let (val, size) = tup;
                    return MakeList(val, size);
                }
                function MakeList(val : Int, size : Int) : Int[] {
                    return [val, size = size];
                }
            }
        "},
        "Test.TupleToList((3, 2))",
        &expect!["[3, 3]"],
    );
}

#[test]
fn call_adjoint_expr() {
    check_expr(
        indoc! {r#"
            namespace Test {
                operation Foo() : Unit is Adj + Ctl {
                    body (...) {
                        fail "Body Implementation";
                    }
                    adjoint (...) {
                        fail "Adjoint Implementation";
                    }
                    controlled (ctls, ...) {
                        fail "Controlled Implementation";
                    }
                    controlled adjoint (ctls, ...) {
                        fail "Controlled Adjoint Implementation";
                    }
                }
            }
        "#},
        "Adjoint Test.Foo()",
        &expect![[r#"
            (
                UserFail(
                    "Adjoint Implementation",
                    PackageSpan {
                        package: PackageId(
                            2,
                        ),
                        span: Span {
                            lo: 185,
                            hi: 214,
                        },
                    },
                ),
                [
                    Frame {
                        span: Span {
                            lo: 185,
                            hi: 214,
                        },
                        id: StoreItemId {
                            package: PackageId(
                                2,
                            ),
                            item: LocalItemId(
                                1,
                            ),
                        },
                        caller: PackageId(
                            2,
                        ),
                        functor: FunctorApp {
                            adjoint: true,
                            controlled: 0,
                        },
                    },
                ],
            )
        "#]],
    );
}

#[test]
fn call_adjoint_adjoint_expr() {
    check_expr(
        indoc! {r#"
            namespace Test {
                operation Foo() : Unit is Adj + Ctl {
                    body (...) {
                        fail "Body Implementation";
                    }
                    adjoint (...) {
                        fail "Adjoint Implementation";
                    }
                    controlled (ctls, ...) {
                        fail "Controlled Implementation";
                    }
                    controlled adjoint (ctls, ...) {
                        fail "Controlled Adjoint Implementation";
                    }
                }
            }
        "#},
        "Adjoint Adjoint Test.Foo()",
        &expect![[r#"
            (
                UserFail(
                    "Body Implementation",
                    PackageSpan {
                        package: PackageId(
                            2,
                        ),
                        span: Span {
                            lo: 119,
                            hi: 145,
                        },
                    },
                ),
                [
                    Frame {
                        span: Span {
                            lo: 119,
                            hi: 145,
                        },
                        id: StoreItemId {
                            package: PackageId(
                                2,
                            ),
                            item: LocalItemId(
                                1,
                            ),
                        },
                        caller: PackageId(
                            2,
                        ),
                        functor: FunctorApp {
                            adjoint: false,
                            controlled: 0,
                        },
                    },
                ],
            )
        "#]],
    );
}

#[test]
fn call_adjoint_self_expr() {
    check_expr(
        indoc! {r#"
            namespace Test {
                operation Foo() : Unit is Adj + Ctl {
                    body (...) {
                        fail "Body Implementation";
                    }
                    adjoint self;
                    controlled (ctls, ...) {
                        fail "Controlled Implementation";
                    }
                }
            }
        "#},
        "Adjoint Test.Foo()",
        &expect![[r#"
            (
                UserFail(
                    "Body Implementation",
                    PackageSpan {
                        package: PackageId(
                            2,
                        ),
                        span: Span {
                            lo: 111,
                            hi: 137,
                        },
                    },
                ),
                [
                    Frame {
                        span: Span {
                            lo: 111,
                            hi: 137,
                        },
                        id: StoreItemId {
                            package: PackageId(
                                2,
                            ),
                            item: LocalItemId(
                                1,
                            ),
                        },
                        caller: PackageId(
                            2,
                        ),
                        functor: FunctorApp {
                            adjoint: true,
                            controlled: 0,
                        },
                    },
                ],
            )
        "#]],
    );
}

#[test]
fn check_ctls_count_expr() {
    check_expr(
        indoc! {r#"
            namespace Test {
                operation Foo() : Unit is Adj + Ctl {
                    body (...) {}
                    adjoint self;
                    controlled (ctls, ...) {
                        if Length(ctls) != 3 {
                            fail "Incorrect ctls count!";
                        }
                    }
                }
            }
        "#},
        indoc! {"
            {
                use qs = Qubit[3];
                Controlled Test.Foo(qs, ());
            }
        "},
        &expect!["()"],
    );
}

#[test]
fn check_ctls_count_nested_expr() {
    check_expr(
        indoc! {r#"
            namespace Test {
                operation Foo() : Unit is Adj + Ctl {
                    body (...) {}
                    adjoint self;
                    controlled (ctls, ...) {
                        if Length(ctls) != 3 {
                            fail "Incorrect ctls count!";
                        }
                    }
                }
            }
        "#},
        indoc! {"
            {
                use qs1 = Qubit[1];
                use qs2 = Qubit[2];
                Controlled Controlled Test.Foo(qs2, (qs1, ()));
            }
        "},
        &expect!["()"],
    );
}

#[test]
fn check_generated_ctl_expr() {
    check_expr(
        indoc! {r#"
            namespace Test {
                operation A() : Unit is Ctl {
                    body ... {}
                    controlled (ctls, ...) {
                        if Length(ctls) != 3 {
                            fail "Incorrect ctls count!";
                        }
                    }
                }
                operation B() : Unit is Ctl {
                    A();
                }
            }
        "#},
        "{use qs = Qubit[3]; Controlled Test.B(qs, ())}",
        &expect!["()"],
    );
}

#[test]
fn check_generated_ctladj_distrib_expr() {
    check_expr(
        indoc! {r#"
            namespace Test {
                operation A() : Unit is Ctl + Adj {
                    body ... { fail "Shouldn't get here"; }
                    adjoint self;
                    controlled (ctls, ...) {
                        if Length(ctls) != 3 {
                            fail "Incorrect ctls count!";
                        }
                    }
                    controlled adjoint (ctls, ...) {
                        if Length(ctls) != 2 {
                            fail "Incorrect ctls count!";
                        }
                    }
                }
                operation B() : Unit is Ctl + Adj {
                    body ... { A(); }
                    adjoint ... { Adjoint A(); }
                }
            }
        "#},
        "{use qs = Qubit[2]; Controlled Adjoint Test.B(qs, ())}",
        &expect!["()"],
    );
}

#[test]
fn global_callable_as_arg() {
    check_expr(
        indoc! {"
            namespace Test {
                function PlusOne(x : Int) : Int {
                    x + 1
                }
                function ApplyToIntArray(f : (Int -> Int)) : Int[] {
                    mutable arr = [1, size = 3];
                    for i in 0..2 {
                        set arr w/= i <- f(arr[i]);
                    }
                    arr
                }
            }
        "},
        "Test.ApplyToIntArray(Test.PlusOne)",
        &expect!["[2, 2, 2]"],
    );
}

#[test]
fn conjugate_output_preserved() {
    check_expr("", "{let x = within{}apply{4}; x}", &expect!["4"]);
}

#[test]
fn interpolated_string() {
    check_expr("", r#"$"string""#, &expect!["string"]);
}

#[test]
fn interpolated_string_var() {
    check_expr(
        "",
        indoc! {r#"{
            let x = 5;
            $"{x}"
        }"#},
        &expect!["5"],
    );
}

#[test]
fn interpolated_string_array_index() {
    check_expr(
        "",
        indoc! {r#"{
            let xs = [1, 2, 3];
            $"{xs[0]}"
        }"#},
        &expect!["1"],
    );
}

#[test]
fn interpolated_string_two_vars() {
    check_expr(
        "",
        indoc! {r#"{
            let x = 4;
            let y = (true, Zero);
            $"{x} {y}"
        }"#},
        &expect!["4 (true, Zero)"],
    );
}

#[test]
fn interpolated_string_nested_normal_string() {
    check_expr("", r#"$"{"{}"}""#, &expect!["{}"]);
}

#[test]
fn nested_interpolated_string() {
    check_expr(
        "",
        indoc! {r#"{
            let x = 4;
            $"{$"{x}"}"
        }"#},
        &expect!["4"],
    );
}

#[test]
fn nested_interpolated_string_with_exprs() {
    check_expr(
        "",
        indoc! {r#"{
            let x = "hello!";
            let y = 1.5;
            $"foo {x + $"bar {y}"} baz"
        }"#},
        &expect!["foo hello!bar 1.5 baz"],
    );
}

#[test]
fn udt_unwrap() {
    check_expr(
        "",
        "{
            newtype Foo = (Int, Bool);
            let foo = Foo(1, true);
            foo!
        }",
        &expect!["(1, true)"],
    );
}

#[test]
fn udt_fields() {
    check_expr(
        "",
        "{
            newtype Point = (X : Int, Y : Int);
            let p = Point(1, 2);
            (p::X, p::Y)
        }",
        &expect!["(1, 2)"],
    );
}

#[test]
fn udt_field_nested() {
    check_expr(
        "",
        "{
            newtype Point = (X : Int, (Y : Int, Z : Int));
            let p = Point(1, (2, 3));
            (p::Y, p::Z)
        }",
        &expect!["(2, 3)"],
    );
}

#[test]
fn lambda_function_empty_closure() {
    check_expr("", "{ let f = x -> x + 1; f(1) }", &expect!["2"]);
}

#[test]
fn lambda_function_empty_closure_passed() {
    check_expr(
        "",
        "{ function Foo(f : Int -> Int) : Int { f(2) }; Foo(x -> x + 1) }",
        &expect!["3"],
    );
}

#[test]
fn lambda_function_closure() {
    check_expr(
        "",
        "{ let x = 5; let f = y -> (x, y); f(2) }",
        &expect!["(5, 2)"],
    );
}

#[test]
fn lambda_function_closure_passed() {
    check_expr(
        "",
        "{ function Foo(f : Int -> (Int, Int)) : (Int, Int) { f(2) }; let x = 5; Foo(y -> (x, y)) }",
        &expect!["(5, 2)"],
    );
}

#[test]
fn lambda_function_nested_closure() {
    check_expr(
        "
            namespace A {
                function Foo(f : Int -> Int -> (Int, Int, Int, Int)) : (Int, Int, Int, Int) {
                    f(2)(3)
                }

                function Bar() : (Int, Int, Int, Int) {
                    let a = 5;
                    Foo(b -> {
                        let c = 1;
                        d -> (a, b, c, d)
                    })
                }
            }
        ",
        "A.Bar()",
        &expect!["(5, 2, 1, 3)"],
    );
}

#[test]
fn lambda_operation_empty_closure() {
    check_expr(
        "
            namespace A {
                operation Foo(op : Qubit => ()) : Result {
                    use q = Qubit();
                    op(q);
                    MResetZ(q)
                }

                operation Bar() : Result { Foo(q => X(q)) }
            }
        ",
        "A.Bar()",
        &expect!["One"],
    );
}

#[test]
fn lambda_operation_closure() {
    check_expr(
        "
            namespace A {
                operation Foo(op : () => Result) : Result { op() }
                operation Bar() : Result {
                    use q = Qubit();
                    X(q);
                    Foo(() => MResetZ(q))
                }
            }
        ",
        "A.Bar()",
        &expect!["One"],
    );
}

#[test]
fn lambda_operation_controlled() {
    check_expr(
        "
            namespace A {
                operation Foo(op : Qubit => Unit is Adj + Ctl, q : Qubit) : Unit is Adj + Ctl { op(q) }
                operation Bar() : Result[] {
                    mutable output = [];
                    use (ctls, q) = (Qubit[1], Qubit());
                    let op = q => X(q);
                    Foo(op, q);
                    set output += [MResetZ(q)];
                    Controlled Foo(ctls, (op, q));
                    set output += [MResetZ(q)];
                    X(ctls[0]);
                    Controlled Foo(ctls, (op, q));
                    set output += [MResetZ(q)];
                    ResetAll(ctls);
                    output
                }
            }
        ",
        "A.Bar()",
        &expect!["[One, Zero, One]"],
    );
}

#[test]
fn lambda_operation_controlled_controlled() {
    check_expr(
        "
            namespace A {
                operation Foo(op : Qubit => Unit is Adj + Ctl, q : Qubit) : Unit is Adj + Ctl { op(q) }
                operation Bar() : Result[] {
                    mutable output = [];
                    use (ctls1, ctls2, q) = (Qubit[1], Qubit[1], Qubit());
                    let op = q => X(q);
                    Foo(op, q);
                    set output += [MResetZ(q)];
                    Controlled Controlled Foo(ctls1, (ctls2, (op, q)));
                    set output += [MResetZ(q)];
                    X(ctls1[0]);
                    X(ctls2[0]);
                    Controlled Controlled Foo(ctls1, (ctls2, (op, q)));
                    set output += [MResetZ(q)];
                    ResetAll(ctls1 + ctls2);
                    output
                }
            }
        ",
        "A.Bar()",
        &expect!["[One, Zero, One]"],
    );
}

#[test]
fn partial_app_all_holes() {
    check_expr(
        "",
        "{
            function F(x : Int, y : Int) : Int { x + y }
            let f = F(_, _);
            f(1, 2)
        }",
        &expect!["3"],
    );
}

#[test]
fn partial_app_one_fixed_arg() {
    check_expr(
        "",
        "{
            function F(x : Int, y : Int) : Int { x + y }
            let f = F(_, 2);
            f(1)
        }",
        &expect!["3"],
    );
}

#[test]
fn partial_app_nested_tuple() {
    check_expr(
        "",
        "{
            function F(a : Int, (b : Int, c : Int, d : Int)) : (Int, Int, Int, Int) { (a, b, c, d) }
            let f = F(_, (_, 3, _));
            f(1, (2, 4))
        }",
        &expect!["(1, 2, 3, 4)"],
    );
}

#[test]
fn partial_app_arg_with_side_effect() {
    check_expr(
        "",
        "{
            operation F(_ : (), x : Int) : Int { x }
            use q = Qubit();
            let f = F(X(q), _);
            let r1 = M(q);
            f(1);
            let r2 = M(q);
            f(2);
            let r3 = M(q);
            Reset(q);
            (r1, r2, r3)
        }",
        &expect!["(One, One, One)"],
    );
}

#[test]
fn partial_app_mutable_arg() {
    check_expr(
        "",
        "{
            function F(a : Int, b : Int) : (Int, Int) { (a, b) }
            mutable x = 0;
            let f = F(x, _);
            let r1 = f(1);
            set x = 1;
            let r2 = f(2);
            (r1, r2)
        }",
        &expect!["((0, 1), (0, 2))"],
    );
}

#[test]
fn partial_eval_simple_stmt() {
    check_partial_eval_stmt(
        "",
        "{3; {4} 5;}",
        &[2_u32.into()],
        &expect![[r#"
            Package:
<<<<<<< HEAD
                Entry Expression: 0
=======
                Entry Expression: 25958
>>>>>>> 06f1fa59
                Items:
                Blocks:
                    Block 0 [0-11] [Type Unit]:
                        0
                        1
                        3
                    Block 1 [4-7] [Type Int]:
                        2
                Stmts:
<<<<<<< HEAD
                    Stmt 0 [1-3]: Semi: 1
                    Stmt 1 [4-7]: Expr: 2
                    Stmt 2 [5-6]: Expr: 3
                    Stmt 3 [8-10]: Semi: 4
                Exprs:
                    Expr 0 [0-11] [Type Unit]: Expr Block: 0
                    Expr 1 [1-2] [Type Int]: Lit: Int(3)
                    Expr 2 [4-7] [Type Int]: Expr Block: 1
                    Expr 3 [5-6] [Type Int]: Lit: Int(4)
                    Expr 4 [8-9] [Type Int]: Lit: Int(5)
=======
                    Stmt 5009 [1-3]: Semi: 25959
                    Stmt 5010 [4-7]: Expr: 25960
                    Stmt 5011 [5-6]: Expr: 25961
                    Stmt 5012 [8-10]: Semi: 25962
                Exprs:
                    Expr 25958 [0-11] [Type Unit]: Expr Block: 2097
                    Expr 25959 [1-2] [Type Int]: Lit: Int(3)
                    Expr 25960 [4-7] [Type Int]: Expr Block: 2098
                    Expr 25961 [5-6] [Type Int]: Lit: Int(4)
                    Expr 25962 [8-9] [Type Int]: Lit: Int(5)
>>>>>>> 06f1fa59
                Pats:"#]],
        &expect!["4"],
    );
}

#[test]
fn partial_eval_stmt_with_bound_variable() {
    check_partial_eval_stmt(
        "",
        "{let x = 3; {x} ()}",
        &[0_u32.into(), 2_u32.into()],
        &expect![[r#"
            Package:
<<<<<<< HEAD
                Entry Expression: 0
=======
                Entry Expression: 25958
>>>>>>> 06f1fa59
                Items:
                Blocks:
                    Block 0 [0-19] [Type Unit]:
                        0
                        1
                        3
                    Block 1 [12-15] [Type Int]:
                        2
                Stmts:
<<<<<<< HEAD
                    Stmt 0 [1-11]: Local (Immutable):
                        0
                        1
                    Stmt 1 [12-15]: Expr: 2
                    Stmt 2 [13-14]: Expr: 3
                    Stmt 3 [16-18]: Expr: 4
                Exprs:
                    Expr 0 [0-19] [Type Unit]: Expr Block: 0
                    Expr 1 [9-10] [Type Int]: Lit: Int(3)
                    Expr 2 [12-15] [Type Int]: Expr Block: 1
                    Expr 3 [13-14] [Type Int]: Var: Local 0
                    Expr 4 [16-18] [Type Unit]: Unit
=======
                    Stmt 5009 [1-11]: Local (Immutable):
                        2896
                        25959
                    Stmt 5010 [12-15]: Expr: 25960
                    Stmt 5011 [13-14]: Expr: 25961
                    Stmt 5012 [16-18]: Expr: 25962
                Exprs:
                    Expr 25958 [0-19] [Type Unit]: Expr Block: 2097
                    Expr 25959 [9-10] [Type Int]: Lit: Int(3)
                    Expr 25960 [12-15] [Type Int]: Expr Block: 2098
                    Expr 25961 [13-14] [Type Int]: Var: Local 22
                    Expr 25962 [16-18] [Type Unit]: Unit
>>>>>>> 06f1fa59
                Pats:
                    Pat 0 [5-6] [Type Int]: Bind: Ident 0 [5-6] "x""#]],
        &expect!["3"],
    );
}

#[test]
fn partial_eval_stmt_with_mutable_variable_update() {
    check_partial_eval_stmt(
        "",
        "{mutable x = 0; set x += 1; {x} set x = -1;}",
        &[0_u32.into(), 1_u32.into(), 2_u32.into()],
        &expect![[r#"
            Package:
<<<<<<< HEAD
                Entry Expression: 0
=======
                Entry Expression: 25958
>>>>>>> 06f1fa59
                Items:
                Blocks:
                    Block 0 [0-44] [Type Unit]:
                        0
                        1
                        2
                        4
                    Block 1 [28-31] [Type Int]:
                        3
                Stmts:
<<<<<<< HEAD
                    Stmt 0 [1-15]: Local (Mutable):
                        0
                        1
                    Stmt 1 [16-27]: Semi: 2
                    Stmt 2 [28-31]: Expr: 5
                    Stmt 3 [29-30]: Expr: 6
                    Stmt 4 [32-43]: Semi: 7
                Exprs:
                    Expr 0 [0-44] [Type Unit]: Expr Block: 0
                    Expr 1 [13-14] [Type Int]: Lit: Int(0)
                    Expr 2 [16-26] [Type Unit]: AssignOp (Add):
                        3
                        4
                    Expr 3 [20-21] [Type Int]: Var: Local 0
                    Expr 4 [25-26] [Type Int]: Lit: Int(1)
                    Expr 5 [28-31] [Type Int]: Expr Block: 1
                    Expr 6 [29-30] [Type Int]: Var: Local 0
                    Expr 7 [32-42] [Type Unit]: Assign:
                        8
                        9
                    Expr 8 [36-37] [Type Int]: Var: Local 0
                    Expr 9 [40-42] [Type Int]: UnOp (Neg):
                        10
                    Expr 10 [41-42] [Type Int]: Lit: Int(1)
=======
                    Stmt 5009 [1-15]: Local (Mutable):
                        2896
                        25959
                    Stmt 5010 [16-27]: Semi: 25960
                    Stmt 5011 [28-31]: Expr: 25963
                    Stmt 5012 [29-30]: Expr: 25964
                    Stmt 5013 [32-43]: Semi: 25965
                Exprs:
                    Expr 25958 [0-44] [Type Unit]: Expr Block: 2097
                    Expr 25959 [13-14] [Type Int]: Lit: Int(0)
                    Expr 25960 [16-26] [Type Unit]: AssignOp (Add):
                        25961
                        25962
                    Expr 25961 [20-21] [Type Int]: Var: Local 22
                    Expr 25962 [25-26] [Type Int]: Lit: Int(1)
                    Expr 25963 [28-31] [Type Int]: Expr Block: 2098
                    Expr 25964 [29-30] [Type Int]: Var: Local 22
                    Expr 25965 [32-42] [Type Unit]: Assign:
                        25966
                        25967
                    Expr 25966 [36-37] [Type Int]: Var: Local 22
                    Expr 25967 [40-42] [Type Int]: UnOp (Neg):
                        25968
                    Expr 25968 [41-42] [Type Int]: Lit: Int(1)
>>>>>>> 06f1fa59
                Pats:
                    Pat 0 [9-10] [Type Int]: Bind: Ident 0 [9-10] "x""#]],
        &expect!["1"],
    );
}

#[test]
fn partial_eval_stmt_with_mutable_variable_update_out_of_order_works() {
    check_partial_eval_stmt(
        "",
        "{mutable x = 0; set x += 1; {x} set x = -1;}",
        &[0_u32.into(), 4_u32.into(), 3_u32.into()],
        &expect![[r#"
            Package:
<<<<<<< HEAD
                Entry Expression: 0
=======
                Entry Expression: 25958
>>>>>>> 06f1fa59
                Items:
                Blocks:
                    Block 0 [0-44] [Type Unit]:
                        0
                        1
                        2
                        4
                    Block 1 [28-31] [Type Int]:
                        3
                Stmts:
<<<<<<< HEAD
                    Stmt 0 [1-15]: Local (Mutable):
                        0
                        1
                    Stmt 1 [16-27]: Semi: 2
                    Stmt 2 [28-31]: Expr: 5
                    Stmt 3 [29-30]: Expr: 6
                    Stmt 4 [32-43]: Semi: 7
                Exprs:
                    Expr 0 [0-44] [Type Unit]: Expr Block: 0
                    Expr 1 [13-14] [Type Int]: Lit: Int(0)
                    Expr 2 [16-26] [Type Unit]: AssignOp (Add):
                        3
                        4
                    Expr 3 [20-21] [Type Int]: Var: Local 0
                    Expr 4 [25-26] [Type Int]: Lit: Int(1)
                    Expr 5 [28-31] [Type Int]: Expr Block: 1
                    Expr 6 [29-30] [Type Int]: Var: Local 0
                    Expr 7 [32-42] [Type Unit]: Assign:
                        8
                        9
                    Expr 8 [36-37] [Type Int]: Var: Local 0
                    Expr 9 [40-42] [Type Int]: UnOp (Neg):
                        10
                    Expr 10 [41-42] [Type Int]: Lit: Int(1)
=======
                    Stmt 5009 [1-15]: Local (Mutable):
                        2896
                        25959
                    Stmt 5010 [16-27]: Semi: 25960
                    Stmt 5011 [28-31]: Expr: 25963
                    Stmt 5012 [29-30]: Expr: 25964
                    Stmt 5013 [32-43]: Semi: 25965
                Exprs:
                    Expr 25958 [0-44] [Type Unit]: Expr Block: 2097
                    Expr 25959 [13-14] [Type Int]: Lit: Int(0)
                    Expr 25960 [16-26] [Type Unit]: AssignOp (Add):
                        25961
                        25962
                    Expr 25961 [20-21] [Type Int]: Var: Local 22
                    Expr 25962 [25-26] [Type Int]: Lit: Int(1)
                    Expr 25963 [28-31] [Type Int]: Expr Block: 2098
                    Expr 25964 [29-30] [Type Int]: Var: Local 22
                    Expr 25965 [32-42] [Type Unit]: Assign:
                        25966
                        25967
                    Expr 25966 [36-37] [Type Int]: Var: Local 22
                    Expr 25967 [40-42] [Type Int]: UnOp (Neg):
                        25968
                    Expr 25968 [41-42] [Type Int]: Lit: Int(1)
>>>>>>> 06f1fa59
                Pats:
                    Pat 0 [9-10] [Type Int]: Bind: Ident 0 [9-10] "x""#]],
        &expect!["-1"],
    );
}

#[test]
fn partial_eval_stmt_with_mutable_variable_update_repeat_stmts_works() {
    check_partial_eval_stmt(
        "",
        "{mutable x = 0; set x += 1; {x} set x = -1;}",
        &[0_u32.into(), 1_u32.into(), 1_u32.into(), 3_u32.into()],
        &expect![[r#"
            Package:
<<<<<<< HEAD
                Entry Expression: 0
=======
                Entry Expression: 25958
>>>>>>> 06f1fa59
                Items:
                Blocks:
                    Block 0 [0-44] [Type Unit]:
                        0
                        1
                        2
                        4
                    Block 1 [28-31] [Type Int]:
                        3
                Stmts:
<<<<<<< HEAD
                    Stmt 0 [1-15]: Local (Mutable):
                        0
                        1
                    Stmt 1 [16-27]: Semi: 2
                    Stmt 2 [28-31]: Expr: 5
                    Stmt 3 [29-30]: Expr: 6
                    Stmt 4 [32-43]: Semi: 7
                Exprs:
                    Expr 0 [0-44] [Type Unit]: Expr Block: 0
                    Expr 1 [13-14] [Type Int]: Lit: Int(0)
                    Expr 2 [16-26] [Type Unit]: AssignOp (Add):
                        3
                        4
                    Expr 3 [20-21] [Type Int]: Var: Local 0
                    Expr 4 [25-26] [Type Int]: Lit: Int(1)
                    Expr 5 [28-31] [Type Int]: Expr Block: 1
                    Expr 6 [29-30] [Type Int]: Var: Local 0
                    Expr 7 [32-42] [Type Unit]: Assign:
                        8
                        9
                    Expr 8 [36-37] [Type Int]: Var: Local 0
                    Expr 9 [40-42] [Type Int]: UnOp (Neg):
                        10
                    Expr 10 [41-42] [Type Int]: Lit: Int(1)
=======
                    Stmt 5009 [1-15]: Local (Mutable):
                        2896
                        25959
                    Stmt 5010 [16-27]: Semi: 25960
                    Stmt 5011 [28-31]: Expr: 25963
                    Stmt 5012 [29-30]: Expr: 25964
                    Stmt 5013 [32-43]: Semi: 25965
                Exprs:
                    Expr 25958 [0-44] [Type Unit]: Expr Block: 2097
                    Expr 25959 [13-14] [Type Int]: Lit: Int(0)
                    Expr 25960 [16-26] [Type Unit]: AssignOp (Add):
                        25961
                        25962
                    Expr 25961 [20-21] [Type Int]: Var: Local 22
                    Expr 25962 [25-26] [Type Int]: Lit: Int(1)
                    Expr 25963 [28-31] [Type Int]: Expr Block: 2098
                    Expr 25964 [29-30] [Type Int]: Var: Local 22
                    Expr 25965 [32-42] [Type Unit]: Assign:
                        25966
                        25967
                    Expr 25966 [36-37] [Type Int]: Var: Local 22
                    Expr 25967 [40-42] [Type Int]: UnOp (Neg):
                        25968
                    Expr 25968 [41-42] [Type Int]: Lit: Int(1)
>>>>>>> 06f1fa59
                Pats:
                    Pat 0 [9-10] [Type Int]: Bind: Ident 0 [9-10] "x""#]],
        &expect!["2"],
    );
}

#[test]
fn partial_eval_stmt_with_bool_short_circuit() {
    check_partial_eval_stmt(
        "",
        "{let x = true; { x or false } ();}",
        &[0_u32.into(), 2_u32.into()],
        &expect![[r#"
            Package:
<<<<<<< HEAD
                Entry Expression: 0
=======
                Entry Expression: 25958
>>>>>>> 06f1fa59
                Items:
                Blocks:
                    Block 0 [0-34] [Type Unit]:
                        0
                        1
                        3
                    Block 1 [15-29] [Type Bool]:
                        2
                Stmts:
<<<<<<< HEAD
                    Stmt 0 [1-14]: Local (Immutable):
                        0
                        1
                    Stmt 1 [15-29]: Expr: 2
                    Stmt 2 [17-27]: Expr: 3
                    Stmt 3 [30-33]: Semi: 6
                Exprs:
                    Expr 0 [0-34] [Type Unit]: Expr Block: 0
                    Expr 1 [9-13] [Type Bool]: Lit: Bool(true)
                    Expr 2 [15-29] [Type Bool]: Expr Block: 1
                    Expr 3 [17-27] [Type Bool]: BinOp (OrL):
                        4
                        5
                    Expr 4 [17-18] [Type Bool]: Var: Local 0
                    Expr 5 [22-27] [Type Bool]: Lit: Bool(false)
                    Expr 6 [30-32] [Type Unit]: Unit
=======
                    Stmt 5009 [1-14]: Local (Immutable):
                        2896
                        25959
                    Stmt 5010 [15-29]: Expr: 25960
                    Stmt 5011 [17-27]: Expr: 25961
                    Stmt 5012 [30-33]: Semi: 25964
                Exprs:
                    Expr 25958 [0-34] [Type Unit]: Expr Block: 2097
                    Expr 25959 [9-13] [Type Bool]: Lit: Bool(true)
                    Expr 25960 [15-29] [Type Bool]: Expr Block: 2098
                    Expr 25961 [17-27] [Type Bool]: BinOp (OrL):
                        25962
                        25963
                    Expr 25962 [17-18] [Type Bool]: Var: Local 22
                    Expr 25963 [22-27] [Type Bool]: Lit: Bool(false)
                    Expr 25964 [30-32] [Type Unit]: Unit
>>>>>>> 06f1fa59
                Pats:
                    Pat 0 [5-6] [Type Bool]: Bind: Ident 0 [5-6] "x""#]],
        &expect!["true"],
    );
}

#[test]
fn partial_eval_stmt_with_bool_no_short_circuit() {
    check_partial_eval_stmt(
        "",
        "{let x = false; { x or true } ();}",
        &[0_u32.into(), 2_u32.into()],
        &expect![[r#"
            Package:
<<<<<<< HEAD
                Entry Expression: 0
=======
                Entry Expression: 25958
>>>>>>> 06f1fa59
                Items:
                Blocks:
                    Block 0 [0-34] [Type Unit]:
                        0
                        1
                        3
                    Block 1 [16-29] [Type Bool]:
                        2
                Stmts:
<<<<<<< HEAD
                    Stmt 0 [1-15]: Local (Immutable):
                        0
                        1
                    Stmt 1 [16-29]: Expr: 2
                    Stmt 2 [18-27]: Expr: 3
                    Stmt 3 [30-33]: Semi: 6
                Exprs:
                    Expr 0 [0-34] [Type Unit]: Expr Block: 0
                    Expr 1 [9-14] [Type Bool]: Lit: Bool(false)
                    Expr 2 [16-29] [Type Bool]: Expr Block: 1
                    Expr 3 [18-27] [Type Bool]: BinOp (OrL):
                        4
                        5
                    Expr 4 [18-19] [Type Bool]: Var: Local 0
                    Expr 5 [23-27] [Type Bool]: Lit: Bool(true)
                    Expr 6 [30-32] [Type Unit]: Unit
=======
                    Stmt 5009 [1-15]: Local (Immutable):
                        2896
                        25959
                    Stmt 5010 [16-29]: Expr: 25960
                    Stmt 5011 [18-27]: Expr: 25961
                    Stmt 5012 [30-33]: Semi: 25964
                Exprs:
                    Expr 25958 [0-34] [Type Unit]: Expr Block: 2097
                    Expr 25959 [9-14] [Type Bool]: Lit: Bool(false)
                    Expr 25960 [16-29] [Type Bool]: Expr Block: 2098
                    Expr 25961 [18-27] [Type Bool]: BinOp (OrL):
                        25962
                        25963
                    Expr 25962 [18-19] [Type Bool]: Var: Local 22
                    Expr 25963 [23-27] [Type Bool]: Lit: Bool(true)
                    Expr 25964 [30-32] [Type Unit]: Unit
>>>>>>> 06f1fa59
                Pats:
                    Pat 0 [5-6] [Type Bool]: Bind: Ident 0 [5-6] "x""#]],
        &expect!["true"],
    );
}

#[test]
fn partial_eval_stmt_with_loop() {
    check_partial_eval_stmt(
        "",
        "{mutable x = 0; while x < 3 { set x += 1; } {x} ();}",
        &[0_u32.into(), 1_u32.into(), 4_u32.into()],
        &expect![[r#"
            Package:
<<<<<<< HEAD
                Entry Expression: 0
=======
                Entry Expression: 25958
>>>>>>> 06f1fa59
                Items:
                Blocks:
                    Block 0 [0-52] [Type Unit]:
                        0
                        1
                        3
                        5
                    Block 1 [28-43] [Type Unit]:
                        2
                    Block 2 [44-47] [Type Int]:
                        4
                Stmts:
<<<<<<< HEAD
                    Stmt 0 [1-15]: Local (Mutable):
                        0
                        1
                    Stmt 1 [16-43]: Expr: 2
                    Stmt 2 [30-41]: Semi: 6
                    Stmt 3 [44-47]: Expr: 9
                    Stmt 4 [45-46]: Expr: 10
                    Stmt 5 [48-51]: Semi: 11
                Exprs:
                    Expr 0 [0-52] [Type Unit]: Expr Block: 0
                    Expr 1 [13-14] [Type Int]: Lit: Int(0)
                    Expr 2 [16-43] [Type Unit]: While:
                        3
                        1
                    Expr 3 [22-27] [Type Bool]: BinOp (Lt):
                        4
                        5
                    Expr 4 [22-23] [Type Int]: Var: Local 0
                    Expr 5 [26-27] [Type Int]: Lit: Int(3)
                    Expr 6 [30-40] [Type Unit]: AssignOp (Add):
                        7
                        8
                    Expr 7 [34-35] [Type Int]: Var: Local 0
                    Expr 8 [39-40] [Type Int]: Lit: Int(1)
                    Expr 9 [44-47] [Type Int]: Expr Block: 2
                    Expr 10 [45-46] [Type Int]: Var: Local 0
                    Expr 11 [48-50] [Type Unit]: Unit
=======
                    Stmt 5009 [1-15]: Local (Mutable):
                        2896
                        25959
                    Stmt 5010 [16-43]: Expr: 25960
                    Stmt 5011 [30-41]: Semi: 25964
                    Stmt 5012 [44-47]: Expr: 25967
                    Stmt 5013 [45-46]: Expr: 25968
                    Stmt 5014 [48-51]: Semi: 25969
                Exprs:
                    Expr 25958 [0-52] [Type Unit]: Expr Block: 2097
                    Expr 25959 [13-14] [Type Int]: Lit: Int(0)
                    Expr 25960 [16-43] [Type Unit]: While:
                        25961
                        2098
                    Expr 25961 [22-27] [Type Bool]: BinOp (Lt):
                        25962
                        25963
                    Expr 25962 [22-23] [Type Int]: Var: Local 22
                    Expr 25963 [26-27] [Type Int]: Lit: Int(3)
                    Expr 25964 [30-40] [Type Unit]: AssignOp (Add):
                        25965
                        25966
                    Expr 25965 [34-35] [Type Int]: Var: Local 22
                    Expr 25966 [39-40] [Type Int]: Lit: Int(1)
                    Expr 25967 [44-47] [Type Int]: Expr Block: 2099
                    Expr 25968 [45-46] [Type Int]: Var: Local 22
                    Expr 25969 [48-50] [Type Unit]: Unit
>>>>>>> 06f1fa59
                Pats:
                    Pat 0 [9-10] [Type Int]: Bind: Ident 0 [9-10] "x""#]],
        &expect!["3"],
    );
}

#[test]
fn partial_eval_stmt_function_calls() {
    check_partial_eval_stmt(
        indoc! {"
            namespace Test {
                function Add1(x : Int) : Int { x + 1 }
            }
        "},
        "{let x = Test.Add1(4); {x} Test.Add1(3)}",
        &[0_u32.into(), 2_u32.into()],
        &expect![[r#"
            Package:
<<<<<<< HEAD
                Entry Expression: 0
=======
                Entry Expression: 25958
>>>>>>> 06f1fa59
                Items:
                    Item 0 [41-102] (Public):
                        Namespace (Ident 1 [51-55] "Test"): Item 1
                    Item 1 [62-100] (Public):
                        Parent: 0
                        Callable 0 [62-100] (function):
                            name: Ident 0 [71-75] "Add1"
                            input: 1
                            output: Int
                            functors: empty set
                            implementation: Spec:
                                SpecImpl:
                                    body: SpecDecl 1 [62-100]: None 2
                                    adj: <none>
                                    ctl: <none>
                                    ctl-adj: <none>
                Blocks:
                    Block 0 [0-40] [Type Int]:
                        0
                        1
                        3
                    Block 1 [23-26] [Type Int]:
                        2
                    Block 2 [91-100] [Type Int]:
                        4
                Stmts:
<<<<<<< HEAD
                    Stmt 0 [1-22]: Local (Immutable):
                        0
                        1
                    Stmt 1 [23-26]: Expr: 4
                    Stmt 2 [24-25]: Expr: 5
                    Stmt 3 [27-39]: Expr: 6
                    Stmt 4 [93-98]: Expr: 9
                Exprs:
                    Expr 0 [0-40] [Type Int]: Expr Block: 0
                    Expr 1 [9-21] [Type Int]: Call:
                        2
                        3
                    Expr 2 [9-18] [Type (Int -> Int)]: Var: Item 1
                    Expr 3 [19-20] [Type Int]: Lit: Int(4)
                    Expr 4 [23-26] [Type Int]: Expr Block: 1
                    Expr 5 [24-25] [Type Int]: Var: Local 0
                    Expr 6 [27-39] [Type Int]: Call:
                        7
                        8
                    Expr 7 [27-36] [Type (Int -> Int)]: Var: Item 1
                    Expr 8 [37-38] [Type Int]: Lit: Int(3)
                    Expr 9 [93-98] [Type Int]: BinOp (Add):
                        10
                        11
                    Expr 10 [93-94] [Type Int]: Var: Local 1
                    Expr 11 [97-98] [Type Int]: Lit: Int(1)
=======
                    Stmt 5009 [1-22]: Local (Immutable):
                        2896
                        25959
                    Stmt 5010 [23-26]: Expr: 25962
                    Stmt 5011 [24-25]: Expr: 25963
                    Stmt 5012 [27-39]: Expr: 25964
                    Stmt 5013 [93-98]: Expr: 25967
                Exprs:
                    Expr 25958 [0-40] [Type Int]: Expr Block: 2097
                    Expr 25959 [9-21] [Type Int]: Call:
                        25960
                        25961
                    Expr 25960 [9-18] [Type (Int -> Int)]: Var: Item 1
                    Expr 25961 [19-20] [Type Int]: Lit: Int(4)
                    Expr 25962 [23-26] [Type Int]: Expr Block: 2098
                    Expr 25963 [24-25] [Type Int]: Var: Local 22
                    Expr 25964 [27-39] [Type Int]: Call:
                        25965
                        25966
                    Expr 25965 [27-36] [Type (Int -> Int)]: Var: Item 1
                    Expr 25966 [37-38] [Type Int]: Lit: Int(3)
                    Expr 25967 [93-98] [Type Int]: BinOp (Add):
                        25968
                        25969
                    Expr 25968 [93-94] [Type Int]: Var: Local 1
                    Expr 25969 [97-98] [Type Int]: Lit: Int(1)
>>>>>>> 06f1fa59
                Pats:
                    Pat 0 [5-6] [Type Int]: Bind: Ident 0 [5-6] "x"
                    Pat 1 [76-83] [Type Int]: Bind: Ident 1 [76-77] "x""#]],
        &expect!["5"],
    );
}

#[test]
fn partial_eval_stmt_function_calls_from_library() {
    check_partial_eval_stmt(
        "",
        "{let x = [1, 2, 3]; {Length(x)} 3}",
        &[0_u32.into(), 2_u32.into()],
        &expect![[r#"
            Package:
<<<<<<< HEAD
                Entry Expression: 0
=======
                Entry Expression: 25958
>>>>>>> 06f1fa59
                Items:
                Blocks:
                    Block 0 [0-34] [Type Int]:
                        0
                        1
                        3
                    Block 1 [20-31] [Type Int]:
                        2
                Stmts:
<<<<<<< HEAD
                    Stmt 0 [1-19]: Local (Immutable):
                        0
                        1
                    Stmt 1 [20-31]: Expr: 5
                    Stmt 2 [21-30]: Expr: 6
                    Stmt 3 [32-33]: Expr: 9
                Exprs:
                    Expr 0 [0-34] [Type Int]: Expr Block: 0
                    Expr 1 [9-18] [Type (Int)[]]: Array:
                        2
                        3
                        4
                    Expr 2 [10-11] [Type Int]: Lit: Int(1)
                    Expr 3 [13-14] [Type Int]: Lit: Int(2)
                    Expr 4 [16-17] [Type Int]: Lit: Int(3)
                    Expr 5 [20-31] [Type Int]: Expr Block: 1
                    Expr 6 [21-30] [Type Int]: Call:
                        7
                        8
                    Expr 7 [21-27] [Type ((Int)[] -> Int)]: Var:
                        res: Item 1 (Package 0)
                        generics:
                            Int
                    Expr 8 [28-29] [Type (Int)[]]: Var: Local 0
                    Expr 9 [32-33] [Type Int]: Lit: Int(3)
=======
                    Stmt 5009 [1-19]: Local (Immutable):
                        2896
                        25959
                    Stmt 5010 [20-31]: Expr: 25963
                    Stmt 5011 [21-30]: Expr: 25964
                    Stmt 5012 [32-33]: Expr: 25967
                Exprs:
                    Expr 25958 [0-34] [Type Int]: Expr Block: 2097
                    Expr 25959 [9-18] [Type (Int)[]]: Array:
                        25960
                        25961
                        25962
                    Expr 25960 [10-11] [Type Int]: Lit: Int(1)
                    Expr 25961 [13-14] [Type Int]: Lit: Int(2)
                    Expr 25962 [16-17] [Type Int]: Lit: Int(3)
                    Expr 25963 [20-31] [Type Int]: Expr Block: 2098
                    Expr 25964 [21-30] [Type Int]: Call:
                        25965
                        25966
                    Expr 25965 [21-27] [Type ((Int)[] -> Int)]: Var:
                        res: Item 1 (Package 0)
                        generics:
                            Int
                    Expr 25966 [28-29] [Type (Int)[]]: Var: Local 22
                    Expr 25967 [32-33] [Type Int]: Lit: Int(3)
>>>>>>> 06f1fa59
                Pats:
                    Pat 0 [5-6] [Type (Int)[]]: Bind: Ident 0 [5-6] "x""#]],
        &expect!["3"],
    );
}<|MERGE_RESOLUTION|>--- conflicted
+++ resolved
@@ -3687,11 +3687,7 @@
         &[2_u32.into()],
         &expect![[r#"
             Package:
-<<<<<<< HEAD
                 Entry Expression: 0
-=======
-                Entry Expression: 25958
->>>>>>> 06f1fa59
                 Items:
                 Blocks:
                     Block 0 [0-11] [Type Unit]:
@@ -3701,7 +3697,6 @@
                     Block 1 [4-7] [Type Int]:
                         2
                 Stmts:
-<<<<<<< HEAD
                     Stmt 0 [1-3]: Semi: 1
                     Stmt 1 [4-7]: Expr: 2
                     Stmt 2 [5-6]: Expr: 3
@@ -3712,18 +3707,6 @@
                     Expr 2 [4-7] [Type Int]: Expr Block: 1
                     Expr 3 [5-6] [Type Int]: Lit: Int(4)
                     Expr 4 [8-9] [Type Int]: Lit: Int(5)
-=======
-                    Stmt 5009 [1-3]: Semi: 25959
-                    Stmt 5010 [4-7]: Expr: 25960
-                    Stmt 5011 [5-6]: Expr: 25961
-                    Stmt 5012 [8-10]: Semi: 25962
-                Exprs:
-                    Expr 25958 [0-11] [Type Unit]: Expr Block: 2097
-                    Expr 25959 [1-2] [Type Int]: Lit: Int(3)
-                    Expr 25960 [4-7] [Type Int]: Expr Block: 2098
-                    Expr 25961 [5-6] [Type Int]: Lit: Int(4)
-                    Expr 25962 [8-9] [Type Int]: Lit: Int(5)
->>>>>>> 06f1fa59
                 Pats:"#]],
         &expect!["4"],
     );
@@ -3737,11 +3720,7 @@
         &[0_u32.into(), 2_u32.into()],
         &expect![[r#"
             Package:
-<<<<<<< HEAD
                 Entry Expression: 0
-=======
-                Entry Expression: 25958
->>>>>>> 06f1fa59
                 Items:
                 Blocks:
                     Block 0 [0-19] [Type Unit]:
@@ -3751,7 +3730,6 @@
                     Block 1 [12-15] [Type Int]:
                         2
                 Stmts:
-<<<<<<< HEAD
                     Stmt 0 [1-11]: Local (Immutable):
                         0
                         1
@@ -3764,20 +3742,6 @@
                     Expr 2 [12-15] [Type Int]: Expr Block: 1
                     Expr 3 [13-14] [Type Int]: Var: Local 0
                     Expr 4 [16-18] [Type Unit]: Unit
-=======
-                    Stmt 5009 [1-11]: Local (Immutable):
-                        2896
-                        25959
-                    Stmt 5010 [12-15]: Expr: 25960
-                    Stmt 5011 [13-14]: Expr: 25961
-                    Stmt 5012 [16-18]: Expr: 25962
-                Exprs:
-                    Expr 25958 [0-19] [Type Unit]: Expr Block: 2097
-                    Expr 25959 [9-10] [Type Int]: Lit: Int(3)
-                    Expr 25960 [12-15] [Type Int]: Expr Block: 2098
-                    Expr 25961 [13-14] [Type Int]: Var: Local 22
-                    Expr 25962 [16-18] [Type Unit]: Unit
->>>>>>> 06f1fa59
                 Pats:
                     Pat 0 [5-6] [Type Int]: Bind: Ident 0 [5-6] "x""#]],
         &expect!["3"],
@@ -3792,11 +3756,7 @@
         &[0_u32.into(), 1_u32.into(), 2_u32.into()],
         &expect![[r#"
             Package:
-<<<<<<< HEAD
                 Entry Expression: 0
-=======
-                Entry Expression: 25958
->>>>>>> 06f1fa59
                 Items:
                 Blocks:
                     Block 0 [0-44] [Type Unit]:
@@ -3807,7 +3767,6 @@
                     Block 1 [28-31] [Type Int]:
                         3
                 Stmts:
-<<<<<<< HEAD
                     Stmt 0 [1-15]: Local (Mutable):
                         0
                         1
@@ -3832,32 +3791,6 @@
                     Expr 9 [40-42] [Type Int]: UnOp (Neg):
                         10
                     Expr 10 [41-42] [Type Int]: Lit: Int(1)
-=======
-                    Stmt 5009 [1-15]: Local (Mutable):
-                        2896
-                        25959
-                    Stmt 5010 [16-27]: Semi: 25960
-                    Stmt 5011 [28-31]: Expr: 25963
-                    Stmt 5012 [29-30]: Expr: 25964
-                    Stmt 5013 [32-43]: Semi: 25965
-                Exprs:
-                    Expr 25958 [0-44] [Type Unit]: Expr Block: 2097
-                    Expr 25959 [13-14] [Type Int]: Lit: Int(0)
-                    Expr 25960 [16-26] [Type Unit]: AssignOp (Add):
-                        25961
-                        25962
-                    Expr 25961 [20-21] [Type Int]: Var: Local 22
-                    Expr 25962 [25-26] [Type Int]: Lit: Int(1)
-                    Expr 25963 [28-31] [Type Int]: Expr Block: 2098
-                    Expr 25964 [29-30] [Type Int]: Var: Local 22
-                    Expr 25965 [32-42] [Type Unit]: Assign:
-                        25966
-                        25967
-                    Expr 25966 [36-37] [Type Int]: Var: Local 22
-                    Expr 25967 [40-42] [Type Int]: UnOp (Neg):
-                        25968
-                    Expr 25968 [41-42] [Type Int]: Lit: Int(1)
->>>>>>> 06f1fa59
                 Pats:
                     Pat 0 [9-10] [Type Int]: Bind: Ident 0 [9-10] "x""#]],
         &expect!["1"],
@@ -3872,11 +3805,7 @@
         &[0_u32.into(), 4_u32.into(), 3_u32.into()],
         &expect![[r#"
             Package:
-<<<<<<< HEAD
                 Entry Expression: 0
-=======
-                Entry Expression: 25958
->>>>>>> 06f1fa59
                 Items:
                 Blocks:
                     Block 0 [0-44] [Type Unit]:
@@ -3887,7 +3816,6 @@
                     Block 1 [28-31] [Type Int]:
                         3
                 Stmts:
-<<<<<<< HEAD
                     Stmt 0 [1-15]: Local (Mutable):
                         0
                         1
@@ -3912,32 +3840,6 @@
                     Expr 9 [40-42] [Type Int]: UnOp (Neg):
                         10
                     Expr 10 [41-42] [Type Int]: Lit: Int(1)
-=======
-                    Stmt 5009 [1-15]: Local (Mutable):
-                        2896
-                        25959
-                    Stmt 5010 [16-27]: Semi: 25960
-                    Stmt 5011 [28-31]: Expr: 25963
-                    Stmt 5012 [29-30]: Expr: 25964
-                    Stmt 5013 [32-43]: Semi: 25965
-                Exprs:
-                    Expr 25958 [0-44] [Type Unit]: Expr Block: 2097
-                    Expr 25959 [13-14] [Type Int]: Lit: Int(0)
-                    Expr 25960 [16-26] [Type Unit]: AssignOp (Add):
-                        25961
-                        25962
-                    Expr 25961 [20-21] [Type Int]: Var: Local 22
-                    Expr 25962 [25-26] [Type Int]: Lit: Int(1)
-                    Expr 25963 [28-31] [Type Int]: Expr Block: 2098
-                    Expr 25964 [29-30] [Type Int]: Var: Local 22
-                    Expr 25965 [32-42] [Type Unit]: Assign:
-                        25966
-                        25967
-                    Expr 25966 [36-37] [Type Int]: Var: Local 22
-                    Expr 25967 [40-42] [Type Int]: UnOp (Neg):
-                        25968
-                    Expr 25968 [41-42] [Type Int]: Lit: Int(1)
->>>>>>> 06f1fa59
                 Pats:
                     Pat 0 [9-10] [Type Int]: Bind: Ident 0 [9-10] "x""#]],
         &expect!["-1"],
@@ -3952,11 +3854,7 @@
         &[0_u32.into(), 1_u32.into(), 1_u32.into(), 3_u32.into()],
         &expect![[r#"
             Package:
-<<<<<<< HEAD
                 Entry Expression: 0
-=======
-                Entry Expression: 25958
->>>>>>> 06f1fa59
                 Items:
                 Blocks:
                     Block 0 [0-44] [Type Unit]:
@@ -3967,7 +3865,6 @@
                     Block 1 [28-31] [Type Int]:
                         3
                 Stmts:
-<<<<<<< HEAD
                     Stmt 0 [1-15]: Local (Mutable):
                         0
                         1
@@ -3992,32 +3889,6 @@
                     Expr 9 [40-42] [Type Int]: UnOp (Neg):
                         10
                     Expr 10 [41-42] [Type Int]: Lit: Int(1)
-=======
-                    Stmt 5009 [1-15]: Local (Mutable):
-                        2896
-                        25959
-                    Stmt 5010 [16-27]: Semi: 25960
-                    Stmt 5011 [28-31]: Expr: 25963
-                    Stmt 5012 [29-30]: Expr: 25964
-                    Stmt 5013 [32-43]: Semi: 25965
-                Exprs:
-                    Expr 25958 [0-44] [Type Unit]: Expr Block: 2097
-                    Expr 25959 [13-14] [Type Int]: Lit: Int(0)
-                    Expr 25960 [16-26] [Type Unit]: AssignOp (Add):
-                        25961
-                        25962
-                    Expr 25961 [20-21] [Type Int]: Var: Local 22
-                    Expr 25962 [25-26] [Type Int]: Lit: Int(1)
-                    Expr 25963 [28-31] [Type Int]: Expr Block: 2098
-                    Expr 25964 [29-30] [Type Int]: Var: Local 22
-                    Expr 25965 [32-42] [Type Unit]: Assign:
-                        25966
-                        25967
-                    Expr 25966 [36-37] [Type Int]: Var: Local 22
-                    Expr 25967 [40-42] [Type Int]: UnOp (Neg):
-                        25968
-                    Expr 25968 [41-42] [Type Int]: Lit: Int(1)
->>>>>>> 06f1fa59
                 Pats:
                     Pat 0 [9-10] [Type Int]: Bind: Ident 0 [9-10] "x""#]],
         &expect!["2"],
@@ -4032,11 +3903,7 @@
         &[0_u32.into(), 2_u32.into()],
         &expect![[r#"
             Package:
-<<<<<<< HEAD
                 Entry Expression: 0
-=======
-                Entry Expression: 25958
->>>>>>> 06f1fa59
                 Items:
                 Blocks:
                     Block 0 [0-34] [Type Unit]:
@@ -4046,7 +3913,6 @@
                     Block 1 [15-29] [Type Bool]:
                         2
                 Stmts:
-<<<<<<< HEAD
                     Stmt 0 [1-14]: Local (Immutable):
                         0
                         1
@@ -4063,24 +3929,6 @@
                     Expr 4 [17-18] [Type Bool]: Var: Local 0
                     Expr 5 [22-27] [Type Bool]: Lit: Bool(false)
                     Expr 6 [30-32] [Type Unit]: Unit
-=======
-                    Stmt 5009 [1-14]: Local (Immutable):
-                        2896
-                        25959
-                    Stmt 5010 [15-29]: Expr: 25960
-                    Stmt 5011 [17-27]: Expr: 25961
-                    Stmt 5012 [30-33]: Semi: 25964
-                Exprs:
-                    Expr 25958 [0-34] [Type Unit]: Expr Block: 2097
-                    Expr 25959 [9-13] [Type Bool]: Lit: Bool(true)
-                    Expr 25960 [15-29] [Type Bool]: Expr Block: 2098
-                    Expr 25961 [17-27] [Type Bool]: BinOp (OrL):
-                        25962
-                        25963
-                    Expr 25962 [17-18] [Type Bool]: Var: Local 22
-                    Expr 25963 [22-27] [Type Bool]: Lit: Bool(false)
-                    Expr 25964 [30-32] [Type Unit]: Unit
->>>>>>> 06f1fa59
                 Pats:
                     Pat 0 [5-6] [Type Bool]: Bind: Ident 0 [5-6] "x""#]],
         &expect!["true"],
@@ -4095,11 +3943,7 @@
         &[0_u32.into(), 2_u32.into()],
         &expect![[r#"
             Package:
-<<<<<<< HEAD
                 Entry Expression: 0
-=======
-                Entry Expression: 25958
->>>>>>> 06f1fa59
                 Items:
                 Blocks:
                     Block 0 [0-34] [Type Unit]:
@@ -4109,7 +3953,6 @@
                     Block 1 [16-29] [Type Bool]:
                         2
                 Stmts:
-<<<<<<< HEAD
                     Stmt 0 [1-15]: Local (Immutable):
                         0
                         1
@@ -4126,24 +3969,6 @@
                     Expr 4 [18-19] [Type Bool]: Var: Local 0
                     Expr 5 [23-27] [Type Bool]: Lit: Bool(true)
                     Expr 6 [30-32] [Type Unit]: Unit
-=======
-                    Stmt 5009 [1-15]: Local (Immutable):
-                        2896
-                        25959
-                    Stmt 5010 [16-29]: Expr: 25960
-                    Stmt 5011 [18-27]: Expr: 25961
-                    Stmt 5012 [30-33]: Semi: 25964
-                Exprs:
-                    Expr 25958 [0-34] [Type Unit]: Expr Block: 2097
-                    Expr 25959 [9-14] [Type Bool]: Lit: Bool(false)
-                    Expr 25960 [16-29] [Type Bool]: Expr Block: 2098
-                    Expr 25961 [18-27] [Type Bool]: BinOp (OrL):
-                        25962
-                        25963
-                    Expr 25962 [18-19] [Type Bool]: Var: Local 22
-                    Expr 25963 [23-27] [Type Bool]: Lit: Bool(true)
-                    Expr 25964 [30-32] [Type Unit]: Unit
->>>>>>> 06f1fa59
                 Pats:
                     Pat 0 [5-6] [Type Bool]: Bind: Ident 0 [5-6] "x""#]],
         &expect!["true"],
@@ -4158,11 +3983,7 @@
         &[0_u32.into(), 1_u32.into(), 4_u32.into()],
         &expect![[r#"
             Package:
-<<<<<<< HEAD
                 Entry Expression: 0
-=======
-                Entry Expression: 25958
->>>>>>> 06f1fa59
                 Items:
                 Blocks:
                     Block 0 [0-52] [Type Unit]:
@@ -4175,7 +3996,6 @@
                     Block 2 [44-47] [Type Int]:
                         4
                 Stmts:
-<<<<<<< HEAD
                     Stmt 0 [1-15]: Local (Mutable):
                         0
                         1
@@ -4203,35 +4023,6 @@
                     Expr 9 [44-47] [Type Int]: Expr Block: 2
                     Expr 10 [45-46] [Type Int]: Var: Local 0
                     Expr 11 [48-50] [Type Unit]: Unit
-=======
-                    Stmt 5009 [1-15]: Local (Mutable):
-                        2896
-                        25959
-                    Stmt 5010 [16-43]: Expr: 25960
-                    Stmt 5011 [30-41]: Semi: 25964
-                    Stmt 5012 [44-47]: Expr: 25967
-                    Stmt 5013 [45-46]: Expr: 25968
-                    Stmt 5014 [48-51]: Semi: 25969
-                Exprs:
-                    Expr 25958 [0-52] [Type Unit]: Expr Block: 2097
-                    Expr 25959 [13-14] [Type Int]: Lit: Int(0)
-                    Expr 25960 [16-43] [Type Unit]: While:
-                        25961
-                        2098
-                    Expr 25961 [22-27] [Type Bool]: BinOp (Lt):
-                        25962
-                        25963
-                    Expr 25962 [22-23] [Type Int]: Var: Local 22
-                    Expr 25963 [26-27] [Type Int]: Lit: Int(3)
-                    Expr 25964 [30-40] [Type Unit]: AssignOp (Add):
-                        25965
-                        25966
-                    Expr 25965 [34-35] [Type Int]: Var: Local 22
-                    Expr 25966 [39-40] [Type Int]: Lit: Int(1)
-                    Expr 25967 [44-47] [Type Int]: Expr Block: 2099
-                    Expr 25968 [45-46] [Type Int]: Var: Local 22
-                    Expr 25969 [48-50] [Type Unit]: Unit
->>>>>>> 06f1fa59
                 Pats:
                     Pat 0 [9-10] [Type Int]: Bind: Ident 0 [9-10] "x""#]],
         &expect!["3"],
@@ -4250,11 +4041,7 @@
         &[0_u32.into(), 2_u32.into()],
         &expect![[r#"
             Package:
-<<<<<<< HEAD
                 Entry Expression: 0
-=======
-                Entry Expression: 25958
->>>>>>> 06f1fa59
                 Items:
                     Item 0 [41-102] (Public):
                         Namespace (Ident 1 [51-55] "Test"): Item 1
@@ -4281,7 +4068,6 @@
                     Block 2 [91-100] [Type Int]:
                         4
                 Stmts:
-<<<<<<< HEAD
                     Stmt 0 [1-22]: Local (Immutable):
                         0
                         1
@@ -4308,34 +4094,6 @@
                         11
                     Expr 10 [93-94] [Type Int]: Var: Local 1
                     Expr 11 [97-98] [Type Int]: Lit: Int(1)
-=======
-                    Stmt 5009 [1-22]: Local (Immutable):
-                        2896
-                        25959
-                    Stmt 5010 [23-26]: Expr: 25962
-                    Stmt 5011 [24-25]: Expr: 25963
-                    Stmt 5012 [27-39]: Expr: 25964
-                    Stmt 5013 [93-98]: Expr: 25967
-                Exprs:
-                    Expr 25958 [0-40] [Type Int]: Expr Block: 2097
-                    Expr 25959 [9-21] [Type Int]: Call:
-                        25960
-                        25961
-                    Expr 25960 [9-18] [Type (Int -> Int)]: Var: Item 1
-                    Expr 25961 [19-20] [Type Int]: Lit: Int(4)
-                    Expr 25962 [23-26] [Type Int]: Expr Block: 2098
-                    Expr 25963 [24-25] [Type Int]: Var: Local 22
-                    Expr 25964 [27-39] [Type Int]: Call:
-                        25965
-                        25966
-                    Expr 25965 [27-36] [Type (Int -> Int)]: Var: Item 1
-                    Expr 25966 [37-38] [Type Int]: Lit: Int(3)
-                    Expr 25967 [93-98] [Type Int]: BinOp (Add):
-                        25968
-                        25969
-                    Expr 25968 [93-94] [Type Int]: Var: Local 1
-                    Expr 25969 [97-98] [Type Int]: Lit: Int(1)
->>>>>>> 06f1fa59
                 Pats:
                     Pat 0 [5-6] [Type Int]: Bind: Ident 0 [5-6] "x"
                     Pat 1 [76-83] [Type Int]: Bind: Ident 1 [76-77] "x""#]],
@@ -4351,11 +4109,7 @@
         &[0_u32.into(), 2_u32.into()],
         &expect![[r#"
             Package:
-<<<<<<< HEAD
                 Entry Expression: 0
-=======
-                Entry Expression: 25958
->>>>>>> 06f1fa59
                 Items:
                 Blocks:
                     Block 0 [0-34] [Type Int]:
@@ -4365,7 +4119,6 @@
                     Block 1 [20-31] [Type Int]:
                         2
                 Stmts:
-<<<<<<< HEAD
                     Stmt 0 [1-19]: Local (Immutable):
                         0
                         1
@@ -4391,33 +4144,6 @@
                             Int
                     Expr 8 [28-29] [Type (Int)[]]: Var: Local 0
                     Expr 9 [32-33] [Type Int]: Lit: Int(3)
-=======
-                    Stmt 5009 [1-19]: Local (Immutable):
-                        2896
-                        25959
-                    Stmt 5010 [20-31]: Expr: 25963
-                    Stmt 5011 [21-30]: Expr: 25964
-                    Stmt 5012 [32-33]: Expr: 25967
-                Exprs:
-                    Expr 25958 [0-34] [Type Int]: Expr Block: 2097
-                    Expr 25959 [9-18] [Type (Int)[]]: Array:
-                        25960
-                        25961
-                        25962
-                    Expr 25960 [10-11] [Type Int]: Lit: Int(1)
-                    Expr 25961 [13-14] [Type Int]: Lit: Int(2)
-                    Expr 25962 [16-17] [Type Int]: Lit: Int(3)
-                    Expr 25963 [20-31] [Type Int]: Expr Block: 2098
-                    Expr 25964 [21-30] [Type Int]: Call:
-                        25965
-                        25966
-                    Expr 25965 [21-27] [Type ((Int)[] -> Int)]: Var:
-                        res: Item 1 (Package 0)
-                        generics:
-                            Int
-                    Expr 25966 [28-29] [Type (Int)[]]: Var: Local 22
-                    Expr 25967 [32-33] [Type Int]: Lit: Int(3)
->>>>>>> 06f1fa59
                 Pats:
                     Pat 0 [5-6] [Type (Int)[]]: Bind: Ident 0 [5-6] "x""#]],
         &expect!["3"],
