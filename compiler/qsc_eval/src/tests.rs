// Copyright (c) Microsoft Corporation.
// Licensed under the MIT License.

use crate::{eval_expr, output::GenericReceiver, val::GlobalId, Env};
use expect_test::{expect, Expect};
use indoc::indoc;
use qsc_frontend::compile::{self, compile, PackageStore, SourceMap};
use qsc_hir::hir::{CallableDecl, ItemKind};
use qsc_passes::run_default_passes;

fn check_expr(file: &str, expr: &str, expect: &Expect) {
    let mut store = PackageStore::new(compile::core());
    let sources = SourceMap::new([("test".into(), file.into())], Some(expr.into()));
    let mut unit = compile(&store, &[], sources);
    assert!(unit.errors.is_empty(), "{:?}", unit.errors);

    let pass_errors = run_default_passes(&mut unit);
    assert!(pass_errors.is_empty(), "{pass_errors:?}");

    let id = store.insert(unit);
    let entry = store
        .get(id)
        .and_then(|unit| unit.package.entry.as_ref())
        .expect("package should have entry");

    let mut out = Vec::new();
    match eval_expr(
        entry,
        &|id| get_callable(&store, id),
        id,
        &mut Env::default(),
        &mut GenericReceiver::new(&mut out),
    ) {
        Ok(value) => expect.assert_eq(&value.to_string()),
        Err(err) => expect.assert_debug_eq(&err),
    }
}

pub(super) fn get_callable(store: &PackageStore, id: GlobalId) -> Option<&CallableDecl> {
    store.get(id.package).and_then(|unit| {
        let item = unit.package.items.get(id.item)?;
        if let ItemKind::Callable(callable) = &item.kind {
            Some(callable)
        } else {
            None
        }
    })
}

#[test]
fn array_expr() {
    check_expr("", "[1, 2, 3]", &expect!["[1, 2, 3]"]);
}

#[test]
fn array_repeat_expr() {
    check_expr("", "[4, size = 3]", &expect!["[4, 4, 4]"]);
}

#[test]
fn block_expr() {
    check_expr(
        "",
        indoc! { "{
            let x = 1;
            let y = x;
            y
        }"},
        &expect!["1"],
    );
}

#[test]
fn block_shadowing_expr() {
    check_expr(
        "",
        indoc! { "{
            let x = 1;
            let x = 2;
            x
        }"},
        &expect!["2"],
    );
}

#[test]
fn block_nested_shadowing_expr() {
    check_expr(
        "",
        indoc! { "{
            let x = 1;
            let y = {
                let x = 2;
                x
            };
            (y, x)
        }"},
        &expect!["(2, 1)"],
    );
}

#[test]
fn block_let_bind_tuple_expr() {
    check_expr(
        "",
        indoc! {"{
            let x = (1, 2);
            let (y, z) = x;
            (z, y)
        }"},
        &expect!["(2, 1)"],
    );
}

#[test]
fn block_mutable_expr() {
    check_expr(
        "",
        indoc! {"{
            mutable x = 0;
            x
        }"},
        &expect!["0"],
    );
}

#[test]
fn block_mutable_update_expr() {
    check_expr(
        "",
        indoc! {"{
            mutable x = 0;
            set x = 1;
            x
        }"},
        &expect!["1"],
    );
}

#[test]
fn block_mutable_update_tuple_expr() {
    check_expr(
        "",
        indoc! {"{
            mutable x = (0, 1);
            set x = (1, 2);
            x
        }"},
        &expect!["(1, 2)"],
    );
}

#[test]
fn block_mutable_update_tuple_item_expr() {
    check_expr(
        "",
        indoc! {"{
            mutable (x, y) = (0, 1);
            set (x, y) = (1, 2);
            (x, y)
        }"},
        &expect!["(1, 2)"],
    );
}

#[test]
fn block_mutable_update_tuple_hole_expr() {
    check_expr(
        "",
        indoc! {"{
            mutable (x, y) = (0, 1);
            set (_, y) = (1, 2);
            (x, y)
        }"},
        &expect!["(0, 2)"],
    );
}

#[test]
fn block_mutable_nested_scopes_expr() {
    check_expr(
        "",
        indoc! {"{
            mutable x = 0;
            {
                mutable y = 1;
                set x = y;
            }
            x
        }"},
        &expect!["1"],
    );
}

#[test]
fn block_mutable_nested_scopes_shadowing_expr() {
    check_expr(
        "",
        indoc! {"{
            mutable x = 0;
            {
                mutable x = 1;
                set x = 2;
            }
            x
        }"},
        &expect!["0"],
    );
}

#[test]
fn block_mutable_immutable_expr() {
    check_expr(
        "",
        indoc! {"{
            let x = 0;
            set x = 1;
        }"},
        &expect![[r#"
            (
                Mutability(
                    Span {
                        lo: 25,
                        hi: 26,
                    },
                ),
                CallStack {
                    frames: [],
                },
            )
        "#]],
    );
}

#[test]
fn block_qubit_use_expr() {
    check_expr(
        "",
        indoc! {"{
            use q = Qubit();
            q
        }"},
        &expect!["Qubit0"],
    );
}

#[test]
fn block_qubit_use_use_expr() {
    check_expr(
        "",
        indoc! {"{
            use q = Qubit();
            use q1 = Qubit();
            q1
        }"},
        &expect!["Qubit1"],
    );
}

#[test]
fn block_qubit_use_reuse_expr() {
    check_expr(
        "",
        indoc! {"{
            {
                use q = Qubit();
            }
            use q = Qubit();
            q
        }"},
        &expect!["Qubit0"],
    );
}

#[test]
fn block_qubit_use_scope_reuse_expr() {
    check_expr(
        "",
        indoc! {"{
            use q = Qubit() {
            }
            use q = Qubit();
            q
        }"},
        &expect!["Qubit0"],
    );
}

#[test]
fn block_qubit_use_array_expr() {
    check_expr(
        "",
        indoc! {"{
            use q = Qubit[3];
            q
        }"},
        &expect!["[Qubit0, Qubit1, Qubit2]"],
    );
}

#[test]
fn block_qubit_use_array_invalid_count_expr() {
    check_expr(
        "",
        indoc! {"{
            use q = Qubit[-3];
            q
        }"},
        &expect![[r#"
            (
                Count(
                    -3,
                    Span {
                        lo: 20,
                        hi: 22,
                    },
                ),
                CallStack {
                    frames: [],
                },
            )
        "#]],
    );
}

#[test]
fn block_qubit_use_tuple_expr() {
    check_expr(
        "",
        indoc! {"{
            use q = (Qubit[3], Qubit(), Qubit());
            q
        }"},
        &expect!["([Qubit0, Qubit1, Qubit2], Qubit3, Qubit4)"],
    );
}

#[test]
fn block_qubit_use_nested_tuple_expr() {
    check_expr(
        "",
        indoc! {"{
            use q = (Qubit[3], (Qubit(), Qubit()));
            q
        }"},
        &expect!["([Qubit0, Qubit1, Qubit2], (Qubit3, Qubit4))"],
    );
}

#[test]
fn assign_invalid_expr() {
    check_expr(
        "",
        "set 0 = 1",
        &expect![[r#"
            (
                Unassignable(
                    Span {
                        lo: 4,
                        hi: 5,
                    },
                ),
                CallStack {
                    frames: [],
                },
            )
        "#]],
    );
}

#[test]
fn binop_add_array() {
    check_expr("", "[1, 2] + [3, 4]", &expect!["[1, 2, 3, 4]"]);
}

#[test]
fn binop_add_bigint() {
    check_expr(
        "",
        "2L + 9_223_372_036_854_775_808L",
        &expect!["9223372036854775810"],
    );
}

#[test]
fn binop_add_double() {
    check_expr("", "2.8 + 5.4", &expect!["8.2"]);
}

#[test]
fn binop_add_int() {
    check_expr("", "28 + 54", &expect!["82"]);
}

#[test]
fn binop_add_string() {
    check_expr("", r#""Hello," + " World!""#, &expect!["Hello, World!"]);
}

#[test]
fn binop_andb_bigint() {
    check_expr("", "28L &&& 54L", &expect!["20"]);
}

#[test]
fn binop_andb_int() {
    check_expr("", "28 &&& 54", &expect!["20"]);
}

#[test]
fn binop_andb_invalid() {
    check_expr(
        "",
        "2.8 &&& 5.4",
        &expect![[r#"
            (
                Type(
                    "BigInt or Int",
                    "Double",
                    Span {
                        lo: 0,
                        hi: 3,
                    },
                ),
                CallStack {
                    frames: [],
                },
            )
        "#]],
    );
}

#[test]
fn binop_andl() {
    check_expr("", "true and true", &expect!["true"]);
}

#[test]
fn binop_andl_false() {
    check_expr("", "true and false", &expect!["false"]);
}

#[test]
fn binop_andl_no_shortcut() {
    check_expr(
        "",
        r#"true and (fail "Should Fail")"#,
        &expect![[r#"
            (
                UserFail(
                    "Should Fail",
                    Span {
                        lo: 10,
                        hi: 28,
                    },
                ),
                CallStack {
                    frames: [],
                },
            )
        "#]],
    );
}

#[test]
fn binop_div_bigint() {
    check_expr("", "12L / 3L", &expect!["4"]);
}

#[test]
fn binop_div_bigint_zero() {
    check_expr(
        "",
        "12L / 0L",
        &expect![[r#"
            (
                DivZero(
                    Span {
                        lo: 6,
                        hi: 8,
                    },
                ),
                CallStack {
                    frames: [],
                },
            )
        "#]],
    );
}

#[test]
fn binop_div_int() {
    check_expr("", "12 / 3", &expect!["4"]);
}

#[test]
fn binop_div_int_zero() {
    check_expr(
        "",
        "12 / 0",
        &expect![[r#"
            (
                DivZero(
                    Span {
                        lo: 5,
                        hi: 6,
                    },
                ),
                CallStack {
                    frames: [],
                },
            )
        "#]],
    );
}

#[test]
fn binop_div_double() {
    check_expr("", "1.2 / 0.3", &expect!["4.0"]);
}

#[test]
fn binop_div_double_zero() {
    check_expr(
        "",
        "1.2 / 0.0",
        &expect![[r#"
            (
                DivZero(
                    Span {
                        lo: 6,
                        hi: 9,
                    },
                ),
                CallStack {
                    frames: [],
                },
            )
        "#]],
    );
}

#[test]
fn binop_eq_double() {
    check_expr("", "1.2 / 0.3", &expect!["4.0"]);
}

#[test]
fn binop_equal_array() {
    check_expr("", "[1, 2, 3] == [1, 2, 3]", &expect!["true"]);
}

#[test]
fn binop_equal_array_false_content() {
    check_expr("", "[1, 2, 3] == [1, 0, 3]", &expect!["false"]);
}

#[test]
fn binop_equal_array_false_length() {
    check_expr("", "[1, 2, 3] == [1, 2, 3, 4]", &expect!["false"]);
}

#[test]
fn binop_equal_bigint() {
    check_expr("", "18L == 18L", &expect!["true"]);
}

#[test]
fn binop_equal_bigint_false() {
    check_expr("", "18L == 8L", &expect!["false"]);
}

#[test]
fn binop_equal_bool() {
    check_expr("", "false == false", &expect!["true"]);
}

#[test]
fn binop_equal_bool_false() {
    check_expr("", "false == true", &expect!["false"]);
}

#[test]
fn binop_equal_double() {
    check_expr("", "1.254 == 1.254", &expect!["true"]);
}

#[test]
fn binop_equal_double_false() {
    check_expr("", "1.254 == 1.25", &expect!["false"]);
}

#[test]
fn binop_equal_int() {
    check_expr("", "42 == 42", &expect!["true"]);
}

#[test]
fn binop_equal_int_false() {
    check_expr("", "42 == 43", &expect!["false"]);
}

#[test]
fn binop_equal_pauli() {
    check_expr("", "PauliX == PauliX", &expect!["true"]);
}

#[test]
fn binop_equal_pauli_false() {
    check_expr("", "PauliX == PauliZ", &expect!["false"]);
}

#[test]
fn binop_equal_range() {
    check_expr("", "(0..4) == (0..4)", &expect!["true"]);
}

#[test]
fn binop_equal_range_false() {
    check_expr("", "(0..2..4) == (0..4)", &expect!["false"]);
}

#[test]
fn binop_equal_result() {
    check_expr("", "One == One", &expect!["true"]);
}

#[test]
fn binop_equal_result_false() {
    check_expr("", "One == Zero", &expect!["false"]);
}

#[test]
fn binop_equal_string() {
    check_expr("", r#""foo" == "foo""#, &expect!["true"]);
}

#[test]
fn binop_equal_string_false() {
    check_expr("", r#""foo" == "bar""#, &expect!["false"]);
}

#[test]
fn binop_equal_tuple() {
    check_expr("", "(1, 2, 3) == (1, 2, 3)", &expect!["true"]);
}

#[test]
fn binop_equal_tuple_false_content() {
    check_expr("", "(1, 2, 3) == (1, -2, 3)", &expect!["false"]);
}

#[test]
fn binop_exp_bigint() {
    check_expr("", "2L^3", &expect!["8"]);
}

#[test]
fn binop_exp_bigint_zero_exp() {
    check_expr("", "2L^0", &expect!["1"]);
}

#[test]
fn binop_exp_bigint_neg_zero_exp() {
    check_expr("", "(-2L)^0", &expect!["1"]);
}

#[test]
fn binop_exp_bigint_negative_exp() {
    check_expr(
        "",
        "2L^-3",
        &expect![[r#"
            (
                Negative(
                    -3,
                    Span {
                        lo: 3,
                        hi: 5,
                    },
                ),
                CallStack {
                    frames: [],
                },
            )
        "#]],
    );
}

#[test]
fn binop_exp_bigint_too_large() {
    check_expr(
        "",
        "2L^9_223_372_036_854_775_807",
        &expect![[r#"
            (
                IntTooLarge(
                    9223372036854775807,
                    Span {
                        lo: 3,
                        hi: 28,
                    },
                ),
                CallStack {
                    frames: [],
                },
            )
        "#]],
    );
}

#[test]
fn binop_exp_double() {
    check_expr("", "2.3^3.1", &expect!["13.22380059125472"]);
}

#[test]
fn binop_exp_double_negative_exp() {
    check_expr("", "2.3^-3.1", &expect!["0.07562122501010253"]);
}

#[test]
fn binop_exp_int() {
    check_expr("", "2^3", &expect!["8"]);
}

#[test]
fn binop_exp_int_zero_exp() {
    check_expr("", "2^0", &expect!["1"]);
}

#[test]
fn binop_exp_int_neg_zero_exp() {
    check_expr("", "(-2)^0", &expect!["1"]);
}

#[test]
fn binop_exp_int_negative_exp() {
    check_expr(
        "",
        "2^-3",
        &expect![[r#"
            (
                Negative(
                    -3,
                    Span {
                        lo: 2,
                        hi: 4,
                    },
                ),
                CallStack {
                    frames: [],
                },
            )
        "#]],
    );
}

#[test]
fn binop_gt_bigint() {
    check_expr("", "23L > 3L", &expect!["true"]);
}

#[test]
fn binop_gt_bigint_false() {
    check_expr("", "2L > 3L", &expect!["false"]);
}

#[test]
fn binop_gt_int() {
    check_expr("", "23 > 3", &expect!["true"]);
}

#[test]
fn binop_gt_int_false() {
    check_expr("", "2 > 3", &expect!["false"]);
}

#[test]
fn binop_gt_double() {
    check_expr("", "2.3 > 0.3", &expect!["true"]);
}

#[test]
fn binop_gt_double_false() {
    check_expr("", "0.2 > 0.3", &expect!["false"]);
}

#[test]
fn binop_gte_bigint() {
    check_expr("", "23L >= 3L", &expect!["true"]);
}

#[test]
fn binop_gte_bigint_false() {
    check_expr("", "2L >= 3L", &expect!["false"]);
}

#[test]
fn binop_gte_bigint_eq() {
    check_expr("", "3L >= 3L", &expect!["true"]);
}

#[test]
fn binop_gte_int() {
    check_expr("", "23 >= 3", &expect!["true"]);
}

#[test]
fn binop_gte_int_false() {
    check_expr("", "2 >= 3", &expect!["false"]);
}

#[test]
fn binop_gte_int_eq() {
    check_expr("", "3 >= 3", &expect!["true"]);
}

#[test]
fn binop_gte_double() {
    check_expr("", "2.3 >= 0.3", &expect!["true"]);
}

#[test]
fn binop_gte_double_false() {
    check_expr("", "0.2 >= 0.3", &expect!["false"]);
}

#[test]
fn binop_gte_double_eq() {
    check_expr("", "0.3 >= 0.3", &expect!["true"]);
}

#[test]
fn binop_lt_bigint_false() {
    check_expr("", "23L < 3L", &expect!["false"]);
}

#[test]
fn binop_lt_bigint() {
    check_expr("", "2L < 3L", &expect!["true"]);
}

#[test]
fn binop_lt_int_false() {
    check_expr("", "23 < 3", &expect!["false"]);
}

#[test]
fn binop_lt_int() {
    check_expr("", "2 < 3", &expect!["true"]);
}

#[test]
fn binop_lt_double_false() {
    check_expr("", "2.3 < 0.3", &expect!["false"]);
}

#[test]
fn binop_lt_double() {
    check_expr("", "0.2 < 0.3", &expect!["true"]);
}

#[test]
fn binop_lte_bigint_false() {
    check_expr("", "23L <= 3L", &expect!["false"]);
}

#[test]
fn binop_lte_bigint() {
    check_expr("", "2L <= 3L", &expect!["true"]);
}

#[test]
fn binop_lte_bigint_eq() {
    check_expr("", "3L <= 3L", &expect!["true"]);
}

#[test]
fn binop_lte_int_false() {
    check_expr("", "23 <= 3", &expect!["false"]);
}

#[test]
fn binop_lte_int() {
    check_expr("", "2 <= 3", &expect!["true"]);
}

#[test]
fn binop_lte_int_eq() {
    check_expr("", "3 <= 3", &expect!["true"]);
}

#[test]
fn binop_lte_double_false() {
    check_expr("", "2.3 <= 0.3", &expect!["false"]);
}

#[test]
fn binop_lte_double() {
    check_expr("", "0.2 <= 0.3", &expect!["true"]);
}

#[test]
fn binop_lte_double_eq() {
    check_expr("", "0.3 <= 0.3", &expect!["true"]);
}

#[test]
fn binop_mod_bigint() {
    check_expr("", "8L % 6L", &expect!["2"]);
}

#[test]
fn binop_mod_int() {
    check_expr("", "8 % 6", &expect!["2"]);
}

#[test]
fn binop_mod_double() {
    check_expr("", "8.411 % 6.833", &expect!["1.5779999999999994"]);
}

#[test]
fn binop_mul_bigint() {
    check_expr("", "8L * 6L", &expect!["48"]);
}

#[test]
fn binop_mul_int() {
    check_expr("", "8 * 6", &expect!["48"]);
}

#[test]
fn binop_mul_double() {
    check_expr("", "8.411 * 6.833", &expect!["57.472363"]);
}

#[test]
fn binop_neq_array() {
    check_expr("", "[1, 2, 3] != [1, 2, 3]", &expect!["false"]);
}

#[test]
fn binop_neq_array_true_content() {
    check_expr("", "[1, 2, 3] != [1, 0, 3]", &expect!["true"]);
}

#[test]
fn binop_neq_array_true_length() {
    check_expr("", "[1, 2, 3] != [1, 2, 3, 4]", &expect!["true"]);
}

#[test]
fn binop_neq_bigint() {
    check_expr("", "18L != 18L", &expect!["false"]);
}

#[test]
fn binop_neq_bigint_true() {
    check_expr("", "18L != 8L", &expect!["true"]);
}

#[test]
fn binop_neq_bool() {
    check_expr("", "false != false", &expect!["false"]);
}

#[test]
fn binop_neq_bool_true() {
    check_expr("", "false != true", &expect!["true"]);
}

#[test]
fn binop_neq_double() {
    check_expr("", "1.254 != 1.254", &expect!["false"]);
}

#[test]
fn binop_neq_double_true() {
    check_expr("", "1.254 != 1.25", &expect!["true"]);
}

#[test]
fn binop_neq_int() {
    check_expr("", "42 != 42", &expect!["false"]);
}

#[test]
fn binop_neq_int_true() {
    check_expr("", "42 != 43", &expect!["true"]);
}

#[test]
fn binop_neq_pauli() {
    check_expr("", "PauliX != PauliX", &expect!["false"]);
}

#[test]
fn binop_neq_pauli_true() {
    check_expr("", "PauliX != PauliZ", &expect!["true"]);
}

#[test]
fn binop_neq_range() {
    check_expr("", "(0..4) != (0..4)", &expect!["false"]);
}

#[test]
fn binop_neq_range_true() {
    check_expr("", "(0..2..4) != (0..4)", &expect!["true"]);
}

#[test]
fn binop_neq_result() {
    check_expr("", "One != One", &expect!["false"]);
}

#[test]
fn binop_neq_result_true() {
    check_expr("", "One != Zero", &expect!["true"]);
}

#[test]
fn binop_neq_string() {
    check_expr("", r#""foo" != "foo""#, &expect!["false"]);
}

#[test]
fn binop_neq_string_true() {
    check_expr("", r#""foo" != "bar""#, &expect!["true"]);
}

#[test]
fn binop_neq_tuple() {
    check_expr("", "(1, 2, 3) != (1, 2, 3)", &expect!["false"]);
}

#[test]
fn binop_neq_tuple_true_content() {
    check_expr("", "(1, 2, 3) != (1, -2, 3)", &expect!["true"]);
}

#[test]
fn binop_orb_bigint() {
    check_expr("", "28L ||| 54L", &expect!["62"]);
}

#[test]
fn binop_orb_int() {
    check_expr("", "28 ||| 54", &expect!["62"]);
}

#[test]
fn binop_orb_invalid() {
    check_expr(
        "",
        "2.8 ||| 5.4",
        &expect![[r#"
            (
                Type(
                    "BigInt or Int",
                    "Double",
                    Span {
                        lo: 0,
                        hi: 3,
                    },
                ),
                CallStack {
                    frames: [],
                },
            )
        "#]],
    );
}

#[test]
fn binop_orl() {
    check_expr("", "true or true", &expect!["true"]);
}

#[test]
fn binop_orl_true_lhs() {
    check_expr("", "true or false", &expect!["true"]);
}

#[test]
fn binop_orl_true_rhs() {
    check_expr("", "false or true", &expect!["true"]);
}

#[test]
fn binop_orl_false() {
    check_expr("", "false or false", &expect!["false"]);
}

#[test]
fn binop_orl_shortcut() {
    check_expr("", r#"true or (fail "Shouldn't Fail")"#, &expect!["true"]);
}

#[test]
fn binop_shl_bigint() {
    check_expr("", "4L <<< 2", &expect!["16"]);
}

#[test]
fn binop_shl_bigint_negative() {
    check_expr("", "4L <<< -2", &expect!["1"]);
}

#[test]
fn binop_shl_int() {
    check_expr("", "4 <<< 2", &expect!["16"]);
}

#[test]
fn binop_shl_int_negative() {
    check_expr("", "4 <<< -2", &expect!["1"]);
}

#[test]
fn binop_shr_bigint() {
    check_expr("", "4L >>> 2", &expect!["1"]);
}

#[test]
fn binop_shr_bigint_negative() {
    check_expr("", "4L >>> -2", &expect!["16"]);
}

#[test]
fn binop_shr_int() {
    check_expr("", "4 >>> 2", &expect!["1"]);
}

#[test]
fn binop_shr_int_negative() {
    check_expr("", "4 >>> -2", &expect!["16"]);
}

#[test]
fn binop_sub_bigint() {
    check_expr("", "4L - 2L", &expect!["2"]);
}

#[test]
fn binop_sub_int() {
    check_expr("", "4 - 2", &expect!["2"]);
}

#[test]
fn binop_sub_double() {
    check_expr("", "4.7 - 2.5", &expect!["2.2"]);
}

#[test]
fn binop_xorb_bigint() {
    check_expr("", "28L ^^^ 54L", &expect!["42"]);
}

#[test]
fn binop_xorb_int() {
    check_expr("", "28 ^^^ 54", &expect!["42"]);
}

#[test]
fn binop_xorb_invalid() {
    check_expr(
        "",
        "2.8 ^^^ 5.4",
        &expect![[r#"
            (
                Type(
                    "BigInt or Int",
                    "Double",
                    Span {
                        lo: 0,
                        hi: 3,
                    },
                ),
                CallStack {
                    frames: [],
                },
            )
        "#]],
    );
}

#[test]
fn assignop_add_expr() {
    check_expr(
        "",
        indoc! {"{
            mutable x = 0;
            set x += 1;
            x
        }"},
        &expect!["1"],
    );
}

#[test]
fn assignop_sub_expr() {
    check_expr(
        "",
        indoc! {"{
            mutable x = 0;
            set x -= 1;
            x
        }"},
        &expect!["-1"],
    );
}

#[test]
fn assignop_orl_expr() {
    check_expr(
        "",
        indoc! {"{
            mutable x = false;
            set x or= true;
            x
        }"},
        &expect!["true"],
    );
}

#[test]
fn assignop_mutability_expr() {
    check_expr(
        "",
        indoc! {"{
            let x = false;
            set x or= true;
            x
        }"},
        &expect![[r#"
            (
                Mutability(
                    Span {
                        lo: 29,
                        hi: 30,
                    },
                ),
                CallStack {
                    frames: [],
                },
            )
        "#]],
    );
}

#[test]
fn fail_expr() {
    check_expr(
        "",
        r#"fail "This is a failure""#,
        &expect![[r#"
            (
                UserFail(
                    "This is a failure",
                    Span {
                        lo: 0,
                        hi: 24,
                    },
                ),
                CallStack {
                    frames: [],
                },
            )
        "#]],
    );
}

#[test]
fn fail_shortcut_expr() {
    check_expr(
        "",
        r#"{ fail "Got Here!"; fail "Shouldn't get here..."; }"#,
        &expect![[r#"
            (
                UserFail(
                    "Got Here!",
                    Span {
                        lo: 2,
                        hi: 18,
                    },
                ),
                CallStack {
                    frames: [],
                },
            )
        "#]],
    );
}

#[test]
fn field_array_len_expr() {
    check_expr("", "[1, 2, 3]::Length", &expect!["3"]);
}

#[test]
fn field_range_start_expr() {
    check_expr("", "(0..2..8)::Start", &expect!["0"]);
}

#[test]
fn field_range_step_expr() {
    check_expr("", "(0..2..8)::Step", &expect!["2"]);
}

#[test]
fn field_range_step_missing_treated_as_1_expr() {
    check_expr("", "(0..8)::Step", &expect!["1"]);
}

#[test]
fn field_range_end_expr() {
    check_expr("", "(0..2..8)::End", &expect!["8"]);
}

#[test]
fn for_loop_range_expr() {
    check_expr(
        "",
        indoc! {"{
            mutable x = 0;
            for i in 0..10 {
                set x = x + i;
            }
            x
        }"},
        &expect!["55"],
    );
}

#[test]
fn for_loop_array_expr() {
    check_expr(
        "",
        indoc! {"{
            mutable x = 0;
            for i in [5, size = 5] {
                set x = x + i;
            }
            x
        }"},
        &expect!["25"],
    );
}

#[test]
fn for_loop_iterator_immutable_expr() {
    check_expr(
        "",
        "for i in 0..10 { set i = 0; }",
        &expect![[r#"
            (
                Mutability(
                    Span {
                        lo: 21,
                        hi: 22,
                    },
                ),
                CallStack {
                    frames: [],
                },
            )
        "#]],
    );
}

#[test]
fn for_loop_ignore_iterator_expr() {
    check_expr(
        "",
        indoc! {"{
            mutable x = 0;
            for _ in [5, size = 5] {
                set x = x + 1;
            }
            x
        }"},
        &expect!["5"],
    );
}

#[test]
fn array_index_expr() {
    check_expr("", "[1, 2, 3][1]", &expect!["2"]);
}

#[test]
fn array_slice_start_end_expr() {
    check_expr("", "[1, 2, 3, 4, 5][0..2]", &expect!["[1, 2, 3]"]);
}

#[test]
fn array_slice_start_step_end_expr() {
    check_expr("", "[1, 2, 3, 4, 5][0..2..2]", &expect!["[1, 3]"]);
}

#[test]
fn array_slice_start_expr() {
    check_expr("", "[1, 2, 3, 4, 5][2...]", &expect!["[3, 4, 5]"]);
}

#[test]
fn array_slice_end_expr() {
    check_expr("", "[1, 2, 3, 4, 5][...2]", &expect!["[1, 2, 3]"]);
}

#[test]
fn array_slice_step_end_expr() {
    check_expr("", "[1, 2, 3, 4, 5][...2..3]", &expect!["[1, 3]"]);
}

#[test]
fn array_slice_step_expr() {
    check_expr("", "[1, 2, 3, 4, 5][...2...]", &expect!["[1, 3, 5]"]);
}

#[test]
fn array_slice_reverse_expr() {
    check_expr("", "[1, 2, 3, 4, 5][2..-1..0]", &expect!["[3, 2, 1]"]);
}

#[test]
fn array_slice_reverse_end_expr() {
    check_expr("", "[1, 2, 3, 4, 5][...-1..2]", &expect!["[5, 4, 3]"]);
}

#[test]
fn array_slice_reverse_start_expr() {
    check_expr("", "[1, 2, 3, 4, 5][2..-1...]", &expect!["[3, 2, 1]"]);
}

#[test]
fn array_slice_reverse_all_expr() {
    check_expr("", "[1, 2, 3, 4, 5][...-1...]", &expect!["[5, 4, 3, 2, 1]"]);
}

#[test]
fn array_slice_all_expr() {
    check_expr("", "[1, 2, 3, 4, 5][...]", &expect!["[1, 2, 3, 4, 5]"]);
}

#[test]
fn array_slice_none_expr() {
    check_expr("", "[1, 2, 3, 4, 5][1..0]", &expect!["[]"]);
}

#[test]
fn array_slice_reverse_none_expr() {
    check_expr("", "[1, 2, 3, 4, 5][0..-1..1]", &expect!["[]"]);
}

#[test]
fn array_slice_step_zero_expr() {
    check_expr(
        "",
        "[1, 2, 3, 4, 5][...0...]",
        &expect![[r#"
            (
                RangeStepZero(
                    Span {
                        lo: 16,
                        hi: 23,
                    },
                ),
                CallStack {
                    frames: [],
                },
            )
        "#]],
    );
}

#[test]
fn array_slice_out_of_range_expr() {
    check_expr(
        "",
        "[1, 2, 3, 4, 5][0..7]",
        &expect![[r#"
            (
                OutOfRange(
                    5,
                    Span {
                        lo: 16,
                        hi: 20,
                    },
                ),
                CallStack {
                    frames: [],
                },
            )
        "#]],
    );
}

#[test]
fn array_index_negative_expr() {
    check_expr(
        "",
        "[1, 2, 3][-2]",
        &expect![[r#"
            (
                IndexVal(
                    -2,
                    Span {
                        lo: 10,
                        hi: 12,
                    },
                ),
                CallStack {
                    frames: [],
                },
            )
        "#]],
    );
}

#[test]
fn array_index_out_of_range_expr() {
    check_expr(
        "",
        "[1, 2, 3][4]",
        &expect![[r#"
            (
                OutOfRange(
                    4,
                    Span {
                        lo: 10,
                        hi: 11,
                    },
                ),
                CallStack {
                    frames: [],
                },
            )
        "#]],
    );
}

#[test]
fn literal_big_int_expr() {
    check_expr(
        "",
        "9_223_372_036_854_775_808L",
        &expect!["9223372036854775808"],
    );
}

#[test]
fn literal_bool_false_expr() {
    check_expr("", "false", &expect!["false"]);
}

#[test]
fn literal_bool_true_expr() {
    check_expr("", "true", &expect!["true"]);
}

#[test]
fn literal_double_expr() {
    check_expr("", "4.2", &expect!["4.2"]);
}

#[test]
fn literal_double_trailing_dot_expr() {
    check_expr("", "4.", &expect!["4.0"]);
}

#[test]
fn literal_int_expr() {
    check_expr("", "42", &expect!["42"]);
}

#[test]
fn literal_int_too_big_expr() {
    check_expr(
        "",
        "9_223_372_036_854_775_808",
        &expect!["-9223372036854775808"],
    );
}

#[test]
fn literal_pauli_i_expr() {
    check_expr("", "PauliI", &expect!["PauliI"]);
}

#[test]
fn literal_pauli_x_expr() {
    check_expr("", "PauliX", &expect!["PauliX"]);
}

#[test]
fn literal_pauli_y_expr() {
    check_expr("", "PauliY", &expect!["PauliY"]);
}

#[test]
fn literal_pauli_z_expr() {
    check_expr("", "PauliZ", &expect!["PauliZ"]);
}

#[test]
fn literal_result_one_expr() {
    check_expr("", "One", &expect!["One"]);
}

#[test]
fn literal_result_zero_expr() {
    check_expr("", "Zero", &expect!["Zero"]);
}

#[test]
fn literal_string_expr() {
    check_expr("", r#""foo""#, &expect!["foo"]);
}

#[test]
fn literal_tuple_expr() {
    check_expr("", "(1, 2, 3)", &expect!["(1, 2, 3)"]);
}

#[test]
fn literal_tuple_singleton_expr() {
    check_expr("", "(1,)", &expect!["(1,)"]);
}

#[test]
fn literal_tuple_mixed_expr() {
    check_expr(
        "",
        "(1, One, 1.0, [1, 2, 3])",
        &expect!["(1, One, 1.0, [1, 2, 3])"],
    );
}

#[test]
fn paren_expr() {
    check_expr("", "(42)", &expect!["42"]);
}

#[test]
fn range_all_expr() {
    check_expr("", "...", &expect!["..."]);
}

#[test]
fn range_end_expr() {
    check_expr("", "...3", &expect!["...3"]);
}

#[test]
fn range_step_end_expr() {
    check_expr("", "...2..3", &expect!["...2..3"]);
}

#[test]
fn range_start_expr() {
    check_expr("", "1...", &expect!["1..."]);
}

#[test]
fn range_start_end_expr() {
    check_expr("", "1..3", &expect!["1..3"]);
}

#[test]
fn range_start_step_expr() {
    check_expr("", "1..2...", &expect!["1..2..."]);
}

#[test]
fn range_start_step_end_expr() {
    check_expr("", "1..2..3", &expect!["1..2..3"]);
}

#[test]
fn repeat_until_expr() {
    check_expr(
        "",
        indoc! {"{
            mutable x = 0;
            repeat {
                set x = x + 1;
            }
            until x >= 3;
            x
        }"},
        &expect!["3"],
    );
}

#[test]
fn repeat_until_fixup_expr() {
    check_expr(
        "",
        indoc! {"{
            mutable x = 0;
            repeat {}
            until x >= 3
            fixup {
                set x = x + 1;
            }
            x
        }"},
        &expect!["3"],
    );
}

#[test]
fn repeat_until_fixup_scoping_expr() {
    check_expr(
        "",
        indoc! {"{
            mutable x = 0;
            repeat {
                let increment = 2;
            }
            until x >= 3 * increment
            fixup {
                set x = x + increment;
            }
            x
        }"},
        &expect!["6"],
    );
}

#[test]
fn repeat_until_fixup_shadowing_expr() {
    check_expr(
        "",
        indoc! {"{
            mutable x = 0;
            mutable y = 0;
            repeat {
                let increment = 2;
            }
            until x >= 3 * increment
            fixup {
                set x = x + increment;
                set y = 1;
                let y = 2;
            }
            y
        }"},
        &expect!["1"],
    );
}

#[test]
fn return_expr() {
    check_expr("", "return 4", &expect!["4"]);
}

#[test]
fn return_shortcut_expr() {
    check_expr(
        "",
        r#"{return 4; fail "Shouldn't get here...";}"#,
        &expect!["4"],
    );
}

#[test]
fn tuple_expr() {
    check_expr("", "(1, 2, 3)", &expect!["(1, 2, 3)"]);
}

#[test]
fn unop_bitwise_not_big_int_expr() {
    check_expr(
        "",
        "~~~(9_223_372_036_854_775_808L)",
        &expect!["-9223372036854775809"],
    );
}

#[test]
fn while_expr() {
    check_expr(
        "",
        indoc! {"{
            mutable x = 0;
            while x < 10 {
                set x = x + 1;
            }
            x
        }"},
        &expect!["10"],
    );
}

#[test]
fn while_false_shortcut_expr() {
    check_expr(
        "",
        r#"while false { fail "Shouldn't fail" }"#,
        &expect!["()"],
    );
}

#[test]
fn ternop_cond_expr() {
    check_expr("", "true ? 1 | 0", &expect!["1"]);
}

#[test]
fn ternop_cond_false_expr() {
    check_expr("", "false ? 1 | 0", &expect!["0"]);
}

#[test]
fn ternop_cond_shortcircuit_expr() {
    check_expr("", r#"true ? 1 | fail "Shouldn't fail""#, &expect!["1"]);
}

#[test]
fn ternop_cond_false_shortcircuit_expr() {
    check_expr("", r#"false ? fail "Shouldn't fail" | 0"#, &expect!["0"]);
}

#[test]
fn ternop_update_expr() {
    check_expr("", "[1, 2, 3] w/ 2 <- 4", &expect!["[1, 2, 4]"]);
}

#[test]
fn ternop_update_invalid_index_range_expr() {
    check_expr(
        "",
        "[1, 2, 3] w/ 7 <- 4",
        &expect![[r#"
            (
                OutOfRange(
                    7,
                    Span {
                        lo: 13,
                        hi: 14,
                    },
                ),
                CallStack {
                    frames: [],
                },
            )
        "#]],
    );
}

#[test]
fn ternop_update_invalid_index_negative_expr() {
    check_expr(
        "",
        "[1, 2, 3] w/ -1 <- 4",
        &expect![[r#"
            (
                Negative(
                    -1,
                    Span {
                        lo: 13,
                        hi: 15,
                    },
                ),
                CallStack {
                    frames: [],
                },
            )
        "#]],
    );
}

#[test]
fn assignupdate_expr() {
    check_expr(
        "",
        indoc! {"{
            mutable x = [1, 2, 3];
            set x w/= 2 <- 4;
            x
        }"},
        &expect!["[1, 2, 4]"],
    );
}

#[test]
fn assignupdate_immutable_expr() {
    check_expr(
        "",
        indoc! {"{
            let x = [1, 2, 3];
            set x w/= 2 <- 4;
            x
        }"},
        &expect![[r#"
            (
                Mutability(
                    Span {
                        lo: 33,
                        hi: 34,
                    },
                ),
                CallStack {
                    frames: [],
                },
            )
        "#]],
    );
}

#[test]
fn unop_bitwise_not_int_expr() {
    check_expr("", "~~~(13)", &expect!["-14"]);
}

#[test]
fn unop_negate_big_int_expr() {
    check_expr(
        "",
        "-(9_223_372_036_854_775_808L)",
        &expect!["-9223372036854775808"],
    );
}

#[test]
fn unop_negate_double_expr() {
    check_expr("", "-(3.4)", &expect!["-3.4"]);
}

#[test]
fn unop_negate_int_expr() {
    check_expr("", "-(13)", &expect!["-13"]);
}

#[test]
fn unop_negate_int_overflow_expr() {
    check_expr(
        "",
        "-(9_223_372_036_854_775_808)",
        &expect!["-9223372036854775808"],
    );
}

#[test]
fn unop_negate_negative_int_expr() {
    check_expr("", "-(-(13))", &expect!["13"]);
}

#[test]
fn unop_not_bool_expr() {
    check_expr("", "not false", &expect!["true"]);
}

#[test]
fn unop_positive_big_int_expr() {
    check_expr(
        "",
        "+(9_223_372_036_854_775_808L)",
        &expect!["9223372036854775808"],
    );
}

#[test]
fn unop_positive_double_expr() {
    check_expr("", "+(3.4)", &expect!["3.4"]);
}

#[test]
fn unop_positive_int_expr() {
    check_expr("", "+(13)", &expect!["13"]);
}

#[test]
fn unop_adjoint_functor_expr() {
    check_expr(
        indoc! {"
            namespace Test {
                operation Foo() : Unit is Adj + Ctl {
                    body ... {}
                }
            }
        "},
        "Adjoint Test.Foo",
        &expect!["Adjoint <item 1 in package 1>"],
    );
}

#[test]
fn unop_controlled_functor_expr() {
    check_expr(
        indoc! {"
            namespace Test {
                operation Foo() : Unit is Adj + Ctl {
                    body ... {}
                }
            }
        "},
        "Controlled Test.Foo",
        &expect!["Controlled <item 1 in package 1>"],
    );
}

#[test]
fn unop_adjoint_adjoint_functor_expr() {
    check_expr(
        indoc! {"
            namespace Test {
                operation Foo() : Unit is Adj + Ctl {
                    body ... {}
                }
            }
        "},
        "Adjoint (Adjoint Test.Foo)",
        &expect!["<item 1 in package 1>"],
    );
}

#[test]
fn unop_controlled_adjoint_functor_expr() {
    check_expr(
        indoc! {"
            namespace Test {
                operation Foo() : Unit is Adj + Ctl {
                    body ... {}
                }
            }
        "},
        "Controlled Adjoint Test.Foo",
        &expect!["Controlled Adjoint <item 1 in package 1>"],
    );
}

#[test]
fn unop_adjoint_controlled_functor_expr() {
    check_expr(
        indoc! {"
            namespace Test {
                operation Foo() : Unit is Adj + Ctl {
                    body ... {}
                }
            }
        "},
        "Adjoint Controlled Test.Foo",
        &expect!["Controlled Adjoint <item 1 in package 1>"],
    );
}

#[test]
fn unop_controlled_controlled_functor_expr() {
    check_expr(
        indoc! {"
            namespace Test {
                operation Foo() : Unit is Adj + Ctl {
                    body ... {}
                }
            }
        "},
        "Controlled (Controlled Test.Foo)",
        &expect!["Controlled Controlled <item 1 in package 1>"],
    );
}

#[test]
fn if_true_expr() {
    check_expr(
        "",
        r#"if true {return "Got Here!";}"#,
        &expect!["Got Here!"],
    );
}

#[test]
fn if_false_expr() {
    check_expr(
        "",
        r#"if false {return "Shouldn't get here...";}"#,
        &expect!["()"],
    );
}

#[test]
fn if_else_true_expr() {
    check_expr(
        "",
        r#"if true {return "Got Here!";} else {return "Shouldn't get here..."}"#,
        &expect!["Got Here!"],
    );
}

#[test]
fn if_else_false_expr() {
    check_expr(
        "",
        r#"if false {return "Shouldn't get here...";} else {return "Got Here!"}"#,
        &expect!["Got Here!"],
    );
}

#[test]
fn if_elif_true_true_expr() {
    check_expr(
        "",
        r#"if true {return "Got Here!";} elif true {return"Shouldn't get here..."}"#,
        &expect!["Got Here!"],
    );
}

#[test]
fn if_elif_false_true_expr() {
    check_expr(
        "",
        r#"if false {return "Shouldn't get here...";} elif true {return "Got Here!"}"#,
        &expect!["Got Here!"],
    );
}

#[test]
fn if_elif_false_false_expr() {
    check_expr(
        "",
        r#"if false {return "Shouldn't get here...";} elif false {return "Shouldn't get here..."}"#,
        &expect!["()"],
    );
}

#[test]
fn if_elif_else_true_true_expr() {
    check_expr(
        "",
        r#"if true {return "Got Here!";} elif true {return "Shouldn't get here..."} else {return "Shouldn't get here..."}"#,
        &expect!["Got Here!"],
    );
}

#[test]
fn if_elif_else_false_true_expr() {
    check_expr(
        "",
        r#"if false {return "Shouldn't get here...";} elif true {return "Got Here!"} else {return "Shouldn't get here..."}"#,
        &expect!["Got Here!"],
    );
}

#[test]
fn if_elif_else_false_false_expr() {
    check_expr(
        "",
        r#"if false {return "Shouldn't get here...";} elif false {return "Shouldn't get here..."} else {return "Got Here!"}"#,
        &expect!["Got Here!"],
    );
}

#[test]
fn call_expr() {
    check_expr(
        indoc! {"
            namespace Test {
                function Answer() : Int {
                    42
                }
            }
        "},
        "Test.Answer()",
        &expect!["42"],
    );
}

#[test]
fn call_return_expr() {
    check_expr(
        indoc! {"
            namespace Test {
                function Answer() : Int {
                    return 42;
                }
            }
        "},
        "Test.Answer()",
        &expect!["42"],
    );
}

#[test]
fn call_args_expr() {
    check_expr(
        indoc! {"
            namespace Test {
                function Echo(val : Int) : Int {
                    return val;
                }
            }
        "},
        "Test.Echo(42)",
        &expect!["42"],
    );
}

#[test]
fn call_multiple_args_expr() {
    check_expr(
        indoc! {"
            namespace Test {
                function Echo(val1 : Int, val2 : Int) : (Int, Int) {
                    return (val1, val2);
                }
            }
        "},
        "Test.Echo(42, 43)",
        &expect!["(42, 43)"],
    );
}

#[test]
fn call_tuple_args_expr() {
    check_expr(
        indoc! {"
            namespace Test {
                function MakeList(val1 : (Int, Int), val2 : Int) : Int[] {
                    let (v1, v2) = val1;
                    return [v1, v2, val2];
                }
            }
        "},
        "Test.MakeList((42, 43), 44)",
        &expect!["[42, 43, 44]"],
    );
}

#[test]
fn call_call_expr() {
    check_expr(
        indoc! {"
            namespace Test {
                function TupleToList(tup : (Int, Int)) : Int[] {
                    let (val, size) = tup;
                    return MakeList(val, size);
                }
                function MakeList(val : Int, size : Int) : Int[] {
                    return [val, size = size];
                }
            }
        "},
        "Test.TupleToList((3, 2))",
        &expect!["[3, 3]"],
    );
}

#[test]
fn call_adjoint_expr() {
    check_expr(
        indoc! {r#"
            namespace Test {
                operation Foo() : Unit is Adj + Ctl {
                    body (...) {
                        fail "Body Implementation";
                    }
                    adjoint (...) {
                        fail "Adjoint Implementation";
                    }
                    controlled (ctls, ...) {
                        fail "Controlled Implementation";
                    }
                    controlled adjoint (ctls, ...) {
                        fail "Controlled Adjoint Implementation";
                    }
                }
            }
        "#},
        "Adjoint Test.Foo()",
        &expect![[r#"
            (
                UserFail(
                    "Adjoint Implementation",
                    Span {
                        lo: 166,
                        hi: 195,
                    },
                ),
                CallStack {
                    frames: [
                        Frame {
                            span: Some(
                                Span {
                                    lo: 409,
                                    hi: 425,
                                },
                            ),
                            id: GlobalId {
                                package: PackageId(
                                    1,
                                ),
                                item: LocalItemId(
                                    1,
                                ),
                            },
                            caller: PackageId(
                                1,
                            ),
                            functor: FunctorApp {
                                adjoint: true,
                                controlled: 0,
                            },
                        },
                    ],
                },
            )
        "#]],
    );
}

#[test]
fn call_adjoint_adjoint_expr() {
    check_expr(
        indoc! {r#"
            namespace Test {
                operation Foo() : Unit is Adj + Ctl {
                    body (...) {
                        fail "Body Implementation";
                    }
                    adjoint (...) {
                        fail "Adjoint Implementation";
                    }
                    controlled (ctls, ...) {
                        fail "Controlled Implementation";
                    }
                    controlled adjoint (ctls, ...) {
                        fail "Controlled Adjoint Implementation";
                    }
                }
            }
        "#},
        "Adjoint Adjoint Test.Foo()",
        &expect![[r#"
            (
                UserFail(
                    "Body Implementation",
                    Span {
                        lo: 92,
                        hi: 118,
                    },
                ),
                CallStack {
                    frames: [
                        Frame {
                            span: Some(
                                Span {
                                    lo: 409,
                                    hi: 433,
                                },
                            ),
                            id: GlobalId {
                                package: PackageId(
                                    1,
                                ),
                                item: LocalItemId(
                                    1,
                                ),
                            },
                            caller: PackageId(
                                1,
                            ),
                            functor: FunctorApp {
                                adjoint: false,
                                controlled: 0,
                            },
                        },
                    ],
                },
            )
        "#]],
    );
}

#[test]
fn call_adjoint_self_expr() {
    check_expr(
        indoc! {r#"
            namespace Test {
                operation Foo() : Unit is Adj + Ctl {
                    body (...) {
                        fail "Body Implementation";
                    }
                    adjoint self;
                    controlled (ctls, ...) {
                        fail "Controlled Implementation";
                    }
                }
            }
        "#},
        "Adjoint Test.Foo()",
        &expect![[r#"
            (
                UserFail(
                    "Body Implementation",
                    Span {
                        lo: 92,
                        hi: 118,
                    },
                ),
                CallStack {
                    frames: [
                        Frame {
                            span: Some(
                                Span {
                                    lo: 249,
                                    hi: 265,
                                },
                            ),
                            id: GlobalId {
                                package: PackageId(
                                    1,
                                ),
                                item: LocalItemId(
                                    1,
                                ),
                            },
                            caller: PackageId(
                                1,
                            ),
                            functor: FunctorApp {
                                adjoint: true,
                                controlled: 0,
                            },
                        },
                    ],
                },
            )
        "#]],
    );
}

#[test]
fn check_ctls_count_expr() {
    check_expr(
        indoc! {r#"
            namespace Test {
                operation Foo() : Unit is Adj + Ctl {
                    body (...) {}
                    adjoint self;
                    controlled (ctls, ...) {
                        if ctls::Length != 3 {
                            fail "Incorrect ctls count!";
                        }
                    }
                }
            }
        "#},
        indoc! {"
            {
                use qs = Qubit[3];
                Controlled Test.Foo(qs, ());
            }
        "},
        &expect!["()"],
    );
}

#[test]
fn check_ctls_count_nested_expr() {
    check_expr(
        indoc! {r#"
            namespace Test {
                operation Foo() : Unit is Adj + Ctl {
                    body (...) {}
                    adjoint self;
                    controlled (ctls, ...) {
                        if ctls::Length != 3 {
                            fail "Incorrect ctls count!";
                        }
                    }
                }
            }
        "#},
        indoc! {"
            {
                use qs1 = Qubit[1];
                use qs2 = Qubit[2];
                Controlled Controlled Test.Foo(qs2, (qs1, ()));
            }
        "},
        &expect!["()"],
    );
}

#[test]
fn check_generated_ctl_expr() {
    check_expr(
        indoc! {r#"
            namespace Test {
                operation A() : Unit is Ctl {
                    body ... {}
                    controlled (ctls, ...) {
                        if ctls::Length != 3 {
                            fail "Incorrect ctls count!";
                        }
                    }
                }
                operation B() : Unit is Ctl {
                    A();
                }
            }
        "#},
        "{use qs = Qubit[3]; Controlled Test.B(qs, ())}",
        &expect!["()"],
    );
}

#[test]
fn check_generated_ctladj_distrib_expr() {
    check_expr(
        indoc! {r#"
            namespace Test {
                operation A() : Unit is Ctl + Adj {
                    body ... { fail "Shouldn't get here"; }
                    adjoint self;
                    controlled (ctls, ...) {
                        if ctls::Length != 3 {
                            fail "Incorrect ctls count!";
                        }
                    }
                    controlled adjoint (ctls, ...) {
                        if ctls::Length != 2 {
                            fail "Incorrect ctls count!";
                        }
                    }
                }
                operation B() : Unit is Ctl + Adj {
                    body ... { A(); }
                    adjoint ... { Adjoint A(); }
                }
            }
        "#},
        "{use qs = Qubit[2]; Controlled Adjoint Test.B(qs, ())}",
        &expect!["()"],
    );
}

#[test]
fn global_callable_as_arg() {
    check_expr(
        indoc! {"
            namespace Test {
                function PlusOne(x : Int) : Int {
                    x + 1
                }
                function ApplyToIntArray(f : (Int -> Int)) : Int[] {
                    mutable arr = [1, size = 3];
                    for i in 0..2 {
                        set arr w/= i <- f(arr[i]);
                    }
                    arr
                }
            }
        "},
        "Test.ApplyToIntArray(Test.PlusOne)",
        &expect!["[2, 2, 2]"],
    );
}

#[test]
<<<<<<< HEAD
fn conjugate_output_preserved() {
    check_expr("", "{let x = within{}apply{4}; x}", &expect!["4"]);
=======
fn interpolated_string() {
    check_expr("", r#"$"string""#, &expect!["string"]);
}

#[test]
fn interpolated_string_var() {
    check_expr(
        "",
        indoc! {r#"{
            let x = 5;
            $"{x}"
        }"#},
        &expect!["5"],
    );
}

#[test]
fn interpolated_string_array_index() {
    check_expr(
        "",
        indoc! {r#"{
            let xs = [1, 2, 3];
            $"{xs[0]}"
        }"#},
        &expect!["1"],
    );
}

#[test]
fn interpolated_string_two_vars() {
    check_expr(
        "",
        indoc! {r#"{
            let x = 4;
            let y = (true, Zero);
            $"{x} {y}"
        }"#},
        &expect!["4 (true, Zero)"],
    );
}

#[test]
fn interpolated_string_nested_normal_string() {
    check_expr("", r#"$"{"{}"}""#, &expect!["{}"]);
}

#[test]
fn nested_interpolated_string() {
    check_expr(
        "",
        indoc! {r#"{
            let x = 4;
            $"{$"{x}"}"
        }"#},
        &expect!["4"],
    );
}

#[test]
fn nested_interpolated_string_with_exprs() {
    check_expr(
        "",
        indoc! {r#"{
            let x = "hello!";
            let y = 1.5;
            $"foo {x + $"bar {y}"} baz"
        }"#},
        &expect!["foo hello!bar 1.5 baz"],
    );
>>>>>>> 4b251750
}<|MERGE_RESOLUTION|>--- conflicted
+++ resolved
@@ -2563,10 +2563,11 @@
 }
 
 #[test]
-<<<<<<< HEAD
 fn conjugate_output_preserved() {
     check_expr("", "{let x = within{}apply{4}; x}", &expect!["4"]);
-=======
+}
+
+#[test]
 fn interpolated_string() {
     check_expr("", r#"$"string""#, &expect!["string"]);
 }
@@ -2636,5 +2637,4 @@
         }"#},
         &expect!["foo hello!bar 1.5 baz"],
     );
->>>>>>> 4b251750
 }