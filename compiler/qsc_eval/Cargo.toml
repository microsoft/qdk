--- conflicted
+++ resolved
@@ -9,21 +9,13 @@
 license.workspace = true
 
 [dependencies]
-qir-backend = { git = "https://github.com/qir-alliance/qir-runner", tag = "v0.1.0" }
+qir-backend = { git = "https://github.com/qir-alliance/qir-runner", rev = "dea6a8373cbfc02f1e17ade9399699645ec80014" }
 qsc_ast = { path = "../qsc_ast" }
 qsc_frontend = { path = "../qsc_frontend" }
-<<<<<<< HEAD
-qir-backend = { git = "https://github.com/qir-alliance/qir-runner", rev = "dea6a8373cbfc02f1e17ade9399699645ec80014" }
 qir-stdlib = { git = "https://github.com/qir-alliance/qir-runner", rev = "dea6a8373cbfc02f1e17ade9399699645ec80014" }
-num-bigint = "0.4.3"
-miette = "5.6.0"
-thiserror = "1.0.39"
-=======
-qir-stdlib = { git = "https://github.com/qir-alliance/qir-runner", tag = "v0.1.0" }
 miette = { workspace = true }
 num-bigint = { workspace = true }
 thiserror = { workspace = true }
->>>>>>> a300c100
 
 [dev-dependencies]
 expect-test = { workspace = true }
