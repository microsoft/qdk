--- conflicted
+++ resolved
@@ -55,10 +55,6 @@
                                     Expr _id_ [75-78] [Type (Int)[]]: Call:
                                         Expr _id_ [75-78] [Type (('T)[] -> Int)]: Var: Item 1 (Package 0)
                                         Expr _id_ [75-78] [Type (Int)[]]: Var: Local 16
-<<<<<<< HEAD
-                                        Prim(Length)
-=======
->>>>>>> 0016586c
                                 Stmt _id_ [75-78]: Local (Mutable):
                                     Pat _id_ [75-78] [Type Int]: Bind: Ident 18 [75-78] "index_id_18"
                                     Expr _id_ [75-78] [Type Int]: Lit: Int(0)
@@ -115,10 +111,6 @@
                                     Expr _id_ [90-93] [Type ((Int, Double))[]]: Call:
                                         Expr _id_ [90-93] [Type (('T)[] -> Int)]: Var: Item 1 (Package 0)
                                         Expr _id_ [90-93] [Type ((Int, Double))[]]: Var: Local 19
-<<<<<<< HEAD
-                                        Prim(Length)
-=======
->>>>>>> 0016586c
                                 Stmt _id_ [90-93]: Local (Mutable):
                                     Pat _id_ [90-93] [Type Int]: Bind: Ident 21 [90-93] "index_id_21"
                                     Expr _id_ [90-93] [Type Int]: Lit: Int(0)
@@ -183,10 +175,6 @@
                                     Expr _id_ [75-88] [Type (Int)[]]: Call:
                                         Expr _id_ [75-88] [Type (('T)[] -> Int)]: Var: Item 1 (Package 0)
                                         Expr _id_ [75-88] [Type (Int)[]]: Var: Local 22
-<<<<<<< HEAD
-                                        Prim(Length)
-=======
->>>>>>> 0016586c
                                 Stmt _id_ [75-88]: Local (Mutable):
                                     Pat _id_ [75-88] [Type Int]: Bind: Ident 24 [75-88] "index_id_24"
                                     Expr _id_ [75-88] [Type Int]: Lit: Int(0)
