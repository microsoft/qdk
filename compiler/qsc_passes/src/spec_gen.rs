// Copyright (c) Microsoft Corporation.
// Licensed under the MIT License.

mod ctl_gen;

#[cfg(test)]
mod tests;

use self::ctl_gen::CtlDistrib;
use miette::Diagnostic;
use qsc_data_structures::span::Span;
use qsc_frontend::compile::{CompileUnit, Context};
use qsc_hir::{
    hir::{
<<<<<<< HEAD
        Block, CallableBody, CallableDecl, Functor, FunctorExprKind, Ident, NodeId, Package, Pat,
        PatKind, PrimTy, Res, SetOp, Spec, SpecBody, SpecDecl, SpecGen, Ty,
=======
        Block, CallableBody, CallableDecl, Functor, FunctorExprKind, Ident, Pat, PatKind, Res,
        SetOp, Spec, SpecBody, SpecDecl, SpecGen,
>>>>>>> 83bfb9be
    },
    mut_visit::MutVisitor,
};
use std::{collections::HashSet, option::Option};
use thiserror::Error;

#[derive(Clone, Debug, Diagnostic, Error)]
pub enum Error {
    #[diagnostic(transparent)]
    #[error(transparent)]
    CtlGen(ctl_gen::Error),

    #[error("missing body implementation")]
    MissingBody(#[label("specialization generation requires body implementation")] Span),
}

/// Generates specializations for the given compile unit, updating it in-place.
pub fn generate_specs(unit: &mut CompileUnit) -> Vec<Error> {
    generate_placeholders(unit);

    // TODO: Generating specialization violates the invariant of node ids being unique because of how
    // it depends on cloning parts of the tree. We should update this when HIR supports the notion of
    // generating new, properly mapped node ids such the uniqueness invariant is preserved without the burden
    // of keeping out-of-band type and symbol resolution context updated.
    generate_spec_impls(unit)
}

fn generate_placeholders(unit: &mut CompileUnit) {
<<<<<<< HEAD
    SpecPlacePass.visit_package(&mut unit.package);
}

struct SpecPlacePass;

impl MutVisitor for SpecPlacePass {
=======
    let mut pass = SpecPlacePass {
        context: &mut unit.context,
    };
    pass.visit_package(&mut unit.package);
}

struct SpecPlacePass<'a> {
    context: &'a mut Context,
}

impl<'a> MutVisitor for SpecPlacePass<'a> {
>>>>>>> 83bfb9be
    fn visit_callable_decl(&mut self, decl: &mut CallableDecl) {
        if let Some(functors) = &decl.functors {
            let mut func_set = HashSet::new();
            collect_functors(&functors.kind, &mut func_set);
            let is_adj = func_set.contains(&Functor::Adj);
            let is_ctl = func_set.contains(&Functor::Ctl);
            let is_ctladj = is_adj && is_ctl;

            let mut spec_decl = match &decl.body {
                CallableBody::Block(body) => vec![SpecDecl {
                    id: NodeId::default(),
                    span: body.span,
                    spec: Spec::Body,
                    body: SpecBody::Impl(
                        Pat {
                            id: NodeId::default(),
                            span: body.span,
                            ty: decl.input.ty.clone(),
                            kind: PatKind::Elided,
                        },
                        body.clone(),
                    ),
                }],
                CallableBody::Specs(spec_decl) => spec_decl.clone(),
            };

            if is_adj && spec_decl.iter().all(|s| s.spec != Spec::Adj) {
                spec_decl.push(SpecDecl {
                    id: NodeId::default(),
                    span: decl.span,
                    spec: Spec::Adj,
                    body: SpecBody::Gen(SpecGen::Invert),
                });
            }

            if is_ctl && spec_decl.iter().all(|s| s.spec != Spec::Ctl) {
                spec_decl.push(SpecDecl {
                    id: NodeId::default(),
                    span: decl.span,
                    spec: Spec::Ctl,
                    body: SpecBody::Gen(SpecGen::Distribute),
                });
            }

            if is_ctladj && spec_decl.iter().all(|s| s.spec != Spec::CtlAdj) {
                let gen = if is_self_adjoint(&spec_decl) {
                    SpecGen::Slf
                } else {
                    SpecGen::Distribute
                };
                spec_decl.push(SpecDecl {
                    id: NodeId::default(),
                    span: decl.span,
                    spec: Spec::CtlAdj,
                    body: SpecBody::Gen(gen),
                });
            }

            decl.body = CallableBody::Specs(spec_decl);
        }
    }
}

fn collect_functors(func_kind: &FunctorExprKind, set: &mut HashSet<Functor>) {
    match func_kind {
        FunctorExprKind::BinOp(op, lhs, rhs) => match op {
            SetOp::Union => {
                collect_functors(&lhs.kind, set);
                collect_functors(&rhs.kind, set);
            }
            SetOp::Intersect => {
                let mut lhs_set = HashSet::new();
                let mut rhs_set = HashSet::new();
                collect_functors(&lhs.kind, &mut lhs_set);
                collect_functors(&rhs.kind, &mut rhs_set);
                set.extend(lhs_set.intersection(&rhs_set));
            }
        },
        FunctorExprKind::Lit(func) => {
            set.insert(*func);
        }
        FunctorExprKind::Paren(func) => collect_functors(&func.kind, set),
    }
}

fn is_self_adjoint(spec_decl: &[SpecDecl]) -> bool {
    spec_decl
        .iter()
        .any(|s| s.spec == Spec::Adj && s.body == SpecBody::Gen(SpecGen::Slf))
}

fn generate_spec_impls(unit: &mut CompileUnit) -> Vec<Error> {
    let mut pass = SpecImplPass {
        context: &mut unit.context,
        errors: Vec::new(),
    };
    pass.visit_package(&mut unit.package);
    pass.errors
}

struct SpecImplPass<'a> {
    context: &'a mut Context,
    errors: Vec<Error>,
}

impl<'a> SpecImplPass<'a> {
<<<<<<< HEAD
    fn transform(&mut self, package: &mut Package) {
        for ns in &mut package.namespaces {
            self.visit_namespace(ns);
        }
    }

    fn ctl_distrib(&mut self, input_ty: Ty, spec_decl: &mut SpecDecl, block: &Block) {
=======
    fn ctl_distrib(&mut self, spec_decl: &mut SpecDecl, block: &Block) {
        let ctls_id = self.context.assigner_mut().next_id();
        self.context
            .tys_mut()
            .insert(ctls_id, Ty::Array(Box::new(Ty::Prim(Prim::Qubit))));

        let ctls_pat = Pat {
            id: self.context.assigner_mut().next_id(),
            span: spec_decl.span,
            kind: PatKind::Bind(
                Ident {
                    id: ctls_id,
                    span: spec_decl.span,
                    name: "ctls".to_string(),
                },
                None,
            ),
        };
        self.context
            .tys_mut()
            .insert(ctls_pat.id, Ty::Array(Box::new(Ty::Prim(Prim::Qubit))));

>>>>>>> 83bfb9be
        // Clone the reference block and use the pass to update the calls inside.
        let ctls_id = self.context.assigner_mut().next_id();
        let mut ctl_block = block.clone();
        let mut distrib = CtlDistrib {
<<<<<<< HEAD
            ctls: Res::Internal(ctls_id),
=======
            ctls: Res::Local(ctls_id),
            context: self.context,
>>>>>>> 83bfb9be
            errors: Vec::new(),
        };
        distrib.visit_block(&mut ctl_block);
        self.errors
            .extend(distrib.errors.into_iter().map(Error::CtlGen));

        // Update the specialization body to reflect the generated block.
        spec_decl.body = SpecBody::Impl(
            Pat {
                id: NodeId::default(),
                span: spec_decl.span,
                ty: Ty::Tuple(vec![
                    Ty::Array(Box::new(Ty::Prim(PrimTy::Qubit))),
                    input_ty.clone(),
                ]),
                kind: PatKind::Tuple(vec![
                    Pat {
                        id: NodeId::default(),
                        span: spec_decl.span,
                        ty: Ty::Array(Box::new(Ty::Prim(PrimTy::Qubit))),
                        kind: PatKind::Bind(Ident {
                            id: ctls_id,
                            span: spec_decl.span,
                            name: "ctls".to_string(),
                        }),
                    },
                    Pat {
                        id: NodeId::default(),
                        span: spec_decl.span,
                        ty: input_ty,
                        kind: PatKind::Elided,
                    },
                ]),
            },
            ctl_block,
        );
    }
}

impl<'a> MutVisitor for SpecImplPass<'a> {
    fn visit_callable_decl(&mut self, decl: &mut CallableDecl) {
        if let CallableBody::Specs(spec_decls) = &mut decl.body {
            let (mut body, mut adj, mut ctl, mut ctladj) = (None, None, None, None);
            for spec_decl in spec_decls.drain(0..) {
                match spec_decl.spec {
                    Spec::Body => body = Some(spec_decl),
                    Spec::Adj => adj = Some(spec_decl),
                    Spec::Ctl => ctl = Some(spec_decl),
                    Spec::CtlAdj => ctladj = Some(spec_decl),
                }
            }

            let Some(body) = body else {
                    self.errors.push(Error::MissingBody(decl.span));
                    return;
                };
            let SpecBody::Impl(_, body_block) = &body.body else {
                    if body.body == SpecBody::Gen(SpecGen::Intrinsic) && [adj, ctl, ctladj].iter().any(Option::is_some) {
                        self.errors.push(Error::MissingBody(body.span));
                    } else {
                        spec_decls.push(body);
                    }
                    return;
                };

            if let Some(ctl) = ctl.as_mut() {
                if ctl.body == SpecBody::Gen(SpecGen::Distribute)
                    || ctl.body == SpecBody::Gen(SpecGen::Auto)
                {
                    self.ctl_distrib(decl.input.ty.clone(), ctl, body_block);
                }
            };

            if let Some(adj) = adj.as_mut() {
                if adj.body == SpecBody::Gen(SpecGen::Slf) {
                    adj.body = body.body.clone();
                }
            }

            if let (Some(ctladj), Some(adj), Some(ctl)) = (ctladj.as_mut(), &adj, &ctl) {
                match &ctladj.body {
                    SpecBody::Gen(SpecGen::Auto | SpecGen::Distribute) => {
                        if let SpecBody::Impl(_, adj_block) = &adj.body {
                            self.ctl_distrib(decl.input.ty.clone(), ctladj, adj_block);
                        }
                    }
                    SpecBody::Gen(SpecGen::Slf) => ctladj.body = ctl.body.clone(),
                    _ => {}
                }
            };

            *spec_decls = vec![body];
            adj.into_iter().for_each(|spec| spec_decls.push(spec));
            ctl.into_iter().for_each(|spec| spec_decls.push(spec));
            ctladj.into_iter().for_each(|spec| spec_decls.push(spec));
        }
    }
}<|MERGE_RESOLUTION|>--- conflicted
+++ resolved
@@ -12,13 +12,8 @@
 use qsc_frontend::compile::{CompileUnit, Context};
 use qsc_hir::{
     hir::{
-<<<<<<< HEAD
-        Block, CallableBody, CallableDecl, Functor, FunctorExprKind, Ident, NodeId, Package, Pat,
-        PatKind, PrimTy, Res, SetOp, Spec, SpecBody, SpecDecl, SpecGen, Ty,
-=======
-        Block, CallableBody, CallableDecl, Functor, FunctorExprKind, Ident, Pat, PatKind, Res,
-        SetOp, Spec, SpecBody, SpecDecl, SpecGen,
->>>>>>> 83bfb9be
+        Block, CallableBody, CallableDecl, Functor, FunctorExprKind, Ident, NodeId, Pat, PatKind,
+        PrimTy, Res, SetOp, Spec, SpecBody, SpecDecl, SpecGen, Ty,
     },
     mut_visit::MutVisitor,
 };
@@ -47,26 +42,12 @@
 }
 
 fn generate_placeholders(unit: &mut CompileUnit) {
-<<<<<<< HEAD
     SpecPlacePass.visit_package(&mut unit.package);
 }
 
 struct SpecPlacePass;
 
 impl MutVisitor for SpecPlacePass {
-=======
-    let mut pass = SpecPlacePass {
-        context: &mut unit.context,
-    };
-    pass.visit_package(&mut unit.package);
-}
-
-struct SpecPlacePass<'a> {
-    context: &'a mut Context,
-}
-
-impl<'a> MutVisitor for SpecPlacePass<'a> {
->>>>>>> 83bfb9be
     fn visit_callable_decl(&mut self, decl: &mut CallableDecl) {
         if let Some(functors) = &decl.functors {
             let mut func_set = HashSet::new();
@@ -173,48 +154,12 @@
 }
 
 impl<'a> SpecImplPass<'a> {
-<<<<<<< HEAD
-    fn transform(&mut self, package: &mut Package) {
-        for ns in &mut package.namespaces {
-            self.visit_namespace(ns);
-        }
-    }
-
     fn ctl_distrib(&mut self, input_ty: Ty, spec_decl: &mut SpecDecl, block: &Block) {
-=======
-    fn ctl_distrib(&mut self, spec_decl: &mut SpecDecl, block: &Block) {
-        let ctls_id = self.context.assigner_mut().next_id();
-        self.context
-            .tys_mut()
-            .insert(ctls_id, Ty::Array(Box::new(Ty::Prim(Prim::Qubit))));
-
-        let ctls_pat = Pat {
-            id: self.context.assigner_mut().next_id(),
-            span: spec_decl.span,
-            kind: PatKind::Bind(
-                Ident {
-                    id: ctls_id,
-                    span: spec_decl.span,
-                    name: "ctls".to_string(),
-                },
-                None,
-            ),
-        };
-        self.context
-            .tys_mut()
-            .insert(ctls_pat.id, Ty::Array(Box::new(Ty::Prim(Prim::Qubit))));
-
->>>>>>> 83bfb9be
         // Clone the reference block and use the pass to update the calls inside.
         let ctls_id = self.context.assigner_mut().next_id();
         let mut ctl_block = block.clone();
         let mut distrib = CtlDistrib {
-<<<<<<< HEAD
-            ctls: Res::Internal(ctls_id),
-=======
             ctls: Res::Local(ctls_id),
-            context: self.context,
->>>>>>> 83bfb9be
             errors: Vec::new(),
         };
         distrib.visit_block(&mut ctl_block);
