--- conflicted
+++ resolved
@@ -92,7 +92,6 @@
             CallableBody::Specs(spec_decl) => spec_decl.clone(),
         };
 
-<<<<<<< HEAD
         if is_adj && spec_decl.iter().all(|s| s.spec != Spec::Adj) {
             spec_decl.push(SpecDecl {
                 id: NodeId::default(),
@@ -101,30 +100,6 @@
                 body: SpecBody::Gen(SpecGen::Invert),
             });
         }
-=======
-            let has_explicit_adj = spec_decl
-                .iter()
-                .any(|s| s.spec == Spec::Adj && matches!(s.body, SpecBody::Impl(..)));
-            let has_explicit_ctl = spec_decl
-                .iter()
-                .any(|s| s.spec == Spec::Ctl && matches!(s.body, SpecBody::Impl(..)));
-
-            if is_ctladj && spec_decl.iter().all(|s| s.spec != Spec::CtlAdj) {
-                let gen = if is_self_adjoint(&spec_decl) {
-                    SpecGen::Slf
-                } else if has_explicit_ctl && !has_explicit_adj {
-                    SpecGen::Invert
-                } else {
-                    SpecGen::Distribute
-                };
-                spec_decl.push(SpecDecl {
-                    id: NodeId::default(),
-                    span: decl.span,
-                    spec: Spec::CtlAdj,
-                    body: SpecBody::Gen(gen),
-                });
-            }
->>>>>>> 29c6fd5f
 
         if is_ctl && spec_decl.iter().all(|s| s.spec != Spec::Ctl) {
             spec_decl.push(SpecDecl {
@@ -135,9 +110,18 @@
             });
         }
 
+        let has_explicit_adj = spec_decl
+            .iter()
+            .any(|s| s.spec == Spec::Adj && matches!(s.body, SpecBody::Impl(..)));
+        let has_explicit_ctl = spec_decl
+            .iter()
+            .any(|s| s.spec == Spec::Ctl && matches!(s.body, SpecBody::Impl(..)));
+
         if is_ctladj && spec_decl.iter().all(|s| s.spec != Spec::CtlAdj) {
             let gen = if is_self_adjoint(&spec_decl) {
                 SpecGen::Slf
+            } else if has_explicit_ctl && !has_explicit_adj {
+                SpecGen::Invert
             } else {
                 SpecGen::Distribute
             };
