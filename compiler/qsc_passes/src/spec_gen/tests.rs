// Copyright (c) Microsoft Corporation.
// Licensed under the MIT License.

#![allow(clippy::too_many_lines)]

use expect_test::{expect, Expect};
use indoc::indoc;
use qsc_frontend::compile::{self, compile, PackageStore, SourceMap};

use crate::spec_gen::generate_specs;

fn check(file: &str, expect: &Expect) {
    let store = PackageStore::new(compile::core());
    let sources = SourceMap::new([("test".into(), file.into())], None);
    let mut unit = compile(&store, &[], sources);
    assert!(unit.errors.is_empty(), "{:?}", unit.errors);

    let errors = generate_specs(store.core(), &mut unit);
    if errors.is_empty() {
        expect.assert_eq(&unit.package.to_string());
    } else {
        expect.assert_debug_eq(&errors);
    }
}

#[test]
fn generate_specs_body_intrinsic_should_fail() {
    check(
        indoc! {"
        namespace test {
            operation A(q : Qubit) : Unit is Ctl {
                body intrinsic;
            }
        }
        "},
        &expect![[r#"
            [
                MissingBody(
                    Span {
                        lo: 68,
                        hi: 83,
                    },
                ),
            ]
        "#]],
    );
}

#[test]
fn generate_specs_body_missing_should_fail() {
    check(
        indoc! {"
        namespace test {
            operation A(q : Qubit) : Unit is Adj {
                adjoint ... {}
            }
        }
        "},
        &expect![[r#"
            [
                MissingBody(
                    Span {
                        lo: 21,
                        hi: 88,
                    },
                ),
            ]
        "#]],
    );
}

#[test]
fn generate_ctl() {
    check(
        indoc! {"
            namespace test {
                operation A(q : Qubit) : Unit is Ctl {
                    body ... {}
                    controlled (ctls, ...) {}
                }
                operation B(q : Qubit) : Unit is Ctl {
                    A(q);
                }
            }
        "},
        &expect![[r#"
            Package:
                Item 0 [0-184] (Public):
                    Namespace (Ident 22 [10-14] "test"): Item 1, Item 2
                Item 1 [21-119] (Public):
                    Parent: 0
                    Callable 0 [21-119] (Operation):
                        name: Ident 1 [31-32] "A"
                        input: Pat 2 [33-42] [Type Qubit]: Bind: Ident 3 [33-34] "q"
                        output: Unit
                        functors: Ctl
                        body: Specializations:
                            SpecDecl 4 [68-79] (Body): Impl:
                                Pat 5 [73-76] [Type Qubit]: Elided
                                Block 6 [77-79]: <empty>
                            SpecDecl 7 [88-113] (Ctl): Impl:
                                Pat 8 [99-110] [Type ((Qubit)[], Qubit)]: Tuple:
                                    Pat 9 [100-104] [Type (Qubit)[]]: Bind: Ident 10 [100-104] "ctls"
                                    Pat 11 [106-109] [Type Qubit]: Elided
                                Block 12 [111-113]: <empty>
                Item 2 [124-182] (Public):
                    Parent: 0
                    Callable 13 [124-182] (Operation):
                        name: Ident 14 [134-135] "B"
                        input: Pat 15 [136-145] [Type Qubit]: Bind: Ident 16 [136-137] "q"
                        output: Unit
                        functors: Ctl
                        body: Specializations:
                            SpecDecl _id_ [161-182] (Body): Impl:
                                Pat _id_ [161-182] [Type Qubit]: Elided
                                Block 17 [161-182] [Type Unit]:
                                    Stmt 18 [171-176]: Semi: Expr 19 [171-175] [Type Unit]: Call:
                                        Expr 20 [171-172] [Type (Qubit => Unit is Ctl)]: Var: Item 1
                                        Expr 21 [173-174] [Type Qubit]: Var: Local 16
                            SpecDecl _id_ [124-182] (Ctl): Impl:
                                Pat _id_ [124-182] [Type ((Qubit)[], Qubit)]: Tuple:
                                    Pat _id_ [124-182] [Type (Qubit)[]]: Bind: Ident 23 [124-182] "ctls"
                                    Pat _id_ [124-182] [Type Qubit]: Elided
                                Block 17 [161-182] [Type Unit]:
                                    Stmt 18 [171-176]: Semi: Expr 19 [171-175] [Type Unit]: Call:
                                        Expr 20 [171-172] [Type (((Qubit)[], Qubit) => Unit is Ctl)]: UnOp (Functor Ctl):
                                            Expr 20 [171-172] [Type (Qubit => Unit is Ctl)]: Var: Item 1
                                        Expr 21 [173-174] [Type ((Qubit)[], Qubit)]: Tuple:
                                            Expr _id_ [173-174] [Type (Qubit)[]]: Var: Local 23
                                            Expr 21 [173-174] [Type Qubit]: Var: Local 16"#]],
    );
}

#[test]
fn generate_ctladj_distrib() {
    check(
        indoc! {"
            namespace test {
                operation A(q : Qubit) : Unit is Ctl + Adj {
                    body ... {}
                    adjoint ... {}
                    controlled (ctls, ...) {}
                }
                operation B(q : Qubit) : Unit is Ctl + Adj {
                    body ... {
                        A(q);
                    }
                    adjoint ... {
                        Adjoint A(q);
                    }
                }
            }
        "},
        &expect![[r#"
            Package:
                Item 0 [0-310] (Public):
                    Namespace (Ident 35 [10-14] "test"): Item 1, Item 2
                Item 1 [21-148] (Public):
                    Parent: 0
                    Callable 0 [21-148] (Operation):
                        name: Ident 1 [31-32] "A"
                        input: Pat 2 [33-42] [Type Qubit]: Bind: Ident 3 [33-34] "q"
                        output: Unit
                        functors: Adj + Ctl
                        body: Specializations:
                            SpecDecl 4 [74-85] (Body): Impl:
                                Pat 5 [79-82] [Type Qubit]: Elided
                                Block 6 [83-85]: <empty>
                            SpecDecl 7 [94-108] (Adj): Impl:
                                Pat 8 [102-105] [Type Qubit]: Elided
                                Block 9 [106-108]: <empty>
                            SpecDecl 10 [117-142] (Ctl): Impl:
                                Pat 11 [128-139] [Type ((Qubit)[], Qubit)]: Tuple:
                                    Pat 12 [129-133] [Type (Qubit)[]]: Bind: Ident 13 [129-133] "ctls"
                                    Pat 14 [135-138] [Type Qubit]: Elided
                                Block 15 [140-142]: <empty>
                            SpecDecl _id_ [21-148] (CtlAdj): Impl:
                                Pat _id_ [21-148] [Type ((Qubit)[], Qubit)]: Tuple:
                                    Pat _id_ [21-148] [Type (Qubit)[]]: Bind: Ident 36 [21-148] "ctls"
                                    Pat _id_ [21-148] [Type Qubit]: Elided
                                Block 9 [106-108]: <empty>
                Item 2 [153-308] (Public):
                    Parent: 0
                    Callable 16 [153-308] (Operation):
                        name: Ident 17 [163-164] "B"
                        input: Pat 18 [165-174] [Type Qubit]: Bind: Ident 19 [165-166] "q"
                        output: Unit
                        functors: Adj + Ctl
                        body: Specializations:
                            SpecDecl 20 [206-244] (Body): Impl:
                                Pat 21 [211-214] [Type Qubit]: Elided
                                Block 22 [215-244] [Type Unit]:
                                    Stmt 23 [229-234]: Semi: Expr 24 [229-233] [Type Unit]: Call:
                                        Expr 25 [229-230] [Type (Qubit => Unit is Adj + Ctl)]: Var: Item 1
                                        Expr 26 [231-232] [Type Qubit]: Var: Local 19
                            SpecDecl 27 [253-302] (Adj): Impl:
                                Pat 28 [261-264] [Type Qubit]: Elided
                                Block 29 [265-302] [Type Unit]:
                                    Stmt 30 [279-292]: Semi: Expr 31 [279-291] [Type Unit]: Call:
                                        Expr 32 [279-288] [Type (Qubit => Unit is Adj + Ctl)]: UnOp (Functor Adj):
                                            Expr 33 [287-288] [Type (Qubit => Unit is Adj + Ctl)]: Var: Item 1
                                        Expr 34 [289-290] [Type Qubit]: Var: Local 19
                            SpecDecl _id_ [153-308] (Ctl): Impl:
                                Pat _id_ [153-308] [Type ((Qubit)[], Qubit)]: Tuple:
                                    Pat _id_ [153-308] [Type (Qubit)[]]: Bind: Ident 37 [153-308] "ctls"
                                    Pat _id_ [153-308] [Type Qubit]: Elided
                                Block 22 [215-244] [Type Unit]:
                                    Stmt 23 [229-234]: Semi: Expr 24 [229-233] [Type Unit]: Call:
                                        Expr 25 [229-230] [Type (((Qubit)[], Qubit) => Unit is Adj + Ctl)]: UnOp (Functor Ctl):
                                            Expr 25 [229-230] [Type (Qubit => Unit is Adj + Ctl)]: Var: Item 1
                                        Expr 26 [231-232] [Type ((Qubit)[], Qubit)]: Tuple:
                                            Expr _id_ [231-232] [Type (Qubit)[]]: Var: Local 37
                                            Expr 26 [231-232] [Type Qubit]: Var: Local 19
                            SpecDecl _id_ [153-308] (CtlAdj): Impl:
                                Pat _id_ [153-308] [Type ((Qubit)[], Qubit)]: Tuple:
                                    Pat _id_ [153-308] [Type (Qubit)[]]: Bind: Ident 38 [153-308] "ctls"
                                    Pat _id_ [153-308] [Type Qubit]: Elided
                                Block 29 [265-302] [Type Unit]:
                                    Stmt 30 [279-292]: Semi: Expr 31 [279-291] [Type Unit]: Call:
                                        Expr 32 [279-288] [Type (((Qubit)[], Qubit) => Unit is Adj + Ctl)]: UnOp (Functor Ctl):
                                            Expr 32 [279-288] [Type (Qubit => Unit is Adj + Ctl)]: UnOp (Functor Adj):
                                                Expr 33 [287-288] [Type (Qubit => Unit is Adj + Ctl)]: Var: Item 1
                                        Expr 34 [289-290] [Type ((Qubit)[], Qubit)]: Tuple:
                                            Expr _id_ [289-290] [Type (Qubit)[]]: Var: Local 38
                                            Expr 34 [289-290] [Type Qubit]: Var: Local 19"#]],
    );
}

#[test]
fn generate_ctl_skip_conjugate_apply_block() {
    check(
        indoc! {"
            namespace test {
                operation A(q : Qubit) : Unit is Ctl {
                    body ... {}
                    controlled (ctls, ...) {}
                }
                operation B(q : Qubit) : Unit is Ctl {
                    within {
                        A(q);
                    }
                    apply {
                        A(q);
                    }
                }
            }
        "},
        &expect![[r#"
            Package:
                Item 0 [0-259] (Public):
                    Namespace (Ident 30 [10-14] "test"): Item 1, Item 2
                Item 1 [21-119] (Public):
                    Parent: 0
                    Callable 0 [21-119] (Operation):
                        name: Ident 1 [31-32] "A"
                        input: Pat 2 [33-42] [Type Qubit]: Bind: Ident 3 [33-34] "q"
                        output: Unit
                        functors: Ctl
                        body: Specializations:
                            SpecDecl 4 [68-79] (Body): Impl:
                                Pat 5 [73-76] [Type Qubit]: Elided
                                Block 6 [77-79]: <empty>
                            SpecDecl 7 [88-113] (Ctl): Impl:
                                Pat 8 [99-110] [Type ((Qubit)[], Qubit)]: Tuple:
                                    Pat 9 [100-104] [Type (Qubit)[]]: Bind: Ident 10 [100-104] "ctls"
                                    Pat 11 [106-109] [Type Qubit]: Elided
                                Block 12 [111-113]: <empty>
                Item 2 [124-257] (Public):
                    Parent: 0
                    Callable 13 [124-257] (Operation):
                        name: Ident 14 [134-135] "B"
                        input: Pat 15 [136-145] [Type Qubit]: Bind: Ident 16 [136-137] "q"
                        output: Unit
                        functors: Ctl
                        body: Specializations:
                            SpecDecl _id_ [161-257] (Body): Impl:
                                Pat _id_ [161-257] [Type Qubit]: Elided
                                Block 17 [161-257] [Type Unit]:
                                    Stmt 18 [171-251]: Expr: Expr 19 [171-251] [Type Unit]: Conjugate:
                                        Block 20 [178-207] [Type Unit]:
                                            Stmt 21 [192-197]: Semi: Expr 22 [192-196] [Type Unit]: Call:
                                                Expr 23 [192-193] [Type (Qubit => Unit is Ctl)]: Var: Item 1
                                                Expr 24 [194-195] [Type Qubit]: Var: Local 16
                                        Block 25 [222-251] [Type Unit]:
                                            Stmt 26 [236-241]: Semi: Expr 27 [236-240] [Type Unit]: Call:
                                                Expr 28 [236-237] [Type (Qubit => Unit is Ctl)]: Var: Item 1
                                                Expr 29 [238-239] [Type Qubit]: Var: Local 16
                            SpecDecl _id_ [124-257] (Ctl): Impl:
                                Pat _id_ [124-257] [Type ((Qubit)[], Qubit)]: Tuple:
                                    Pat _id_ [124-257] [Type (Qubit)[]]: Bind: Ident 31 [124-257] "ctls"
                                    Pat _id_ [124-257] [Type Qubit]: Elided
                                Block 17 [161-257] [Type Unit]:
                                    Stmt 18 [171-251]: Expr: Expr 19 [171-251] [Type Unit]: Conjugate:
                                        Block 20 [178-207] [Type Unit]:
                                            Stmt 21 [192-197]: Semi: Expr 22 [192-196] [Type Unit]: Call:
                                                Expr 23 [192-193] [Type (Qubit => Unit is Ctl)]: Var: Item 1
                                                Expr 24 [194-195] [Type Qubit]: Var: Local 16
                                        Block 25 [222-251] [Type Unit]:
                                            Stmt 26 [236-241]: Semi: Expr 27 [236-240] [Type Unit]: Call:
                                                Expr 28 [236-237] [Type (((Qubit)[], Qubit) => Unit is Ctl)]: UnOp (Functor Ctl):
                                                    Expr 28 [236-237] [Type (Qubit => Unit is Ctl)]: Var: Item 1
                                                Expr 29 [238-239] [Type ((Qubit)[], Qubit)]: Tuple:
                                                    Expr _id_ [238-239] [Type (Qubit)[]]: Var: Local 31
                                                    Expr 29 [238-239] [Type Qubit]: Var: Local 16"#]],
    );
}

#[test]
fn generate_ctl_op_missing_functor() {
    check(
        indoc! {"
            namespace test {
                operation A(q : Qubit) : Unit {
                }
                operation B(q : Qubit) : Unit is Ctl {
                    A(q);
                }
            }
        "},
        &expect![[r#"
            [
                CtlGen(
                    MissingCtlFunctor(
                        Span {
                            lo: 110,
                            hi: 111,
                        },
                    ),
                ),
            ]
        "#]],
    );
}

#[test]
fn generate_ctl_with_function_calls() {
    check(
        indoc! {"
            namespace test {
                function Foo() : Unit {}
                operation A() : Unit is Ctl {}
                operation B() : Unit is Ctl {
                    Foo();
                    A();
                }
            }
        "},
        &expect![[r#"
            Package:
                Item 0 [0-150] (Public):
                    Namespace (Ident 20 [10-14] "test"): Item 1, Item 2, Item 3
                Item 1 [21-45] (Public):
                    Parent: 0
                    Callable 0 [21-45] (Function):
                        name: Ident 1 [30-33] "Foo"
                        input: Pat 2 [33-35] [Type Unit]: Unit
                        output: Unit
                        functors: 
                        body: Block: Block 3 [43-45]: <empty>
                Item 2 [50-80] (Public):
                    Parent: 0
                    Callable 4 [50-80] (Operation):
                        name: Ident 5 [60-61] "A"
                        input: Pat 6 [61-63] [Type Unit]: Unit
                        output: Unit
                        functors: Ctl
                        body: Specializations:
                            SpecDecl _id_ [78-80] (Body): Impl:
                                Pat _id_ [78-80] [Type Unit]: Elided
                                Block 7 [78-80]: <empty>
                            SpecDecl _id_ [50-80] (Ctl): Impl:
                                Pat _id_ [50-80] [Type ((Qubit)[], Unit)]: Tuple:
                                    Pat _id_ [50-80] [Type (Qubit)[]]: Bind: Ident 21 [50-80] "ctls"
                                    Pat _id_ [50-80] [Type Unit]: Elided
                                Block 7 [78-80]: <empty>
                Item 3 [85-148] (Public):
                    Parent: 0
                    Callable 8 [85-148] (Operation):
                        name: Ident 9 [95-96] "B"
                        input: Pat 10 [96-98] [Type Unit]: Unit
                        output: Unit
                        functors: Ctl
                        body: Specializations:
                            SpecDecl _id_ [113-148] (Body): Impl:
                                Pat _id_ [113-148] [Type Unit]: Elided
                                Block 11 [113-148] [Type Unit]:
                                    Stmt 12 [123-129]: Semi: Expr 13 [123-128] [Type Unit]: Call:
                                        Expr 14 [123-126] [Type (Unit -> Unit)]: Var: Item 1
                                        Expr 15 [126-128] [Type Unit]: Unit
                                    Stmt 16 [138-142]: Semi: Expr 17 [138-141] [Type Unit]: Call:
                                        Expr 18 [138-139] [Type (Unit => Unit is Ctl)]: Var: Item 2
                                        Expr 19 [139-141] [Type Unit]: Unit
                            SpecDecl _id_ [85-148] (Ctl): Impl:
                                Pat _id_ [85-148] [Type ((Qubit)[], Unit)]: Tuple:
                                    Pat _id_ [85-148] [Type (Qubit)[]]: Bind: Ident 22 [85-148] "ctls"
                                    Pat _id_ [85-148] [Type Unit]: Elided
                                Block 11 [113-148] [Type Unit]:
                                    Stmt 12 [123-129]: Semi: Expr 13 [123-128] [Type Unit]: Call:
                                        Expr 14 [123-126] [Type (Unit -> Unit)]: Var: Item 1
                                        Expr 15 [126-128] [Type Unit]: Unit
                                    Stmt 16 [138-142]: Semi: Expr 17 [138-141] [Type Unit]: Call:
                                        Expr 18 [138-139] [Type (((Qubit)[], Unit) => Unit is Ctl)]: UnOp (Functor Ctl):
                                            Expr 18 [138-139] [Type (Unit => Unit is Ctl)]: Var: Item 2
                                        Expr 19 [139-141] [Type ((Qubit)[], Unit)]: Tuple:
                                            Expr _id_ [139-141] [Type (Qubit)[]]: Var: Local 22
                                            Expr 19 [139-141] [Type Unit]: Unit"#]],
    );
}

#[test]
fn generate_adj_self() {
    check(
        indoc! {r#"
            namespace test {
                operation B(input : Int) : Unit is Adj {}
                operation A(q : Qubit) : Unit is Adj {
                    body ... { B(1); B(2); }
                    adjoint self;
                }
            }
        "#},
        &expect![[r#"
            Package:
                Item 0 [0-168] (Public):
                    Namespace (Ident 21 [10-14] "test"): Item 1, Item 2
                Item 1 [21-62] (Public):
                    Parent: 0
                    Callable 0 [21-62] (Operation):
                        name: Ident 1 [31-32] "B"
                        input: Pat 2 [33-44] [Type Int]: Bind: Ident 3 [33-38] "input"
                        output: Unit
                        functors: Adj
                        body: Specializations:
                            SpecDecl _id_ [60-62] (Body): Impl:
                                Pat _id_ [60-62] [Type Int]: Elided
                                Block 4 [60-62]: <empty>
                            SpecDecl _id_ [21-62] (Adj): Impl:
                                Pat _id_ [21-62] [Type Int]: Elided
                                Block 4 [60-62]: <empty>
                Item 2 [67-166] (Public):
                    Parent: 0
                    Callable 5 [67-166] (Operation):
                        name: Ident 6 [77-78] "A"
                        input: Pat 7 [79-88] [Type Qubit]: Bind: Ident 8 [79-80] "q"
                        output: Unit
                        functors: Adj
                        body: Specializations:
                            SpecDecl 9 [114-138] (Body): Impl:
                                Pat 10 [119-122] [Type Qubit]: Elided
                                Block 11 [123-138] [Type Unit]:
                                    Stmt 12 [125-130]: Semi: Expr 13 [125-129] [Type Unit]: Call:
                                        Expr 14 [125-126] [Type (Int => Unit is Adj)]: Var: Item 1
                                        Expr 15 [127-128] [Type Int]: Lit: Int(1)
                                    Stmt 16 [131-136]: Semi: Expr 17 [131-135] [Type Unit]: Call:
                                        Expr 18 [131-132] [Type (Int => Unit is Adj)]: Var: Item 1
                                        Expr 19 [133-134] [Type Int]: Lit: Int(2)
                            SpecDecl 20 [147-160] (Adj): Impl:
                                Pat 10 [119-122] [Type Qubit]: Elided
                                Block 11 [123-138] [Type Unit]:
                                    Stmt 12 [125-130]: Semi: Expr 13 [125-129] [Type Unit]: Call:
                                        Expr 14 [125-126] [Type (Int => Unit is Adj)]: Var: Item 1
                                        Expr 15 [127-128] [Type Int]: Lit: Int(1)
                                    Stmt 16 [131-136]: Semi: Expr 17 [131-135] [Type Unit]: Call:
                                        Expr 18 [131-132] [Type (Int => Unit is Adj)]: Var: Item 1
                                        Expr 19 [133-134] [Type Int]: Lit: Int(2)"#]],
    );
}

#[test]
fn generate_ctladj_self() {
    check(
        indoc! {r#"
            namespace test {
                operation B(input : Int) : Unit is Ctl + Adj {}
                operation A(q : Qubit) : Unit is Ctl + Adj {
                    body ... { B(1); B(2); }
                    adjoint self;
                }
            }
        "#},
        &expect![[r#"
            Package:
                Item 0 [0-180] (Public):
                    Namespace (Ident 21 [10-14] "test"): Item 1, Item 2
                Item 1 [21-68] (Public):
                    Parent: 0
                    Callable 0 [21-68] (Operation):
                        name: Ident 1 [31-32] "B"
                        input: Pat 2 [33-44] [Type Int]: Bind: Ident 3 [33-38] "input"
                        output: Unit
                        functors: Adj + Ctl
                        body: Specializations:
                            SpecDecl _id_ [66-68] (Body): Impl:
                                Pat _id_ [66-68] [Type Int]: Elided
                                Block 4 [66-68]: <empty>
                            SpecDecl _id_ [21-68] (Adj): Impl:
                                Pat _id_ [21-68] [Type Int]: Elided
                                Block 4 [66-68]: <empty>
                            SpecDecl _id_ [21-68] (Ctl): Impl:
                                Pat _id_ [21-68] [Type ((Qubit)[], Int)]: Tuple:
                                    Pat _id_ [21-68] [Type (Qubit)[]]: Bind: Ident 22 [21-68] "ctls"
                                    Pat _id_ [21-68] [Type Int]: Elided
                                Block 4 [66-68]: <empty>
                            SpecDecl _id_ [21-68] (CtlAdj): Impl:
                                Pat _id_ [21-68] [Type ((Qubit)[], Int)]: Tuple:
                                    Pat _id_ [21-68] [Type (Qubit)[]]: Bind: Ident 23 [21-68] "ctls"
                                    Pat _id_ [21-68] [Type Int]: Elided
                                Block 4 [66-68]: <empty>
                Item 2 [73-178] (Public):
                    Parent: 0
                    Callable 5 [73-178] (Operation):
                        name: Ident 6 [83-84] "A"
                        input: Pat 7 [85-94] [Type Qubit]: Bind: Ident 8 [85-86] "q"
                        output: Unit
                        functors: Adj + Ctl
                        body: Specializations:
                            SpecDecl 9 [126-150] (Body): Impl:
                                Pat 10 [131-134] [Type Qubit]: Elided
                                Block 11 [135-150] [Type Unit]:
                                    Stmt 12 [137-142]: Semi: Expr 13 [137-141] [Type Unit]: Call:
                                        Expr 14 [137-138] [Type (Int => Unit is Adj + Ctl)]: Var: Item 1
                                        Expr 15 [139-140] [Type Int]: Lit: Int(1)
                                    Stmt 16 [143-148]: Semi: Expr 17 [143-147] [Type Unit]: Call:
                                        Expr 18 [143-144] [Type (Int => Unit is Adj + Ctl)]: Var: Item 1
                                        Expr 19 [145-146] [Type Int]: Lit: Int(2)
                            SpecDecl 20 [159-172] (Adj): Impl:
                                Pat 10 [131-134] [Type Qubit]: Elided
                                Block 11 [135-150] [Type Unit]:
                                    Stmt 12 [137-142]: Semi: Expr 13 [137-141] [Type Unit]: Call:
                                        Expr 14 [137-138] [Type (Int => Unit is Adj + Ctl)]: Var: Item 1
                                        Expr 15 [139-140] [Type Int]: Lit: Int(1)
                                    Stmt 16 [143-148]: Semi: Expr 17 [143-147] [Type Unit]: Call:
                                        Expr 18 [143-144] [Type (Int => Unit is Adj + Ctl)]: Var: Item 1
                                        Expr 19 [145-146] [Type Int]: Lit: Int(2)
                            SpecDecl _id_ [73-178] (Ctl): Impl:
                                Pat _id_ [73-178] [Type ((Qubit)[], Qubit)]: Tuple:
                                    Pat _id_ [73-178] [Type (Qubit)[]]: Bind: Ident 24 [73-178] "ctls"
                                    Pat _id_ [73-178] [Type Qubit]: Elided
                                Block 11 [135-150] [Type Unit]:
                                    Stmt 12 [137-142]: Semi: Expr 13 [137-141] [Type Unit]: Call:
                                        Expr 14 [137-138] [Type (((Qubit)[], Int) => Unit is Adj + Ctl)]: UnOp (Functor Ctl):
                                            Expr 14 [137-138] [Type (Int => Unit is Adj + Ctl)]: Var: Item 1
                                        Expr 15 [139-140] [Type ((Qubit)[], Int)]: Tuple:
                                            Expr _id_ [139-140] [Type (Qubit)[]]: Var: Local 24
                                            Expr 15 [139-140] [Type Int]: Lit: Int(1)
                                    Stmt 16 [143-148]: Semi: Expr 17 [143-147] [Type Unit]: Call:
                                        Expr 18 [143-144] [Type (((Qubit)[], Int) => Unit is Adj + Ctl)]: UnOp (Functor Ctl):
                                            Expr 18 [143-144] [Type (Int => Unit is Adj + Ctl)]: Var: Item 1
                                        Expr 19 [145-146] [Type ((Qubit)[], Int)]: Tuple:
                                            Expr _id_ [145-146] [Type (Qubit)[]]: Var: Local 24
                                            Expr 19 [145-146] [Type Int]: Lit: Int(2)
                            SpecDecl _id_ [73-178] (CtlAdj): Impl:
                                Pat _id_ [73-178] [Type ((Qubit)[], Qubit)]: Tuple:
                                    Pat _id_ [73-178] [Type (Qubit)[]]: Bind: Ident 24 [73-178] "ctls"
                                    Pat _id_ [73-178] [Type Qubit]: Elided
                                Block 11 [135-150] [Type Unit]:
                                    Stmt 12 [137-142]: Semi: Expr 13 [137-141] [Type Unit]: Call:
                                        Expr 14 [137-138] [Type (((Qubit)[], Int) => Unit is Adj + Ctl)]: UnOp (Functor Ctl):
                                            Expr 14 [137-138] [Type (Int => Unit is Adj + Ctl)]: Var: Item 1
                                        Expr 15 [139-140] [Type ((Qubit)[], Int)]: Tuple:
                                            Expr _id_ [139-140] [Type (Qubit)[]]: Var: Local 24
                                            Expr 15 [139-140] [Type Int]: Lit: Int(1)
                                    Stmt 16 [143-148]: Semi: Expr 17 [143-147] [Type Unit]: Call:
                                        Expr 18 [143-144] [Type (((Qubit)[], Int) => Unit is Adj + Ctl)]: UnOp (Functor Ctl):
                                            Expr 18 [143-144] [Type (Int => Unit is Adj + Ctl)]: Var: Item 1
                                        Expr 19 [145-146] [Type ((Qubit)[], Int)]: Tuple:
                                            Expr _id_ [145-146] [Type (Qubit)[]]: Var: Local 24
                                            Expr 19 [145-146] [Type Int]: Lit: Int(2)"#]],
    );
}

#[test]
fn generate_adj_invert() {
    check(
        indoc! {r#"
            namespace test {
                operation B(input : Int) : Unit is Adj {}
                operation A(q : Qubit) : Unit is Adj {
                    B(1);
                    B(2);
                }
            }
        "#},
        &expect![[r#"
            Package:
                Item 0 [0-141] (Public):
                    Namespace (Ident 18 [10-14] "test"): Item 1, Item 2
                Item 1 [21-62] (Public):
                    Parent: 0
                    Callable 0 [21-62] (Operation):
                        name: Ident 1 [31-32] "B"
                        input: Pat 2 [33-44] [Type Int]: Bind: Ident 3 [33-38] "input"
                        output: Unit
                        functors: Adj
                        body: Specializations:
                            SpecDecl _id_ [60-62] (Body): Impl:
                                Pat _id_ [60-62] [Type Int]: Elided
                                Block 4 [60-62]: <empty>
                            SpecDecl _id_ [21-62] (Adj): Impl:
                                Pat _id_ [21-62] [Type Int]: Elided
                                Block 4 [60-62]: <empty>
                Item 2 [67-139] (Public):
                    Parent: 0
                    Callable 5 [67-139] (Operation):
                        name: Ident 6 [77-78] "A"
                        input: Pat 7 [79-88] [Type Qubit]: Bind: Ident 8 [79-80] "q"
                        output: Unit
                        functors: Adj
                        body: Specializations:
                            SpecDecl _id_ [104-139] (Body): Impl:
                                Pat _id_ [104-139] [Type Qubit]: Elided
                                Block 9 [104-139] [Type Unit]:
                                    Stmt 10 [114-119]: Semi: Expr 11 [114-118] [Type Unit]: Call:
                                        Expr 12 [114-115] [Type (Int => Unit is Adj)]: Var: Item 1
                                        Expr 13 [116-117] [Type Int]: Lit: Int(1)
                                    Stmt 14 [128-133]: Semi: Expr 15 [128-132] [Type Unit]: Call:
                                        Expr 16 [128-129] [Type (Int => Unit is Adj)]: Var: Item 1
                                        Expr 17 [130-131] [Type Int]: Lit: Int(2)
                            SpecDecl _id_ [67-139] (Adj): Impl:
                                Pat _id_ [67-139] [Type Qubit]: Elided
                                Block 9 [104-139] [Type Unit]:
                                    Stmt 14 [128-133]: Semi: Expr 15 [128-132] [Type Unit]: Call:
                                        Expr _id_ [128-129] [Type (Int => Unit is Adj)]: UnOp (Functor Adj):
                                            Expr 16 [128-129] [Type (Int => Unit is Adj)]: Var: Item 1
                                        Expr 17 [130-131] [Type Int]: Lit: Int(2)
                                    Stmt 10 [114-119]: Semi: Expr 11 [114-118] [Type Unit]: Call:
                                        Expr _id_ [114-115] [Type (Int => Unit is Adj)]: UnOp (Functor Adj):
                                            Expr 12 [114-115] [Type (Int => Unit is Adj)]: Var: Item 1
                                        Expr 13 [116-117] [Type Int]: Lit: Int(1)"#]],
    );
}

#[test]
fn generate_adj_invert_skips_within_block() {
    check(
        indoc! {r#"
            namespace test {
                operation B(input : Int) : Unit is Adj {}
                operation A(q : Qubit) : Unit is Adj {
                    within {
                        B(1);
                        B(2);
                    }
                    apply {
                        B(3);
                        B(4);
                    }
                }
            }
        "#},
        &expect![[r#"
            Package:
                Item 0 [0-238] (Public):
                    Namespace (Ident 30 [10-14] "test"): Item 1, Item 2
                Item 1 [21-62] (Public):
                    Parent: 0
                    Callable 0 [21-62] (Operation):
                        name: Ident 1 [31-32] "B"
                        input: Pat 2 [33-44] [Type Int]: Bind: Ident 3 [33-38] "input"
                        output: Unit
                        functors: Adj
                        body: Specializations:
                            SpecDecl _id_ [60-62] (Body): Impl:
                                Pat _id_ [60-62] [Type Int]: Elided
                                Block 4 [60-62]: <empty>
                            SpecDecl _id_ [21-62] (Adj): Impl:
                                Pat _id_ [21-62] [Type Int]: Elided
                                Block 4 [60-62]: <empty>
                Item 2 [67-236] (Public):
                    Parent: 0
                    Callable 5 [67-236] (Operation):
                        name: Ident 6 [77-78] "A"
                        input: Pat 7 [79-88] [Type Qubit]: Bind: Ident 8 [79-80] "q"
                        output: Unit
                        functors: Adj
                        body: Specializations:
                            SpecDecl _id_ [104-236] (Body): Impl:
                                Pat _id_ [104-236] [Type Qubit]: Elided
                                Block 9 [104-236] [Type Unit]:
                                    Stmt 10 [114-230]: Expr: Expr 11 [114-230] [Type Unit]: Conjugate:
                                        Block 12 [121-168] [Type Unit]:
                                            Stmt 13 [135-140]: Semi: Expr 14 [135-139] [Type Unit]: Call:
                                                Expr 15 [135-136] [Type (Int => Unit is Adj)]: Var: Item 1
                                                Expr 16 [137-138] [Type Int]: Lit: Int(1)
                                            Stmt 17 [153-158]: Semi: Expr 18 [153-157] [Type Unit]: Call:
                                                Expr 19 [153-154] [Type (Int => Unit is Adj)]: Var: Item 1
                                                Expr 20 [155-156] [Type Int]: Lit: Int(2)
                                        Block 21 [183-230] [Type Unit]:
                                            Stmt 22 [197-202]: Semi: Expr 23 [197-201] [Type Unit]: Call:
                                                Expr 24 [197-198] [Type (Int => Unit is Adj)]: Var: Item 1
                                                Expr 25 [199-200] [Type Int]: Lit: Int(3)
                                            Stmt 26 [215-220]: Semi: Expr 27 [215-219] [Type Unit]: Call:
                                                Expr 28 [215-216] [Type (Int => Unit is Adj)]: Var: Item 1
                                                Expr 29 [217-218] [Type Int]: Lit: Int(4)
                            SpecDecl _id_ [67-236] (Adj): Impl:
                                Pat _id_ [67-236] [Type Qubit]: Elided
                                Block 9 [104-236] [Type Unit]:
                                    Stmt 10 [114-230]: Expr: Expr 11 [114-230] [Type Unit]: Conjugate:
                                        Block 12 [121-168] [Type Unit]:
                                            Stmt 13 [135-140]: Semi: Expr 14 [135-139] [Type Unit]: Call:
                                                Expr 15 [135-136] [Type (Int => Unit is Adj)]: Var: Item 1
                                                Expr 16 [137-138] [Type Int]: Lit: Int(1)
                                            Stmt 17 [153-158]: Semi: Expr 18 [153-157] [Type Unit]: Call:
                                                Expr 19 [153-154] [Type (Int => Unit is Adj)]: Var: Item 1
                                                Expr 20 [155-156] [Type Int]: Lit: Int(2)
                                        Block 21 [183-230] [Type Unit]:
                                            Stmt 26 [215-220]: Semi: Expr 27 [215-219] [Type Unit]: Call:
                                                Expr _id_ [215-216] [Type (Int => Unit is Adj)]: UnOp (Functor Adj):
                                                    Expr 28 [215-216] [Type (Int => Unit is Adj)]: Var: Item 1
                                                Expr 29 [217-218] [Type Int]: Lit: Int(4)
                                            Stmt 22 [197-202]: Semi: Expr 23 [197-201] [Type Unit]: Call:
                                                Expr _id_ [197-198] [Type (Int => Unit is Adj)]: UnOp (Functor Adj):
                                                    Expr 24 [197-198] [Type (Int => Unit is Adj)]: Var: Item 1
                                                Expr 25 [199-200] [Type Int]: Lit: Int(3)"#]],
    );
}

#[test]
fn generate_adj_invert_with_if_exprs() {
    check(
        indoc! {r#"
            namespace test {
                operation B(input : Int) : Unit is Adj {}
                operation A(q : Qubit) : Unit is Adj {
                    B(1);
                    let val = if true {false} else {true};
                    B(2);
                    if false {B(3); B(4);} else {B(5); let val = true; B(6);}
                    B(7);
                }
            }
        "#},
        &expect![[r#"
            Package:
                Item 0 [0-268] (Public):
                    Namespace (Ident 60 [10-14] "test"): Item 1, Item 2
                Item 1 [21-62] (Public):
                    Parent: 0
                    Callable 0 [21-62] (Operation):
                        name: Ident 1 [31-32] "B"
                        input: Pat 2 [33-44] [Type Int]: Bind: Ident 3 [33-38] "input"
                        output: Unit
                        functors: Adj
                        body: Specializations:
                            SpecDecl _id_ [60-62] (Body): Impl:
                                Pat _id_ [60-62] [Type Int]: Elided
                                Block 4 [60-62]: <empty>
                            SpecDecl _id_ [21-62] (Adj): Impl:
                                Pat _id_ [21-62] [Type Int]: Elided
                                Block 4 [60-62]: <empty>
                Item 2 [67-266] (Public):
                    Parent: 0
                    Callable 5 [67-266] (Operation):
                        name: Ident 6 [77-78] "A"
                        input: Pat 7 [79-88] [Type Qubit]: Bind: Ident 8 [79-80] "q"
                        output: Unit
                        functors: Adj
                        body: Specializations:
                            SpecDecl _id_ [104-266] (Body): Impl:
                                Pat _id_ [104-266] [Type Qubit]: Elided
                                Block 9 [104-266] [Type Unit]:
                                    Stmt 10 [114-119]: Semi: Expr 11 [114-118] [Type Unit]: Call:
                                        Expr 12 [114-115] [Type (Int => Unit is Adj)]: Var: Item 1
                                        Expr 13 [116-117] [Type Int]: Lit: Int(1)
                                    Stmt 14 [128-166]: Local (Immutable):
                                        Pat 15 [132-135] [Type Bool]: Bind: Ident 16 [132-135] "val"
                                        Expr 17 [138-165] [Type Bool]: If:
                                            Expr 18 [141-145] [Type Bool]: Lit: Bool(true)
                                            Block 19 [146-153] [Type Bool]:
                                                Stmt 20 [147-152]: Expr: Expr 21 [147-152] [Type Bool]: Lit: Bool(false)
                                            Expr 22 [154-165] [Type Bool]: Expr Block: Block 23 [159-165] [Type Bool]:
                                                Stmt 24 [160-164]: Expr: Expr 25 [160-164] [Type Bool]: Lit: Bool(true)
                                    Stmt 26 [175-180]: Semi: Expr 27 [175-179] [Type Unit]: Call:
                                        Expr 28 [175-176] [Type (Int => Unit is Adj)]: Var: Item 1
                                        Expr 29 [177-178] [Type Int]: Lit: Int(2)
                                    Stmt 30 [189-246]: Expr: Expr 31 [189-246] [Type Unit]: If:
                                        Expr 32 [192-197] [Type Bool]: Lit: Bool(false)
                                        Block 33 [198-211] [Type Unit]:
                                            Stmt 34 [199-204]: Semi: Expr 35 [199-203] [Type Unit]: Call:
                                                Expr 36 [199-200] [Type (Int => Unit is Adj)]: Var: Item 1
                                                Expr 37 [201-202] [Type Int]: Lit: Int(3)
                                            Stmt 38 [205-210]: Semi: Expr 39 [205-209] [Type Unit]: Call:
                                                Expr 40 [205-206] [Type (Int => Unit is Adj)]: Var: Item 1
                                                Expr 41 [207-208] [Type Int]: Lit: Int(4)
                                        Expr 42 [212-246] [Type Unit]: Expr Block: Block 43 [217-246] [Type Unit]:
                                            Stmt 44 [218-223]: Semi: Expr 45 [218-222] [Type Unit]: Call:
                                                Expr 46 [218-219] [Type (Int => Unit is Adj)]: Var: Item 1
                                                Expr 47 [220-221] [Type Int]: Lit: Int(5)
                                            Stmt 48 [224-239]: Local (Immutable):
                                                Pat 49 [228-231] [Type Bool]: Bind: Ident 50 [228-231] "val"
                                                Expr 51 [234-238] [Type Bool]: Lit: Bool(true)
                                            Stmt 52 [240-245]: Semi: Expr 53 [240-244] [Type Unit]: Call:
                                                Expr 54 [240-241] [Type (Int => Unit is Adj)]: Var: Item 1
                                                Expr 55 [242-243] [Type Int]: Lit: Int(6)
                                    Stmt 56 [255-260]: Semi: Expr 57 [255-259] [Type Unit]: Call:
                                        Expr 58 [255-256] [Type (Int => Unit is Adj)]: Var: Item 1
                                        Expr 59 [257-258] [Type Int]: Lit: Int(7)
                            SpecDecl _id_ [67-266] (Adj): Impl:
                                Pat _id_ [67-266] [Type Qubit]: Elided
                                Block 9 [104-266] [Type Unit]:
                                    Stmt 14 [128-166]: Local (Immutable):
                                        Pat 15 [132-135] [Type Bool]: Bind: Ident 16 [132-135] "val"
                                        Expr 17 [138-165] [Type Bool]: If:
                                            Expr 18 [141-145] [Type Bool]: Lit: Bool(true)
                                            Block 19 [146-153] [Type Bool]:
                                                Stmt 20 [147-152]: Expr: Expr 21 [147-152] [Type Bool]: Lit: Bool(false)
                                            Expr 22 [154-165] [Type Bool]: Expr Block: Block 23 [159-165] [Type Bool]:
                                                Stmt 24 [160-164]: Expr: Expr 25 [160-164] [Type Bool]: Lit: Bool(true)
                                    Stmt 56 [255-260]: Semi: Expr 57 [255-259] [Type Unit]: Call:
                                        Expr _id_ [255-256] [Type (Int => Unit is Adj)]: UnOp (Functor Adj):
                                            Expr 58 [255-256] [Type (Int => Unit is Adj)]: Var: Item 1
                                        Expr 59 [257-258] [Type Int]: Lit: Int(7)
                                    Stmt 30 [189-246]: Expr: Expr 31 [189-246] [Type Unit]: If:
                                        Expr 32 [192-197] [Type Bool]: Lit: Bool(false)
                                        Block 33 [198-211] [Type Unit]:
                                            Stmt 38 [205-210]: Semi: Expr 39 [205-209] [Type Unit]: Call:
                                                Expr _id_ [205-206] [Type (Int => Unit is Adj)]: UnOp (Functor Adj):
                                                    Expr 40 [205-206] [Type (Int => Unit is Adj)]: Var: Item 1
                                                Expr 41 [207-208] [Type Int]: Lit: Int(4)
                                            Stmt 34 [199-204]: Semi: Expr 35 [199-203] [Type Unit]: Call:
                                                Expr _id_ [199-200] [Type (Int => Unit is Adj)]: UnOp (Functor Adj):
                                                    Expr 36 [199-200] [Type (Int => Unit is Adj)]: Var: Item 1
                                                Expr 37 [201-202] [Type Int]: Lit: Int(3)
                                        Expr 42 [212-246] [Type Unit]: Expr Block: Block 43 [217-246] [Type Unit]:
                                            Stmt 48 [224-239]: Local (Immutable):
                                                Pat 49 [228-231] [Type Bool]: Bind: Ident 50 [228-231] "val"
                                                Expr 51 [234-238] [Type Bool]: Lit: Bool(true)
                                            Stmt 52 [240-245]: Semi: Expr 53 [240-244] [Type Unit]: Call:
                                                Expr _id_ [240-241] [Type (Int => Unit is Adj)]: UnOp (Functor Adj):
                                                    Expr 54 [240-241] [Type (Int => Unit is Adj)]: Var: Item 1
                                                Expr 55 [242-243] [Type Int]: Lit: Int(6)
                                            Stmt 44 [218-223]: Semi: Expr 45 [218-222] [Type Unit]: Call:
                                                Expr _id_ [218-219] [Type (Int => Unit is Adj)]: UnOp (Functor Adj):
                                                    Expr 46 [218-219] [Type (Int => Unit is Adj)]: Var: Item 1
                                                Expr 47 [220-221] [Type Int]: Lit: Int(5)
                                    Stmt 26 [175-180]: Semi: Expr 27 [175-179] [Type Unit]: Call:
                                        Expr _id_ [175-176] [Type (Int => Unit is Adj)]: UnOp (Functor Adj):
                                            Expr 28 [175-176] [Type (Int => Unit is Adj)]: Var: Item 1
                                        Expr 29 [177-178] [Type Int]: Lit: Int(2)
                                    Stmt 10 [114-119]: Semi: Expr 11 [114-118] [Type Unit]: Call:
                                        Expr _id_ [114-115] [Type (Int => Unit is Adj)]: UnOp (Functor Adj):
                                            Expr 12 [114-115] [Type (Int => Unit is Adj)]: Var: Item 1
                                        Expr 13 [116-117] [Type Int]: Lit: Int(1)"#]],
    );
}

#[test]
fn generate_adj_invert_with_range_loop() {
    check(
        indoc! {r#"
            namespace test {
                operation B(input : Int) : Unit is Adj {}
                operation A(q : Qubit) : Unit is Adj {
                    for i in 0..5 {
                        B(1);
                        B(2);
                    }
                }
            }
        "#},
        &expect![[r#"
            Package:
                Item 0 [0-183] (Public):
                    Namespace (Ident 26 [10-14] "test"): Item 1, Item 2
                Item 1 [21-62] (Public):
                    Parent: 0
                    Callable 0 [21-62] (Operation):
                        name: Ident 1 [31-32] "B"
                        input: Pat 2 [33-44] [Type Int]: Bind: Ident 3 [33-38] "input"
                        output: Unit
                        functors: Adj
                        body: Specializations:
                            SpecDecl _id_ [60-62] (Body): Impl:
                                Pat _id_ [60-62] [Type Int]: Elided
                                Block 4 [60-62]: <empty>
                            SpecDecl _id_ [21-62] (Adj): Impl:
                                Pat _id_ [21-62] [Type Int]: Elided
                                Block 4 [60-62]: <empty>
                Item 2 [67-181] (Public):
                    Parent: 0
                    Callable 5 [67-181] (Operation):
                        name: Ident 6 [77-78] "A"
                        input: Pat 7 [79-88] [Type Qubit]: Bind: Ident 8 [79-80] "q"
                        output: Unit
                        functors: Adj
                        body: Specializations:
                            SpecDecl _id_ [104-181] (Body): Impl:
                                Pat _id_ [104-181] [Type Qubit]: Elided
                                Block 9 [104-181] [Type Unit]:
                                    Stmt 10 [114-175]: Expr: Expr 11 [114-175] [Type Unit]: For:
                                        Pat 12 [118-119] [Type Int]: Bind: Ident 13 [118-119] "i"
                                        Expr 14 [123-127] [Type Range]: Range:
                                            Expr 15 [123-124] [Type Int]: Lit: Int(0)
                                            <no step>
                                            Expr 16 [126-127] [Type Int]: Lit: Int(5)
                                        Block 17 [128-175] [Type Unit]:
                                            Stmt 18 [142-147]: Semi: Expr 19 [142-146] [Type Unit]: Call:
                                                Expr 20 [142-143] [Type (Int => Unit is Adj)]: Var: Item 1
                                                Expr 21 [144-145] [Type Int]: Lit: Int(1)
                                            Stmt 22 [160-165]: Semi: Expr 23 [160-164] [Type Unit]: Call:
                                                Expr 24 [160-161] [Type (Int => Unit is Adj)]: Var: Item 1
                                                Expr 25 [162-163] [Type Int]: Lit: Int(2)
                            SpecDecl _id_ [67-181] (Adj): Impl:
                                Pat _id_ [67-181] [Type Qubit]: Elided
                                Block 9 [104-181] [Type Unit]:
                                    Stmt 10 [114-175]: Expr: Expr _id_ [0-0] [Type Unit]: Expr Block: Block _id_ [0-0] [Type Unit]:
                                        Stmt _id_ [0-0]: Local (Immutable):
                                            Pat _id_ [0-0] [Type Range]: Bind: Ident 27 [0-0] "generated_range"
                                            Expr 14 [123-127] [Type Range]: Range:
                                                Expr 15 [123-124] [Type Int]: Lit: Int(0)
                                                <no step>
                                                Expr 16 [126-127] [Type Int]: Lit: Int(5)
                                        Stmt _id_ [0-0]: Expr: Expr _id_ [0-0] [Type Unit]: For:
                                            Pat 12 [118-119] [Type Int]: Bind: Ident 13 [118-119] "i"
                                            Expr _id_ [0-0] [Type Range]: Range:
                                                Expr _id_ [0-0] [Type Int]: BinOp (Add):
                                                    Expr _id_ [0-0] [Type Int]: Field:
<<<<<<< HEAD
                                                        Expr _id_ [0-0] [Type Range]: Var: Local 29
                                                        Prim(Start)
=======
                                                        Expr _id_ [0-0] [Type Range]: Var: Local 27
                                                        Start
>>>>>>> 0016586c
                                                    Expr _id_ [0-0] [Type Int]: BinOp (Mul):
                                                        Expr _id_ [0-0] [Type Int]: BinOp (Div):
                                                            Expr _id_ [0-0] [Type Int]: BinOp (Sub):
                                                                Expr _id_ [0-0] [Type Int]: Field:
<<<<<<< HEAD
                                                                    Expr _id_ [0-0] [Type Range]: Var: Local 29
                                                                    Prim(End)
                                                                Expr _id_ [0-0] [Type Int]: Field:
                                                                    Expr _id_ [0-0] [Type Range]: Var: Local 29
                                                                    Prim(Start)
                                                            Expr _id_ [0-0] [Type Int]: Field:
                                                                Expr _id_ [0-0] [Type Range]: Var: Local 29
                                                                Prim(Step)
                                                        Expr _id_ [0-0] [Type Int]: Field:
                                                            Expr _id_ [0-0] [Type Range]: Var: Local 29
                                                            Prim(Step)
                                                Expr _id_ [0-0] [Type Int]: UnOp (Neg):
                                                    Expr _id_ [0-0] [Type Int]: Field:
                                                        Expr _id_ [0-0] [Type Range]: Var: Local 29
                                                        Prim(Step)
                                                Expr _id_ [0-0] [Type Int]: Field:
                                                    Expr _id_ [0-0] [Type Range]: Var: Local 29
                                                    Prim(Start)
                                            Block 19 [128-175] [Type Unit]:
                                                Stmt 24 [160-165]: Semi: Expr 25 [160-164] [Type Unit]: Call:
=======
                                                                    Expr _id_ [0-0] [Type Range]: Var: Local 27
                                                                    End
                                                                Expr _id_ [0-0] [Type Int]: Field:
                                                                    Expr _id_ [0-0] [Type Range]: Var: Local 27
                                                                    Start
                                                            Expr _id_ [0-0] [Type Int]: Field:
                                                                Expr _id_ [0-0] [Type Range]: Var: Local 27
                                                                Step
                                                        Expr _id_ [0-0] [Type Int]: Field:
                                                            Expr _id_ [0-0] [Type Range]: Var: Local 27
                                                            Step
                                                Expr _id_ [0-0] [Type Int]: UnOp (Neg):
                                                    Expr _id_ [0-0] [Type Int]: Field:
                                                        Expr _id_ [0-0] [Type Range]: Var: Local 27
                                                        Step
                                                Expr _id_ [0-0] [Type Int]: Field:
                                                    Expr _id_ [0-0] [Type Range]: Var: Local 27
                                                    Start
                                            Block 17 [128-175] [Type Unit]:
                                                Stmt 22 [160-165]: Semi: Expr 23 [160-164] [Type Unit]: Call:
>>>>>>> 0016586c
                                                    Expr _id_ [160-161] [Type (Int => Unit is Adj)]: UnOp (Functor Adj):
                                                        Expr 24 [160-161] [Type (Int => Unit is Adj)]: Var: Item 1
                                                    Expr 25 [162-163] [Type Int]: Lit: Int(2)
                                                Stmt 18 [142-147]: Semi: Expr 19 [142-146] [Type Unit]: Call:
                                                    Expr _id_ [142-143] [Type (Int => Unit is Adj)]: UnOp (Functor Adj):
                                                        Expr 20 [142-143] [Type (Int => Unit is Adj)]: Var: Item 1
                                                    Expr 21 [144-145] [Type Int]: Lit: Int(1)"#]],
    );
}

#[test]
fn generate_adj_invert_with_array_loop() {
    check(
        indoc! {r#"
            namespace test {
                operation B(input : Int) : Unit is Adj {}
                operation A(q : Qubit) : Unit is Adj {
                    for val in [0, 1, 2] {
                        B(1);
                        B(2);
                    }
                }
            }
        "#},
        &expect![[r#"
            Package:
                Item 0 [0-190] (Public):
                    Namespace (Ident 27 [10-14] "test"): Item 1, Item 2
                Item 1 [21-62] (Public):
                    Parent: 0
                    Callable 0 [21-62] (Operation):
                        name: Ident 1 [31-32] "B"
                        input: Pat 2 [33-44] [Type Int]: Bind: Ident 3 [33-38] "input"
                        output: Unit
                        functors: Adj
                        body: Specializations:
                            SpecDecl _id_ [60-62] (Body): Impl:
                                Pat _id_ [60-62] [Type Int]: Elided
                                Block 4 [60-62]: <empty>
                            SpecDecl _id_ [21-62] (Adj): Impl:
                                Pat _id_ [21-62] [Type Int]: Elided
                                Block 4 [60-62]: <empty>
                Item 2 [67-188] (Public):
                    Parent: 0
                    Callable 5 [67-188] (Operation):
                        name: Ident 6 [77-78] "A"
                        input: Pat 7 [79-88] [Type Qubit]: Bind: Ident 8 [79-80] "q"
                        output: Unit
                        functors: Adj
                        body: Specializations:
                            SpecDecl _id_ [104-188] (Body): Impl:
                                Pat _id_ [104-188] [Type Qubit]: Elided
                                Block 9 [104-188] [Type Unit]:
                                    Stmt 10 [114-182]: Expr: Expr 11 [114-182] [Type Unit]: For:
                                        Pat 12 [118-121] [Type Int]: Bind: Ident 13 [118-121] "val"
                                        Expr 14 [125-134] [Type (Int)[]]: Array:
                                            Expr 15 [126-127] [Type Int]: Lit: Int(0)
                                            Expr 16 [129-130] [Type Int]: Lit: Int(1)
                                            Expr 17 [132-133] [Type Int]: Lit: Int(2)
                                        Block 18 [135-182] [Type Unit]:
                                            Stmt 19 [149-154]: Semi: Expr 20 [149-153] [Type Unit]: Call:
                                                Expr 21 [149-150] [Type (Int => Unit is Adj)]: Var: Item 1
                                                Expr 22 [151-152] [Type Int]: Lit: Int(1)
                                            Stmt 23 [167-172]: Semi: Expr 24 [167-171] [Type Unit]: Call:
                                                Expr 25 [167-168] [Type (Int => Unit is Adj)]: Var: Item 1
                                                Expr 26 [169-170] [Type Int]: Lit: Int(2)
                            SpecDecl _id_ [67-188] (Adj): Impl:
                                Pat _id_ [67-188] [Type Qubit]: Elided
                                Block 9 [104-188] [Type Unit]:
                                    Stmt 10 [114-182]: Expr: Expr _id_ [0-0] [Type Unit]: Expr Block: Block _id_ [0-0] [Type Unit]:
                                        Stmt _id_ [0-0]: Local (Immutable):
                                            Pat _id_ [0-0] [Type (Int)[]]: Bind: Ident 28 [0-0] "generated_array"
                                            Expr 14 [125-134] [Type (Int)[]]: Array:
                                                Expr 15 [126-127] [Type Int]: Lit: Int(0)
                                                Expr 16 [129-130] [Type Int]: Lit: Int(1)
                                                Expr 17 [132-133] [Type Int]: Lit: Int(2)
                                        Stmt _id_ [0-0]: Expr: Expr _id_ [0-0] [Type Unit]: For:
                                            Pat _id_ [0-0] [Type Int]: Bind: Ident 29 [0-0] "generated_index"
                                            Expr _id_ [0-0] [Type Range]: Range:
                                                Expr _id_ [0-0] [Type Int]: BinOp (Sub):
<<<<<<< HEAD
                                                    Expr _id_ [0-0] [Type Int]: Field:
                                                        Expr _id_ [0-0] [Type (Int)[]]: Var: Local 30
                                                        Prim(Length)
=======
                                                    Expr _id_ [0-0] [Type Int]: Call:
                                                        Expr _id_ [0-0] [Type (('T)[] -> Int)]: Var: Item 1 (Package 0)
                                                        Expr _id_ [0-0] [Type (Int)[]]: Var: Local 28
>>>>>>> 0016586c
                                                    Expr _id_ [0-0] [Type Int]: Lit: Int(1)
                                                Expr _id_ [0-0] [Type Int]: Lit: Int(-1)
                                                Expr _id_ [0-0] [Type Int]: Lit: Int(0)
                                            Block 18 [135-182] [Type Unit]:
                                                Stmt _id_ [0-0]: Local (Immutable):
                                                    Pat 12 [118-121] [Type Int]: Bind: Ident 13 [118-121] "val"
                                                    Expr _id_ [0-0] [Type Int]: Index:
                                                        Expr _id_ [0-0] [Type (Int)[]]: Var: Local 28
                                                        Expr _id_ [0-0] [Type Int]: Var: Local 29
                                                Stmt 23 [167-172]: Semi: Expr 24 [167-171] [Type Unit]: Call:
                                                    Expr _id_ [167-168] [Type (Int => Unit is Adj)]: UnOp (Functor Adj):
                                                        Expr 25 [167-168] [Type (Int => Unit is Adj)]: Var: Item 1
                                                    Expr 26 [169-170] [Type Int]: Lit: Int(2)
                                                Stmt 19 [149-154]: Semi: Expr 20 [149-153] [Type Unit]: Call:
                                                    Expr _id_ [149-150] [Type (Int => Unit is Adj)]: UnOp (Functor Adj):
                                                        Expr 21 [149-150] [Type (Int => Unit is Adj)]: Var: Item 1
                                                    Expr 22 [151-152] [Type Int]: Lit: Int(1)"#]],
    );
}

#[test]
fn generate_adj_invert_with_nested_loops() {
    check(
        indoc! {r#"
            namespace test {
                operation B(input : Int) : Unit is Adj {}
                operation A(q : Qubit) : Unit is Adj {
                    for val in [0, 1, 2] {
                        B(1);
                        let arr = [true, false, true];
                        for val in arr {
                            B(2);
                            B(3);
                        }
                        B(4);
                    }
                }
            }
        "#},
        &expect![[r#"
            Package:
                Item 0 [0-320] (Public):
                    Namespace (Ident 48 [10-14] "test"): Item 1, Item 2
                Item 1 [21-62] (Public):
                    Parent: 0
                    Callable 0 [21-62] (Operation):
                        name: Ident 1 [31-32] "B"
                        input: Pat 2 [33-44] [Type Int]: Bind: Ident 3 [33-38] "input"
                        output: Unit
                        functors: Adj
                        body: Specializations:
                            SpecDecl _id_ [60-62] (Body): Impl:
                                Pat _id_ [60-62] [Type Int]: Elided
                                Block 4 [60-62]: <empty>
                            SpecDecl _id_ [21-62] (Adj): Impl:
                                Pat _id_ [21-62] [Type Int]: Elided
                                Block 4 [60-62]: <empty>
                Item 2 [67-318] (Public):
                    Parent: 0
                    Callable 5 [67-318] (Operation):
                        name: Ident 6 [77-78] "A"
                        input: Pat 7 [79-88] [Type Qubit]: Bind: Ident 8 [79-80] "q"
                        output: Unit
                        functors: Adj
                        body: Specializations:
                            SpecDecl _id_ [104-318] (Body): Impl:
                                Pat _id_ [104-318] [Type Qubit]: Elided
                                Block 9 [104-318] [Type Unit]:
                                    Stmt 10 [114-312]: Expr: Expr 11 [114-312] [Type Unit]: For:
                                        Pat 12 [118-121] [Type Int]: Bind: Ident 13 [118-121] "val"
                                        Expr 14 [125-134] [Type (Int)[]]: Array:
                                            Expr 15 [126-127] [Type Int]: Lit: Int(0)
                                            Expr 16 [129-130] [Type Int]: Lit: Int(1)
                                            Expr 17 [132-133] [Type Int]: Lit: Int(2)
                                        Block 18 [135-312] [Type Unit]:
                                            Stmt 19 [149-154]: Semi: Expr 20 [149-153] [Type Unit]: Call:
                                                Expr 21 [149-150] [Type (Int => Unit is Adj)]: Var: Item 1
                                                Expr 22 [151-152] [Type Int]: Lit: Int(1)
                                            Stmt 23 [167-197]: Local (Immutable):
                                                Pat 24 [171-174] [Type (Bool)[]]: Bind: Ident 25 [171-174] "arr"
                                                Expr 26 [177-196] [Type (Bool)[]]: Array:
                                                    Expr 27 [178-182] [Type Bool]: Lit: Bool(true)
                                                    Expr 28 [184-189] [Type Bool]: Lit: Bool(false)
                                                    Expr 29 [191-195] [Type Bool]: Lit: Bool(true)
                                            Stmt 30 [210-284]: Expr: Expr 31 [210-284] [Type Unit]: For:
                                                Pat 32 [214-217] [Type Bool]: Bind: Ident 33 [214-217] "val"
                                                Expr 34 [221-224] [Type (Bool)[]]: Var: Local 25
                                                Block 35 [225-284] [Type Unit]:
                                                    Stmt 36 [243-248]: Semi: Expr 37 [243-247] [Type Unit]: Call:
                                                        Expr 38 [243-244] [Type (Int => Unit is Adj)]: Var: Item 1
                                                        Expr 39 [245-246] [Type Int]: Lit: Int(2)
                                                    Stmt 40 [265-270]: Semi: Expr 41 [265-269] [Type Unit]: Call:
                                                        Expr 42 [265-266] [Type (Int => Unit is Adj)]: Var: Item 1
                                                        Expr 43 [267-268] [Type Int]: Lit: Int(3)
                                            Stmt 44 [297-302]: Semi: Expr 45 [297-301] [Type Unit]: Call:
                                                Expr 46 [297-298] [Type (Int => Unit is Adj)]: Var: Item 1
                                                Expr 47 [299-300] [Type Int]: Lit: Int(4)
                            SpecDecl _id_ [67-318] (Adj): Impl:
                                Pat _id_ [67-318] [Type Qubit]: Elided
                                Block 9 [104-318] [Type Unit]:
                                    Stmt 10 [114-312]: Expr: Expr _id_ [0-0] [Type Unit]: Expr Block: Block _id_ [0-0] [Type Unit]:
                                        Stmt _id_ [0-0]: Local (Immutable):
                                            Pat _id_ [0-0] [Type (Int)[]]: Bind: Ident 51 [0-0] "generated_array"
                                            Expr 14 [125-134] [Type (Int)[]]: Array:
                                                Expr 15 [126-127] [Type Int]: Lit: Int(0)
                                                Expr 16 [129-130] [Type Int]: Lit: Int(1)
                                                Expr 17 [132-133] [Type Int]: Lit: Int(2)
                                        Stmt _id_ [0-0]: Expr: Expr _id_ [0-0] [Type Unit]: For:
                                            Pat _id_ [0-0] [Type Int]: Bind: Ident 52 [0-0] "generated_index"
                                            Expr _id_ [0-0] [Type Range]: Range:
                                                Expr _id_ [0-0] [Type Int]: BinOp (Sub):
<<<<<<< HEAD
                                                    Expr _id_ [0-0] [Type Int]: Field:
                                                        Expr _id_ [0-0] [Type (Int)[]]: Var: Local 53
                                                        Prim(Length)
=======
                                                    Expr _id_ [0-0] [Type Int]: Call:
                                                        Expr _id_ [0-0] [Type (('T)[] -> Int)]: Var: Item 1 (Package 0)
                                                        Expr _id_ [0-0] [Type (Int)[]]: Var: Local 51
>>>>>>> 0016586c
                                                    Expr _id_ [0-0] [Type Int]: Lit: Int(1)
                                                Expr _id_ [0-0] [Type Int]: Lit: Int(-1)
                                                Expr _id_ [0-0] [Type Int]: Lit: Int(0)
                                            Block 18 [135-312] [Type Unit]:
                                                Stmt _id_ [0-0]: Local (Immutable):
                                                    Pat 12 [118-121] [Type Int]: Bind: Ident 13 [118-121] "val"
                                                    Expr _id_ [0-0] [Type Int]: Index:
                                                        Expr _id_ [0-0] [Type (Int)[]]: Var: Local 51
                                                        Expr _id_ [0-0] [Type Int]: Var: Local 52
                                                Stmt 23 [167-197]: Local (Immutable):
                                                    Pat 24 [171-174] [Type (Bool)[]]: Bind: Ident 25 [171-174] "arr"
                                                    Expr 26 [177-196] [Type (Bool)[]]: Array:
                                                        Expr 27 [178-182] [Type Bool]: Lit: Bool(true)
                                                        Expr 28 [184-189] [Type Bool]: Lit: Bool(false)
                                                        Expr 29 [191-195] [Type Bool]: Lit: Bool(true)
                                                Stmt 44 [297-302]: Semi: Expr 45 [297-301] [Type Unit]: Call:
                                                    Expr _id_ [297-298] [Type (Int => Unit is Adj)]: UnOp (Functor Adj):
                                                        Expr 46 [297-298] [Type (Int => Unit is Adj)]: Var: Item 1
                                                    Expr 47 [299-300] [Type Int]: Lit: Int(4)
                                                Stmt 30 [210-284]: Expr: Expr _id_ [0-0] [Type Unit]: Expr Block: Block _id_ [0-0] [Type Unit]:
                                                    Stmt _id_ [0-0]: Local (Immutable):
                                                        Pat _id_ [0-0] [Type (Bool)[]]: Bind: Ident 49 [0-0] "generated_array"
                                                        Expr 34 [221-224] [Type (Bool)[]]: Var: Local 25
                                                    Stmt _id_ [0-0]: Expr: Expr _id_ [0-0] [Type Unit]: For:
                                                        Pat _id_ [0-0] [Type Int]: Bind: Ident 50 [0-0] "generated_index"
                                                        Expr _id_ [0-0] [Type Range]: Range:
                                                            Expr _id_ [0-0] [Type Int]: BinOp (Sub):
<<<<<<< HEAD
                                                                Expr _id_ [0-0] [Type Int]: Field:
                                                                    Expr _id_ [0-0] [Type (Bool)[]]: Var: Local 51
                                                                    Prim(Length)
=======
                                                                Expr _id_ [0-0] [Type Int]: Call:
                                                                    Expr _id_ [0-0] [Type (('T)[] -> Int)]: Var: Item 1 (Package 0)
                                                                    Expr _id_ [0-0] [Type (Bool)[]]: Var: Local 49
>>>>>>> 0016586c
                                                                Expr _id_ [0-0] [Type Int]: Lit: Int(1)
                                                            Expr _id_ [0-0] [Type Int]: Lit: Int(-1)
                                                            Expr _id_ [0-0] [Type Int]: Lit: Int(0)
                                                        Block 35 [225-284] [Type Unit]:
                                                            Stmt _id_ [0-0]: Local (Immutable):
                                                                Pat 32 [214-217] [Type Bool]: Bind: Ident 33 [214-217] "val"
                                                                Expr _id_ [0-0] [Type Bool]: Index:
                                                                    Expr _id_ [0-0] [Type (Bool)[]]: Var: Local 49
                                                                    Expr _id_ [0-0] [Type Int]: Var: Local 50
                                                            Stmt 40 [265-270]: Semi: Expr 41 [265-269] [Type Unit]: Call:
                                                                Expr _id_ [265-266] [Type (Int => Unit is Adj)]: UnOp (Functor Adj):
                                                                    Expr 42 [265-266] [Type (Int => Unit is Adj)]: Var: Item 1
                                                                Expr 43 [267-268] [Type Int]: Lit: Int(3)
                                                            Stmt 36 [243-248]: Semi: Expr 37 [243-247] [Type Unit]: Call:
                                                                Expr _id_ [243-244] [Type (Int => Unit is Adj)]: UnOp (Functor Adj):
                                                                    Expr 38 [243-244] [Type (Int => Unit is Adj)]: Var: Item 1
                                                                Expr 39 [245-246] [Type Int]: Lit: Int(2)
                                                Stmt 19 [149-154]: Semi: Expr 20 [149-153] [Type Unit]: Call:
                                                    Expr _id_ [149-150] [Type (Int => Unit is Adj)]: UnOp (Functor Adj):
                                                        Expr 21 [149-150] [Type (Int => Unit is Adj)]: Var: Item 1
                                                    Expr 22 [151-152] [Type Int]: Lit: Int(1)"#]],
    );
}

#[test]
fn generate_ctladj_distribute() {
    check(
        indoc! {r#"
            namespace test {
                operation B(input : Int) : Unit is Ctl + Adj {}
                operation A(q : Qubit) : Unit is Ctl + Adj {
                    body ... { B(1); B(2); }
                }
            }
        "#},
        &expect![[r#"
            Package:
                Item 0 [0-158] (Public):
                    Namespace (Ident 20 [10-14] "test"): Item 1, Item 2
                Item 1 [21-68] (Public):
                    Parent: 0
                    Callable 0 [21-68] (Operation):
                        name: Ident 1 [31-32] "B"
                        input: Pat 2 [33-44] [Type Int]: Bind: Ident 3 [33-38] "input"
                        output: Unit
                        functors: Adj + Ctl
                        body: Specializations:
                            SpecDecl _id_ [66-68] (Body): Impl:
                                Pat _id_ [66-68] [Type Int]: Elided
                                Block 4 [66-68]: <empty>
                            SpecDecl _id_ [21-68] (Adj): Impl:
                                Pat _id_ [21-68] [Type Int]: Elided
                                Block 4 [66-68]: <empty>
                            SpecDecl _id_ [21-68] (Ctl): Impl:
                                Pat _id_ [21-68] [Type ((Qubit)[], Int)]: Tuple:
                                    Pat _id_ [21-68] [Type (Qubit)[]]: Bind: Ident 21 [21-68] "ctls"
                                    Pat _id_ [21-68] [Type Int]: Elided
                                Block 4 [66-68]: <empty>
                            SpecDecl _id_ [21-68] (CtlAdj): Impl:
                                Pat _id_ [21-68] [Type ((Qubit)[], Int)]: Tuple:
                                    Pat _id_ [21-68] [Type (Qubit)[]]: Bind: Ident 22 [21-68] "ctls"
                                    Pat _id_ [21-68] [Type Int]: Elided
                                Block 4 [66-68]: <empty>
                Item 2 [73-156] (Public):
                    Parent: 0
                    Callable 5 [73-156] (Operation):
                        name: Ident 6 [83-84] "A"
                        input: Pat 7 [85-94] [Type Qubit]: Bind: Ident 8 [85-86] "q"
                        output: Unit
                        functors: Adj + Ctl
                        body: Specializations:
                            SpecDecl 9 [126-150] (Body): Impl:
                                Pat 10 [131-134] [Type Qubit]: Elided
                                Block 11 [135-150] [Type Unit]:
                                    Stmt 12 [137-142]: Semi: Expr 13 [137-141] [Type Unit]: Call:
                                        Expr 14 [137-138] [Type (Int => Unit is Adj + Ctl)]: Var: Item 1
                                        Expr 15 [139-140] [Type Int]: Lit: Int(1)
                                    Stmt 16 [143-148]: Semi: Expr 17 [143-147] [Type Unit]: Call:
                                        Expr 18 [143-144] [Type (Int => Unit is Adj + Ctl)]: Var: Item 1
                                        Expr 19 [145-146] [Type Int]: Lit: Int(2)
                            SpecDecl _id_ [73-156] (Adj): Impl:
                                Pat _id_ [73-156] [Type Qubit]: Elided
                                Block 11 [135-150] [Type Unit]:
                                    Stmt 16 [143-148]: Semi: Expr 17 [143-147] [Type Unit]: Call:
                                        Expr _id_ [143-144] [Type (Int => Unit is Adj + Ctl)]: UnOp (Functor Adj):
                                            Expr 18 [143-144] [Type (Int => Unit is Adj + Ctl)]: Var: Item 1
                                        Expr 19 [145-146] [Type Int]: Lit: Int(2)
                                    Stmt 12 [137-142]: Semi: Expr 13 [137-141] [Type Unit]: Call:
                                        Expr _id_ [137-138] [Type (Int => Unit is Adj + Ctl)]: UnOp (Functor Adj):
                                            Expr 14 [137-138] [Type (Int => Unit is Adj + Ctl)]: Var: Item 1
                                        Expr 15 [139-140] [Type Int]: Lit: Int(1)
                            SpecDecl _id_ [73-156] (Ctl): Impl:
                                Pat _id_ [73-156] [Type ((Qubit)[], Qubit)]: Tuple:
                                    Pat _id_ [73-156] [Type (Qubit)[]]: Bind: Ident 23 [73-156] "ctls"
                                    Pat _id_ [73-156] [Type Qubit]: Elided
                                Block 11 [135-150] [Type Unit]:
                                    Stmt 12 [137-142]: Semi: Expr 13 [137-141] [Type Unit]: Call:
                                        Expr 14 [137-138] [Type (((Qubit)[], Int) => Unit is Adj + Ctl)]: UnOp (Functor Ctl):
                                            Expr 14 [137-138] [Type (Int => Unit is Adj + Ctl)]: Var: Item 1
                                        Expr 15 [139-140] [Type ((Qubit)[], Int)]: Tuple:
                                            Expr _id_ [139-140] [Type (Qubit)[]]: Var: Local 23
                                            Expr 15 [139-140] [Type Int]: Lit: Int(1)
                                    Stmt 16 [143-148]: Semi: Expr 17 [143-147] [Type Unit]: Call:
                                        Expr 18 [143-144] [Type (((Qubit)[], Int) => Unit is Adj + Ctl)]: UnOp (Functor Ctl):
                                            Expr 18 [143-144] [Type (Int => Unit is Adj + Ctl)]: Var: Item 1
                                        Expr 19 [145-146] [Type ((Qubit)[], Int)]: Tuple:
                                            Expr _id_ [145-146] [Type (Qubit)[]]: Var: Local 23
                                            Expr 19 [145-146] [Type Int]: Lit: Int(2)
                            SpecDecl _id_ [73-156] (CtlAdj): Impl:
                                Pat _id_ [73-156] [Type ((Qubit)[], Qubit)]: Tuple:
                                    Pat _id_ [73-156] [Type (Qubit)[]]: Bind: Ident 24 [73-156] "ctls"
                                    Pat _id_ [73-156] [Type Qubit]: Elided
                                Block 11 [135-150] [Type Unit]:
                                    Stmt 16 [143-148]: Semi: Expr 17 [143-147] [Type Unit]: Call:
                                        Expr _id_ [143-144] [Type (((Qubit)[], Int) => Unit is Adj + Ctl)]: UnOp (Functor Ctl):
                                            Expr _id_ [143-144] [Type (Int => Unit is Adj + Ctl)]: UnOp (Functor Adj):
                                                Expr 18 [143-144] [Type (Int => Unit is Adj + Ctl)]: Var: Item 1
                                        Expr 19 [145-146] [Type ((Qubit)[], Int)]: Tuple:
                                            Expr _id_ [145-146] [Type (Qubit)[]]: Var: Local 24
                                            Expr 19 [145-146] [Type Int]: Lit: Int(2)
                                    Stmt 12 [137-142]: Semi: Expr 13 [137-141] [Type Unit]: Call:
                                        Expr _id_ [137-138] [Type (((Qubit)[], Int) => Unit is Adj + Ctl)]: UnOp (Functor Ctl):
                                            Expr _id_ [137-138] [Type (Int => Unit is Adj + Ctl)]: UnOp (Functor Adj):
                                                Expr 14 [137-138] [Type (Int => Unit is Adj + Ctl)]: Var: Item 1
                                        Expr 15 [139-140] [Type ((Qubit)[], Int)]: Tuple:
                                            Expr _id_ [139-140] [Type (Qubit)[]]: Var: Local 24
                                            Expr 15 [139-140] [Type Int]: Lit: Int(1)"#]],
    );
}

#[test]
fn generate_ctladj_invert() {
    check(
        indoc! {r#"
            namespace test {
                operation B(input : Int) : Unit is Ctl + Adj {}
                operation A(q : Qubit) : Unit is Ctl + Adj {
                    body ... { B(1); B(2); }
                    controlled adjoint invert;
                }
            }
        "#},
        &expect![[r#"
            Package:
                Item 0 [0-193] (Public):
                    Namespace (Ident 21 [10-14] "test"): Item 1, Item 2
                Item 1 [21-68] (Public):
                    Parent: 0
                    Callable 0 [21-68] (Operation):
                        name: Ident 1 [31-32] "B"
                        input: Pat 2 [33-44] [Type Int]: Bind: Ident 3 [33-38] "input"
                        output: Unit
                        functors: Adj + Ctl
                        body: Specializations:
                            SpecDecl _id_ [66-68] (Body): Impl:
                                Pat _id_ [66-68] [Type Int]: Elided
                                Block 4 [66-68]: <empty>
                            SpecDecl _id_ [21-68] (Adj): Impl:
                                Pat _id_ [21-68] [Type Int]: Elided
                                Block 4 [66-68]: <empty>
                            SpecDecl _id_ [21-68] (Ctl): Impl:
                                Pat _id_ [21-68] [Type ((Qubit)[], Int)]: Tuple:
                                    Pat _id_ [21-68] [Type (Qubit)[]]: Bind: Ident 22 [21-68] "ctls"
                                    Pat _id_ [21-68] [Type Int]: Elided
                                Block 4 [66-68]: <empty>
                            SpecDecl _id_ [21-68] (CtlAdj): Impl:
                                Pat _id_ [21-68] [Type ((Qubit)[], Int)]: Tuple:
                                    Pat _id_ [21-68] [Type (Qubit)[]]: Bind: Ident 23 [21-68] "ctls"
                                    Pat _id_ [21-68] [Type Int]: Elided
                                Block 4 [66-68]: <empty>
                Item 2 [73-191] (Public):
                    Parent: 0
                    Callable 5 [73-191] (Operation):
                        name: Ident 6 [83-84] "A"
                        input: Pat 7 [85-94] [Type Qubit]: Bind: Ident 8 [85-86] "q"
                        output: Unit
                        functors: Adj + Ctl
                        body: Specializations:
                            SpecDecl 9 [126-150] (Body): Impl:
                                Pat 10 [131-134] [Type Qubit]: Elided
                                Block 11 [135-150] [Type Unit]:
                                    Stmt 12 [137-142]: Semi: Expr 13 [137-141] [Type Unit]: Call:
                                        Expr 14 [137-138] [Type (Int => Unit is Adj + Ctl)]: Var: Item 1
                                        Expr 15 [139-140] [Type Int]: Lit: Int(1)
                                    Stmt 16 [143-148]: Semi: Expr 17 [143-147] [Type Unit]: Call:
                                        Expr 18 [143-144] [Type (Int => Unit is Adj + Ctl)]: Var: Item 1
                                        Expr 19 [145-146] [Type Int]: Lit: Int(2)
                            SpecDecl _id_ [73-191] (Adj): Impl:
                                Pat _id_ [73-191] [Type Qubit]: Elided
                                Block 11 [135-150] [Type Unit]:
                                    Stmt 16 [143-148]: Semi: Expr 17 [143-147] [Type Unit]: Call:
                                        Expr _id_ [143-144] [Type (Int => Unit is Adj + Ctl)]: UnOp (Functor Adj):
                                            Expr 18 [143-144] [Type (Int => Unit is Adj + Ctl)]: Var: Item 1
                                        Expr 19 [145-146] [Type Int]: Lit: Int(2)
                                    Stmt 12 [137-142]: Semi: Expr 13 [137-141] [Type Unit]: Call:
                                        Expr _id_ [137-138] [Type (Int => Unit is Adj + Ctl)]: UnOp (Functor Adj):
                                            Expr 14 [137-138] [Type (Int => Unit is Adj + Ctl)]: Var: Item 1
                                        Expr 15 [139-140] [Type Int]: Lit: Int(1)
                            SpecDecl _id_ [73-191] (Ctl): Impl:
                                Pat _id_ [73-191] [Type ((Qubit)[], Qubit)]: Tuple:
                                    Pat _id_ [73-191] [Type (Qubit)[]]: Bind: Ident 24 [73-191] "ctls"
                                    Pat _id_ [73-191] [Type Qubit]: Elided
                                Block 11 [135-150] [Type Unit]:
                                    Stmt 12 [137-142]: Semi: Expr 13 [137-141] [Type Unit]: Call:
                                        Expr 14 [137-138] [Type (((Qubit)[], Int) => Unit is Adj + Ctl)]: UnOp (Functor Ctl):
                                            Expr 14 [137-138] [Type (Int => Unit is Adj + Ctl)]: Var: Item 1
                                        Expr 15 [139-140] [Type ((Qubit)[], Int)]: Tuple:
                                            Expr _id_ [139-140] [Type (Qubit)[]]: Var: Local 24
                                            Expr 15 [139-140] [Type Int]: Lit: Int(1)
                                    Stmt 16 [143-148]: Semi: Expr 17 [143-147] [Type Unit]: Call:
                                        Expr 18 [143-144] [Type (((Qubit)[], Int) => Unit is Adj + Ctl)]: UnOp (Functor Ctl):
                                            Expr 18 [143-144] [Type (Int => Unit is Adj + Ctl)]: Var: Item 1
                                        Expr 19 [145-146] [Type ((Qubit)[], Int)]: Tuple:
                                            Expr _id_ [145-146] [Type (Qubit)[]]: Var: Local 24
                                            Expr 19 [145-146] [Type Int]: Lit: Int(2)
                            SpecDecl 20 [159-185] (CtlAdj): Impl:
                                Pat _id_ [73-191] [Type ((Qubit)[], Qubit)]: Tuple:
                                    Pat _id_ [73-191] [Type (Qubit)[]]: Bind: Ident 24 [73-191] "ctls"
                                    Pat _id_ [73-191] [Type Qubit]: Elided
                                Block 11 [135-150] [Type Unit]:
                                    Stmt 16 [143-148]: Semi: Expr 17 [143-147] [Type Unit]: Call:
                                        Expr _id_ [143-144] [Type (((Qubit)[], Int) => Unit is Adj + Ctl)]: UnOp (Functor Adj):
                                            Expr 18 [143-144] [Type (((Qubit)[], Int) => Unit is Adj + Ctl)]: UnOp (Functor Ctl):
                                                Expr 18 [143-144] [Type (Int => Unit is Adj + Ctl)]: Var: Item 1
                                        Expr 19 [145-146] [Type ((Qubit)[], Int)]: Tuple:
                                            Expr _id_ [145-146] [Type (Qubit)[]]: Var: Local 24
                                            Expr 19 [145-146] [Type Int]: Lit: Int(2)
                                    Stmt 12 [137-142]: Semi: Expr 13 [137-141] [Type Unit]: Call:
                                        Expr _id_ [137-138] [Type (((Qubit)[], Int) => Unit is Adj + Ctl)]: UnOp (Functor Adj):
                                            Expr 14 [137-138] [Type (((Qubit)[], Int) => Unit is Adj + Ctl)]: UnOp (Functor Ctl):
                                                Expr 14 [137-138] [Type (Int => Unit is Adj + Ctl)]: Var: Item 1
                                        Expr 15 [139-140] [Type ((Qubit)[], Int)]: Tuple:
                                            Expr _id_ [139-140] [Type (Qubit)[]]: Var: Local 24
                                            Expr 15 [139-140] [Type Int]: Lit: Int(1)"#]],
    );
}<|MERGE_RESOLUTION|>--- conflicted
+++ resolved
@@ -915,60 +915,32 @@
                                             Expr _id_ [0-0] [Type Range]: Range:
                                                 Expr _id_ [0-0] [Type Int]: BinOp (Add):
                                                     Expr _id_ [0-0] [Type Int]: Field:
-<<<<<<< HEAD
-                                                        Expr _id_ [0-0] [Type Range]: Var: Local 29
+                                                        Expr _id_ [0-0] [Type Range]: Var: Local 27
                                                         Prim(Start)
-=======
-                                                        Expr _id_ [0-0] [Type Range]: Var: Local 27
-                                                        Start
->>>>>>> 0016586c
                                                     Expr _id_ [0-0] [Type Int]: BinOp (Mul):
                                                         Expr _id_ [0-0] [Type Int]: BinOp (Div):
                                                             Expr _id_ [0-0] [Type Int]: BinOp (Sub):
                                                                 Expr _id_ [0-0] [Type Int]: Field:
-<<<<<<< HEAD
-                                                                    Expr _id_ [0-0] [Type Range]: Var: Local 29
+                                                                    Expr _id_ [0-0] [Type Range]: Var: Local 27
                                                                     Prim(End)
                                                                 Expr _id_ [0-0] [Type Int]: Field:
-                                                                    Expr _id_ [0-0] [Type Range]: Var: Local 29
+                                                                    Expr _id_ [0-0] [Type Range]: Var: Local 27
                                                                     Prim(Start)
                                                             Expr _id_ [0-0] [Type Int]: Field:
-                                                                Expr _id_ [0-0] [Type Range]: Var: Local 29
+                                                                Expr _id_ [0-0] [Type Range]: Var: Local 27
                                                                 Prim(Step)
                                                         Expr _id_ [0-0] [Type Int]: Field:
-                                                            Expr _id_ [0-0] [Type Range]: Var: Local 29
+                                                            Expr _id_ [0-0] [Type Range]: Var: Local 27
                                                             Prim(Step)
                                                 Expr _id_ [0-0] [Type Int]: UnOp (Neg):
                                                     Expr _id_ [0-0] [Type Int]: Field:
-                                                        Expr _id_ [0-0] [Type Range]: Var: Local 29
+                                                        Expr _id_ [0-0] [Type Range]: Var: Local 27
                                                         Prim(Step)
                                                 Expr _id_ [0-0] [Type Int]: Field:
-                                                    Expr _id_ [0-0] [Type Range]: Var: Local 29
+                                                    Expr _id_ [0-0] [Type Range]: Var: Local 27
                                                     Prim(Start)
-                                            Block 19 [128-175] [Type Unit]:
-                                                Stmt 24 [160-165]: Semi: Expr 25 [160-164] [Type Unit]: Call:
-=======
-                                                                    Expr _id_ [0-0] [Type Range]: Var: Local 27
-                                                                    End
-                                                                Expr _id_ [0-0] [Type Int]: Field:
-                                                                    Expr _id_ [0-0] [Type Range]: Var: Local 27
-                                                                    Start
-                                                            Expr _id_ [0-0] [Type Int]: Field:
-                                                                Expr _id_ [0-0] [Type Range]: Var: Local 27
-                                                                Step
-                                                        Expr _id_ [0-0] [Type Int]: Field:
-                                                            Expr _id_ [0-0] [Type Range]: Var: Local 27
-                                                            Step
-                                                Expr _id_ [0-0] [Type Int]: UnOp (Neg):
-                                                    Expr _id_ [0-0] [Type Int]: Field:
-                                                        Expr _id_ [0-0] [Type Range]: Var: Local 27
-                                                        Step
-                                                Expr _id_ [0-0] [Type Int]: Field:
-                                                    Expr _id_ [0-0] [Type Range]: Var: Local 27
-                                                    Start
                                             Block 17 [128-175] [Type Unit]:
                                                 Stmt 22 [160-165]: Semi: Expr 23 [160-164] [Type Unit]: Call:
->>>>>>> 0016586c
                                                     Expr _id_ [160-161] [Type (Int => Unit is Adj)]: UnOp (Functor Adj):
                                                         Expr 24 [160-161] [Type (Int => Unit is Adj)]: Var: Item 1
                                                     Expr 25 [162-163] [Type Int]: Lit: Int(2)
@@ -1049,15 +1021,9 @@
                                             Pat _id_ [0-0] [Type Int]: Bind: Ident 29 [0-0] "generated_index"
                                             Expr _id_ [0-0] [Type Range]: Range:
                                                 Expr _id_ [0-0] [Type Int]: BinOp (Sub):
-<<<<<<< HEAD
-                                                    Expr _id_ [0-0] [Type Int]: Field:
-                                                        Expr _id_ [0-0] [Type (Int)[]]: Var: Local 30
-                                                        Prim(Length)
-=======
                                                     Expr _id_ [0-0] [Type Int]: Call:
                                                         Expr _id_ [0-0] [Type (('T)[] -> Int)]: Var: Item 1 (Package 0)
                                                         Expr _id_ [0-0] [Type (Int)[]]: Var: Local 28
->>>>>>> 0016586c
                                                     Expr _id_ [0-0] [Type Int]: Lit: Int(1)
                                                 Expr _id_ [0-0] [Type Int]: Lit: Int(-1)
                                                 Expr _id_ [0-0] [Type Int]: Lit: Int(0)
@@ -1169,15 +1135,9 @@
                                             Pat _id_ [0-0] [Type Int]: Bind: Ident 52 [0-0] "generated_index"
                                             Expr _id_ [0-0] [Type Range]: Range:
                                                 Expr _id_ [0-0] [Type Int]: BinOp (Sub):
-<<<<<<< HEAD
-                                                    Expr _id_ [0-0] [Type Int]: Field:
-                                                        Expr _id_ [0-0] [Type (Int)[]]: Var: Local 53
-                                                        Prim(Length)
-=======
                                                     Expr _id_ [0-0] [Type Int]: Call:
                                                         Expr _id_ [0-0] [Type (('T)[] -> Int)]: Var: Item 1 (Package 0)
                                                         Expr _id_ [0-0] [Type (Int)[]]: Var: Local 51
->>>>>>> 0016586c
                                                     Expr _id_ [0-0] [Type Int]: Lit: Int(1)
                                                 Expr _id_ [0-0] [Type Int]: Lit: Int(-1)
                                                 Expr _id_ [0-0] [Type Int]: Lit: Int(0)
@@ -1205,15 +1165,9 @@
                                                         Pat _id_ [0-0] [Type Int]: Bind: Ident 50 [0-0] "generated_index"
                                                         Expr _id_ [0-0] [Type Range]: Range:
                                                             Expr _id_ [0-0] [Type Int]: BinOp (Sub):
-<<<<<<< HEAD
-                                                                Expr _id_ [0-0] [Type Int]: Field:
-                                                                    Expr _id_ [0-0] [Type (Bool)[]]: Var: Local 51
-                                                                    Prim(Length)
-=======
                                                                 Expr _id_ [0-0] [Type Int]: Call:
                                                                     Expr _id_ [0-0] [Type (('T)[] -> Int)]: Var: Item 1 (Package 0)
                                                                     Expr _id_ [0-0] [Type (Bool)[]]: Var: Local 49
->>>>>>> 0016586c
                                                                 Expr _id_ [0-0] [Type Int]: Lit: Int(1)
                                                             Expr _id_ [0-0] [Type Int]: Lit: Int(-1)
                                                             Expr _id_ [0-0] [Type Int]: Lit: Int(0)
