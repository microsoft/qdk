--- conflicted
+++ resolved
@@ -1021,15 +1021,9 @@
                                             Pat _id_ [0-0] [Type Int]: Bind: Ident 29 [0-0] "generated_index"
                                             Expr _id_ [0-0] [Type Range]: Range:
                                                 Expr _id_ [0-0] [Type Int]: BinOp (Sub):
-<<<<<<< HEAD
-                                                    Expr _id_ [0-0] [Type Int]: Field:
-                                                        Expr _id_ [0-0] [Type (Int)[]]: Var: Local 28
-                                                        Length
-=======
                                                     Expr _id_ [0-0] [Type Int]: Call:
                                                         Expr _id_ [0-0] [Type (('T)[] -> Int)]: Var: Item 1 (Package 0)
-                                                        Expr _id_ [0-0] [Type (Int)[]]: Var: Local 30
->>>>>>> b8359689
+                                                        Expr _id_ [0-0] [Type (Int)[]]: Var: Local 28
                                                     Expr _id_ [0-0] [Type Int]: Lit: Int(1)
                                                 Expr _id_ [0-0] [Type Int]: Lit: Int(-1)
                                                 Expr _id_ [0-0] [Type Int]: Lit: Int(0)
@@ -1141,15 +1135,9 @@
                                             Pat _id_ [0-0] [Type Int]: Bind: Ident 52 [0-0] "generated_index"
                                             Expr _id_ [0-0] [Type Range]: Range:
                                                 Expr _id_ [0-0] [Type Int]: BinOp (Sub):
-<<<<<<< HEAD
-                                                    Expr _id_ [0-0] [Type Int]: Field:
-                                                        Expr _id_ [0-0] [Type (Int)[]]: Var: Local 51
-                                                        Length
-=======
                                                     Expr _id_ [0-0] [Type Int]: Call:
                                                         Expr _id_ [0-0] [Type (('T)[] -> Int)]: Var: Item 1 (Package 0)
-                                                        Expr _id_ [0-0] [Type (Int)[]]: Var: Local 53
->>>>>>> b8359689
+                                                        Expr _id_ [0-0] [Type (Int)[]]: Var: Local 51
                                                     Expr _id_ [0-0] [Type Int]: Lit: Int(1)
                                                 Expr _id_ [0-0] [Type Int]: Lit: Int(-1)
                                                 Expr _id_ [0-0] [Type Int]: Lit: Int(0)
@@ -1177,15 +1165,9 @@
                                                         Pat _id_ [0-0] [Type Int]: Bind: Ident 50 [0-0] "generated_index"
                                                         Expr _id_ [0-0] [Type Range]: Range:
                                                             Expr _id_ [0-0] [Type Int]: BinOp (Sub):
-<<<<<<< HEAD
-                                                                Expr _id_ [0-0] [Type Int]: Field:
-                                                                    Expr _id_ [0-0] [Type (Bool)[]]: Var: Local 49
-                                                                    Length
-=======
                                                                 Expr _id_ [0-0] [Type Int]: Call:
                                                                     Expr _id_ [0-0] [Type (('T)[] -> Int)]: Var: Item 1 (Package 0)
-                                                                    Expr _id_ [0-0] [Type (Bool)[]]: Var: Local 51
->>>>>>> b8359689
+                                                                    Expr _id_ [0-0] [Type (Bool)[]]: Var: Local 49
                                                                 Expr _id_ [0-0] [Type Int]: Lit: Int(1)
                                                             Expr _id_ [0-0] [Type Int]: Lit: Int(-1)
                                                             Expr _id_ [0-0] [Type Int]: Lit: Int(0)
