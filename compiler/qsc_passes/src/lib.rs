// Copyright (c) Microsoft Corporation.
// Licensed under the MIT License.

#![warn(clippy::mod_module_files, clippy::pedantic, clippy::unwrap_used)]

pub mod conjugate_invert;
pub mod entry_point;
<<<<<<< HEAD
pub mod replace_qubit_allocation;
=======
mod invert_block;
mod logic_sep;
>>>>>>> 329f49a5
pub mod spec_gen;

use miette::Diagnostic;
use qsc_frontend::compile::CompileUnit;
use thiserror::Error;

#[derive(Clone, Debug, Diagnostic, Error)]
#[diagnostic(transparent)]
#[error(transparent)]
pub enum Error {
    EntryPoint(entry_point::Error),
    SpecGen(spec_gen::Error),
    ConjInvert(conjugate_invert::Error),
}

/// Run the default set of passes required for evaluation.
pub fn run_default_passes(unit: &mut CompileUnit) -> Vec<Error> {
    let mut errors = Vec::new();

    errors.extend(
        spec_gen::generate_specs(unit)
            .into_iter()
            .map(Error::SpecGen),
    );

    errors.extend(
        conjugate_invert::invert_conjugate_exprs(unit)
            .into_iter()
            .map(Error::ConjInvert),
    );

    errors
}<|MERGE_RESOLUTION|>--- conflicted
+++ resolved
@@ -5,12 +5,9 @@
 
 pub mod conjugate_invert;
 pub mod entry_point;
-<<<<<<< HEAD
-pub mod replace_qubit_allocation;
-=======
 mod invert_block;
 mod logic_sep;
->>>>>>> 329f49a5
+pub mod replace_qubit_allocation;
 pub mod spec_gen;
 
 use miette::Diagnostic;
