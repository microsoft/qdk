--- conflicted
+++ resolved
@@ -9,11 +9,8 @@
 mod invert_block;
 mod logic_sep;
 pub mod loop_unification;
-<<<<<<< HEAD
 pub mod replace_qubit_allocation;
-=======
 pub mod semantics;
->>>>>>> 02831734
 pub mod spec_gen;
 
 use miette::Diagnostic;
