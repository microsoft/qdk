--- conflicted
+++ resolved
@@ -5,11 +5,8 @@
 
 pub mod entry_point;
 pub mod globals;
-<<<<<<< HEAD
 pub mod replace_qubit_allocation;
-=======
 pub mod spec_gen;
->>>>>>> 822e6902
 
 use miette::Diagnostic;
 use qsc_frontend::compile::CompileUnit;
