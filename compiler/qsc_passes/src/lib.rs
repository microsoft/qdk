--- conflicted
+++ resolved
@@ -3,12 +3,9 @@
 
 #![warn(clippy::mod_module_files, clippy::pedantic, clippy::unwrap_used)]
 
-<<<<<<< HEAD
+pub mod entry_point;
 pub mod globals;
 pub mod replace_qubit_allocation;
-=======
-pub mod entry_point;
-pub mod globals;
 
 use miette::Diagnostic;
 use thiserror::Error;
@@ -18,5 +15,4 @@
 #[error(transparent)]
 pub enum Error {
     EntryPoint(entry_point::Error),
-}
->>>>>>> 12681f1f
+}