// Copyright (c) Microsoft Corporation.
// Licensed under the MIT License.

use expect_test::{expect, Expect};
use indoc::indoc;
use qsc_frontend::compile::{compile, PackageStore};

use crate::entry_point::extract_entry;

fn check(file: &str, expr: &str, expect: &Expect) {
    let unit = compile(&PackageStore::new(), [], [file], expr);
    assert!(
        unit.context.errors().is_empty(),
        "Compilation errors: {:?}",
        unit.context.errors()
    );
    let res = extract_entry(&unit.package);
    match res {
        Ok(result) => expect.assert_eq(&result.to_string()),
        Err(e) => expect.assert_debug_eq(&e),
    }
}

#[test]
fn test_entry_point_attr_to_expr() {
    check(
        indoc! {"
            namespace Test {
                @EntryPoint()
                operation Main() : Int { 41 + 1 }
            }"},
        "",
        &expect![[r#"
<<<<<<< HEAD
            Expr _id_ [0-0] [Type Int]: Expr Block: Block 10 [62-72] [Type Int]:
                Stmt 11 [64-70]: Expr: Expr 12 [64-70] [Type Int]: BinOp (Add):
                    Expr 13 [64-66] [Type Int]: Lit: Int(41)
                    Expr 14 [69-70] [Type Int]: Lit: Int(1)"#]],
=======
            Expr _id_ [0-0]: Expr Block: Block 7 [62-72]:
                Stmt 8 [64-70]: Expr: Expr 9 [64-70]: BinOp (Add):
                    Expr 10 [64-66]: Lit: Int(41)
                    Expr 11 [69-70]: Lit: Int(1)"#]],
>>>>>>> 83bfb9be
    );
}

#[test]
fn test_entry_point_attr_missing() {
    check(
        indoc! {"
            namespace Test {
                operation Main() : Int { 41 + 1 }
            }"},
        "",
        &expect![[r#"
            [
                EntryPoint(
                    EntryPointMissing,
                ),
            ]
        "#]],
    );
}

#[test]
fn test_entry_point_attr_multiple() {
    check(
        indoc! {"
            namespace Test {
                @EntryPoint()
                operation Main() : Int { 41 + 1 }

                @EntryPoint()
                operation Main2() : Int { 40 + 1 }
            }"},
        "",
        &expect![[r#"
            [
                EntryPoint(
                    DuplicateEntryPoint(
                        "Main",
                        Span {
                            lo: 49,
                            hi: 53,
                        },
                    ),
                ),
                EntryPoint(
                    DuplicateEntryPoint(
                        "Main2",
                        Span {
                            lo: 106,
                            hi: 111,
                        },
                    ),
                ),
            ]
        "#]],
    );
}<|MERGE_RESOLUTION|>--- conflicted
+++ resolved
@@ -31,17 +31,10 @@
             }"},
         "",
         &expect![[r#"
-<<<<<<< HEAD
-            Expr _id_ [0-0] [Type Int]: Expr Block: Block 10 [62-72] [Type Int]:
-                Stmt 11 [64-70]: Expr: Expr 12 [64-70] [Type Int]: BinOp (Add):
-                    Expr 13 [64-66] [Type Int]: Lit: Int(41)
-                    Expr 14 [69-70] [Type Int]: Lit: Int(1)"#]],
-=======
-            Expr _id_ [0-0]: Expr Block: Block 7 [62-72]:
-                Stmt 8 [64-70]: Expr: Expr 9 [64-70]: BinOp (Add):
-                    Expr 10 [64-66]: Lit: Int(41)
-                    Expr 11 [69-70]: Lit: Int(1)"#]],
->>>>>>> 83bfb9be
+            Expr _id_ [0-0] [Type Int]: Expr Block: Block 6 [62-72] [Type Int]:
+                Stmt 7 [64-70]: Expr: Expr 8 [64-70] [Type Int]: BinOp (Add):
+                    Expr 9 [64-66] [Type Int]: Lit: Int(41)
+                    Expr 10 [69-70] [Type Int]: Lit: Int(1)"#]],
     );
 }
 
