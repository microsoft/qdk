// Copyright (c) Microsoft Corporation.
// Licensed under the MIT License.

<<<<<<< HEAD
use crate::{manifest::GitHubRef, Dependency, Manifest, ManifestDescriptor};
use async_trait::async_trait;
use futures::FutureExt;
=======
use crate::{manifest::GitHubRef, Manifest, ManifestDescriptor, PackageRef};
use async_trait::async_trait;
use futures::FutureExt;
use miette::Diagnostic;
>>>>>>> 06d089fa
use qsc_data_structures::language_features::LanguageFeatures;
use qsc_linter::LintConfig;
use rustc_hash::FxHashMap;
use std::{
    cell::RefCell,
    path::{Path, PathBuf},
    sync::Arc,
};
use thiserror::Error;

/// Describes a Q# project with all its sources and dependencies resolved.
#[derive(Debug)]
pub struct LoadedProject {
    /// Friendly name, typically based on project directory name
    /// Not guaranteed to be unique. Don't use as a key.
    pub name: Arc<str>,
    /// Full path to the project's `qsharp.json` file
    pub manifest_path: Arc<str>,
    pub package_graph_sources: PackageGraphSources,
    pub lints: Vec<LintConfig>,
    pub errors: Vec<miette::Report>,
}

/// Describes a Q# project
#[derive(Debug, Clone)]
pub struct Project {
    /// Friendly name, typically based on project directory name
    /// Not guaranteed to be unique. Don't use as a key.
    pub name: Arc<str>,
    /// A path that represents the whole project.
    /// Typically the `qsharp.json` path for projects, or the document path for single files.
    pub path: Arc<str>,
    /// The package graph, including all sources and per-package
    /// configuration settings.
    pub package_graph_sources: PackageGraphSources,
    /// Lint configuration for the project, typically comes from the root `qsharp.json`.
    pub lints: Vec<LintConfig>,
    /// Any errors encountered while loading the project.
    pub errors: Vec<Error>,
}

impl Project {
    #[must_use]
    /// Given a source file, creates a project that contains just that file and
    /// default configuration options.
    pub fn from_single_file(name: Arc<str>, contents: Arc<str>) -> Self {
        let display_name = PathBuf::from(name.as_ref())
            .file_name()
            .map_or_else(|| name.clone(), |f| f.to_string_lossy().into());

        Self {
            package_graph_sources: PackageGraphSources {
                root: PackageInfo {
                    sources: vec![(name.clone(), contents)],
                    language_features: LanguageFeatures::default(),
                    dependencies: FxHashMap::default(),
                },
                packages: FxHashMap::default(),
            },
            path: name,
            name: display_name,
            lints: Vec::default(),
            errors: Vec::default(),
        }
    }
}

/// This enum represents a filesystem object type. It is analogous to [`std::fs::FileType`].
#[derive(PartialEq, Debug, Clone, Copy)]
pub enum EntryType {
    File,
    Folder,
    Symlink,
    Unknown,
}

/// This trait represents a filesystem object. It is analogous to [`std::fs::DirEntry`].
pub trait DirEntry {
    type Error: Send + Sync;
    fn entry_type(&self) -> Result<EntryType, Self::Error>;
    fn path(&self) -> PathBuf;
    fn entry_extension(&self) -> String {
        self.path()
            .extension()
            .map(|x| x.to_string_lossy().to_string())
            .unwrap_or_default()
    }
    fn entry_name(&self) -> String {
        self.path()
            .file_name()
            .expect("canonicalized symlink cannot end in relative path")
            .to_string_lossy()
            .to_string()
    }
}

/// Errors that can occur during project loading and dependency resolution.
#[derive(Clone, Debug, Diagnostic, Error)]
pub enum Error {
    #[error("No `src` directory found for project")]
    #[diagnostic(code("Qsc.Project.NoSrcDir"))]
    NoSrcDir { path: String },

    #[error("Failed to parse manifest: {error}")]
    #[diagnostic(code("Qsc.Project.ManifestParse"))]
    ManifestParse { path: String, error: String },

    #[error("Failed to parse manifest for GitHub dependency {repo}/{owner} : {error}")]
    #[diagnostic(code("Qsc.Project.GitHubManifestParse"))]
    GitHubManifestParse {
        path: String,
        owner: String,
        repo: String,
        error: String,
    },

    #[error("Circular dependency detected between {0} and {1}")]
    #[diagnostic(code("Qsc.Project.CircularDependency"))]
    Circular(String, String),

    #[error("GitHub dependency {0} contains a local dependency {1}, which is not supported")]
    #[diagnostic(code("Qsc.Project.GitHubToLocal"))]
    GitHubToLocal(String, String),

    #[error("File system error: {0}")]
    #[diagnostic(code("Qsc.Project.FileSystem"))]
    FileSystem(String),

    #[error("Error fetching from GitHub: {0}")]
    #[diagnostic(code("Qsc.Project.GitHub"))]
    GitHub(String),
}

impl Error {
    #[must_use]
    pub fn path(&self) -> Option<&String> {
        match self {
            Error::GitHubManifestParse { path, .. }
            | Error::NoSrcDir { path }
            | Error::ManifestParse { path, .. } => Some(path),
            Error::GitHubToLocal(_, _)
            | Error::FileSystem(_)
            | Error::Circular(_, _)
            | Error::GitHub(_) => None,
        }
    }
}

type ProjectResult<T> = Result<T, Error>;

/// This trait is used to abstract filesystem logic with regards to Q# projects.
/// A Q# project requires some multi-file structure, but that may not actually be
/// an OS filesystem. It could be a virtual filesystem on vscode.dev, or perhaps a
/// cached implementation. This interface defines the minimal filesystem requirements
/// for the Q# project system to function correctly.
#[async_trait(?Send)]
pub trait FileSystemAsync {
    type Entry: DirEntry;
    /// Given a path, parse its contents and return a tuple representing (FileName, FileContents).
    async fn read_file(&self, path: &Path) -> miette::Result<(Arc<str>, Arc<str>)>;

    /// Given a path, list its directory contents (if any).
    /// This function should only return files that end in *.qs and folders.
    async fn list_directory(&self, path: &Path) -> miette::Result<Vec<Self::Entry>>;

    /// Given a base path and a relative path, join the segments and normalize
    /// the path, i.e. replace '..', '.', and redundant separators.
    async fn resolve_path(&self, base: &Path, path: &Path) -> miette::Result<PathBuf>;

<<<<<<< HEAD
    // TODO: stretching the definition of "file system" here...
    // maybe we can call this struct "HostAsync" or something
=======
    /// Given a path to a file hosted on GitHub, fetches it from GitHub and returns the contents.
>>>>>>> 06d089fa
    async fn fetch_github(
        &self,
        owner: &str,
        repo: &str,
        r#ref: &str,
        path: &str,
    ) -> miette::Result<Arc<str>>;

    /// Given an initial path, fetch files matching <initial_path>/**/*.qs
    async fn collect_project_sources(
        &self,
        initial_path: &Path,
    ) -> ProjectResult<Vec<Self::Entry>> {
        let listing = self
            .list_directory(initial_path)
            .await
            .map_err(|e| Error::FileSystem(e.to_string()))?;
        if let Some(src_dir) = listing.into_iter().find(|x| {
            let Ok(entry_type) = x.entry_type() else {
                return false;
            };
            entry_type == EntryType::Folder && x.entry_name() == "src"
        }) {
            self.collect_project_sources_inner(&src_dir.path()).await
        } else {
            Err(Error::NoSrcDir {
                path: initial_path.to_string_lossy().to_string(),
            })
        }
    }

    async fn collect_project_sources_inner(
        &self,
        initial_path: &Path,
    ) -> ProjectResult<Vec<Self::Entry>> {
        let listing = self
            .list_directory(initial_path)
            .await
            .map_err(|e| Error::FileSystem(e.to_string()))?;
        let mut files = vec![];
        for item in filter_hidden_files(listing.into_iter()) {
            match item.entry_type() {
                Ok(EntryType::File) if item.entry_extension() == "qs" => files.push(item),
                Ok(EntryType::Folder) => {
                    files.append(&mut self.collect_project_sources_inner(&item.path()).await?);
                }
                _ => (),
            }
        }
        Ok(files)
    }

<<<<<<< HEAD
    /// Given a [ManifestDescriptor], load project sources.
    async fn load_project_sources(&self, manifest: &ManifestDescriptor) -> miette::Result<Project> {
        let project_path = manifest.manifest_dir.clone();
        let qs_files = self.collect_project_sources(&project_path).await?;
=======
    /// Given a directory, loads the project sources
    /// and the sources for all its dependencies.
    async fn load_project(
        &self,
        directory: &Path,
        global_cache: Option<&RefCell<PackageCache>>,
    ) -> Result<Project, Vec<Error>> {
        let manifest = self
            .parse_manifest_in_dir(directory)
            .await
            .map_err(|e| vec![e])?;
>>>>>>> 06d089fa

        let root = self
            .read_local_manifest_and_sources(directory)
            .await
            .map_err(|e| vec![e])?;

        let mut errors = vec![];
        let mut packages = FxHashMap::default();
        let mut stack = vec![];

        let root_path = directory.to_string_lossy().to_string();
        let root_ref = PackageRef::Path { path: root_path };

        self.collect_deps(
            key_for_dependency_definition(&root_ref),
            &root,
            global_cache.unwrap_or(&RefCell::new(FxHashMap::default())),
            &mut stack,
            &mut packages,
            &mut errors,
            &root_ref,
        )
        .await;

        let name = directory
            .file_name()
            .map(|f| f.to_string_lossy().into())
            .unwrap_or(format!("Q# project at {}", directory.display()))
            .into();

        let manifest_path = self
            .resolve_path(directory, Path::new("qsharp.json"))
            .await
            .map_err(|e| vec![Error::FileSystem(e.to_string())])?
            .to_string_lossy()
            .into();

        Ok(Project {
            package_graph_sources: PackageGraphSources { root, packages },
            lints: manifest.lints,
            errors,
            name,
            path: manifest_path,
        })
    }

<<<<<<< HEAD
    /// Given a directory path, parse the manifest and load the project sources.
    // async fn load_project_in_dir(&self, directory: &Path) -> miette::Result<LoadedProject> {
    //     let manifest = self.parse_manifest_in_dir(directory).await?;

    //     self.load_project_with_deps(&ManifestDescriptor {
    //         manifest_dir: directory.to_path_buf(),
    //         manifest,
    //     })
    //     .await
    // }

    async fn parse_manifest_in_dir(&self, directory: &Path) -> Result<Manifest, miette::Error> {
        let manifest_path = self
            .resolve_path(directory, Path::new("qsharp.json"))
            .await?;
        let (_, manifest_content) = self.read_file(&manifest_path).await?;
        let manifest = serde_json::from_str::<Manifest>(&manifest_content).map_err(|e| {
            miette::ErrReport::msg(format!("Failed to parse `qsharp.json` file: {e}"))
=======
    /// Given a directory, attemps to parse a `qsharp.json` in that directory
    /// according to the manifest schema.
    async fn parse_manifest_in_dir(&self, directory: &Path) -> ProjectResult<Manifest> {
        let manifest_path = self
            .resolve_path(directory, Path::new("qsharp.json"))
            .await
            .map_err(|e| Error::FileSystem(e.to_string()))?;
        let (_, manifest_content) = self
            .read_file(&manifest_path)
            .await
            .map_err(|e| Error::FileSystem(e.to_string()))?;
        let manifest = serde_json::from_str::<Manifest>(&manifest_content).map_err(|e| {
            Error::ManifestParse {
                path: manifest_path.to_string_lossy().to_string(),
                error: e.to_string(),
            }
>>>>>>> 06d089fa
        })?;
        Ok(manifest)
    }

<<<<<<< HEAD
    async fn read_local_manifest_and_sources(&self, directory: &Path) -> miette::Result<Project> {
        let manifest = self.parse_manifest_in_dir(directory).await?;

        self.load_project_sources(&ManifestDescriptor {
=======
    /// Load the sources for a single package at the given directory. Also load its
    /// dependency information but don't recurse into dependencies yet.
    async fn read_local_manifest_and_sources(
        &self,
        directory: &Path,
    ) -> ProjectResult<PackageInfo> {
        let manifest = self.parse_manifest_in_dir(directory).await?;

        let manifest = ManifestDescriptor {
>>>>>>> 06d089fa
            manifest_dir: directory.to_path_buf(),
            manifest,
        };

        let project_path = manifest.manifest_dir.clone();

        // If the `files` field exists in the manifest, prefer that.
        // Otherwise, collect all files in the project directory.
        let qs_files: Vec<PathBuf> = if manifest.manifest.files.is_empty() {
            let qs_files = self.collect_project_sources(&project_path).await?;
            qs_files.into_iter().map(|file| file.path()).collect()
        } else {
            let mut v = vec![];
            for file in manifest.manifest.files {
                v.push(
                    self.resolve_path(&project_path, Path::new(&file))
                        .await
                        .map_err(|e| Error::FileSystem(e.to_string()))?,
                );
            }
            v
        };

        let mut sources = Vec::with_capacity(qs_files.len());
        for path in qs_files {
            sources.push(
                self.read_file(&path)
                    .await
                    .map_err(|e| Error::FileSystem(e.to_string()))?,
            );
        }

        let mut dependencies = FxHashMap::default();

        // For any local dependencies, convert relative paths to absolute,
        // so that multiple references to the same package, from different packages,
        // get merged correctly.
        for (alias, mut dep) in manifest.manifest.dependencies {
            if let PackageRef::Path { path: dep_path } = &mut dep {
                *dep_path = self
                    .resolve_path(&project_path, &PathBuf::from(dep_path.clone()))
                    .await
                    .map_err(|e| Error::FileSystem(e.to_string()))?
                    .to_string_lossy()
                    .into();
            }
            dependencies.insert(alias.into(), key_for_dependency_definition(&dep));
        }

        Ok(PackageInfo {
            sources,
            language_features: LanguageFeatures::from_iter(&manifest.manifest.language_features),
            dependencies,
        })
    }

<<<<<<< HEAD
    async fn read_github_manifest_and_sources(&self, dep: &GitHubRef) -> miette::Result<Project> {
        let path = dep
=======
    /// Load the sources for a single package at the given GitHub ref. Also load its
    /// dependency information but don't recurse into dependencies yet.
    async fn read_github_manifest_and_sources(
        &self,
        dep: &GitHubRef,
    ) -> ProjectResult<PackageInfo> {
        let path_no_trailing_sep = dep
>>>>>>> 06d089fa
            .path
            .as_ref()
            .map(|p| if p == "/" { "" } else { p })
            .unwrap_or_default();
<<<<<<< HEAD
        let manifest_path = format!("{path}/qsharp.json",);
        let manifest_content = self
            .fetch_github(&dep.owner, &dep.repo, &dep.r#ref, &manifest_path)
            .await?;
=======

        let manifest_path = format!("{path_no_trailing_sep}/qsharp.json",);
        let manifest_content = self
            .fetch_github(&dep.owner, &dep.repo, &dep.r#ref, &manifest_path)
            .await
            .map_err(|e| Error::GitHub(e.to_string()))?;

>>>>>>> 06d089fa
        let manifest = serde_json::from_str::<Manifest>(&manifest_content).map_err(|e| {
            Error::GitHubManifestParse {
                path: format!(
                    "qsharp-github-source:{}/{}/{}{path_no_trailing_sep}",
                    dep.owner, dep.repo, dep.r#ref
                ),
                owner: dep.owner.clone(),
                repo: dep.repo.clone(),
                error: e.to_string(),
            }
        })?;

<<<<<<< HEAD
        // TODO: file list should be required for github packages (and possibly local packages too)
        let mut sources = vec![];
        for file in &manifest.files {
            let path = format!("{path}/{file}");
            let contents = self
                .fetch_github(&dep.owner, &dep.repo, &dep.r#ref, &path)
                .await?;
=======
        // Look at the files field in the manifest to find the sources.
        let mut sources = vec![];
        for file in &manifest.files {
            let path = format!("{path_no_trailing_sep}/{file}");
            let contents = self
                .fetch_github(&dep.owner, &dep.repo, &dep.r#ref, &path)
                .await
                .map_err(|e| Error::GitHub(e.to_string()))?;

            // Use the well-known URI scheme for the generated GitHub source paths.
            // This will allow the editor to recognize these URIs as GitHub sources
            // and open them using cached contents.
>>>>>>> 06d089fa
            sources.push((
                format!(
                    "qsharp-github-source:{}/{}/{}{path}",
                    dep.owner, dep.repo, dep.r#ref
                )
                .into(),
                contents,
            ));
        }

<<<<<<< HEAD
        Ok(Project {
            sources,
            manifest,
            name: format!("{}/{}", dep.owner, dep.repo).into(),
            manifest_path: manifest_path.into(),
        })
    }

    async fn read_manifest_and_sources(
        &self,
        this_pkg: &Dependency,
    ) -> miette::Result<(Project, PackageInfo)> {
        let mut project = match this_pkg {
            Dependency::GitHub { github } => self.read_github_manifest_and_sources(github).await?,
            Dependency::Path { path } => {
                self.read_local_manifest_and_sources(PathBuf::from(path.clone()).as_path())
                    .await?
            }
        };

        let mut dependencies = FxHashMap::default();
        for (alias, dep) in &mut project.manifest.dependencies {
            if let Dependency::Path { path: dep_path } = dep {
                if let Dependency::Path { path: this_path } = this_pkg {
                    *dep_path = self
                        .resolve_path(
                            PathBuf::from(this_path).as_path(),
                            PathBuf::from(dep_path.clone()).as_path(),
                        )
                        .await?
                        .to_string_lossy()
                        .into();
                }
            }
            dependencies.insert(alias.clone().into(), key_for_dependency_definition(dep));
        }

        let language_features = LanguageFeatures::from_iter(&project.manifest.language_features);

        let sources = project.sources.clone();

        Ok((
            project,
            PackageInfo {
                sources,
                language_features,
                dependencies,
            },
        ))
    }

    async fn read_manifest_and_sources_cached(
        &self,
        global_cache: &RefCell<PackageCache>,
        key: PackageKey,
        this_pkg: &Dependency,
    ) -> miette::Result<(Project, PackageInfo)> {
        {
            let cache = global_cache.borrow();
            if let Some(cached) = cache.get(&key) {
                return cached.clone().map_err(miette::ErrReport::msg);
            }
        }

        let result = self.read_manifest_and_sources(this_pkg).await;

        {
            let mut cache = global_cache.borrow_mut();
            cache.insert(
                key,
                match &result {
                    Ok(result) => Ok(result.clone()),
                    Err(e) => Err(e.to_string()),
                },
            );
        }
        result
    }

=======
        Ok(PackageInfo {
            sources,
            language_features: LanguageFeatures::from_iter(&manifest.language_features),
            dependencies: manifest
                .dependencies
                .into_iter()
                .map(|(k, v)| (k.into(), key_for_dependency_definition(&v)))
                .collect(),
        })
    }

    /// Load the sources and dependency information for a single package,
    /// using a previously cached version if available.
    async fn read_manifest_and_sources(
        &self,
        global_cache: &RefCell<PackageCache>,
        key: PackageKey,
        this_pkg: &PackageRef,
    ) -> ProjectResult<PackageInfo> {
        match this_pkg {
            PackageRef::GitHub { github } => {
                {
                    let cache = global_cache.borrow();
                    if let Some(cached) = cache.get(&key) {
                        return cached.clone();
                    }
                }

                let result = self.read_github_manifest_and_sources(github).await;

                let mut cache = global_cache.borrow_mut();
                cache.insert(key, result.clone());

                result
            }
            PackageRef::Path { path } => {
                // Local dependencies are not cached at the moment, to make the multi-project
                // editing experience as intuitive as possible. This may change if we start
                // hitting perf issues, but careful consideration is needed into when to
                // invalidate the cache.
                self.read_local_manifest_and_sources(PathBuf::from(path.clone()).as_path())
                    .await
            }
        }
    }

    /// Recursive method to load sources for all dependencies and their
    /// dependencies, etc.
>>>>>>> 06d089fa
    #[allow(clippy::too_many_arguments)]
    async fn collect_deps(
        &self,
        key: Arc<str>,
        pkg: &PackageInfo,
        global_cache: &RefCell<PackageCache>,
        stack: &mut Vec<PackageKey>,
        packages: &mut FxHashMap<PackageKey, PackageInfo>,
<<<<<<< HEAD
        errors: &mut Vec<miette::Report>,
        this_pkg: &Dependency,
=======
        errors: &mut Vec<Error>,
        this_pkg: &PackageRef,
>>>>>>> 06d089fa
    ) {
        stack.push(key.clone());

        for (alias, dep_key) in &pkg.dependencies {
            if stack.contains(dep_key) {
<<<<<<< HEAD
                // TODO: ok to disallow circular dependencies?
                // Technically we could support them but it's a pain
                errors.push(miette::ErrReport::msg(format!(
                    "Circular dependency detected: {alias} -> {dep_key}"
                )));
                continue;
            }

            let dependency = decode_dependency_defintion_from_key(dep_key);
            if matches!(dependency, Dependency::Path { .. })
                && matches!(this_pkg, Dependency::GitHub { .. })
            {
                errors.push(miette::ErrReport::msg(
                    "Local dependencies are not allowed in GitHub dependencies.",
                ));
=======
                errors.push(Error::Circular(key.to_string(), dep_key.to_string()));
                continue;
            }

            let dependency = dependency_definition_from_key(dep_key);
            if matches!(dependency, PackageRef::Path { .. })
                && matches!(this_pkg, PackageRef::GitHub { .. })
            {
                errors.push(Error::GitHubToLocal(key.to_string(), alias.to_string()));
>>>>>>> 06d089fa
                continue;
            }

            let dep_result = self
<<<<<<< HEAD
                .read_manifest_and_sources_cached(global_cache, dep_key.clone(), &dependency)
                .await;

            match dep_result {
                Ok((_, pkg)) => {
=======
                .read_manifest_and_sources(global_cache, dep_key.clone(), &dependency)
                .await;

            match dep_result {
                Ok(pkg) => {
>>>>>>> 06d089fa
                    self.collect_deps(
                        dep_key.clone(),
                        &pkg,
                        global_cache,
                        stack,
                        packages,
                        errors,
                        &dependency,
                    )
                    .await;
<<<<<<< HEAD
                    // TODO: do we ever end up processing the same package twice, and is that a big deal?
=======
>>>>>>> 06d089fa
                    packages.insert(dep_key.clone(), pkg);
                }
                Err(e) => {
                    errors.push(e);
                }
            };
<<<<<<< HEAD

            // TODO: absolute paths in manifests
            // TODO: os-specific slashes in manifests
        }

        stack.pop();
    }

    async fn load_project_with_deps(
        &self,
        directory: &Path,
        global_cache: Option<&RefCell<PackageCache>>,
    ) -> miette::Result<LoadedProject> {
        let manifest = self.parse_manifest_in_dir(directory).await?;

        let mut errors = vec![];
        let mut packages = FxHashMap::default();
        let mut stack = vec![];

        let root_dep = Dependency::Path {
            path: directory.to_string_lossy().into(),
        };

        let result = self.read_manifest_and_sources(&root_dep).await;
        let root = match result {
            Ok(pkg) => Some(pkg),
            Err(e) => {
                errors.push(e);
                None
            }
        };

        match root {
            None => Err(miette::ErrReport::msg(format!(
                "Failed to load root package : {}",
                errors
                    .into_iter()
                    .map(|e| e.to_string())
                    .collect::<Vec<_>>()
                    .join("; ")
            ))),
            Some(root) => {
                let (project, pkg) = root;
                self.collect_deps(
                    key_for_dependency_definition(&root_dep),
                    &pkg,
                    global_cache.unwrap_or(&RefCell::new(FxHashMap::default())),
                    &mut stack,
                    &mut packages,
                    &mut errors,
                    &root_dep,
                )
                .await;

                Ok(LoadedProject {
                    package_graph_sources: PackageGraphSources {
                        root: pkg,
                        packages,
                    },
                    lints: manifest.lints,
                    errors,
                    name: project.name.clone(),
                    manifest_path: project.manifest_path.clone(),
                })
            }
        }
=======
        }

        stack.pop();
>>>>>>> 06d089fa
    }
}

/// Filters out any hidden files (files that start with '.')
fn filter_hidden_files<Entry: DirEntry>(
    listing: impl Iterator<Item = Entry>,
) -> impl Iterator<Item = Entry> {
    listing.filter(|x| !x.entry_name().starts_with('.'))
}

<<<<<<< HEAD
fn key_for_dependency_definition(dep: &Dependency) -> PackageKey {
=======
/// We're using JSON to generate a key for the packages,
/// but something more readable would also be okay as long as we can
/// guarantee uniqueness.
#[must_use]
pub fn key_for_dependency_definition(dep: &PackageRef) -> PackageKey {
>>>>>>> 06d089fa
    serde_json::to_string(dep)
        .expect("dependency should be serializable")
        .into()
}

<<<<<<< HEAD
fn decode_dependency_defintion_from_key(key: &PackageKey) -> Dependency {
    serde_json::from_str(key).expect("dependency should be deserializable")
}

type PackageKey = Arc<str>;
type PackageAlias = Arc<str>;
pub type PackageCache = FxHashMap<PackageKey, Result<(Project, PackageInfo), String>>;

#[derive(Clone, Debug)]
pub struct PackageInfo {
    pub sources: Vec<(Arc<str>, Arc<str>)>,
=======
#[must_use]
pub fn dependency_definition_from_key(key: &PackageKey) -> PackageRef {
    serde_json::from_str(key).expect("dependency should be deserializable")
}

/// A `PackageKey` is a global unique identifier for a package, and it's
/// simply generated from the dependency information in the manifest
/// (local or GitHub path).
type PackageKey = Arc<str>;

/// A `PackageAlias` is the name that a package uses to refer to one of its
/// dependencies. The same package can live under different aliases in the
/// same package graph.
type PackageAlias = Arc<str>;

/// Long-lived cache that can optionally be used for loading packages.
pub type PackageCache = FxHashMap<PackageKey, ProjectResult<PackageInfo>>;

type Sources = Vec<(Arc<str>, Arc<str>)>;

#[derive(Clone, Debug)]
pub struct PackageInfo {
    pub sources: Sources,
>>>>>>> 06d089fa
    pub language_features: LanguageFeatures,
    pub dependencies: FxHashMap<PackageAlias, PackageKey>,
}

#[derive(Clone, Debug)]
pub struct PackageGraphSources {
    pub root: PackageInfo,
    pub packages: FxHashMap<PackageKey, PackageInfo>,
}

impl PackageGraphSources {
<<<<<<< HEAD
    #[must_use]
    pub fn with_no_dependencies(
        sources: Vec<(Arc<str>, Arc<str>)>,
        language_features: LanguageFeatures,
    ) -> Self {
        Self {
            root: PackageInfo {
                sources,
                language_features,
                dependencies: FxHashMap::default(),
            },
            packages: FxHashMap::default(),
        }
    }
}

#[derive(Debug)]
pub struct DependencyCycle;

pub type OrderedDependencies = Vec<(Arc<str>, PackageInfo)>;

impl PackageGraphSources {
    /// Produces an ordered vector over the packages in the order they should be compiled
    pub fn compilation_order(self) -> Result<(OrderedDependencies, PackageInfo), DependencyCycle> {
        // The order is defined by which packages depend on which other packages
        // For example, if A depends on B which depends on C, then we compile C, then B, then A
        // If there are cycles, this is an error, and we will report it as such
        let mut in_degree: FxHashMap<&str, usize> = FxHashMap::default();
        let mut graph: FxHashMap<&str, Vec<&str>> = FxHashMap::default();

        // Initialize the graph and in-degrees
        for (key, package_info) in &self.packages {
            in_degree.entry(key).or_insert(0);
            for dep in package_info.dependencies.values() {
                graph.entry(dep).or_default().push(key);
                *in_degree.entry(key).or_insert(0) += 1;
            }
        }

        let mut queue: Vec<&str> = in_degree
            .iter()
            .filter_map(|(key, &deg)| if deg == 0 { Some(*key) } else { None })
            .collect();

        let mut sorted_keys = Vec::new();

        while let Some(node) = queue.pop() {
            sorted_keys.push(node.to_string());
            if let Some(neighbors) = graph.get(node) {
                for &neighbor in neighbors {
                    let count = in_degree
                        .get_mut(neighbor)
                        .expect("graph pre-calculated this");
                    *count -= 1;
                    if *count == 0 {
                        queue.push(neighbor);
                    }
                }
            }
        }

        // if sorted_keys.len() != self.packages.len() {
        //     return Err(DependencyCycle);
        // }

        let mut sorted_packages = self.packages.into_iter().collect::<Vec<_>>();
        sorted_packages.sort_by_key(|(a_key, _pkg)| {
            sorted_keys
                .iter()
                .position(|key| key.as_str() == &**a_key)
                .unwrap_or_else(|| panic!("package {a_key} should be in sorted keys list"))
        });

        log::info!("build plan: {:#?}", sorted_keys);

        Ok((sorted_packages, self.root))
=======
    /// Temporary implementation which just concatenates all sources.
    /// This will be replaced soon to build and return all the dependencies
    /// along with the root package sources.
    /// TODO(packages): delete this method and use the package graph instead
    #[must_use]
    pub fn into_sources_temporary(self) -> (Sources, LanguageFeatures) {
        let mut sources = self.root.sources;
        for mut pkg in self.packages.into_values() {
            sources.append(&mut pkg.sources);
        }

        (sources, self.root.language_features)
>>>>>>> 06d089fa
    }
}

/// This trait is used to abstract filesystem logic with regards to Q# projects.
/// A Q# project requires some multi-file structure, but that may not actually be
/// an OS filesystem. It could be a virtual filesystem on vscode.dev, or perhaps a
/// cached implementation. This interface defines the minimal filesystem requirements
/// for the Q# project system to function correctly.
pub trait FileSystem {
    type Entry: DirEntry;
    /// Given a path, parse its contents and return a tuple representing (`FileName`, `FileContents`).
    fn read_file(&self, path: &Path) -> miette::Result<(Arc<str>, Arc<str>)>;

    /// Given a path, list its directory contents (if any).
    fn list_directory(&self, path: &Path) -> miette::Result<Vec<Self::Entry>>;

    fn resolve_path(&self, base: &Path, path: &Path) -> miette::Result<PathBuf>;

    fn fetch_github(
        &self,
        owner: &str,
        repo: &str,
        r#ref: &str,
        path: &str,
    ) -> miette::Result<Arc<str>>;

<<<<<<< HEAD
    fn load_project_with_deps(
        &self,
        directory: &Path,
        global_cache: Option<&RefCell<PackageCache>>,
    ) -> miette::Result<LoadedProject> {
=======
    fn load_project(
        &self,
        directory: &Path,
        global_cache: Option<&RefCell<PackageCache>>,
    ) -> Result<Project, Vec<Error>> {
>>>>>>> 06d089fa
        // Rather than rewriting all the async code in the project loader,
        // we call the async implementation here, doing some tricks to make it
        // run synchronously.

        let fs = ToFileSystemAsync { fs: self };

        // WARNING: This will panic if there are *any* await points in the
        // load_project implementation. Right now, we know that will never be the case
        // because we just passed in our synchronous FS functions to the project loader.
        // Proceed with caution if you make the `FileSystemAsync` implementation any
        // more complex.
<<<<<<< HEAD
        FutureExt::now_or_never(fs.load_project_with_deps(directory, global_cache))
=======
        FutureExt::now_or_never(fs.load_project(directory, global_cache))
>>>>>>> 06d089fa
            .expect("load_project_with_deps should never await")
    }
}

/// Trivial wrapper to turn a `FileSystem` into a `FileSystemAsync`
struct ToFileSystemAsync<'a, FS>
where
    FS: ?Sized,
{
    fs: &'a FS,
}

#[async_trait(?Send)]
impl<FS, E> FileSystemAsync for ToFileSystemAsync<'_, FS>
where
    E: DirEntry,
    FS: FileSystem<Entry = E> + ?Sized,
{
    type Entry = E;

    async fn read_file(&self, path: &Path) -> miette::Result<(Arc<str>, Arc<str>)> {
        self.fs.read_file(path)
    }

    async fn list_directory(&self, path: &Path) -> miette::Result<Vec<Self::Entry>> {
        self.fs.list_directory(path)
    }

    async fn resolve_path(&self, base: &Path, path: &Path) -> miette::Result<PathBuf> {
        self.fs.resolve_path(base, path)
    }

    async fn fetch_github(
        &self,
        owner: &str,
        repo: &str,
        r#ref: &str,
        path: &str,
    ) -> miette::Result<Arc<str>> {
        self.fs.fetch_github(owner, repo, r#ref, path)
    }
}<|MERGE_RESOLUTION|>--- conflicted
+++ resolved
@@ -1,16 +1,10 @@
 // Copyright (c) Microsoft Corporation.
 // Licensed under the MIT License.
 
-<<<<<<< HEAD
-use crate::{manifest::GitHubRef, Dependency, Manifest, ManifestDescriptor};
-use async_trait::async_trait;
-use futures::FutureExt;
-=======
 use crate::{manifest::GitHubRef, Manifest, ManifestDescriptor, PackageRef};
 use async_trait::async_trait;
 use futures::FutureExt;
 use miette::Diagnostic;
->>>>>>> 06d089fa
 use qsc_data_structures::language_features::LanguageFeatures;
 use qsc_linter::LintConfig;
 use rustc_hash::FxHashMap;
@@ -180,12 +174,7 @@
     /// the path, i.e. replace '..', '.', and redundant separators.
     async fn resolve_path(&self, base: &Path, path: &Path) -> miette::Result<PathBuf>;
 
-<<<<<<< HEAD
-    // TODO: stretching the definition of "file system" here...
-    // maybe we can call this struct "HostAsync" or something
-=======
     /// Given a path to a file hosted on GitHub, fetches it from GitHub and returns the contents.
->>>>>>> 06d089fa
     async fn fetch_github(
         &self,
         owner: &str,
@@ -238,12 +227,6 @@
         Ok(files)
     }
 
-<<<<<<< HEAD
-    /// Given a [ManifestDescriptor], load project sources.
-    async fn load_project_sources(&self, manifest: &ManifestDescriptor) -> miette::Result<Project> {
-        let project_path = manifest.manifest_dir.clone();
-        let qs_files = self.collect_project_sources(&project_path).await?;
-=======
     /// Given a directory, loads the project sources
     /// and the sources for all its dependencies.
     async fn load_project(
@@ -255,7 +238,6 @@
             .parse_manifest_in_dir(directory)
             .await
             .map_err(|e| vec![e])?;
->>>>>>> 06d089fa
 
         let root = self
             .read_local_manifest_and_sources(directory)
@@ -302,26 +284,6 @@
         })
     }
 
-<<<<<<< HEAD
-    /// Given a directory path, parse the manifest and load the project sources.
-    // async fn load_project_in_dir(&self, directory: &Path) -> miette::Result<LoadedProject> {
-    //     let manifest = self.parse_manifest_in_dir(directory).await?;
-
-    //     self.load_project_with_deps(&ManifestDescriptor {
-    //         manifest_dir: directory.to_path_buf(),
-    //         manifest,
-    //     })
-    //     .await
-    // }
-
-    async fn parse_manifest_in_dir(&self, directory: &Path) -> Result<Manifest, miette::Error> {
-        let manifest_path = self
-            .resolve_path(directory, Path::new("qsharp.json"))
-            .await?;
-        let (_, manifest_content) = self.read_file(&manifest_path).await?;
-        let manifest = serde_json::from_str::<Manifest>(&manifest_content).map_err(|e| {
-            miette::ErrReport::msg(format!("Failed to parse `qsharp.json` file: {e}"))
-=======
     /// Given a directory, attemps to parse a `qsharp.json` in that directory
     /// according to the manifest schema.
     async fn parse_manifest_in_dir(&self, directory: &Path) -> ProjectResult<Manifest> {
@@ -338,17 +300,10 @@
                 path: manifest_path.to_string_lossy().to_string(),
                 error: e.to_string(),
             }
->>>>>>> 06d089fa
         })?;
         Ok(manifest)
     }
 
-<<<<<<< HEAD
-    async fn read_local_manifest_and_sources(&self, directory: &Path) -> miette::Result<Project> {
-        let manifest = self.parse_manifest_in_dir(directory).await?;
-
-        self.load_project_sources(&ManifestDescriptor {
-=======
     /// Load the sources for a single package at the given directory. Also load its
     /// dependency information but don't recurse into dependencies yet.
     async fn read_local_manifest_and_sources(
@@ -358,7 +313,6 @@
         let manifest = self.parse_manifest_in_dir(directory).await?;
 
         let manifest = ManifestDescriptor {
->>>>>>> 06d089fa
             manifest_dir: directory.to_path_buf(),
             manifest,
         };
@@ -415,10 +369,6 @@
         })
     }
 
-<<<<<<< HEAD
-    async fn read_github_manifest_and_sources(&self, dep: &GitHubRef) -> miette::Result<Project> {
-        let path = dep
-=======
     /// Load the sources for a single package at the given GitHub ref. Also load its
     /// dependency information but don't recurse into dependencies yet.
     async fn read_github_manifest_and_sources(
@@ -426,17 +376,10 @@
         dep: &GitHubRef,
     ) -> ProjectResult<PackageInfo> {
         let path_no_trailing_sep = dep
->>>>>>> 06d089fa
             .path
             .as_ref()
             .map(|p| if p == "/" { "" } else { p })
             .unwrap_or_default();
-<<<<<<< HEAD
-        let manifest_path = format!("{path}/qsharp.json",);
-        let manifest_content = self
-            .fetch_github(&dep.owner, &dep.repo, &dep.r#ref, &manifest_path)
-            .await?;
-=======
 
         let manifest_path = format!("{path_no_trailing_sep}/qsharp.json",);
         let manifest_content = self
@@ -444,7 +387,6 @@
             .await
             .map_err(|e| Error::GitHub(e.to_string()))?;
 
->>>>>>> 06d089fa
         let manifest = serde_json::from_str::<Manifest>(&manifest_content).map_err(|e| {
             Error::GitHubManifestParse {
                 path: format!(
@@ -457,15 +399,6 @@
             }
         })?;
 
-<<<<<<< HEAD
-        // TODO: file list should be required for github packages (and possibly local packages too)
-        let mut sources = vec![];
-        for file in &manifest.files {
-            let path = format!("{path}/{file}");
-            let contents = self
-                .fetch_github(&dep.owner, &dep.repo, &dep.r#ref, &path)
-                .await?;
-=======
         // Look at the files field in the manifest to find the sources.
         let mut sources = vec![];
         for file in &manifest.files {
@@ -478,7 +411,6 @@
             // Use the well-known URI scheme for the generated GitHub source paths.
             // This will allow the editor to recognize these URIs as GitHub sources
             // and open them using cached contents.
->>>>>>> 06d089fa
             sources.push((
                 format!(
                     "qsharp-github-source:{}/{}/{}{path}",
@@ -489,7 +421,149 @@
             ));
         }
 
-<<<<<<< HEAD
+        Ok(PackageInfo {
+            sources,
+            language_features: LanguageFeatures::from_iter(&manifest.language_features),
+            dependencies: manifest
+                .dependencies
+                .into_iter()
+                .map(|(k, v)| (k.into(), key_for_dependency_definition(&v)))
+                .collect(),
+        })
+    }
+
+    /// Load the sources and dependency information for a single package,
+    /// using a previously cached version if available.
+    async fn read_manifest_and_sources(
+        &self,
+        global_cache: &RefCell<PackageCache>,
+        key: PackageKey,
+        this_pkg: &PackageRef,
+    ) -> ProjectResult<PackageInfo> {
+        match this_pkg {
+            PackageRef::GitHub { github } => {
+                {
+                    let cache = global_cache.borrow();
+                    if let Some(cached) = cache.get(&key) {
+                        return cached.clone();
+                    }
+                }
+
+                let result = self.read_github_manifest_and_sources(github).await;
+
+                let mut cache = global_cache.borrow_mut();
+                cache.insert(key, result.clone());
+
+                result
+            }
+            PackageRef::Path { path } => {
+                // Local dependencies are not cached at the moment, to make the multi-project
+                // editing experience as intuitive as possible. This may change if we start
+                // hitting perf issues, but careful consideration is needed into when to
+                // invalidate the cache.
+                self.read_local_manifest_and_sources(PathBuf::from(path.clone()).as_path())
+                    .await
+            }
+        }
+    }
+
+    /// Recursive method to load sources for all dependencies and their
+    /// dependencies, etc.
+    #[allow(clippy::too_many_arguments)]
+    async fn collect_deps(
+        &self,
+        key: Arc<str>,
+        pkg: &PackageInfo,
+        global_cache: &RefCell<PackageCache>,
+        stack: &mut Vec<PackageKey>,
+        packages: &mut FxHashMap<PackageKey, PackageInfo>,
+        errors: &mut Vec<Error>,
+        this_pkg: &PackageRef,
+    ) {
+        stack.push(key.clone());
+
+        for (alias, dep_key) in &pkg.dependencies {
+            if stack.contains(dep_key) {
+                errors.push(Error::Circular(key.to_string(), dep_key.to_string()));
+                continue;
+            }
+
+            let dependency = dependency_definition_from_key(dep_key);
+            if matches!(dependency, PackageRef::Path { .. })
+                && matches!(this_pkg, PackageRef::GitHub { .. })
+            {
+                errors.push(Error::GitHubToLocal(key.to_string(), alias.to_string()));
+                continue;
+            }
+
+            let dep_result = self
+                .read_manifest_and_sources(global_cache, dep_key.clone(), &dependency)
+                .await;
+
+            match dep_result {
+                Ok(pkg) => {
+                    self.collect_deps(
+                        dep_key.clone(),
+                        &pkg,
+                        global_cache,
+                        stack,
+                        packages,
+                        errors,
+                        &dependency,
+                    )
+                    .await;
+                    packages.insert(dep_key.clone(), pkg);
+                }
+                Err(e) => {
+                    errors.push(e);
+                }
+            };
+        }
+
+        stack.pop();
+    }
+
+    async fn read_local_manifest_and_sources(&self, directory: &Path) -> miette::Result<Project> {
+        let manifest = self.parse_manifest_in_dir(directory).await?;
+
+        self.load_project_sources(&ManifestDescriptor {
+            manifest_dir: directory.to_path_buf(),
+            manifest,
+        })
+        .await
+    }
+
+    async fn read_github_manifest_and_sources(&self, dep: &GitHubRef) -> miette::Result<Project> {
+        let path = dep
+            .path
+            .as_ref()
+            .map(|p| if p == "/" { "" } else { p })
+            .unwrap_or_default();
+        let manifest_path = format!("{path}/qsharp.json",);
+        let manifest_content = self
+            .fetch_github(&dep.owner, &dep.repo, &dep.r#ref, &manifest_path)
+            .await?;
+        let manifest = serde_json::from_str::<Manifest>(&manifest_content).map_err(|e| {
+            miette::ErrReport::msg(format!("Failed to parse `qsharp.json` file: {e}"))
+        })?;
+
+        // TODO: file list should be required for github packages (and possibly local packages too)
+        let mut sources = vec![];
+        for file in &manifest.files {
+            let path = format!("{path}/{file}");
+            let contents = self
+                .fetch_github(&dep.owner, &dep.repo, &dep.r#ref, &path)
+                .await?;
+            sources.push((
+                format!(
+                    "qsharp-github-source:{}/{}/{}{path}",
+                    dep.owner, dep.repo, dep.r#ref
+                )
+                .into(),
+                contents,
+            ));
+        }
+
         Ok(Project {
             sources,
             manifest,
@@ -569,56 +643,6 @@
         result
     }
 
-=======
-        Ok(PackageInfo {
-            sources,
-            language_features: LanguageFeatures::from_iter(&manifest.language_features),
-            dependencies: manifest
-                .dependencies
-                .into_iter()
-                .map(|(k, v)| (k.into(), key_for_dependency_definition(&v)))
-                .collect(),
-        })
-    }
-
-    /// Load the sources and dependency information for a single package,
-    /// using a previously cached version if available.
-    async fn read_manifest_and_sources(
-        &self,
-        global_cache: &RefCell<PackageCache>,
-        key: PackageKey,
-        this_pkg: &PackageRef,
-    ) -> ProjectResult<PackageInfo> {
-        match this_pkg {
-            PackageRef::GitHub { github } => {
-                {
-                    let cache = global_cache.borrow();
-                    if let Some(cached) = cache.get(&key) {
-                        return cached.clone();
-                    }
-                }
-
-                let result = self.read_github_manifest_and_sources(github).await;
-
-                let mut cache = global_cache.borrow_mut();
-                cache.insert(key, result.clone());
-
-                result
-            }
-            PackageRef::Path { path } => {
-                // Local dependencies are not cached at the moment, to make the multi-project
-                // editing experience as intuitive as possible. This may change if we start
-                // hitting perf issues, but careful consideration is needed into when to
-                // invalidate the cache.
-                self.read_local_manifest_and_sources(PathBuf::from(path.clone()).as_path())
-                    .await
-            }
-        }
-    }
-
-    /// Recursive method to load sources for all dependencies and their
-    /// dependencies, etc.
->>>>>>> 06d089fa
     #[allow(clippy::too_many_arguments)]
     async fn collect_deps(
         &self,
@@ -627,19 +651,13 @@
         global_cache: &RefCell<PackageCache>,
         stack: &mut Vec<PackageKey>,
         packages: &mut FxHashMap<PackageKey, PackageInfo>,
-<<<<<<< HEAD
         errors: &mut Vec<miette::Report>,
         this_pkg: &Dependency,
-=======
-        errors: &mut Vec<Error>,
-        this_pkg: &PackageRef,
->>>>>>> 06d089fa
     ) {
         stack.push(key.clone());
 
         for (alias, dep_key) in &pkg.dependencies {
             if stack.contains(dep_key) {
-<<<<<<< HEAD
                 // TODO: ok to disallow circular dependencies?
                 // Technically we could support them but it's a pain
                 errors.push(miette::ErrReport::msg(format!(
@@ -655,34 +673,15 @@
                 errors.push(miette::ErrReport::msg(
                     "Local dependencies are not allowed in GitHub dependencies.",
                 ));
-=======
-                errors.push(Error::Circular(key.to_string(), dep_key.to_string()));
                 continue;
             }
 
-            let dependency = dependency_definition_from_key(dep_key);
-            if matches!(dependency, PackageRef::Path { .. })
-                && matches!(this_pkg, PackageRef::GitHub { .. })
-            {
-                errors.push(Error::GitHubToLocal(key.to_string(), alias.to_string()));
->>>>>>> 06d089fa
-                continue;
-            }
-
             let dep_result = self
-<<<<<<< HEAD
                 .read_manifest_and_sources_cached(global_cache, dep_key.clone(), &dependency)
                 .await;
 
             match dep_result {
                 Ok((_, pkg)) => {
-=======
-                .read_manifest_and_sources(global_cache, dep_key.clone(), &dependency)
-                .await;
-
-            match dep_result {
-                Ok(pkg) => {
->>>>>>> 06d089fa
                     self.collect_deps(
                         dep_key.clone(),
                         &pkg,
@@ -693,17 +692,13 @@
                         &dependency,
                     )
                     .await;
-<<<<<<< HEAD
                     // TODO: do we ever end up processing the same package twice, and is that a big deal?
-=======
->>>>>>> 06d089fa
                     packages.insert(dep_key.clone(), pkg);
                 }
                 Err(e) => {
                     errors.push(e);
                 }
             };
-<<<<<<< HEAD
 
             // TODO: absolute paths in manifests
             // TODO: os-specific slashes in manifests
@@ -770,11 +765,6 @@
                 })
             }
         }
-=======
-        }
-
-        stack.pop();
->>>>>>> 06d089fa
     }
 }
 
@@ -785,33 +775,16 @@
     listing.filter(|x| !x.entry_name().starts_with('.'))
 }
 
-<<<<<<< HEAD
-fn key_for_dependency_definition(dep: &Dependency) -> PackageKey {
-=======
 /// We're using JSON to generate a key for the packages,
 /// but something more readable would also be okay as long as we can
 /// guarantee uniqueness.
 #[must_use]
 pub fn key_for_dependency_definition(dep: &PackageRef) -> PackageKey {
->>>>>>> 06d089fa
     serde_json::to_string(dep)
         .expect("dependency should be serializable")
         .into()
 }
 
-<<<<<<< HEAD
-fn decode_dependency_defintion_from_key(key: &PackageKey) -> Dependency {
-    serde_json::from_str(key).expect("dependency should be deserializable")
-}
-
-type PackageKey = Arc<str>;
-type PackageAlias = Arc<str>;
-pub type PackageCache = FxHashMap<PackageKey, Result<(Project, PackageInfo), String>>;
-
-#[derive(Clone, Debug)]
-pub struct PackageInfo {
-    pub sources: Vec<(Arc<str>, Arc<str>)>,
-=======
 #[must_use]
 pub fn dependency_definition_from_key(key: &PackageKey) -> PackageRef {
     serde_json::from_str(key).expect("dependency should be deserializable")
@@ -835,7 +808,6 @@
 #[derive(Clone, Debug)]
 pub struct PackageInfo {
     pub sources: Sources,
->>>>>>> 06d089fa
     pub language_features: LanguageFeatures,
     pub dependencies: FxHashMap<PackageAlias, PackageKey>,
 }
@@ -847,84 +819,6 @@
 }
 
 impl PackageGraphSources {
-<<<<<<< HEAD
-    #[must_use]
-    pub fn with_no_dependencies(
-        sources: Vec<(Arc<str>, Arc<str>)>,
-        language_features: LanguageFeatures,
-    ) -> Self {
-        Self {
-            root: PackageInfo {
-                sources,
-                language_features,
-                dependencies: FxHashMap::default(),
-            },
-            packages: FxHashMap::default(),
-        }
-    }
-}
-
-#[derive(Debug)]
-pub struct DependencyCycle;
-
-pub type OrderedDependencies = Vec<(Arc<str>, PackageInfo)>;
-
-impl PackageGraphSources {
-    /// Produces an ordered vector over the packages in the order they should be compiled
-    pub fn compilation_order(self) -> Result<(OrderedDependencies, PackageInfo), DependencyCycle> {
-        // The order is defined by which packages depend on which other packages
-        // For example, if A depends on B which depends on C, then we compile C, then B, then A
-        // If there are cycles, this is an error, and we will report it as such
-        let mut in_degree: FxHashMap<&str, usize> = FxHashMap::default();
-        let mut graph: FxHashMap<&str, Vec<&str>> = FxHashMap::default();
-
-        // Initialize the graph and in-degrees
-        for (key, package_info) in &self.packages {
-            in_degree.entry(key).or_insert(0);
-            for dep in package_info.dependencies.values() {
-                graph.entry(dep).or_default().push(key);
-                *in_degree.entry(key).or_insert(0) += 1;
-            }
-        }
-
-        let mut queue: Vec<&str> = in_degree
-            .iter()
-            .filter_map(|(key, &deg)| if deg == 0 { Some(*key) } else { None })
-            .collect();
-
-        let mut sorted_keys = Vec::new();
-
-        while let Some(node) = queue.pop() {
-            sorted_keys.push(node.to_string());
-            if let Some(neighbors) = graph.get(node) {
-                for &neighbor in neighbors {
-                    let count = in_degree
-                        .get_mut(neighbor)
-                        .expect("graph pre-calculated this");
-                    *count -= 1;
-                    if *count == 0 {
-                        queue.push(neighbor);
-                    }
-                }
-            }
-        }
-
-        // if sorted_keys.len() != self.packages.len() {
-        //     return Err(DependencyCycle);
-        // }
-
-        let mut sorted_packages = self.packages.into_iter().collect::<Vec<_>>();
-        sorted_packages.sort_by_key(|(a_key, _pkg)| {
-            sorted_keys
-                .iter()
-                .position(|key| key.as_str() == &**a_key)
-                .unwrap_or_else(|| panic!("package {a_key} should be in sorted keys list"))
-        });
-
-        log::info!("build plan: {:#?}", sorted_keys);
-
-        Ok((sorted_packages, self.root))
-=======
     /// Temporary implementation which just concatenates all sources.
     /// This will be replaced soon to build and return all the dependencies
     /// along with the root package sources.
@@ -937,7 +831,6 @@
         }
 
         (sources, self.root.language_features)
->>>>>>> 06d089fa
     }
 }
 
@@ -964,19 +857,11 @@
         path: &str,
     ) -> miette::Result<Arc<str>>;
 
-<<<<<<< HEAD
-    fn load_project_with_deps(
-        &self,
-        directory: &Path,
-        global_cache: Option<&RefCell<PackageCache>>,
-    ) -> miette::Result<LoadedProject> {
-=======
     fn load_project(
         &self,
         directory: &Path,
         global_cache: Option<&RefCell<PackageCache>>,
     ) -> Result<Project, Vec<Error>> {
->>>>>>> 06d089fa
         // Rather than rewriting all the async code in the project loader,
         // we call the async implementation here, doing some tricks to make it
         // run synchronously.
@@ -988,11 +873,7 @@
         // because we just passed in our synchronous FS functions to the project loader.
         // Proceed with caution if you make the `FileSystemAsync` implementation any
         // more complex.
-<<<<<<< HEAD
-        FutureExt::now_or_never(fs.load_project_with_deps(directory, global_cache))
-=======
         FutureExt::now_or_never(fs.load_project(directory, global_cache))
->>>>>>> 06d089fa
             .expect("load_project_with_deps should never await")
     }
 }
