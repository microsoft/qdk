// Copyright (c) Microsoft Corporation.
// Licensed under the MIT License.

//! This module handles the logic that constitutes the Q# project system.
//! This includes locating a manifest file in the filesystem, loading and parsing
//! the manifest, and determining which files are members of the project.

mod error;
#[cfg(feature = "fs")]
mod fs;
mod js;
mod manifest;
mod project;

pub use error::Error;
#[cfg(feature = "fs")]
pub use fs::StdFs;
<<<<<<< HEAD
pub use js::{JSFileEntry, ProjectHost};
pub use manifest::{Dependency, Manifest, ManifestDescriptor, MANIFEST_FILE_NAME};
=======
pub use js::{JSFileEntry, JSProjectHost};
pub use manifest::{Manifest, ManifestDescriptor, MANIFEST_FILE_NAME};
>>>>>>> 48dc5c7a
pub use project::FileSystemAsync;
pub use project::{
    DirEntry, EntryType, FileSystem, PackageCache, PackageGraphSources, PackageInfo, Project,
    ProjectConfig,
};<|MERGE_RESOLUTION|>--- conflicted
+++ resolved
@@ -15,13 +15,8 @@
 pub use error::Error;
 #[cfg(feature = "fs")]
 pub use fs::StdFs;
-<<<<<<< HEAD
-pub use js::{JSFileEntry, ProjectHost};
+pub use js::{JSFileEntry, JSProjectHost};
 pub use manifest::{Dependency, Manifest, ManifestDescriptor, MANIFEST_FILE_NAME};
-=======
-pub use js::{JSFileEntry, JSProjectHost};
-pub use manifest::{Manifest, ManifestDescriptor, MANIFEST_FILE_NAME};
->>>>>>> 48dc5c7a
 pub use project::FileSystemAsync;
 pub use project::{
     DirEntry, EntryType, FileSystem, PackageCache, PackageGraphSources, PackageInfo, Project,
