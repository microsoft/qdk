// Copyright (c) Microsoft Corporation.
// Licensed under the MIT License.

use crate::{DirEntry, EntryType, FileSystemAsync};
use async_trait::async_trait;
use miette::Error;
use std::{convert::Infallible, path::PathBuf, sync::Arc};

#[derive(Debug)]
pub struct JSFileEntry {
    pub name: String,
    pub r#type: EntryType,
}

impl DirEntry for JSFileEntry {
    type Error = Infallible;

    fn entry_type(&self) -> Result<EntryType, Self::Error> {
        Ok(self.r#type)
    }

    fn path(&self) -> PathBuf {
        PathBuf::from(&self.name)
    }
}

<<<<<<< HEAD
#[async_trait(?Send)]
pub trait ProjectHost {
    async fn read_file_(&self, uri: &str) -> (Arc<str>, Arc<str>);
    async fn list_directory_(&self, dir_uri: &str) -> Vec<JSFileEntry>;
    async fn resolve_path_(&self, base: &str, path: &str) -> Option<Arc<str>>;
    async fn fetch_github_(
        &self,
        owner: &str,
        repo: &str,
        r#ref: &str,
        path: &str,
    ) -> Option<Arc<str>>;
    async fn find_manifest_directory(&self, doc_uri: &str) -> Option<Arc<str>>;
}

#[async_trait(?Send)]
impl<T> FileSystemAsync for T
where
    T: ProjectHost + ?Sized,
=======
/// Trait for interacting with a project host in JavaScript.
#[async_trait(?Send)]
pub trait JSProjectHost {
    async fn read_file(&self, uri: &str) -> (Arc<str>, Arc<str>);
    async fn list_directory(&self, dir_uri: &str) -> Vec<JSFileEntry>;
    async fn resolve_path(&self, base: &str, path: &str) -> Option<Arc<str>>;
    async fn find_manifest_directory(&self, doc_uri: &str) -> Option<Arc<str>>;
}

/// FileSystem implementation for types that implement `ProjectHost`.
#[async_trait(?Send)]
impl<T> FileSystemAsync for T
where
    T: JSProjectHost + ?Sized,
>>>>>>> 48dc5c7a
{
    type Entry = JSFileEntry;

    async fn read_file(
        &self,
        path: &std::path::Path,
    ) -> miette::Result<(std::sync::Arc<str>, std::sync::Arc<str>)> {
<<<<<<< HEAD
        return Ok(self.read_file_(&path.to_string_lossy()).await);
    }

    async fn list_directory(&self, path: &std::path::Path) -> miette::Result<Vec<Self::Entry>> {
        return Ok(self.list_directory_(&path.to_string_lossy()).await);
=======
        return Ok(self.read_file(&path.to_string_lossy()).await);
    }

    async fn list_directory(&self, path: &std::path::Path) -> miette::Result<Vec<Self::Entry>> {
        return Ok(self.list_directory(&path.to_string_lossy()).await);
>>>>>>> 48dc5c7a
    }

    async fn resolve_path(
        &self,
        base: &std::path::Path,
        path: &std::path::Path,
    ) -> miette::Result<std::path::PathBuf> {
        let res = self
<<<<<<< HEAD
            .resolve_path_(&base.to_string_lossy(), &path.to_string_lossy())
=======
            .resolve_path(&base.to_string_lossy(), &path.to_string_lossy())
>>>>>>> 48dc5c7a
            .await
            .ok_or(Error::msg("Path could not be resolved"))?;
        return Ok(PathBuf::from(res.to_string()));
    }
<<<<<<< HEAD

    async fn fetch_github(
        &self,
        owner: &str,
        repo: &str,
        r#ref: &str,
        path: &str,
    ) -> miette::Result<std::sync::Arc<str>> {
        let content = self
            .fetch_github_(owner, repo, r#ref, path)
            .await
            .ok_or(Error::msg("Github content could not be retrieved"))?;
        return Ok(content);
    }
=======
>>>>>>> 48dc5c7a
}<|MERGE_RESOLUTION|>--- conflicted
+++ resolved
@@ -24,13 +24,13 @@
     }
 }
 
-<<<<<<< HEAD
+/// Trait for interacting with a project host in JavaScript.
 #[async_trait(?Send)]
-pub trait ProjectHost {
-    async fn read_file_(&self, uri: &str) -> (Arc<str>, Arc<str>);
-    async fn list_directory_(&self, dir_uri: &str) -> Vec<JSFileEntry>;
-    async fn resolve_path_(&self, base: &str, path: &str) -> Option<Arc<str>>;
-    async fn fetch_github_(
+pub trait JSProjectHost {
+    async fn read_file(&self, uri: &str) -> (Arc<str>, Arc<str>);
+    async fn list_directory(&self, dir_uri: &str) -> Vec<JSFileEntry>;
+    async fn resolve_path(&self, base: &str, path: &str) -> Option<Arc<str>>;
+    async fn fetch_github(
         &self,
         owner: &str,
         repo: &str,
@@ -40,26 +40,11 @@
     async fn find_manifest_directory(&self, doc_uri: &str) -> Option<Arc<str>>;
 }
 
-#[async_trait(?Send)]
-impl<T> FileSystemAsync for T
-where
-    T: ProjectHost + ?Sized,
-=======
-/// Trait for interacting with a project host in JavaScript.
-#[async_trait(?Send)]
-pub trait JSProjectHost {
-    async fn read_file(&self, uri: &str) -> (Arc<str>, Arc<str>);
-    async fn list_directory(&self, dir_uri: &str) -> Vec<JSFileEntry>;
-    async fn resolve_path(&self, base: &str, path: &str) -> Option<Arc<str>>;
-    async fn find_manifest_directory(&self, doc_uri: &str) -> Option<Arc<str>>;
-}
-
 /// FileSystem implementation for types that implement `ProjectHost`.
 #[async_trait(?Send)]
 impl<T> FileSystemAsync for T
 where
     T: JSProjectHost + ?Sized,
->>>>>>> 48dc5c7a
 {
     type Entry = JSFileEntry;
 
@@ -67,19 +52,11 @@
         &self,
         path: &std::path::Path,
     ) -> miette::Result<(std::sync::Arc<str>, std::sync::Arc<str>)> {
-<<<<<<< HEAD
-        return Ok(self.read_file_(&path.to_string_lossy()).await);
-    }
-
-    async fn list_directory(&self, path: &std::path::Path) -> miette::Result<Vec<Self::Entry>> {
-        return Ok(self.list_directory_(&path.to_string_lossy()).await);
-=======
         return Ok(self.read_file(&path.to_string_lossy()).await);
     }
 
     async fn list_directory(&self, path: &std::path::Path) -> miette::Result<Vec<Self::Entry>> {
         return Ok(self.list_directory(&path.to_string_lossy()).await);
->>>>>>> 48dc5c7a
     }
 
     async fn resolve_path(
@@ -88,16 +65,11 @@
         path: &std::path::Path,
     ) -> miette::Result<std::path::PathBuf> {
         let res = self
-<<<<<<< HEAD
-            .resolve_path_(&base.to_string_lossy(), &path.to_string_lossy())
-=======
             .resolve_path(&base.to_string_lossy(), &path.to_string_lossy())
->>>>>>> 48dc5c7a
             .await
             .ok_or(Error::msg("Path could not be resolved"))?;
         return Ok(PathBuf::from(res.to_string()));
     }
-<<<<<<< HEAD
 
     async fn fetch_github(
         &self,
@@ -107,11 +79,9 @@
         path: &str,
     ) -> miette::Result<std::sync::Arc<str>> {
         let content = self
-            .fetch_github_(owner, repo, r#ref, path)
+            .fetch_github(owner, repo, r#ref, path)
             .await
             .ok_or(Error::msg("Github content could not be retrieved"))?;
         return Ok(content);
     }
-=======
->>>>>>> 48dc5c7a
 }