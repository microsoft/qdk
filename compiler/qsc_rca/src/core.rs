--- conflicted
+++ resolved
@@ -999,11 +999,8 @@
             // Visit the statement to determine its compute kind.
             self.visit_stmt(stmt_id);
         }
-<<<<<<< HEAD
-=======
 
         // Analyze the entry expression.
->>>>>>> a0376e7f
         if let Some(entry_expr_id) = package.entry {
             self.visit_expr(entry_expr_id);
         }
