--- conflicted
+++ resolved
@@ -273,122 +273,6 @@
             }
             ItemKind::Ty(name, udt) => write!(f, "Type ({name}): {udt}"),
         }
-    }
-}
-
-<<<<<<< HEAD
-/// A visibility modifier.
-#[derive(Clone, Copy, Debug, Eq, Hash, PartialEq)]
-pub struct Visibility {
-=======
-/// A type definition.
-#[derive(Clone, Debug, PartialEq)]
-pub struct TyDef {
->>>>>>> 0016586c
-    /// The node ID.
-    pub id: NodeId,
-    /// The span.
-    pub span: Span,
-<<<<<<< HEAD
-    /// The visibility kind.
-    pub kind: VisibilityKind,
-}
-
-impl Display for Visibility {
-    fn fmt(&self, f: &mut Formatter<'_>) -> fmt::Result {
-        write!(f, "Visibility {} {} ({:?})", self.id, self.span, self.kind)
-    }
-}
-
-/// An attribute.
-#[derive(Clone, Debug, PartialEq)]
-pub struct Attr {
-    /// The node ID.
-    pub id: NodeId,
-    /// The span.
-    pub span: Span,
-    /// The name of the attribute.
-    pub name: Ident,
-    /// The argument to the attribute.
-    pub arg: Expr,
-}
-
-impl Display for Attr {
-    fn fmt(&self, f: &mut Formatter<'_>) -> fmt::Result {
-        let mut indent = set_indentation(indented(f), 0);
-        write!(indent, "Attr {} {} ({}):", self.id, self.span, self.name)?;
-        indent = set_indentation(indent, 1);
-        write!(indent, "\n{}", self.arg)?;
-=======
-    /// The type definition kind.
-    pub kind: TyDefKind,
-}
-
-impl TyDef {
-    /// The type of the constructor for this type definition.
-    ///
-    /// # Arguments
-    ///
-    /// * `id` - The ID of the constructed type.
-    #[must_use]
-    pub fn cons_ty(&self, id: ItemId) -> Ty {
-        Ty::Arrow(
-            CallableKind::Function,
-            Box::new(self.ty()),
-            Box::new(Ty::Udt(Res::Item(id))),
-            HashSet::new(),
-        )
-    }
-
-    fn ty(&self) -> Ty {
-        match &self.kind {
-            TyDefKind::Field(_, ty) => ty.clone(),
-            TyDefKind::Tuple(items) => Ty::Tuple(items.iter().map(Self::ty).collect()),
-        }
-    }
-}
-
-impl Display for TyDef {
-    fn fmt(&self, f: &mut Formatter<'_>) -> fmt::Result {
-        write!(f, "TyDef {} {}: {}", self.id, self.span, self.kind)
-    }
-}
-
-/// A type definition kind.
-#[derive(Clone, Debug, PartialEq)]
-pub enum TyDefKind {
-    /// A field definition with an optional name but required type.
-    Field(Option<Ident>, Ty),
-    /// A tuple.
-    Tuple(Vec<TyDef>),
-}
-
-impl Display for TyDefKind {
-    fn fmt(&self, f: &mut Formatter<'_>) -> fmt::Result {
-        let mut indent = set_indentation(indented(f), 0);
-        match &self {
-            TyDefKind::Field(name, t) => {
-                write!(indent, "Field:")?;
-                indent = set_indentation(indent, 1);
-                if let Some(n) = name {
-                    write!(indent, "\n{n}")?;
-                }
-                write!(indent, "\n{t}")?;
-            }
-            TyDefKind::Tuple(ts) => {
-                if ts.is_empty() {
-                    write!(indent, "Unit")?;
-                } else {
-                    write!(indent, "Tuple:")?;
-                    indent = set_indentation(indent, 1);
-                    for t in ts {
-                        write!(indent, "\n{t}")?;
-                    }
-                }
-            }
-        }
->>>>>>> 0016586c
-        Ok(())
     }
 }
 
