// Copyright (c) Microsoft Corporation.
// Licensed under the MIT License.

use crate::hir::{
<<<<<<< HEAD
    Block, CallableBody, CallableDecl, Expr, ExprKind, Ident, Item, ItemKind, Package, Pat,
    PatKind, QubitInit, QubitInitKind, SpecBody, SpecDecl, Stmt, StmtKind, TyDef, TyDefKind,
=======
    Attr, Block, CallableBody, CallableDecl, Expr, ExprKind, FunctorExpr, FunctorExprKind, Ident,
    Item, ItemKind, Package, Pat, PatKind, QubitInit, QubitInitKind, SpecBody, SpecDecl, Stmt,
    StmtKind, StringComponent, TyDef, TyDefKind, Visibility,
>>>>>>> 29c6fd5f
};
use qsc_data_structures::span::Span;

pub trait MutVisitor: Sized {
    fn visit_package(&mut self, package: &mut Package) {
        walk_package(self, package);
    }

    fn visit_item(&mut self, item: &mut Item) {
        walk_item(self, item);
    }

    fn visit_ty_def(&mut self, def: &mut TyDef) {
        walk_ty_def(self, def);
    }

    fn visit_callable_decl(&mut self, decl: &mut CallableDecl) {
        walk_callable_decl(self, decl);
    }

    fn visit_spec_decl(&mut self, decl: &mut SpecDecl) {
        walk_spec_decl(self, decl);
    }

    fn visit_block(&mut self, block: &mut Block) {
        walk_block(self, block);
    }

    fn visit_stmt(&mut self, stmt: &mut Stmt) {
        walk_stmt(self, stmt);
    }

    fn visit_expr(&mut self, expr: &mut Expr) {
        walk_expr(self, expr);
    }

    fn visit_pat(&mut self, pat: &mut Pat) {
        walk_pat(self, pat);
    }

    fn visit_qubit_init(&mut self, init: &mut QubitInit) {
        walk_qubit_init(self, init);
    }

    fn visit_ident(&mut self, ident: &mut Ident) {
        walk_ident(self, ident);
    }

    fn visit_span(&mut self, _: &mut Span) {}
}

pub fn walk_package(vis: &mut impl MutVisitor, package: &mut Package) {
    package.items.values_mut().for_each(|i| vis.visit_item(i));
    package.entry.iter_mut().for_each(|e| vis.visit_expr(e));
}

pub fn walk_item(vis: &mut impl MutVisitor, item: &mut Item) {
    vis.visit_span(&mut item.span);

    match &mut item.kind {
        ItemKind::Callable(decl) => vis.visit_callable_decl(decl),
        ItemKind::Namespace(name, _) => vis.visit_ident(name),
        ItemKind::Ty(ident, def) => {
            vis.visit_ident(ident);
            vis.visit_ty_def(def);
        }
    }
}

pub fn walk_ty_def(vis: &mut impl MutVisitor, def: &mut TyDef) {
    vis.visit_span(&mut def.span);

    match &mut def.kind {
        TyDefKind::Field(name, _) => name.iter_mut().for_each(|n| vis.visit_ident(n)),
        TyDefKind::Tuple(defs) => defs.iter_mut().for_each(|d| vis.visit_ty_def(d)),
    }
}

pub fn walk_callable_decl(vis: &mut impl MutVisitor, decl: &mut CallableDecl) {
    vis.visit_span(&mut decl.span);
    vis.visit_ident(&mut decl.name);
    decl.ty_params.iter_mut().for_each(|p| vis.visit_ident(p));
    vis.visit_pat(&mut decl.input);

    match &mut decl.body {
        CallableBody::Block(block) => vis.visit_block(block),
        CallableBody::Specs(specs) => specs.iter_mut().for_each(|s| vis.visit_spec_decl(s)),
    }
}

pub fn walk_spec_decl(vis: &mut impl MutVisitor, decl: &mut SpecDecl) {
    vis.visit_span(&mut decl.span);

    match &mut decl.body {
        SpecBody::Gen(_) => {}
        SpecBody::Impl(pat, block) => {
            vis.visit_pat(pat);
            vis.visit_block(block);
        }
    }
}

pub fn walk_block(vis: &mut impl MutVisitor, block: &mut Block) {
    vis.visit_span(&mut block.span);
    block.stmts.iter_mut().for_each(|s| vis.visit_stmt(s));
}

pub fn walk_stmt(vis: &mut impl MutVisitor, stmt: &mut Stmt) {
    vis.visit_span(&mut stmt.span);

    match &mut stmt.kind {
        StmtKind::Item(_) => {}
        StmtKind::Expr(expr) | StmtKind::Semi(expr) => vis.visit_expr(expr),
        StmtKind::Local(_, pat, value) => {
            vis.visit_pat(pat);
            vis.visit_expr(value);
        }
        StmtKind::Qubit(_, pat, init, block) => {
            vis.visit_pat(pat);
            vis.visit_qubit_init(init);
            block.iter_mut().for_each(|b| vis.visit_block(b));
        }
    }
}

pub fn walk_expr(vis: &mut impl MutVisitor, expr: &mut Expr) {
    vis.visit_span(&mut expr.span);

    match &mut expr.kind {
        ExprKind::Array(exprs) => exprs.iter_mut().for_each(|e| vis.visit_expr(e)),
        ExprKind::ArrayRepeat(item, size) => {
            vis.visit_expr(item);
            vis.visit_expr(size);
        }
        ExprKind::Assign(lhs, rhs)
        | ExprKind::AssignOp(_, lhs, rhs)
        | ExprKind::BinOp(_, lhs, rhs) => {
            vis.visit_expr(lhs);
            vis.visit_expr(rhs);
        }
        ExprKind::AssignUpdate(record, index, value) => {
            vis.visit_expr(record);
            vis.visit_expr(index);
            vis.visit_expr(value);
        }
        ExprKind::Block(block) => vis.visit_block(block),
        ExprKind::Call(callee, arg) => {
            vis.visit_expr(callee);
            vis.visit_expr(arg);
        }
        ExprKind::Conjugate(within, apply) => {
            vis.visit_block(within);
            vis.visit_block(apply);
        }
        ExprKind::Fail(msg) => vis.visit_expr(msg),
        ExprKind::Field(record, _) => vis.visit_expr(record),
        ExprKind::For(pat, iter, block) => {
            vis.visit_pat(pat);
            vis.visit_expr(iter);
            vis.visit_block(block);
        }
        ExprKind::If(cond, body, otherwise) => {
            vis.visit_expr(cond);
            vis.visit_block(body);
            otherwise.iter_mut().for_each(|e| vis.visit_expr(e));
        }
        ExprKind::Index(array, index) => {
            vis.visit_expr(array);
            vis.visit_expr(index);
        }
        ExprKind::Lambda(_, pat, expr) => {
            vis.visit_pat(pat);
            vis.visit_expr(expr);
        }
        ExprKind::Return(expr) | ExprKind::UnOp(_, expr) => {
            vis.visit_expr(expr);
        }
        ExprKind::Range(start, step, end) => {
            start.iter_mut().for_each(|s| vis.visit_expr(s));
            step.iter_mut().for_each(|s| vis.visit_expr(s));
            end.iter_mut().for_each(|e| vis.visit_expr(e));
        }
        ExprKind::Repeat(body, until, fixup) => {
            vis.visit_block(body);
            vis.visit_expr(until);
            fixup.iter_mut().for_each(|f| vis.visit_block(f));
        }
        ExprKind::String(components) => {
            for component in components {
                match component {
                    StringComponent::Expr(expr) => vis.visit_expr(expr),
                    StringComponent::Lit(_) => {}
                }
            }
        }
        ExprKind::TernOp(_, e1, e2, e3) => {
            vis.visit_expr(e1);
            vis.visit_expr(e2);
            vis.visit_expr(e3);
        }
        ExprKind::Tuple(exprs) => exprs.iter_mut().for_each(|e| vis.visit_expr(e)),
        ExprKind::While(cond, block) => {
            vis.visit_expr(cond);
            vis.visit_block(block);
        }
        ExprKind::Err | ExprKind::Hole | ExprKind::Lit(_) | ExprKind::Var(_) => {}
    }
}

pub fn walk_pat(vis: &mut impl MutVisitor, pat: &mut Pat) {
    vis.visit_span(&mut pat.span);

    match &mut pat.kind {
        PatKind::Bind(name) => vis.visit_ident(name),
        PatKind::Discard | PatKind::Elided => {}
        PatKind::Tuple(pats) => pats.iter_mut().for_each(|p| vis.visit_pat(p)),
    }
}

pub fn walk_qubit_init(vis: &mut impl MutVisitor, init: &mut QubitInit) {
    vis.visit_span(&mut init.span);

    match &mut init.kind {
        QubitInitKind::Array(len) => vis.visit_expr(len),
        QubitInitKind::Single => {}
        QubitInitKind::Tuple(inits) => inits.iter_mut().for_each(|i| vis.visit_qubit_init(i)),
    }
}

pub fn walk_ident(vis: &mut impl MutVisitor, ident: &mut Ident) {
    vis.visit_span(&mut ident.span);
}<|MERGE_RESOLUTION|>--- conflicted
+++ resolved
@@ -2,14 +2,9 @@
 // Licensed under the MIT License.
 
 use crate::hir::{
-<<<<<<< HEAD
     Block, CallableBody, CallableDecl, Expr, ExprKind, Ident, Item, ItemKind, Package, Pat,
-    PatKind, QubitInit, QubitInitKind, SpecBody, SpecDecl, Stmt, StmtKind, TyDef, TyDefKind,
-=======
-    Attr, Block, CallableBody, CallableDecl, Expr, ExprKind, FunctorExpr, FunctorExprKind, Ident,
-    Item, ItemKind, Package, Pat, PatKind, QubitInit, QubitInitKind, SpecBody, SpecDecl, Stmt,
-    StmtKind, StringComponent, TyDef, TyDefKind, Visibility,
->>>>>>> 29c6fd5f
+    PatKind, QubitInit, QubitInitKind, SpecBody, SpecDecl, Stmt, StmtKind, StringComponent, TyDef,
+    TyDefKind,
 };
 use qsc_data_structures::span::Span;
 
