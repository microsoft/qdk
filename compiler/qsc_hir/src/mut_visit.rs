// Copyright (c) Microsoft Corporation.
// Licensed under the MIT License.

use crate::hir::{
<<<<<<< HEAD
    Attr, Block, CallableBody, CallableDecl, Expr, ExprKind, FunctorExpr, FunctorExprKind, Ident,
    Item, ItemKind, Package, Pat, PatKind, QubitInit, QubitInitKind, SpecBody, SpecDecl, Stmt,
    StmtKind, StringComponent, Visibility,
=======
    Block, CallableBody, CallableDecl, Expr, ExprKind, Ident, Item, ItemKind, Package, Pat,
    PatKind, QubitInit, QubitInitKind, SpecBody, SpecDecl, Stmt, StmtKind, StringComponent, TyDef,
    TyDefKind,
>>>>>>> 0016586c
};
use qsc_data_structures::span::Span;

pub trait MutVisitor: Sized {
    fn visit_package(&mut self, package: &mut Package) {
        walk_package(self, package);
    }

    fn visit_item(&mut self, item: &mut Item) {
        walk_item(self, item);
    }

<<<<<<< HEAD
    fn visit_attr(&mut self, attr: &mut Attr) {
        walk_attr(self, attr);
    }

    fn visit_visibility(&mut self, _: &mut Visibility) {}

=======
    fn visit_ty_def(&mut self, def: &mut TyDef) {
        walk_ty_def(self, def);
    }

>>>>>>> 0016586c
    fn visit_callable_decl(&mut self, decl: &mut CallableDecl) {
        walk_callable_decl(self, decl);
    }

    fn visit_spec_decl(&mut self, decl: &mut SpecDecl) {
        walk_spec_decl(self, decl);
    }

    fn visit_block(&mut self, block: &mut Block) {
        walk_block(self, block);
    }

    fn visit_stmt(&mut self, stmt: &mut Stmt) {
        walk_stmt(self, stmt);
    }

    fn visit_expr(&mut self, expr: &mut Expr) {
        walk_expr(self, expr);
    }

    fn visit_pat(&mut self, pat: &mut Pat) {
        walk_pat(self, pat);
    }

    fn visit_qubit_init(&mut self, init: &mut QubitInit) {
        walk_qubit_init(self, init);
    }

    fn visit_ident(&mut self, ident: &mut Ident) {
        walk_ident(self, ident);
    }

    fn visit_span(&mut self, _: &mut Span) {}
}

pub fn walk_package(vis: &mut impl MutVisitor, package: &mut Package) {
    package.items.values_mut().for_each(|i| vis.visit_item(i));
    package.entry.iter_mut().for_each(|e| vis.visit_expr(e));
}

pub fn walk_item(vis: &mut impl MutVisitor, item: &mut Item) {
    vis.visit_span(&mut item.span);

    match &mut item.kind {
        ItemKind::Callable(decl) => vis.visit_callable_decl(decl),
        ItemKind::Namespace(name, _) | ItemKind::Ty(name, _) => vis.visit_ident(name),
    }
}

<<<<<<< HEAD
pub fn walk_attr(vis: &mut impl MutVisitor, attr: &mut Attr) {
    vis.visit_span(&mut attr.span);
    vis.visit_ident(&mut attr.name);
    vis.visit_expr(&mut attr.arg);
=======
pub fn walk_ty_def(vis: &mut impl MutVisitor, def: &mut TyDef) {
    vis.visit_span(&mut def.span);

    match &mut def.kind {
        TyDefKind::Field(name, _) => name.iter_mut().for_each(|n| vis.visit_ident(n)),
        TyDefKind::Tuple(defs) => defs.iter_mut().for_each(|d| vis.visit_ty_def(d)),
    }
>>>>>>> 0016586c
}

pub fn walk_callable_decl(vis: &mut impl MutVisitor, decl: &mut CallableDecl) {
    vis.visit_span(&mut decl.span);
    vis.visit_ident(&mut decl.name);
    decl.ty_params.iter_mut().for_each(|p| vis.visit_ident(p));
    vis.visit_pat(&mut decl.input);

    match &mut decl.body {
        CallableBody::Block(block) => vis.visit_block(block),
        CallableBody::Specs(specs) => specs.iter_mut().for_each(|s| vis.visit_spec_decl(s)),
    }
}

pub fn walk_spec_decl(vis: &mut impl MutVisitor, decl: &mut SpecDecl) {
    vis.visit_span(&mut decl.span);

    match &mut decl.body {
        SpecBody::Gen(_) => {}
        SpecBody::Impl(pat, block) => {
            vis.visit_pat(pat);
            vis.visit_block(block);
        }
    }
}

pub fn walk_block(vis: &mut impl MutVisitor, block: &mut Block) {
    vis.visit_span(&mut block.span);
    block.stmts.iter_mut().for_each(|s| vis.visit_stmt(s));
}

pub fn walk_stmt(vis: &mut impl MutVisitor, stmt: &mut Stmt) {
    vis.visit_span(&mut stmt.span);

    match &mut stmt.kind {
        StmtKind::Item(_) => {}
        StmtKind::Expr(expr) | StmtKind::Semi(expr) => vis.visit_expr(expr),
        StmtKind::Local(_, pat, value) => {
            vis.visit_pat(pat);
            vis.visit_expr(value);
        }
        StmtKind::Qubit(_, pat, init, block) => {
            vis.visit_pat(pat);
            vis.visit_qubit_init(init);
            block.iter_mut().for_each(|b| vis.visit_block(b));
        }
    }
}

pub fn walk_expr(vis: &mut impl MutVisitor, expr: &mut Expr) {
    vis.visit_span(&mut expr.span);

    match &mut expr.kind {
        ExprKind::Array(exprs) => exprs.iter_mut().for_each(|e| vis.visit_expr(e)),
        ExprKind::ArrayRepeat(item, size) => {
            vis.visit_expr(item);
            vis.visit_expr(size);
        }
        ExprKind::Assign(lhs, rhs)
        | ExprKind::AssignOp(_, lhs, rhs)
        | ExprKind::BinOp(_, lhs, rhs) => {
            vis.visit_expr(lhs);
            vis.visit_expr(rhs);
        }
        ExprKind::AssignField(record, _, value) | ExprKind::UpdateField(record, _, value) => {
            vis.visit_expr(record);
            vis.visit_expr(value);
        }
        ExprKind::AssignIndex(array, index, value) => {
            vis.visit_expr(array);
            vis.visit_expr(index);
            vis.visit_expr(value);
        }
        ExprKind::Block(block) => vis.visit_block(block),
        ExprKind::Call(callee, arg) => {
            vis.visit_expr(callee);
            vis.visit_expr(arg);
        }
        ExprKind::Conjugate(within, apply) => {
            vis.visit_block(within);
            vis.visit_block(apply);
        }
        ExprKind::Fail(msg) => vis.visit_expr(msg),
        ExprKind::Field(record, _) => vis.visit_expr(record),
        ExprKind::For(pat, iter, block) => {
            vis.visit_pat(pat);
            vis.visit_expr(iter);
            vis.visit_block(block);
        }
        ExprKind::If(cond, body, otherwise) => {
            vis.visit_expr(cond);
            vis.visit_block(body);
            otherwise.iter_mut().for_each(|e| vis.visit_expr(e));
        }
        ExprKind::Index(array, index) => {
            vis.visit_expr(array);
            vis.visit_expr(index);
        }
        ExprKind::Lambda(_, pat, expr) => {
            vis.visit_pat(pat);
            vis.visit_expr(expr);
        }
        ExprKind::Return(expr) | ExprKind::UnOp(_, expr) => {
            vis.visit_expr(expr);
        }
        ExprKind::Range(start, step, end) => {
            start.iter_mut().for_each(|s| vis.visit_expr(s));
            step.iter_mut().for_each(|s| vis.visit_expr(s));
            end.iter_mut().for_each(|e| vis.visit_expr(e));
        }
        ExprKind::Repeat(body, until, fixup) => {
            vis.visit_block(body);
            vis.visit_expr(until);
            fixup.iter_mut().for_each(|f| vis.visit_block(f));
        }
        ExprKind::String(components) => {
            for component in components {
                match component {
                    StringComponent::Expr(expr) => vis.visit_expr(expr),
                    StringComponent::Lit(_) => {}
                }
            }
        }
        ExprKind::TernOp(_, e1, e2, e3) => {
            vis.visit_expr(e1);
            vis.visit_expr(e2);
            vis.visit_expr(e3);
        }
        ExprKind::Tuple(exprs) => exprs.iter_mut().for_each(|e| vis.visit_expr(e)),
        ExprKind::While(cond, block) => {
            vis.visit_expr(cond);
            vis.visit_block(block);
        }
        ExprKind::Err | ExprKind::Hole | ExprKind::Lit(_) | ExprKind::Var(_) => {}
    }
}

pub fn walk_pat(vis: &mut impl MutVisitor, pat: &mut Pat) {
    vis.visit_span(&mut pat.span);

    match &mut pat.kind {
        PatKind::Bind(name) => vis.visit_ident(name),
        PatKind::Discard | PatKind::Elided => {}
        PatKind::Tuple(pats) => pats.iter_mut().for_each(|p| vis.visit_pat(p)),
    }
}

pub fn walk_qubit_init(vis: &mut impl MutVisitor, init: &mut QubitInit) {
    vis.visit_span(&mut init.span);

    match &mut init.kind {
        QubitInitKind::Array(len) => vis.visit_expr(len),
        QubitInitKind::Single => {}
        QubitInitKind::Tuple(inits) => inits.iter_mut().for_each(|i| vis.visit_qubit_init(i)),
    }
}

pub fn walk_ident(vis: &mut impl MutVisitor, ident: &mut Ident) {
    vis.visit_span(&mut ident.span);
}<|MERGE_RESOLUTION|>--- conflicted
+++ resolved
@@ -2,15 +2,8 @@
 // Licensed under the MIT License.
 
 use crate::hir::{
-<<<<<<< HEAD
-    Attr, Block, CallableBody, CallableDecl, Expr, ExprKind, FunctorExpr, FunctorExprKind, Ident,
-    Item, ItemKind, Package, Pat, PatKind, QubitInit, QubitInitKind, SpecBody, SpecDecl, Stmt,
-    StmtKind, StringComponent, Visibility,
-=======
     Block, CallableBody, CallableDecl, Expr, ExprKind, Ident, Item, ItemKind, Package, Pat,
-    PatKind, QubitInit, QubitInitKind, SpecBody, SpecDecl, Stmt, StmtKind, StringComponent, TyDef,
-    TyDefKind,
->>>>>>> 0016586c
+    PatKind, QubitInit, QubitInitKind, SpecBody, SpecDecl, Stmt, StmtKind, StringComponent,
 };
 use qsc_data_structures::span::Span;
 
@@ -23,19 +16,6 @@
         walk_item(self, item);
     }
 
-<<<<<<< HEAD
-    fn visit_attr(&mut self, attr: &mut Attr) {
-        walk_attr(self, attr);
-    }
-
-    fn visit_visibility(&mut self, _: &mut Visibility) {}
-
-=======
-    fn visit_ty_def(&mut self, def: &mut TyDef) {
-        walk_ty_def(self, def);
-    }
-
->>>>>>> 0016586c
     fn visit_callable_decl(&mut self, decl: &mut CallableDecl) {
         walk_callable_decl(self, decl);
     }
@@ -83,22 +63,6 @@
         ItemKind::Callable(decl) => vis.visit_callable_decl(decl),
         ItemKind::Namespace(name, _) | ItemKind::Ty(name, _) => vis.visit_ident(name),
     }
-}
-
-<<<<<<< HEAD
-pub fn walk_attr(vis: &mut impl MutVisitor, attr: &mut Attr) {
-    vis.visit_span(&mut attr.span);
-    vis.visit_ident(&mut attr.name);
-    vis.visit_expr(&mut attr.arg);
-=======
-pub fn walk_ty_def(vis: &mut impl MutVisitor, def: &mut TyDef) {
-    vis.visit_span(&mut def.span);
-
-    match &mut def.kind {
-        TyDefKind::Field(name, _) => name.iter_mut().for_each(|n| vis.visit_ident(n)),
-        TyDefKind::Tuple(defs) => defs.iter_mut().for_each(|d| vis.visit_ty_def(d)),
-    }
->>>>>>> 0016586c
 }
 
 pub fn walk_callable_decl(vis: &mut impl MutVisitor, decl: &mut CallableDecl) {
