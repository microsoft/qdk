// Copyright (c) Microsoft Corporation.
// Licensed under the MIT License.

pub(crate) mod ast;
pub(crate) mod hir;

use self::{ast::run_ast_lints, hir::run_hir_lints};
use crate::{
    lints::{ast::AstLint, hir::HirLint},
    GroupConfig,
};
use miette::{Diagnostic, LabeledSpan};
use qsc_data_structures::span::Span;
use qsc_frontend::compile::{CompileUnit, PackageStore};
use qsc_hir::hir::{Item, ItemId};
use rustc_hash::FxHashMap;
use serde::{Deserialize, Serialize};
use std::fmt::Display;

/// The entry point to the linter. It takes a [`qsc_frontend::compile::CompileUnit`]
/// as input and outputs a [`Vec<Lint>`](Lint).
#[must_use]
pub fn run_lints(
    package_store: &PackageStore,
    compile_unit: &CompileUnit,
    config: Option<&[LintOrGroupConfig]>,
) -> Vec<Lint> {
    let mut lints = run_lints_without_deduplication(package_store, compile_unit, config);
    remove_duplicates(&mut lints);
    lints
}

/// This function is used by our unit tests, to make sure lints aren't duplicated under
/// normal circunstances. The `run_lints` functions deduplicates the lints to take care
/// of a few special cases where the same expression (referring to the same span in the
/// source code) appears referenced in multiple places in the HIR.
pub(crate) fn run_lints_without_deduplication(
    package_store: &PackageStore,
    compile_unit: &CompileUnit,
    config: Option<&[LintConfig]>,
) -> Vec<Lint> {
    let compilation = Compilation {
        package_store,
        compile_unit,
    };

    let unfolded_config = config.map(unfold_groups);

    let mut ast_lints = run_ast_lints(
        &compile_unit.ast.package,
        unfolded_config.as_deref(),
        compilation,
    );
    let mut hir_lints = run_hir_lints(
        &compile_unit.package,
        unfolded_config.as_deref(),
        compilation,
    );

    let mut lints = Vec::new();
    lints.append(&mut ast_lints);
    lints.append(&mut hir_lints);
    lints
}

<<<<<<< HEAD
/// Unfolds groups into lists of lints. Specific lints override group configs.
pub(crate) fn unfold_groups(config: &[LintOrGroupConfig]) -> Vec<LintConfig> {
    let mut config_map: FxHashMap<LintKind, LintLevel> = FxHashMap::default();

    // Unfold groups in the order they appear.
    for elt in config {
        if let LintOrGroupConfig::Group(group) = elt {
            for lint in group.lint_group.unfold() {
                config_map.insert(lint, group.level);
            }
        }
    }

    // Specific lints override group configs.
    for elt in config {
        if let LintOrGroupConfig::Lint(lint) = elt {
            config_map.insert(lint.kind, lint.level);
        }
    }

    config_map
        .iter()
        .map(|(kind, level)| LintConfig {
            kind: *kind,
            level: *level,
        })
        .collect()
=======
pub(crate) fn remove_duplicates<T: Eq + std::hash::Hash + Clone>(vec: &mut Vec<T>) {
    let mut seen = rustc_hash::FxHashSet::default();
    vec.retain(|x| seen.insert(x.clone()));
>>>>>>> f4644f85
}

#[derive(Clone, Copy)]
pub(crate) struct Compilation<'a> {
    pub package_store: &'a PackageStore,
    pub compile_unit: &'a CompileUnit,
}

impl Compilation<'_> {
    /// Resolves an item id to an item.
    pub fn resolve_item_id(&self, item_id: &ItemId) -> &Item {
        let package = match item_id.package {
            Some(package_id) => {
                &self
                    .package_store
                    .get(package_id)
                    .expect("package should exist in store")
                    .package
            }
            None => &self.compile_unit.package,
        };
        package
            .items
            .get(item_id.item)
            .expect("item id should exist")
    }

    /// Returns a substring of the user code's `SourceMap` in the range `lo..hi`.
    pub fn get_source_code(&self, span: Span) -> String {
        let source = self
            .compile_unit
            .sources
            .find_by_offset(span.lo)
            .expect("source should exist");

        let lo = (span.lo - source.offset) as usize;
        let hi = (span.hi - source.offset) as usize;
        source.contents[lo..hi].to_string()
    }

    /// Returns the indentation at the given offset.
    pub fn indentation_at_offset(&self, offset: u32) -> u32 {
        let source = self
            .compile_unit
            .sources
            .find_by_offset(offset)
            .expect("source should exist");

        let mut indentation = 0;
        for c in source.contents[..(offset - source.offset) as usize]
            .chars()
            .rev()
        {
            if c == '\n' {
                break;
            } else if c == ' ' {
                indentation += 1;
            } else if c == '\t' {
                indentation += 4;
            } else {
                indentation = 0;
            }
        }
        indentation
    }
}

/// A lint emitted by the linter.
#[derive(Debug, Clone, thiserror::Error)]
pub struct Lint {
    /// A span indicating where the diagnostic is in the source code.
    pub span: Span,
    /// The lint level: allow, warning, error.
    pub level: LintLevel,
    /// The message the user will see in the code editor.
    pub message: &'static str,
    /// The help text the user will see in the code editor.
    pub help: &'static str,
    /// An enum identifying this lint.
    pub kind: LintKind,
    /// The suggested edits to fix the lint.
    pub code_action_edits: Vec<(String, Span)>,
}

impl std::hash::Hash for Lint {
    fn hash<H: std::hash::Hasher>(&self, state: &mut H) {
        self.span.hash(state);
        self.kind.hash(state);
    }
}

impl std::cmp::PartialEq for Lint {
    fn eq(&self, other: &Self) -> bool {
        self.span == other.span && self.kind == other.kind
    }
}

impl std::cmp::Eq for Lint {}

impl std::fmt::Display for Lint {
    fn fmt(&self, f: &mut std::fmt::Formatter<'_>) -> std::fmt::Result {
        write!(f, "{}", self.message)
    }
}

impl Diagnostic for Lint {
    fn severity(&self) -> Option<miette::Severity> {
        match self.level {
            LintLevel::Allow => None,
            LintLevel::Warn | LintLevel::ForceWarn => Some(miette::Severity::Warning),
            LintLevel::Error | LintLevel::ForceError => Some(miette::Severity::Error),
        }
    }

    fn labels(&self) -> Option<Box<dyn Iterator<Item = miette::LabeledSpan> + '_>> {
        let source_span = miette::SourceSpan::from(self.span);
        let labeled_span = LabeledSpan::new_with_span(None, source_span);
        Some(Box::new(vec![labeled_span].into_iter()))
    }

    fn help<'a>(&'a self) -> Option<Box<dyn Display + 'a>> {
        if self.help.is_empty() {
            None
        } else {
            Some(Box::new(self.help))
        }
    }
}

/// A lint level. This defines if a lint will be treated as a warning or an error,
/// and if the lint level can be overriden by the user.
#[derive(Debug, Clone, Copy, Default, Deserialize, Serialize, PartialEq, Eq)]
#[serde(rename_all = "camelCase")]
pub enum LintLevel {
    /// The lint is effectively disabled.
    #[default]
    Allow,
    /// The lint will be treated as a warning.
    Warn,
    /// The lint will be treated as a warning and cannot be overriden by the user.
    ForceWarn,
    /// The lint will be treated as an error.
    Error,
    /// The lint will be treated as an error and cannot be overriden by the user.
    ForceError,
}

impl Display for LintLevel {
    fn fmt(&self, f: &mut std::fmt::Formatter<'_>) -> std::fmt::Result {
        let level = match self {
            LintLevel::Allow => "",
            LintLevel::Warn | LintLevel::ForceWarn => "warning",
            LintLevel::Error | LintLevel::ForceError => "error",
        };

        write!(f, "{level}")
    }
}

/// End-user configuration for a specific lint or a lint group.
#[derive(Debug, Clone, Deserialize, Serialize, PartialEq, Eq)]
#[serde(untagged)]
pub enum LintOrGroupConfig {
    /// An specific lint configuration.
    Lint(LintConfig),
    /// A lint group configuration.
    Group(GroupConfig),
}

/// End-user configuration for a specific lint.
#[derive(Debug, Clone, Deserialize, Serialize, PartialEq, Eq)]
pub struct LintConfig {
    #[serde(rename = "lint")]
    /// The lint name.
    pub kind: LintKind,
    /// The lint level.
    pub level: LintLevel,
}

/// Represents a lint name.
#[derive(Debug, Clone, Copy, Deserialize, Serialize, PartialEq, Eq, Hash)]
#[serde(untagged)]
pub enum LintKind {
    /// AST lint name.
    Ast(AstLint),
    /// HIR lint name.
    Hir(HirLint),
}<|MERGE_RESOLUTION|>--- conflicted
+++ resolved
@@ -63,7 +63,6 @@
     lints
 }
 
-<<<<<<< HEAD
 /// Unfolds groups into lists of lints. Specific lints override group configs.
 pub(crate) fn unfold_groups(config: &[LintOrGroupConfig]) -> Vec<LintConfig> {
     let mut config_map: FxHashMap<LintKind, LintLevel> = FxHashMap::default();
@@ -91,11 +90,11 @@
             level: *level,
         })
         .collect()
-=======
+}
+
 pub(crate) fn remove_duplicates<T: Eq + std::hash::Hash + Clone>(vec: &mut Vec<T>) {
     let mut seen = rustc_hash::FxHashSet::default();
     vec.retain(|x| seen.insert(x.clone()));
->>>>>>> f4644f85
 }
 
 #[derive(Clone, Copy)]
