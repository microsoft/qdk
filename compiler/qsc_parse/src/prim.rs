// Copyright (c) Microsoft Corporation.
// Licensed under the MIT License.

#[cfg(test)]
mod tests;

use super::{keyword::Keyword, scan::ParserContext, ty::ty, Error, Parser, Result};
use crate::{
    item::throw_away_doc,
    lex::{Delim, TokenKind},
    ErrorKind,
};
use qsc_ast::ast::{Ident, NodeId, Pat, PatKind, Path};
use qsc_data_structures::span::{Span, WithSpan};

#[derive(Clone, Copy, Debug, Eq, PartialEq)]
pub(super) enum FinalSep {
    Present,
    Missing,
}

impl FinalSep {
    pub(super) fn reify<T, U>(
        self,
        mut xs: Vec<T>,
        mut as_paren: impl FnMut(T) -> U,
        mut as_seq: impl FnMut(Box<[T]>) -> U,
    ) -> U {
        if self == Self::Missing && xs.len() == 1 {
            as_paren(xs.pop().expect("vector should have exactly one item"))
        } else {
            as_seq(xs.into_boxed_slice())
        }
    }
}

pub(super) fn token(s: &mut ParserContext, t: TokenKind) -> Result<()> {
    if s.peek().kind == t {
        s.advance();
        Ok(())
    } else {
        Err(Error(ErrorKind::Token(t, s.peek().kind, s.peek().span)))
    }
}

pub(super) fn apos_ident(s: &mut ParserContext) -> Result<Box<Ident>> {
    let peek = s.peek();
    if peek.kind == TokenKind::AposIdent {
        let name = s.read().into();
        s.advance();
        Ok(Box::new(Ident {
            id: NodeId::default(),
            span: peek.span,
            name,
        }))
    } else {
        Err(Error(ErrorKind::Rule(
            "generic parameter",
            peek.kind,
            peek.span,
        )))
    }
}

pub(super) fn ident(s: &mut ParserContext) -> Result<Box<Ident>> {
    let peek = s.peek();
    if peek.kind == TokenKind::Ident {
        let name = s.read().into();
        s.advance();
        Ok(Box::new(Ident {
            id: NodeId::default(),
            span: peek.span,
            name,
        }))
    } else {
        Err(Error(ErrorKind::Rule("identifier", peek.kind, peek.span)))
    }
}

/// A `path` is a dot-separated list of idents like "Foo.Bar.Baz"
/// this can be either a namespace name (in an open statement or namespace declaration) or
/// it can be a direct reference to something in a namespace, like `Microsoft.Quantum.Diagnostics.DumpMachine()`
pub(super) fn path(s: &mut ParserContext) -> Result<Box<Path>> {
    let lo = s.peek().span.lo;
    let mut parts = vec![ident(s)?];
    while token(s, TokenKind::Dot).is_ok() {
        parts.push(ident(s)?);
    }

    let name = parts.pop().expect("path should have at least one part");
    let namespace = if parts.is_empty() {
        None
    } else {
        Some(
            parts
                .iter()
                .map(|part| Ident {
                    id: NodeId::default(),
                    span: part.span,
                    name: part.name.clone(),
                })
                .collect::<Vec<_>>()
                .into(),
        )
    };

    Ok(Box::new(Path {
        id: NodeId::default(),
        span: s.span(lo),
        namespace,
        name,
    }))
}

pub(super) fn pat(s: &mut ParserContext) -> Result<Box<Pat>> {
    throw_away_doc(s);
    let lo = s.peek().span.lo;
    let kind = if token(s, TokenKind::Keyword(Keyword::Underscore)).is_ok() {
        let ty = if token(s, TokenKind::Colon).is_ok() {
            Some(Box::new(ty(s)?))
        } else {
            None
        };
        Ok(PatKind::Discard(ty))
    } else if token(s, TokenKind::DotDotDot).is_ok() {
        Ok(PatKind::Elided)
    } else if token(s, TokenKind::Open(Delim::Paren)).is_ok() {
        let (pats, final_sep) = seq(s, pat)?;
        token(s, TokenKind::Close(Delim::Paren))?;
        Ok(final_sep.reify(pats, PatKind::Paren, PatKind::Tuple))
    } else {
        let name = ident(s).map_err(|e| map_rule_name("pattern", e))?;
        let ty = if token(s, TokenKind::Colon).is_ok() {
            Some(Box::new(ty(s)?))
        } else {
            None
        };
        Ok(PatKind::Bind(name, ty))
    }?;

    Ok(Box::new(Pat {
        id: NodeId::default(),
        span: s.span(lo),
        kind: Box::new(kind),
    }))
}

pub(super) fn opt<T>(s: &mut ParserContext, mut p: impl Parser<T>) -> Result<Option<T>> {
    let offset = s.peek().span.lo;
    match p(s) {
        Ok(x) => Ok(Some(x)),
        Err(error) if advanced(s, offset) => Err(error),
        Err(_) => Ok(None),
    }
}

pub(super) fn many<T>(s: &mut ParserContext, mut p: impl Parser<T>) -> Result<Vec<T>> {
    let mut xs = Vec::new();
    while let Some(x) = opt(s, &mut p)? {
        xs.push(x);
    }
    Ok(xs)
}
<<<<<<< HEAD
/// Parses a sequence of items separated by `tok`.
pub(super) fn seq<T>(
    s: &mut ParserContext,
    mut p: impl Parser<T>,
    tok: TokenKind,
    recover_on_missing_item: bool,
) -> Result<(Vec<T>, FinalSep)>
=======
/// Parses a sequence of items separated by commas.
/// Supports recovering on missing items.
pub(super) fn seq<T>(s: &mut ParserContext, mut p: impl Parser<T>) -> Result<(Vec<T>, FinalSep)>
>>>>>>> 86546ef8
where
    T: Default + WithSpan,
{
    let mut xs = Vec::new();
    let mut final_sep = FinalSep::Missing;
    while s.peek().kind == TokenKind::Comma {
        let mut span = s.peek().span;
        span.hi = span.lo;
        let err = Error(ErrorKind::MissingSeqEntry(span));
        if recover_on_missing_item {
            s.push_error(err);
            xs.push(T::default().with_span(span));
            s.advance();
        } else {
            return Err(err);
        }
    }
    while let Some(x) = opt(s, &mut p)? {
        xs.push(x);
        if token(s, TokenKind::Comma).is_ok() {
            while s.peek().kind == TokenKind::Comma {
                let mut span = s.peek().span;
                span.hi = span.lo;
                let err = Error(ErrorKind::MissingSeqEntry(span));
                if recover_on_missing_item {
                    s.push_error(err);
                    xs.push(T::default().with_span(span));
                    s.advance();
                } else {
                    return Err(err);
                }
            }
            final_sep = FinalSep::Present;
        } else {
            final_sep = FinalSep::Missing;
            break;
        }
    }
    Ok((xs, final_sep))
}

<<<<<<< HEAD
/// Parses a sequence of items separated by commas.
pub(super) fn comma_separated_seq<T>(
    s: &mut ParserContext,
    p: impl Parser<T>,
) -> Result<(Vec<T>, FinalSep)>
where
    T: Default + WithSpan,
{
    seq(s, p, TokenKind::Comma, true)
}

=======
>>>>>>> 86546ef8
pub(super) fn recovering<T>(
    s: &mut ParserContext,
    default: impl FnOnce(Span) -> T,
    tokens: &[TokenKind],
    mut p: impl Parser<T>,
) -> Result<T> {
    let offset = s.peek().span.lo;
    match p(s) {
        Ok(value) => Ok(value),
        Err(error) if advanced(s, offset) => {
            s.push_error(error);
            s.recover(tokens);
            Ok(default(s.span(offset)))
        }
        Err(error) => Err(error),
    }
}

pub(super) fn recovering_semi(s: &mut ParserContext) {
    if let Err(error) = token(s, TokenKind::Semi) {
        // no recovery, just move on to the next token
        s.push_error(error);
    }
}

pub(super) fn recovering_token(s: &mut ParserContext, t: TokenKind) {
    if let Err(error) = token(s, t) {
        s.push_error(error);
        s.recover(&[t]);
    }
}

pub(super) fn barrier<'a, T>(
    s: &mut ParserContext<'a>,
    tokens: &'a [TokenKind],
    mut p: impl Parser<T>,
) -> Result<T> {
    s.push_barrier(tokens);
    let result = p(s);
    s.pop_barrier().expect("barrier should be popped");
    result
}

pub(super) fn shorten(from_start: usize, from_end: usize, s: &str) -> &str {
    &s[from_start..s.len() - from_end]
}

fn advanced(s: &ParserContext, from: u32) -> bool {
    s.peek().span.lo > from
}

fn map_rule_name(name: &'static str, error: Error) -> Error {
    Error(match error.0 {
        ErrorKind::Rule(_, found, span) => ErrorKind::Rule(name, found, span),
        ErrorKind::Convert(_, found, span) => ErrorKind::Convert(name, found, span),
        kind => kind,
    })
}<|MERGE_RESOLUTION|>--- conflicted
+++ resolved
@@ -161,19 +161,9 @@
     }
     Ok(xs)
 }
-<<<<<<< HEAD
-/// Parses a sequence of items separated by `tok`.
-pub(super) fn seq<T>(
-    s: &mut ParserContext,
-    mut p: impl Parser<T>,
-    tok: TokenKind,
-    recover_on_missing_item: bool,
-) -> Result<(Vec<T>, FinalSep)>
-=======
 /// Parses a sequence of items separated by commas.
 /// Supports recovering on missing items.
 pub(super) fn seq<T>(s: &mut ParserContext, mut p: impl Parser<T>) -> Result<(Vec<T>, FinalSep)>
->>>>>>> 86546ef8
 where
     T: Default + WithSpan,
 {
@@ -183,13 +173,9 @@
         let mut span = s.peek().span;
         span.hi = span.lo;
         let err = Error(ErrorKind::MissingSeqEntry(span));
-        if recover_on_missing_item {
-            s.push_error(err);
-            xs.push(T::default().with_span(span));
-            s.advance();
-        } else {
-            return Err(err);
-        }
+        s.push_error(err);
+        xs.push(T::default().with_span(span));
+        s.advance();
     }
     while let Some(x) = opt(s, &mut p)? {
         xs.push(x);
@@ -198,13 +184,9 @@
                 let mut span = s.peek().span;
                 span.hi = span.lo;
                 let err = Error(ErrorKind::MissingSeqEntry(span));
-                if recover_on_missing_item {
-                    s.push_error(err);
-                    xs.push(T::default().with_span(span));
-                    s.advance();
-                } else {
-                    return Err(err);
-                }
+                s.push_error(err);
+                xs.push(T::default().with_span(span));
+                s.advance();
             }
             final_sep = FinalSep::Present;
         } else {
@@ -215,20 +197,6 @@
     Ok((xs, final_sep))
 }
 
-<<<<<<< HEAD
-/// Parses a sequence of items separated by commas.
-pub(super) fn comma_separated_seq<T>(
-    s: &mut ParserContext,
-    p: impl Parser<T>,
-) -> Result<(Vec<T>, FinalSep)>
-where
-    T: Default + WithSpan,
-{
-    seq(s, p, TokenKind::Comma, true)
-}
-
-=======
->>>>>>> 86546ef8
 pub(super) fn recovering<T>(
     s: &mut ParserContext,
     default: impl FnOnce(Span) -> T,
