// Copyright (c) Microsoft Corporation.
// Licensed under the MIT License.

//! The second lexing phase "cooks" a raw token stream, transforming them into tokens that directly
//! correspond to components in the Q# grammar. Keywords are treated as identifiers, except `and`
//! and `or`, which are cooked into [`ClosedBinOp`] so that `and=` and `or=` are lexed correctly.
//!
//! Whitespace and comment tokens are discarded; this means that cooked tokens are not necessarily
//! contiguous, so they include both a starting and ending byte offset.
//!
//! Tokens never contain substrings from the original input, but are simply labels that refer back
//! to regions in the input. Lexing never fails, but may produce error tokens.

#[cfg(test)]
mod tests;

use super::{
    raw::{self, Number, Single},
    Delim, InterpolatedEnding, InterpolatedStart, Radix,
};
use crate::keyword::Keyword;
use enum_iterator::Sequence;
use miette::Diagnostic;
use qsc_data_structures::span::Span;
use std::{
    fmt::{self, Display, Formatter},
    iter::Peekable,
};
use thiserror::Error;

#[derive(Clone, Copy, Debug, Eq, PartialEq)]
pub(crate) struct Token {
    pub(crate) kind: TokenKind,
    pub(crate) span: Span,
}

#[derive(Clone, Copy, Debug, Diagnostic, Eq, Error, PartialEq)]
pub(crate) enum Error {
    #[error("expected `{0}` to complete {1}, found {2}")]
    Incomplete(raw::Single, TokenKind, raw::TokenKind, #[label] Span),

    #[error("expected `{0}` to complete {1}, found EOF")]
    IncompleteEof(raw::Single, TokenKind, #[label] Span),

    #[error("unterminated string literal")]
    UnterminatedString(#[label] Span),

    #[error("unrecognized character `{0}`")]
    Unknown(char, #[label] Span),
}

impl Error {
    pub(crate) fn with_offset(self, offset: u32) -> Self {
        match self {
            Self::Incomplete(expected, token, actual, span) => {
                Self::Incomplete(expected, token, actual, span + offset)
            }
            Self::IncompleteEof(expected, token, span) => {
                Self::IncompleteEof(expected, token, span + offset)
            }
            Self::UnterminatedString(span) => Self::UnterminatedString(span + offset),
            Self::Unknown(c, span) => Self::Unknown(c, span + offset),
        }
    }
}

/// A token kind.
#[derive(Clone, Copy, Debug, Eq, PartialEq, Sequence)]
pub(crate) enum TokenKind {
    /// `'`
    Apos,
    /// `@`
    At,
    /// `!`
    Bang,
    /// `|`
    Bar,
    /// A big integer literal.
    BigInt(Radix),
    /// A closed binary operator followed by an equals token.
    BinOpEq(ClosedBinOp),
    /// A closing delimiter.
    Close(Delim),
    /// A closed binary operator not followed by an equals token.
    ClosedBinOp(ClosedBinOp),
    /// `:`
    Colon,
    /// `::`
    ColonColon,
    /// `,`
    Comma,
<<<<<<< HEAD
    /// A comment.
    Comment,
=======
    /// A doc comment.
    DocComment,
>>>>>>> b2696b7c
    /// `.`
    Dot,
    /// `..`
    DotDot,
    /// `...`
    DotDotDot,
    /// End of file.
    Eof,
    /// `=`
    Eq,
    /// `==`
    EqEq,
    /// `=>`
    FatArrow,
    /// A floating-point literal.
    Float,
    /// `>`
    Gt,
    /// `>=`
    Gte,
    /// An identifier.
    Ident,
    /// An integer literal.
    Int(Radix),
    /// A keyword.
    Keyword(Keyword),
    /// `<-`
    LArrow,
    /// `<`
    Lt,
    /// `<=`
    Lte,
    /// `!=`
    Ne,
    /// An opening delimiter.
    Open(Delim),
    /// `?`
    Question,
    /// `->`
    RArrow,
    /// `;`
    Semi,
    /// A string literal.
    String(StringToken),
    /// `~~~`
    TildeTildeTilde,
    /// `w/`
    WSlash,
    /// `w/=`
    WSlashEq,
}

impl Display for TokenKind {
    fn fmt(&self, f: &mut Formatter) -> fmt::Result {
        match self {
            TokenKind::Apos => f.write_str("`'`"),
            TokenKind::At => f.write_str("`@`"),
            TokenKind::Bang => f.write_str("`!`"),
            TokenKind::Bar => f.write_str("`|`"),
            TokenKind::BigInt(_) => f.write_str("big integer"),
            TokenKind::BinOpEq(op) => write!(f, "`{op}=`"),
            TokenKind::Close(Delim::Brace) => f.write_str("`}`"),
            TokenKind::Close(Delim::Bracket) => f.write_str("`]`"),
            TokenKind::Close(Delim::Paren) => f.write_str("`)`"),
            TokenKind::ClosedBinOp(op) => write!(f, "`{op}`"),
            TokenKind::Colon => f.write_str("`:`"),
            TokenKind::ColonColon => f.write_str("`::`"),
            TokenKind::Comma => f.write_str("`,`"),
<<<<<<< HEAD
            TokenKind::Comment => f.write_str("comment"),
=======
            TokenKind::DocComment => f.write_str("doc comment"),
>>>>>>> b2696b7c
            TokenKind::Dot => f.write_str("`.`"),
            TokenKind::DotDot => f.write_str("`..`"),
            TokenKind::DotDotDot => f.write_str("`...`"),
            TokenKind::Eof => f.write_str("EOF"),
            TokenKind::Eq => f.write_str("`=`"),
            TokenKind::EqEq => f.write_str("`==`"),
            TokenKind::FatArrow => f.write_str("`=>`"),
            TokenKind::Float => f.write_str("float"),
            TokenKind::Gt => f.write_str("`>`"),
            TokenKind::Gte => f.write_str("`>=`"),
            TokenKind::Ident => f.write_str("identifier"),
            TokenKind::Int(_) => f.write_str("integer"),
            TokenKind::Keyword(keyword) => write!(f, "keyword `{keyword}`"),
            TokenKind::LArrow => f.write_str("`<-`"),
            TokenKind::Lt => f.write_str("`<`"),
            TokenKind::Lte => f.write_str("`<=`"),
            TokenKind::Ne => f.write_str("`!=`"),
            TokenKind::Open(Delim::Brace) => f.write_str("`{`"),
            TokenKind::Open(Delim::Bracket) => f.write_str("`[`"),
            TokenKind::Open(Delim::Paren) => f.write_str("`(`"),
            TokenKind::Question => f.write_str("`?`"),
            TokenKind::RArrow => f.write_str("`->`"),
            TokenKind::Semi => f.write_str("`;`"),
            TokenKind::String(_) => f.write_str("string"),
            TokenKind::TildeTildeTilde => f.write_str("`~~~`"),
            TokenKind::WSlash => f.write_str("`w/`"),
            TokenKind::WSlashEq => f.write_str("`w/=`"),
        }
    }
}

impl From<Number> for TokenKind {
    fn from(value: Number) -> Self {
        match value {
            Number::BigInt(radix) => Self::BigInt(radix),
            Number::Float => Self::Float,
            Number::Int(radix) => Self::Int(radix),
        }
    }
}

/// A binary operator that returns the same type as the type of its first operand; in other words,
/// the domain of the first operand is closed under this operation. These are candidates for
/// compound assignment operators, like `+=`.
#[derive(Clone, Copy, Debug, Eq, PartialEq, Sequence)]
pub(crate) enum ClosedBinOp {
    /// `&&&`
    AmpAmpAmp,
    /// `and`
    And,
    /// `|||`
    BarBarBar,
    /// `^`
    Caret,
    /// `^^^`
    CaretCaretCaret,
    /// `>>>`
    GtGtGt,
    /// `<<<`
    LtLtLt,
    /// `-`
    Minus,
    /// `or`
    Or,
    /// `%`
    Percent,
    /// `+`
    Plus,
    /// `/`
    Slash,
    /// `*`
    Star,
}

impl Display for ClosedBinOp {
    fn fmt(&self, f: &mut Formatter) -> fmt::Result {
        f.write_str(match self {
            ClosedBinOp::AmpAmpAmp => "&&&",
            ClosedBinOp::And => "and",
            ClosedBinOp::BarBarBar => "|||",
            ClosedBinOp::Caret => "^",
            ClosedBinOp::CaretCaretCaret => "^^^",
            ClosedBinOp::GtGtGt => ">>>",
            ClosedBinOp::LtLtLt => "<<<",
            ClosedBinOp::Minus => "-",
            ClosedBinOp::Or => "or",
            ClosedBinOp::Percent => "%",
            ClosedBinOp::Plus => "+",
            ClosedBinOp::Slash => "/",
            ClosedBinOp::Star => "*",
        })
    }
}

#[derive(Clone, Copy, Debug, Eq, PartialEq, Sequence)]
pub(crate) enum StringToken {
    Normal,
    Interpolated(InterpolatedStart, InterpolatedEnding),
}

pub(crate) struct Lexer<'a> {
    input: &'a str,
    len: u32,

    // This uses a `Peekable` iterator over the raw lexer, which allows for one token lookahead.
    tokens: Peekable<raw::Lexer<'a>>,
}

impl<'a> Lexer<'a> {
    pub(crate) fn new(input: &'a str) -> Self {
        Self {
            input,
            len: input
                .len()
                .try_into()
                .expect("input length should fit into u32"),
            tokens: raw::Lexer::new(input).peekable(),
        }
    }

    fn offset(&mut self) -> u32 {
        self.tokens.peek().map_or_else(|| self.len, |t| t.offset)
    }

    fn next_if_eq(&mut self, single: Single) -> bool {
        self.tokens
            .next_if(|t| t.kind == raw::TokenKind::Single(single))
            .is_some()
    }

    fn expect(&mut self, single: Single, complete: TokenKind) -> Result<(), Error> {
        if self.next_if_eq(single) {
            Ok(())
        } else if let Some(&raw::Token { kind, offset }) = self.tokens.peek() {
            let mut tokens = self.tokens.clone();
            let hi = tokens.nth(1).map_or_else(|| self.len, |t| t.offset);
            let span = Span { lo: offset, hi };
            Err(Error::Incomplete(single, complete, kind, span))
        } else {
            let lo = self.len;
            let span = Span { lo, hi: lo };
            Err(Error::IncompleteEof(single, complete, span))
        }
    }

    fn cook(&mut self, token: &raw::Token) -> Result<Option<Token>, Error> {
        let kind = match token.kind {
<<<<<<< HEAD
            raw::TokenKind::Whitespace => Ok(None),
            raw::TokenKind::Comment => Ok(Some(TokenKind::Comment)),
=======
            raw::TokenKind::Comment(raw::CommentKind::Normal) | raw::TokenKind::Whitespace => {
                Ok(None)
            }
            raw::TokenKind::Comment(raw::CommentKind::Doc) => Ok(Some(TokenKind::DocComment)),
>>>>>>> b2696b7c
            raw::TokenKind::Ident => {
                let ident = &self.input[(token.offset as usize)..(self.offset() as usize)];
                Ok(Some(self.ident(ident)))
            }
            raw::TokenKind::Number(number) => Ok(Some(number.into())),
            raw::TokenKind::Single(single) => self.single(single).map(Some),
            raw::TokenKind::String(raw::StringToken::Normal { terminated: true }) => {
                Ok(Some(TokenKind::String(StringToken::Normal)))
            }
            raw::TokenKind::String(raw::StringToken::Interpolated(start, Some(ending))) => Ok(
                Some(TokenKind::String(StringToken::Interpolated(start, ending))),
            ),
            raw::TokenKind::String(
                raw::StringToken::Normal { terminated: false }
                | raw::StringToken::Interpolated(_, None),
            ) => Err(Error::UnterminatedString(Span {
                lo: token.offset,
                hi: token.offset,
            })),
            raw::TokenKind::Unknown => {
                let c = self.input[(token.offset as usize)..]
                    .chars()
                    .next()
                    .expect("token offset should be the start of a character");
                let span = Span {
                    lo: token.offset,
                    hi: self.offset(),
                };
                Err(Error::Unknown(c, span))
            }
        }?;

        Ok(kind.map(|kind| {
            let span = Span {
                lo: token.offset,
                hi: self.offset(),
            };
            Token { kind, span }
        }))
    }

    #[allow(clippy::too_many_lines)]
    fn single(&mut self, single: Single) -> Result<TokenKind, Error> {
        match single {
            Single::Amp => {
                let op = ClosedBinOp::AmpAmpAmp;
                self.expect(Single::Amp, TokenKind::ClosedBinOp(op))?;
                self.expect(Single::Amp, TokenKind::ClosedBinOp(op))?;
                Ok(self.closed_bin_op(op))
            }
            Single::Apos => Ok(TokenKind::Apos),
            Single::At => Ok(TokenKind::At),
            Single::Bang => {
                if self.next_if_eq(Single::Eq) {
                    Ok(TokenKind::Ne)
                } else {
                    Ok(TokenKind::Bang)
                }
            }
            Single::Bar => {
                if self.next_if_eq(Single::Bar) {
                    let op = ClosedBinOp::BarBarBar;
                    self.expect(Single::Bar, TokenKind::ClosedBinOp(op))?;
                    Ok(self.closed_bin_op(op))
                } else {
                    Ok(TokenKind::Bar)
                }
            }
            Single::Caret => {
                if self.next_if_eq(Single::Caret) {
                    let op = ClosedBinOp::CaretCaretCaret;
                    self.expect(Single::Caret, TokenKind::ClosedBinOp(op))?;
                    Ok(self.closed_bin_op(op))
                } else {
                    Ok(self.closed_bin_op(ClosedBinOp::Caret))
                }
            }
            Single::Close(delim) => Ok(TokenKind::Close(delim)),
            Single::Colon => {
                if self.next_if_eq(Single::Colon) {
                    Ok(TokenKind::ColonColon)
                } else {
                    Ok(TokenKind::Colon)
                }
            }
            Single::Comma => Ok(TokenKind::Comma),
            Single::Dot => {
                if self.next_if_eq(Single::Dot) {
                    if self.next_if_eq(Single::Dot) {
                        Ok(TokenKind::DotDotDot)
                    } else {
                        Ok(TokenKind::DotDot)
                    }
                } else {
                    Ok(TokenKind::Dot)
                }
            }
            Single::Eq => {
                if self.next_if_eq(Single::Eq) {
                    Ok(TokenKind::EqEq)
                } else if self.next_if_eq(Single::Gt) {
                    Ok(TokenKind::FatArrow)
                } else {
                    Ok(TokenKind::Eq)
                }
            }
            Single::Gt => {
                if self.next_if_eq(Single::Eq) {
                    Ok(TokenKind::Gte)
                } else if self.next_if_eq(Single::Gt) {
                    let op = ClosedBinOp::GtGtGt;
                    self.expect(Single::Gt, TokenKind::ClosedBinOp(op))?;
                    Ok(self.closed_bin_op(op))
                } else {
                    Ok(TokenKind::Gt)
                }
            }
            Single::Lt => {
                if self.next_if_eq(Single::Eq) {
                    Ok(TokenKind::Lte)
                } else if self.next_if_eq(Single::Minus) {
                    Ok(TokenKind::LArrow)
                } else if self.next_if_eq(Single::Lt) {
                    let op = ClosedBinOp::LtLtLt;
                    self.expect(Single::Lt, TokenKind::ClosedBinOp(op))?;
                    Ok(self.closed_bin_op(op))
                } else {
                    Ok(TokenKind::Lt)
                }
            }
            Single::Minus => {
                if self.next_if_eq(Single::Gt) {
                    Ok(TokenKind::RArrow)
                } else {
                    Ok(self.closed_bin_op(ClosedBinOp::Minus))
                }
            }
            Single::Open(delim) => Ok(TokenKind::Open(delim)),
            Single::Percent => Ok(self.closed_bin_op(ClosedBinOp::Percent)),
            Single::Plus => Ok(self.closed_bin_op(ClosedBinOp::Plus)),
            Single::Question => Ok(TokenKind::Question),
            Single::Semi => Ok(TokenKind::Semi),
            Single::Slash => Ok(self.closed_bin_op(ClosedBinOp::Slash)),
            Single::Star => Ok(self.closed_bin_op(ClosedBinOp::Star)),
            Single::Tilde => {
                let complete = TokenKind::TildeTildeTilde;
                self.expect(Single::Tilde, complete)?;
                self.expect(Single::Tilde, complete)?;
                Ok(complete)
            }
        }
    }

    fn closed_bin_op(&mut self, op: ClosedBinOp) -> TokenKind {
        if self.next_if_eq(Single::Eq) {
            TokenKind::BinOpEq(op)
        } else {
            TokenKind::ClosedBinOp(op)
        }
    }

    fn ident(&mut self, ident: &str) -> TokenKind {
        match ident {
            "and" => self.closed_bin_op(ClosedBinOp::And),
            "or" => self.closed_bin_op(ClosedBinOp::Or),
            "w" if self.next_if_eq(Single::Slash) => {
                if self.next_if_eq(Single::Eq) {
                    TokenKind::WSlashEq
                } else {
                    TokenKind::WSlash
                }
            }
            ident => ident
                .parse()
                .map(TokenKind::Keyword)
                .unwrap_or(TokenKind::Ident),
        }
    }
}

impl Iterator for Lexer<'_> {
    type Item = Result<Token, Error>;

    fn next(&mut self) -> Option<Self::Item> {
        while let Some(token) = self.tokens.next() {
            match self.cook(&token) {
                Ok(None) => {}
                Ok(Some(token)) => return Some(Ok(token)),
                Err(err) => return Some(Err(err)),
            }
        }

        None
    }
}<|MERGE_RESOLUTION|>--- conflicted
+++ resolved
@@ -89,13 +89,8 @@
     ColonColon,
     /// `,`
     Comma,
-<<<<<<< HEAD
-    /// A comment.
-    Comment,
-=======
     /// A doc comment.
     DocComment,
->>>>>>> b2696b7c
     /// `.`
     Dot,
     /// `..`
@@ -164,11 +159,7 @@
             TokenKind::Colon => f.write_str("`:`"),
             TokenKind::ColonColon => f.write_str("`::`"),
             TokenKind::Comma => f.write_str("`,`"),
-<<<<<<< HEAD
-            TokenKind::Comment => f.write_str("comment"),
-=======
             TokenKind::DocComment => f.write_str("doc comment"),
->>>>>>> b2696b7c
             TokenKind::Dot => f.write_str("`.`"),
             TokenKind::DotDot => f.write_str("`..`"),
             TokenKind::DotDotDot => f.write_str("`...`"),
@@ -316,15 +307,10 @@
 
     fn cook(&mut self, token: &raw::Token) -> Result<Option<Token>, Error> {
         let kind = match token.kind {
-<<<<<<< HEAD
-            raw::TokenKind::Whitespace => Ok(None),
-            raw::TokenKind::Comment => Ok(Some(TokenKind::Comment)),
-=======
             raw::TokenKind::Comment(raw::CommentKind::Normal) | raw::TokenKind::Whitespace => {
                 Ok(None)
             }
             raw::TokenKind::Comment(raw::CommentKind::Doc) => Ok(Some(TokenKind::DocComment)),
->>>>>>> b2696b7c
             raw::TokenKind::Ident => {
                 let ident = &self.input[(token.offset as usize)..(self.offset() as usize)];
                 Ok(Some(self.ident(ident)))
