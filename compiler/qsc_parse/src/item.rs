--- conflicted
+++ resolved
@@ -24,13 +24,8 @@
     ErrorKind,
 };
 use qsc_ast::ast::{
-<<<<<<< HEAD
-    Attr, Block, CallableBody, CallableDecl, CallableKind, FieldDef, Ident, Item, ItemKind,
+    Attr, Block, CallableBody, CallableDecl, CallableKind, FieldDef, Ident, Idents, Item, ItemKind,
     Namespace, NodeId, Pat, PatKind, Path, Spec, SpecBody, SpecDecl, SpecGen, StmtKind, StructDecl,
-=======
-    Attr, Block, CallableBody, CallableDecl, CallableKind, Ident, Idents, Item, ItemKind,
-    Namespace, NodeId, Pat, PatKind, Path, Spec, SpecBody, SpecDecl, SpecGen, StmtKind,
->>>>>>> 58a187ac
     TopLevelNode, Ty, TyDef, TyDefKind, TyKind, Visibility, VisibilityKind,
 };
 use qsc_data_structures::language_features::LanguageFeatures;
