--- conflicted
+++ resolved
@@ -7,22 +7,13 @@
 #[cfg(test)]
 mod tests;
 
-<<<<<<< HEAD
-=======
-use super::{
-    keyword::Keyword,
-    prim::{ident, opt, pat, path, seq, token},
-    scan::Scanner,
-    stmt, Error, Result,
-};
->>>>>>> 71676205
 use crate::{
     keyword::Keyword,
     lex::{
         ClosedBinOp, Delim, InterpolatedEnding, InterpolatedStart, Radix, StringToken, Token,
         TokenKind,
     },
-    prim::{ident, keyword, opt, pat, path, seq, shorten, token},
+    prim::{ident, opt, pat, path, seq, shorten, token},
     scan::Scanner,
     stmt, Error, ErrorKind, Result,
 };
