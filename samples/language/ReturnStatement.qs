// # Sample
// Return Statement
//
// # Description
// Return statements are a form of control flow statement that abort the current callable and
// return control flow to the callee's scope with a given value.

function Main() : Unit {
    // After the execution of the function `Returns42`, control flow
    // will return to this scope.
    let number42 = Returns42();
    // No return is required here, because the `Main` callable returns `Unit`.
}

<<<<<<< HEAD
function Returns42() : Int {
    // The type of the expression passed to a return statement must
    // line up with the return type annotation on the callable signature.
    // Here, the expression is a literal `Int` `42`.
    return 42;
    // Any code following a return statement is inaccessible.
}

function ReturnsUnit() : Unit {
    // If a callable returns `Unit`, no return statement is necessary.
    // If a callable is annotated to return any other type besides `Unit`, then it
    // must return a value of that type.
=======
    function Returns42Implicit() : Int {
        // If the last expression is not followed by a semicolon,
        // its value is implicitly returned, in which case the return keyword is not necessary.
        42 // This literal value is implicitly returned.
        // Any code following an implicit return would cause the compilation to fail.
    }

    function ReturnsUnit() : Unit {
        // If a callable returns `Unit`, no return statement is necessary.
        // If a callable is annotated to return any other type besides `Unit`, then it
        // must return a value of that type.
    }
>>>>>>> f02df412
}<|MERGE_RESOLUTION|>--- conflicted
+++ resolved
@@ -5,14 +5,6 @@
 // Return statements are a form of control flow statement that abort the current callable and
 // return control flow to the callee's scope with a given value.
 
-function Main() : Unit {
-    // After the execution of the function `Returns42`, control flow
-    // will return to this scope.
-    let number42 = Returns42();
-    // No return is required here, because the `Main` callable returns `Unit`.
-}
-
-<<<<<<< HEAD
 function Returns42() : Int {
     // The type of the expression passed to a return statement must
     // line up with the return type annotation on the callable signature.
@@ -21,22 +13,15 @@
     // Any code following a return statement is inaccessible.
 }
 
+function Returns42Implicit() : Int {
+    // If the last expression is not followed by a semicolon,
+    // its value is implicitly returned, in which case the return keyword is not necessary.
+    42 // This literal value is implicitly returned.
+    // Any code following an implicit return would cause the compilation to fail.
+}
+
 function ReturnsUnit() : Unit {
     // If a callable returns `Unit`, no return statement is necessary.
     // If a callable is annotated to return any other type besides `Unit`, then it
     // must return a value of that type.
-=======
-    function Returns42Implicit() : Int {
-        // If the last expression is not followed by a semicolon,
-        // its value is implicitly returned, in which case the return keyword is not necessary.
-        42 // This literal value is implicitly returned.
-        // Any code following an implicit return would cause the compilation to fail.
-    }
-
-    function ReturnsUnit() : Unit {
-        // If a callable returns `Unit`, no return statement is necessary.
-        // If a callable is annotated to return any other type besides `Unit`, then it
-        // must return a value of that type.
-    }
->>>>>>> f02df412
 }