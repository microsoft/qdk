--- conflicted
+++ resolved
@@ -1,60 +1,24 @@
-<<<<<<< HEAD
 // # Sample
 // Type Declarations
 //
 // # Description
-// User-defined types, or UDTs as they are commonly called, are supported
-// in Q#. They are immutable but support a copy-and-update construct.
+// User-defined struct types are supported in Q#.
+// They are immutable but support a copy-constructor syntax.
 
-function Main() : Unit {
-    // UDTs are defined with the `newtype` keyword.
-    newtype Point3d = (X : Double, Y : Double, Z : Double);
+operation Main() : Unit {
+    // Structs are defined with the `struct` keyword.
+    struct Point3d { X : Double, Y : Double, Z : Double }
 
-    // The items within a UDT can be either named or unnamed.
-    newtype DoubleInt = (Double, ItemName : Int);
+    // Structs can be instantiated with the `new` keyword followed
+    // by the name of the struct type being initialized.
+    let point = new Point3d { X = 1.0, Y = 2.0, Z = 3.0 };
 
-    // UDTs can also be nested.
-    newtype Nested = (Double, (ItemName : Int, String));
+    // Structs can be initialized by copying from another struct,
+    // with modifications to specific fields specified.
+    let point2 = new Point3d { ...point, Z = 4.0 };
 
-    let point = Point3d(1.0, 2.0, 3.0);
-
-    // Items within a UDT can be accessed either by their name,
-    // or by deconstruction.
+    // Fields within a struct can be accessed by their name.
     // The below line accesses the field `x` on `point` by
-    // name, using the item access operator `::`:
-    let x : Double = point::X;
-
-    // The below line accesses the field `x` via deconstruction:
-    let (x, _, _) = point!;
-
-    // The below line uses the unwrap operator `!` to access the entire
-    // tuple. The type of `unwrappedTuple` is `(Double, Double, Double)`.
-    let unwrappedTuple = point!;
-=======
-/// # Sample
-/// Type Declarations
-///
-/// # Description
-/// User-defined struct types are supported in Q#.
-/// They are immutable but support a copy-constructor syntax.
-namespace MyQuantumApp {
-    @EntryPoint()
-    operation Main() : Unit {
-        // Structs are defined with the `struct` keyword.
-        struct Point3d { X : Double, Y : Double, Z : Double }
-
-        // Structs can be instantiated with the `new` keyword followed
-        // by the name of the struct type being initialized.
-        let point = new Point3d { X = 1.0, Y = 2.0, Z = 3.0 };
-
-        // Structs can be initialized by copying from another struct,
-        // with modifications to specific fields specified.
-        let point2 = new Point3d { ...point, Z = 4.0 };
-
-        // Fields within a struct can be accessed by their name.
-        // The below line accesses the field `x` on `point` by
-        // name, using the item access operator `.`:
-        let x : Double = point.X;
-    }
->>>>>>> 6ee235d5
+    // name, using the item access operator `.`:
+    let x : Double = point.X;
 }