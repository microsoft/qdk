--- conflicted
+++ resolved
@@ -1,30 +1,12 @@
-<<<<<<< HEAD
 // # Sample
 // Copy and Update Operator
 //
 // # Description
-// The copy and update operator in Q# is used to make a copy of a data
-// structure, like an array or UDT, and update a single element in the
-// copied version of the structure.
-
-newtype Pair = (first : Int, second : Int);
+// The copy and update operator in Q# is used to make a copy of an
+// array and update a single element in the copied version.
 
 function Main() : Unit {
     let array = [10, 11, 12, 13];
-    let pair = Pair(20, 21);
-=======
-/// # Sample
-/// Copy and Update Operator
-///
-/// # Description
-/// The copy and update operator in Q# is used to make a copy of an
-/// array and update a single element in the copied version.
-namespace MyQuantumApp {
-
-    @EntryPoint()
-    function Main() : Unit {
-        let array = [10, 11, 12, 13];
->>>>>>> 6ee235d5
 
     // `w/` followed by the `<-` copies and updates a single element.
 
@@ -33,25 +15,10 @@
     let new_array = array w/ 2 <- 100;
     Message($"Updated array: {new_array}");
 
-<<<<<<< HEAD
     // `new_array` is an array with values `[10, 100, 12, 200]`.
     // `array` is unchanged.
     let new_array = array
         w/ 1 <- 100
         w/ 3 <- 200;
     Message($"Updated array: {new_array}");
-
-    // `new_pair` is a Pair with value `Pair(20, 100)`.
-    // `pair` is unchanged.
-    let new_pair = pair w/ second <- 100;
-    Message($"Updated struct: (first:{new_pair::first}, second:{new_pair::second})");
-=======
-        // `new_array` is an array with values `[10, 100, 12, 200]`.
-        // `array` is unchanged.
-        let new_array = array
-            w/ 1 <- 100
-            w/ 3 <- 200;
-        Message($"Updated array: {new_array}");
-    }
->>>>>>> 6ee235d5
 }