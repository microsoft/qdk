--- conflicted
+++ resolved
@@ -1,16 +1,5 @@
-<<<<<<< HEAD
-newtype Particle = (x : Int, y : Int, z : Int);
+struct Particle { x : Int, y : Int, z : Int }
 
 function addParticles(a : Particle, b : Particle) : Particle {
-    let (x1, y1, z1) = a!;
-    let (x2, y2, z2) = b!;
-    return Particle(x1 + x2, y1 + y2, z1 + z2);
-=======
-namespace Particle {
-    struct Particle { x : Int, y : Int, z : Int }
-
-    function addParticles(a : Particle, b : Particle) : Particle {
-        return Particle(a.x + b.x, a.y + b.y, a.z + b.z);
-    }
->>>>>>> 6ee235d5
+    return Particle(a.x + b.x, a.y + b.y, a.z + b.z);
 }