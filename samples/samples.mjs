--- conflicted
+++ resolved
@@ -6,7 +6,7 @@
 // This file gives the order, title, and default shots for each sample
 
 /** @type {Array<{title: string; file: string; shots: number; omitFromTests?: boolean}>} */
-export default ([
+export default [
     { title: "Minimal", file: "./language/GettingStarted.qs", shots: 100 },
     { title: "Superposition", file: "./algorithms/Superposition.qs", shots: 100 },
     { title: "Entanglement", file: "./algorithms/Entanglement.qs", shots: 100 },
@@ -23,14 +23,7 @@
     { title: "Hidden Shift", file: "./algorithms/HiddenShiftNISQ.qs", shots: 1 },
     { title: "Hidden Shift (Advanced)", file: "./algorithms/HiddenShift.qs", shots: 1 },
     { title: "Shor", file: "./algorithms/Shor.qs", shots: 1 },
-<<<<<<< HEAD
-    { title: "Dynamics", file: "./estimation/Dynamics.qs", shots: 1, omitFromTests: true },
-    { title: "Precalculated", file: "./estimation/Precalculated.qs", shots: 1, omitFromTests: false },
-    { title: "Shor's Resource Estimation", file: "./estimation/ShorRE.qs", shots: 1, omitFromTests: false },
-]);
-=======
-    { title: "Dynamics (Resource Estimation)", file: "./estimation/Dynamics.qs", shots: 1 },
-    { title: "Precalculated (Resource Estimation)", file: "./estimation/Precalculated.qs", shots: 1 },
-    { title: "Shor (Resource Estimation)", file: "./estimation/ShorRE.qs", shots: 1 },
-];
->>>>>>> 54fdb7d1
+    { title: "Dynamics (Resource Estimation)", file: "./estimation/Dynamics.qs", shots: 1, omitFromTests: true },
+    { title: "Precalculated (Resource Estimation)", file: "./estimation/Precalculated.qs", shots: 1, omitFromTests: true  },
+    { title: "Shor (Resource Estimation)", file: "./estimation/ShorRE.qs", shots: 1, omitFromTests: true },
+]