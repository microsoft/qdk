{
  "name": "qsc-workspace",
  "workspaces": [
    "./source/npm/qsharp",
    "./source/playground",
    "./source/vscode"
  ],
  "license": "MIT",
  "engines": {
    "node": ">=22.14.0"
  },
  "scripts": {
    "eslint:check": "eslint -c ./eslint.config.mjs --max-warnings 0 ./",
    "prettier:check": "prettier -c --no-config ./",
    "check": "npm run eslint:check && npm run prettier:check",
    "prettier:fix": "prettier -w --no-config ./"
  },
  "private": true,
  "devDependencies": {
    "@anywidget/types": "^0.1.4",
    "@eslint/js": "^9.9.1",
    "@parcel/watcher": "^2.4.1",
    "@types/chai": "^4.3.8",
    "@types/markdown-it": "^14.1.1",
    "@types/mocha": "^10.0.2",
    "@types/node": "^22.14",
    "@types/vscode": "^1.99.1",
    "@types/vscode-webview": "^1.57.5",
    "@vscode/codicons": "^0.0.36",
    "@vscode/debugadapter": "^1.63.0",
    "@vscode/debugprotocol": "^1.63.0",
    "@vscode/extension-telemetry": "^0.9.8",
    "@vscode/markdown-it-katex": "^1.0.0",
    "@vscode/test-web": "^0.0.71",
<<<<<<< HEAD
    "3dmol": "^2.5.3",
    "canvas": "^3.2.0",
=======
>>>>>>> d0df1782
    "chai": "^4.3.10",
    "dompurify": "^3.2.5",
    "esbuild": "^0.25.0",
    "eslint": "^9.17.0",
    "events": "^3.3.0",
    "github-markdown-css": "^5.3.0",
    "globals": "^15.9.0",
    "highlight.js": "^11.10.0",
    "highlightjs-copy": "^1.0.6",
    "jsdom": "^27.0.0",
    "markdown-it": "^14.1.0",
    "mocha": "^10.8.2",
    "modern-normalize": "^2.0.0",
    "monaco-editor": "^0.44.0",
    "openai": "^4.83.0",
    "preact": "^10.20.0",
    "prettier": "^3.3.3",
    "punycode": "^2.3.1",
    "typescript": "^5.5.4",
    "typescript-eslint": "^8.19.1",
    "url": "^0.11.3",
    "user-agent-data-types": "^0.4.2",
    "vscode-uri": "^3.0.8"
  },
  "optionalDependencies": {
    "canvas": "^3.2.0"
  }
}<|MERGE_RESOLUTION|>--- conflicted
+++ resolved
@@ -32,11 +32,7 @@
     "@vscode/extension-telemetry": "^0.9.8",
     "@vscode/markdown-it-katex": "^1.0.0",
     "@vscode/test-web": "^0.0.71",
-<<<<<<< HEAD
     "3dmol": "^2.5.3",
-    "canvas": "^3.2.0",
-=======
->>>>>>> d0df1782
     "chai": "^4.3.10",
     "dompurify": "^3.2.5",
     "esbuild": "^0.25.0",
