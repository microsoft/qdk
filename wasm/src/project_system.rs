// Copyright (c) Microsoft Corporation.
// Licensed under the MIT License.

use crate::{diagnostic::project_errors_into_qsharp_errors, serializable_type};
use async_trait::async_trait;
use miette::Report;
<<<<<<< HEAD
use qsc::{linter::LintConfig, packages::BuildableProgram, LanguageFeatures};
=======
use qsc::{linter::LintConfig, LanguageFeatures};
>>>>>>> 712b440d
use qsc_project::{EntryType, FileSystemAsync, JSFileEntry, JSProjectHost, PackageCache};
use rustc_hash::FxHashMap;
use serde::{Deserialize, Serialize};
use std::{cell::RefCell, iter::FromIterator, rc::Rc, str::FromStr, sync::Arc};
use wasm_bindgen::prelude::*;

#[wasm_bindgen(typescript_custom_section)]
const IPROJECT_HOST: &'static str = r#"
export interface IProjectHost {
    readFile(uri: string): Promise<string | null>;
    listDirectory(uri: string): Promise<[string, number][]>;
    resolvePath(base: string, path: string): Promise<string | null>;
    fetchGithub(owner: string, repo: string, ref: string, path: string): Promise<string>;
    findManifestDirectory(docUri: string): Promise<string | null>;
}

/**
 * Copy of the ProgramConfig type defined in compiler.ts,
 * but with all the properties required and filled in with defaults where necessary.
 */
export interface IProgramConfig {
    packageGraphSources: IPackageGraphSources;
    profile: TargetProfile;
}
"#;

#[wasm_bindgen]
extern "C" {
    #[wasm_bindgen(typescript_type = "IProjectHost")]
    pub type ProjectHost;

    // Methods of `IProjectHost``, expected to be implemented JS-side
    #[wasm_bindgen(method, structural, catch)]
    async fn readFile(this: &ProjectHost, uri: &str) -> Result<JsValue, JsValue>;

    #[wasm_bindgen(method, structural)]
    async fn listDirectory(this: &ProjectHost, uri: &str) -> JsValue;

    #[wasm_bindgen(method, structural)]
    async fn resolvePath(this: &ProjectHost, base: &str, path: &str) -> JsValue;

    #[wasm_bindgen(method, structural, catch)]
    async fn fetchGithub(
        this: &ProjectHost,
        owner: &str,
        repo: &str,
        r#ref: &str,
        path: &str,
    ) -> Result<JsValue, JsValue>;

    #[wasm_bindgen(method, structural)]
    async fn findManifestDirectory(this: &ProjectHost, docUri: &str) -> JsValue;

    /// Alias for an array of [sourceName, sourceContents] tuples
    #[wasm_bindgen(typescript_type = "[string, string][]")]
    pub type ProjectSources;

    #[wasm_bindgen(typescript_type = "IProgramConfig")]
    pub type ProgramConfig;

    // Getters for IProgramConfig
    #[wasm_bindgen(method, getter, structural)]
    fn packageGraphSources(this: &ProgramConfig) -> IPackageGraphSources;

    #[wasm_bindgen(method, getter, structural)]
    fn profile(this: &ProgramConfig) -> String;
}

pub(crate) fn to_js_function(val: JsValue, help_text_panic: &'static str) -> js_sys::Function {
    let js_ty = val.js_typeof();
    assert!(
        val.is_function(),
        "expected a valid JS function ({help_text_panic}), received {js_ty:?}"
    );
    Into::<js_sys::Function>::into(val)
}

thread_local! { static PACKAGE_CACHE: Rc<RefCell<PackageCache>> = Rc::default(); }

/// a minimal implementation for interacting with async JS filesystem callbacks to
/// load project files
#[wasm_bindgen]
pub struct ProjectLoader(ProjectHost);

#[async_trait(?Send)]
impl JSProjectHost for ProjectHost {
    async fn read_file(&self, uri: &str) -> miette::Result<(Arc<str>, Arc<str>)> {
        let name = Arc::from(uri);

        match self.readFile(uri).await {
            Ok(val) => Ok((name, val.as_string().unwrap_or_default().into())),

            Err(js_val) => {
                let err: js_sys::Error = js_val
                    .dyn_into()
                    .expect("exception should be an error type");
                let message = err
                    .message()
                    .as_string()
                    .expect("error message should be a string");
                Err(Report::msg(message))
            }
        }
    }

    async fn list_directory(&self, uri: &str) -> Vec<JSFileEntry> {
        let js_val = self.listDirectory(uri).await;
        match js_val.dyn_into::<js_sys::Array>() {
            Ok(arr) => arr
                .into_iter()
                .map(|x| {
                    x.dyn_into::<js_sys::Array>()
                        .expect("expected directory listing callback to return array of arrays")
                })
                .filter_map(|js_arr| {
                    let mut arr = js_arr.into_iter().take(2);
                    #[allow(clippy::cast_possible_truncation)]
                    match (
                        arr.next().expect("should be string").as_string(),
                        arr.next().expect("should be float").as_f64(),
                    ) {
                        (Some(a), Some(b)) => Some((a, b as i32)),
                        _ => None,
                    }
                })
                .map(|(name, ty)| JSFileEntry {
                    name,
                    r#type: match ty {
                        0 => EntryType::Unknown,
                        1 => EntryType::File,
                        2 => EntryType::Folder,
                        64 => EntryType::Symlink,
                        _ => unreachable!("expected one of vscode.FileType. Received {ty:?}"),
                    },
                })
                .collect::<Vec<_>>(),
                Err(e) => unreachable!("controlled callback should have returned an array -- our typescript bindings should guarantee this. {e:?}"),
        }
    }

    async fn resolve_path(&self, base: &str, path: &str) -> Option<Arc<str>> {
        let js_val = self.resolvePath(base, path).await;
        js_val.as_string().map(Into::into)
    }

    async fn fetch_github(
        &self,
        owner: &str,
        repo: &str,
        r#ref: &str,
        path: &str,
    ) -> miette::Result<Arc<str>> {
        match self.fetchGithub(owner, repo, r#ref, path).await {
            Ok(js_val) => Ok(js_val
                .as_string()
                .expect("fetchGithub should return a string or throw")
                .into()),
            Err(js_val) => {
                let err: js_sys::Error = js_val
                    .dyn_into()
                    .expect("exception should be an error type");
                let message = err
                    .message()
                    .as_string()
                    .expect("error message should be a string");
                Err(Report::msg(message))
            }
        }
    }

    async fn find_manifest_directory(&self, doc_uri: &str) -> Option<Arc<str>> {
        let js_val = self.findManifestDirectory(doc_uri).await;
        js_val.as_string().map(Into::into)
    }
}

#[wasm_bindgen]
impl ProjectLoader {
    #[wasm_bindgen(constructor)]
    pub fn new(project_host: ProjectHost) -> Self {
        ProjectLoader(project_host)
    }

    pub async fn load_project_with_deps(
        &self,
        directory: String,
    ) -> Result<IProjectConfig, String> {
        let package_cache = PACKAGE_CACHE.with(Clone::clone);

        let dir_path = std::path::Path::new(&directory);
        let project_config = match self.0.load_project(dir_path, Some(&package_cache)).await {
            Ok(loaded_project) => loaded_project,
            Err(errs) => return Err(project_errors_into_qsharp_errors_json(&directory, &errs)),
        };

        // Will return error if project has errors
        project_config.try_into()
    }
}

<<<<<<< HEAD
#[allow(clippy::needless_pass_by_value)]
=======
>>>>>>> 712b440d
fn project_errors_into_qsharp_errors_json(
    project_dir: &str,
    errs: &[qsc_project::Error],
) -> String {
    serde_json::to_string(&project_errors_into_qsharp_errors(project_dir, errs))
        .expect("serializing errors to json should succeed")
}

impl From<qsc_project::PackageInfo> for PackageInfo {
    fn from(value: qsc_project::PackageInfo) -> Self {
        Self {
            sources: value
                .sources
                .into_iter()
                .map(|(k, v)| (k.to_string(), v.to_string()))
                .collect(),
            language_features: value.language_features.into(),
            dependencies: value
                .dependencies
                .into_iter()
                .map(|(k, v)| (k.to_string(), v.to_string()))
                .collect(),
        }
    }
<<<<<<< HEAD

    // #[allow(clippy::from_iter_instead_of_collect)]
    // pub async fn load_project(&self, directory: String) -> Result<IProjectConfig, JsValue> {
    //     match self.0.load_project_in_dir(&PathBuf::from(directory)).await {
    //         Ok(p) => Ok(p.into()),
    //         Err(e) => Err(JsError::new(&format!("{e}")).into()),
    //     }
    // }
=======
>>>>>>> 712b440d
}

impl From<qsc_project::PackageGraphSources> for PackageGraphSources {
    fn from(value: qsc_project::PackageGraphSources) -> Self {
        Self {
            root: value.root.into(),
            packages: value
                .packages
                .into_iter()
                .map(|(pkg_key, pkg_info)| (pkg_key.to_string(), pkg_info.into()))
                .collect(),
        }
    }
}

<<<<<<< HEAD
// serializable_type! {
//     ProgramConfig,
//     {
//         pub package_graph_sources: PackageGraphSources,
//         pub target_profile: String,
//     },
//     r#"export interface IProgramConfig {
//         packageGraphSources: IPackageGraphSources;
//         targetProfile: TargetProfile;
//     }"#,
//     IProgramConfig
// }

=======
>>>>>>> 712b440d
serializable_type! {
    PackageGraphSources,
    {
        pub root: PackageInfo,
        pub packages: FxHashMap<PackageKey,PackageInfo>,
    },
    r#"
    export type PackageKey = string;

    export interface IPackageGraphSources {
        root: IPackageInfo;
        packages: Record<PackageKey,IPackageInfo>;
    }"#,
    IPackageGraphSources
}

serializable_type! {
    PackageInfo,
    {
        pub sources: Vec<(String, String)>,
        pub language_features: Vec<String>,
        pub dependencies: FxHashMap<PackageAlias,PackageKey>,
    },
    r#"export interface IPackageInfo {
        sources: [string, string][];
        languageFeatures: string[];
        dependencies: Record<string,string>;
    }"#
}
<<<<<<< HEAD
// impl From<qsc_project::PackageGraphSources> for PackageGraphSources {
//     fn from(value: qsc_project::PackageGraphSources) -> Self {
//         Self {
//             root: value.root.into(),
//             packages: value
//                 .packages
//                 .into_iter()
//                 .map(|(pkg_key, pkg_info)| (pkg_key.to_string(), pkg_info.into()))
//                 .collect(),
//         }
//     }
// }
=======
>>>>>>> 712b440d

impl TryFrom<qsc_project::Project> for IProjectConfig {
    type Error = String;

    fn try_from(value: qsc_project::Project) -> Result<Self, Self::Error> {
        if !value.errors.is_empty() {
            return Err(project_errors_into_qsharp_errors_json(
                &value.path,
                &value.errors,
            ));
        }
        let project_config = ProjectConfig {
            project_name: value.name.to_string(),
            project_uri: value.path.to_string(),
            lints: value.lints,
            package_graph_sources: value.package_graph_sources.into(),
        };
        Ok(project_config.into())
    }
}

serializable_type! {
    ProjectConfig,
    {
        pub project_name: String,
        pub project_uri: String,
        pub package_graph_sources: PackageGraphSources,
        pub lints: Vec<LintConfig>,
    },
    r#"export interface IProjectConfig {
        /**
         * Friendly name for the project, based on the name of the Q# document or project directory
         */
        projectName: string;
        /**
         * Uri for the qsharp.json or the root source file (single file projects)
         */
        projectUri: string;
        packageGraphSources: IPackageGraphSources;
        lints: {
          lint: string;
          level: string;
        }[];
        errors: string[];
    }"#,
    IProjectConfig
}

type PackageAlias = String;
type PackageKey = String;

impl From<PackageGraphSources> for qsc_project::PackageGraphSources {
    fn from(value: PackageGraphSources) -> Self {
        Self {
            root: value.root.into(),
            packages: value
                .packages
                .into_iter()
                .map(|(k, v)| (Arc::from(k), v.into()))
                .collect(),
        }
    }
}

impl From<PackageInfo> for qsc_project::PackageInfo {
    fn from(value: PackageInfo) -> Self {
        Self {
            sources: value
                .sources
                .into_iter()
                .map(|(k, v)| (Arc::from(k), Arc::from(v)))
                .collect(),
            language_features: LanguageFeatures::from_iter(value.language_features),
            dependencies: value
                .dependencies
                .into_iter()
                .map(|(k, v)| (Arc::from(k), Arc::from(v)))
                .collect(),
        }
    }
}

/// This returns the common parameters that the compiler/interpreter uses
#[allow(clippy::type_complexity)]
#[allow(clippy::needless_pass_by_value)]
pub(crate) fn into_qsc_args(
    program: ProgramConfig,
    entry: Option<String>,
) -> Result<
    (
        qsc::SourceMap,
        qsc::TargetCapabilityFlags,
        qsc::LanguageFeatures,
        qsc::PackageStore,
        Vec<(qsc::hir::PackageId, Option<Arc<str>>)>,
    ),
    Vec<qsc::compile::Error>,
> {
    let capabilities = qsc::target::Profile::from_str(&program.profile())
        .unwrap_or_else(|()| panic!("Invalid target : {}", program.profile()))
        .into();

    let pkg_graph: PackageGraphSources = program.packageGraphSources().into();
    let pkg_graph: qsc_project::PackageGraphSources = pkg_graph.into();

<<<<<<< HEAD
    // This builds all the dependencies
    let buildable_program = BuildableProgram::new(capabilities, pkg_graph);

    if !buildable_program.dependency_errors.is_empty() {
        return Err(buildable_program.dependency_errors);
    }

    let BuildableProgram {
        store,
        user_code,
        user_code_dependencies,
        ..
    } = buildable_program;

    let source_map = qsc::SourceMap::new(user_code.sources, entry.map(std::convert::Into::into));
    let language_features = qsc::LanguageFeatures::from_iter(user_code.language_features);
=======
    let (sources, language_features) = pkg_graph.into_sources_temporary();

    let source_map = qsc::SourceMap::new(sources, entry.map(Into::into));
>>>>>>> 712b440d

    Ok((
        source_map,
        capabilities,
        language_features,
        store,
        user_code_dependencies,
    ))
}<|MERGE_RESOLUTION|>--- conflicted
+++ resolved
@@ -4,11 +4,7 @@
 use crate::{diagnostic::project_errors_into_qsharp_errors, serializable_type};
 use async_trait::async_trait;
 use miette::Report;
-<<<<<<< HEAD
 use qsc::{linter::LintConfig, packages::BuildableProgram, LanguageFeatures};
-=======
-use qsc::{linter::LintConfig, LanguageFeatures};
->>>>>>> 712b440d
 use qsc_project::{EntryType, FileSystemAsync, JSFileEntry, JSProjectHost, PackageCache};
 use rustc_hash::FxHashMap;
 use serde::{Deserialize, Serialize};
@@ -209,10 +205,6 @@
     }
 }
 
-<<<<<<< HEAD
-#[allow(clippy::needless_pass_by_value)]
-=======
->>>>>>> 712b440d
 fn project_errors_into_qsharp_errors_json(
     project_dir: &str,
     errs: &[qsc_project::Error],
@@ -237,7 +229,6 @@
                 .collect(),
         }
     }
-<<<<<<< HEAD
 
     // #[allow(clippy::from_iter_instead_of_collect)]
     // pub async fn load_project(&self, directory: String) -> Result<IProjectConfig, JsValue> {
@@ -246,8 +237,6 @@
     //         Err(e) => Err(JsError::new(&format!("{e}")).into()),
     //     }
     // }
-=======
->>>>>>> 712b440d
 }
 
 impl From<qsc_project::PackageGraphSources> for PackageGraphSources {
@@ -263,7 +252,6 @@
     }
 }
 
-<<<<<<< HEAD
 // serializable_type! {
 //     ProgramConfig,
 //     {
@@ -277,8 +265,6 @@
 //     IProgramConfig
 // }
 
-=======
->>>>>>> 712b440d
 serializable_type! {
     PackageGraphSources,
     {
@@ -308,7 +294,6 @@
         dependencies: Record<string,string>;
     }"#
 }
-<<<<<<< HEAD
 // impl From<qsc_project::PackageGraphSources> for PackageGraphSources {
 //     fn from(value: qsc_project::PackageGraphSources) -> Self {
 //         Self {
@@ -321,8 +306,6 @@
 //         }
 //     }
 // }
-=======
->>>>>>> 712b440d
 
 impl TryFrom<qsc_project::Project> for IProjectConfig {
     type Error = String;
@@ -428,7 +411,6 @@
     let pkg_graph: PackageGraphSources = program.packageGraphSources().into();
     let pkg_graph: qsc_project::PackageGraphSources = pkg_graph.into();
 
-<<<<<<< HEAD
     // This builds all the dependencies
     let buildable_program = BuildableProgram::new(capabilities, pkg_graph);
 
@@ -445,11 +427,6 @@
 
     let source_map = qsc::SourceMap::new(user_code.sources, entry.map(std::convert::Into::into));
     let language_features = qsc::LanguageFeatures::from_iter(user_code.language_features);
-=======
-    let (sources, language_features) = pkg_graph.into_sources_temporary();
-
-    let source_map = qsc::SourceMap::new(sources, entry.map(Into::into));
->>>>>>> 712b440d
 
     Ok((
         source_map,
