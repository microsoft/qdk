// Copyright (c) Microsoft Corporation.
// Licensed under the MIT License.

use crate::language_service::VSDiagnostic;
<<<<<<< HEAD
use katas::{run_kata, KATA_ENTRY};
=======
use katas::verify_exercise;
>>>>>>> 5cc94b39
use num_bigint::BigUint;
use num_complex::Complex64;
use qsc::{
    compile,
    interpret::{
        output::{self, Receiver},
        stateless,
    },
    PackageStore, SourceMap,
};
<<<<<<< HEAD
use qsc_hir::hir::PackageId;
=======
>>>>>>> 5cc94b39
use serde_json::json;
use std::fmt::Write;
use wasm_bindgen::prelude::*;

mod language_service;

#[wasm_bindgen]
pub fn git_hash() -> JsValue {
    JsValue::from_str(env!("QSHARP_GIT_HASH"))
}

<<<<<<< HEAD
#[wasm_bindgen(typescript_custom_section)]
const IDiagnostic: &'static str = r#"
export interface IDiagnostic {
    start_pos: number;
    end_pos: number;
    message: string;
    severity: "error" | "warning" | "info"
    code?: {
        value: number;  // Can also be a string, but number would be preferable
        target: string; // URI for more info - could be a custom URI for pretty errors
    }
}
"#;
=======
impl VSDiagnostic {
    pub fn json(&self) -> serde_json::Value {
        serde_json::to_value(self).expect("serializing VSDiagnostic should succeed")
    }
}

fn compile(code: &str) -> (qsc::hir::Package, Vec<VSDiagnostic>) {
    thread_local! {
        static STORE_STD: (PackageStore, PackageId) = {
            let mut store = PackageStore::new(compile::core());
            let std = store.insert(compile::std(&store));
            (store, std)
        };
    }

    STORE_STD.with(|(store, std)| {
        let sources = SourceMap::new([("code".into(), code.into())], None);
        let (unit, errors) = compile::compile(store, &[*std], sources);
        (
            unit.package,
            errors.into_iter().map(|error| (&error).into()).collect(),
        )
    })
}

#[wasm_bindgen]
pub fn get_hir(code: &str) -> Result<JsValue, JsValue> {
    let (package, _) = compile(code);
    let hir = package.to_string();
    Ok(serde_wasm_bindgen::to_value(&hir)?)
}
>>>>>>> 5cc94b39

struct CallbackReceiver<F>
where
    F: Fn(&str),
{
    event_cb: F,
}

impl<F> Receiver for CallbackReceiver<F>
where
    F: Fn(&str),
{
    fn state(
        &mut self,
        state: Vec<(BigUint, Complex64)>,
        qubit_count: usize,
    ) -> Result<(), output::Error> {
        let mut dump_json = String::new();
        write!(dump_json, r#"{{"type": "DumpMachine","state": {{"#)
            .expect("writing to string should succeed");
        let (last, most) = state
            .split_last()
            .expect("state should always have at least one entry");
        for state in most {
            write!(
                dump_json,
                r#""{}": [{}, {}],"#,
                output::format_state_id(&state.0, qubit_count),
                state.1.re,
                state.1.im
            )
            .expect("writing to string should succeed");
        }
        write!(
            dump_json,
            r#""{}": [{}, {}]}}}}"#,
            output::format_state_id(&last.0, qubit_count),
            last.1.re,
            last.1.im
        )
        .expect("writing to string should succeed");
        (self.event_cb)(&dump_json);
        Ok(())
    }

    fn message(&mut self, msg: &str) -> Result<(), output::Error> {
        let msg_json = json!({"type": "Message", "message": msg});
        (self.event_cb)(&msg_json.to_string());
        Ok(())
    }
}

fn run_internal<F>(code: &str, expr: &str, event_cb: F, shots: u32) -> Result<(), stateless::Error>
where
    F: Fn(&str),
{
    let mut out = CallbackReceiver { event_cb };
    let sources = SourceMap::new([("code".into(), code.into())], Some(expr.into()));
    let context = stateless::Context::new(true, sources);
    if let Err(err) = context {
        // TODO: handle multiple errors
        // https://github.com/microsoft/qsharp/issues/149
        let e = err[0].clone();
        let diag: VSDiagnostic = (&e).into();
        let msg = json!(
            {"type": "Result", "success": false, "result": diag});
        (out.event_cb)(&msg.to_string());
        return Err(e);
    }
    let context = context.expect("context should be valid");
    for _ in 0..shots {
        let result = context.eval(&mut out);
        let mut success = true;
        let msg: serde_json::Value = match result {
            Ok(value) => serde_json::Value::String(value.to_string()),
            Err(errors) => {
                // TODO: handle multiple errors
                // https://github.com/microsoft/qsharp/issues/149
                success = false;
                VSDiagnostic::from(&errors[0]).json()
            }
        };

        let msg_string = json!({"type": "Result", "success": success, "result": msg}).to_string();
        (out.event_cb)(&msg_string);
    }
    Ok(())
}

#[wasm_bindgen]
pub fn get_hir(code: &str) -> Result<JsValue, JsValue> {
    let (package, _) = compile(code);
    let hir = package.to_string();
    Ok(serde_wasm_bindgen::to_value(&hir)?)
}

fn compile(code: &str) -> (qsc::hir::Package, Vec<VSDiagnostic>) {
    thread_local! {
        static STORE_STD: (PackageStore, PackageId) = {
            let mut store = PackageStore::new(compile::core());
            let std = store.insert(compile::std(&store));
            (store, std)
        };
    }

    STORE_STD.with(|(store, std)| {
        let sources = SourceMap::new([("code".into(), code.into())], None);
        let (unit, errors) = compile::compile(store, &[*std], sources);
        (
            unit.package,
            errors.into_iter().map(|error| (&error).into()).collect(),
        )
    })
}

#[wasm_bindgen]
pub fn run(
    code: &str,
    expr: &str,
    event_cb: &js_sys::Function,
    shots: u32,
) -> Result<JsValue, JsValue> {
    if !event_cb.is_function() {
        return Err(JsError::new("Events callback function must be provided").into());
    }

    match run_internal(
        code,
        expr,
        |msg: &str| {
            // See example at https://rustwasm.github.io/wasm-bindgen/reference/receiving-js-closures-in-rust.html
            let _ = event_cb.call1(&JsValue::null(), &JsValue::from(msg));
        },
        shots,
    ) {
        Ok(()) => Ok(JsValue::TRUE),
        Err(e) => Err(JsError::from(e).into()),
    }
}

fn run_kata_exercise_internal(
    verification_source: &str,
    exercise_implementation: &str,
    event_cb: impl Fn(&str),
) -> Result<bool, Vec<stateless::Error>> {
    verify_exercise(
        vec![
            ("exercise".into(), exercise_implementation.into()),
            ("verifier".into(), verification_source.into()),
        ],
        &mut CallbackReceiver { event_cb },
    )
}

#[wasm_bindgen]
pub fn run_kata_exercise(
    verification_source: &str,
    exercise_implementation: &str,
    event_cb: &js_sys::Function,
) -> Result<JsValue, JsValue> {
    match run_kata_exercise_internal(verification_source, exercise_implementation, |msg: &str| {
        let _ = event_cb.call1(&JsValue::null(), &JsValue::from_str(msg));
    }) {
        Ok(v) => Ok(JsValue::from_bool(v)),
        // TODO: Unify with the 'run' code. Failure of user code is not 'exceptional', and
        // should be reported with a Result event (also for success) and not an exception.
        Err(e) => {
            // TODO: Handle multiple errors.
            let first_error = e
                .first()
                .expect("Running kata failed but no errors were reported");
            Err(JsError::from(first_error).into())
        }
    }
}

#[cfg(test)]
mod test {
    use qsc::compile::Error;

    use crate::VSDiagnostic;

    #[test]
    fn test_missing_type() {
        let code = "namespace input { operation Foo(a) : Unit {} }";
<<<<<<< HEAD
        let mut error_callback_called = false;
        {
            let mut lang_serv = qsls::LanguageService::new(
                |_: &str, _: u32, diagnostics: &[Error]| {
                    error_callback_called = true;
                    assert_eq!(diagnostics.len(), 1, "{diagnostics:#?}");
                    let err = diagnostics.first().unwrap();
                    let diag = VSDiagnostic::from(err);

                    assert_eq!(diag.start_pos, 32);
                    assert_eq!(diag.end_pos, 33);
                    assert_eq!(diag.message, "type error: missing type in item signature\\\\n\\\\nhelp: types cannot be inferred for global declarations");
                },
            );
            lang_serv.update_document("<code>", 1, code);
        }
        assert!(error_callback_called)
=======
        let (_, diag) = crate::compile(code);
        assert_eq!(diag.len(), 1, "{diag:#?}");
        let err = diag.first().unwrap();

        assert_eq!(err.start_pos, 32);
        assert_eq!(err.end_pos, 33);
        assert_eq!(err.message, "type error: missing type in item signature\n\nhelp: types cannot be inferred for global declarations");
>>>>>>> 5cc94b39
    }

    #[test]
    fn test_run_two_shots() {
        let code = "
            namespace Test {
                function Answer() : Int {
                    return 42;
                }
            }
        ";
        let expr = "Test.Answer()";
        let count = std::cell::Cell::new(0);

        let _result = crate::run_internal(
            code,
            expr,
            |_msg| {
                assert!(_msg.contains("42"));
                count.set(count.get() + 1);
            },
            2,
        );
        assert_eq!(count.get(), 2);
    }

    // #[test]
    // fn fail_ry() {
    //     let code = "namespace Sample {
    //         operation main() : Result[] {
    //             use q1 = Qubit();
    //             Ry(q1);
    //             let m1 = M(q1);
    //             return [m1];
    //         }
    //     }";

    //     let errors = crate::check_code_internal(code);
    //     assert_eq!(errors.len(), 1, "{errors:#?}");

    //     let error = errors.first().unwrap();
    //     assert_eq!(error.start_pos, 111);
    //     assert_eq!(error.end_pos, 117);
    //     assert_eq!(
    //         error.message,
    //         "type error: expected (Double, Qubit), found Qubit"
    //     );
    // }

    #[test]
    fn test_message() {
        let code = r#"namespace Sample {
            open Microsoft.Quantum.Diagnostics;

            operation main() : Unit {
                Message("hi");
                return ();
            }
        }"#;
        let expr = "Sample.main()";
        let result = crate::run_internal(
            code,
            expr,
            |_msg_| {
                assert!(_msg_.contains("hi") || _msg_.contains("result"));
            },
            1,
        );
        assert!(result.is_ok());
    }
    #[test]
    fn message_with_escape_sequences() {
        let code = r#"namespace Sample {
            open Microsoft.Quantum.Diagnostics;

            operation main() : Unit {
                Message("\ta\n\t");

                return ();
            }
        }"#;
        let expr = "Sample.main()";
        let result = crate::run_internal(
            code,
            expr,
            |_msg_| {
                assert!(_msg_.contains(r#"\ta\n\t"#) || _msg_.contains("result"));
            },
            1,
        );
        assert!(result.is_ok());
    }
    #[test]
    fn message_with_backslashes() {
        let code = r#"namespace Sample {
            open Microsoft.Quantum.Diagnostics;

            operation main() : Unit {
                Message("hi \\World");
                Message("hello { \\World [");

                return ();
            }
        }"#;
        let expr = "Sample.main()";
        let result = crate::run_internal(
            code,
            expr,
            |_msg_| {
                assert!(
                    _msg_.contains("hello { \\\\World [")
                        || _msg_.contains("hi \\\\World")
                        || _msg_.contains("result")
                );
            },
            1,
        );
        assert!(result.is_ok());
    }
    #[test]
    fn test_entrypoint() {
        let code = r#"namespace Sample {
            @EntryPoint()
            operation main() : Unit {
                Message("hi");
                return ();
            }
        }"#;
        let expr = "";
        let result = crate::run_internal(
            code,
            expr,
            |_msg_| {
                assert!(_msg_.contains("hi") || _msg_.contains("result"));
            },
            1,
        );
        assert!(result.is_ok());
    }

    #[test]
    fn test_missing_entrypoint() {
        let code = "namespace Sample {
            operation main() : Result[] {
                use q1 = Qubit();
                let m1 = M(q1);
                return [m1];
            }
        }";
        let expr = "";
        let result = crate::run_internal(
            code,
            expr,
            |msg| {
                assert!(msg.contains(r#""success":false"#));
                assert!(msg.contains(r#""message":"entry point not found"#));
                assert!(msg.contains(r#""start_pos":0"#));
            },
            1,
        );
        assert!(result.is_ok());
    }
}<|MERGE_RESOLUTION|>--- conflicted
+++ resolved
@@ -2,25 +2,18 @@
 // Licensed under the MIT License.
 
 use crate::language_service::VSDiagnostic;
-<<<<<<< HEAD
-use katas::{run_kata, KATA_ENTRY};
-=======
 use katas::verify_exercise;
->>>>>>> 5cc94b39
 use num_bigint::BigUint;
 use num_complex::Complex64;
 use qsc::{
     compile,
+    hir::PackageId,
     interpret::{
         output::{self, Receiver},
         stateless,
     },
     PackageStore, SourceMap,
 };
-<<<<<<< HEAD
-use qsc_hir::hir::PackageId;
-=======
->>>>>>> 5cc94b39
 use serde_json::json;
 use std::fmt::Write;
 use wasm_bindgen::prelude::*;
@@ -32,21 +25,6 @@
     JsValue::from_str(env!("QSHARP_GIT_HASH"))
 }
 
-<<<<<<< HEAD
-#[wasm_bindgen(typescript_custom_section)]
-const IDiagnostic: &'static str = r#"
-export interface IDiagnostic {
-    start_pos: number;
-    end_pos: number;
-    message: string;
-    severity: "error" | "warning" | "info"
-    code?: {
-        value: number;  // Can also be a string, but number would be preferable
-        target: string; // URI for more info - could be a custom URI for pretty errors
-    }
-}
-"#;
-=======
 impl VSDiagnostic {
     pub fn json(&self) -> serde_json::Value {
         serde_json::to_value(self).expect("serializing VSDiagnostic should succeed")
@@ -78,7 +56,6 @@
     let hir = package.to_string();
     Ok(serde_wasm_bindgen::to_value(&hir)?)
 }
->>>>>>> 5cc94b39
 
 struct CallbackReceiver<F>
 where
@@ -169,32 +146,6 @@
 }
 
 #[wasm_bindgen]
-pub fn get_hir(code: &str) -> Result<JsValue, JsValue> {
-    let (package, _) = compile(code);
-    let hir = package.to_string();
-    Ok(serde_wasm_bindgen::to_value(&hir)?)
-}
-
-fn compile(code: &str) -> (qsc::hir::Package, Vec<VSDiagnostic>) {
-    thread_local! {
-        static STORE_STD: (PackageStore, PackageId) = {
-            let mut store = PackageStore::new(compile::core());
-            let std = store.insert(compile::std(&store));
-            (store, std)
-        };
-    }
-
-    STORE_STD.with(|(store, std)| {
-        let sources = SourceMap::new([("code".into(), code.into())], None);
-        let (unit, errors) = compile::compile(store, &[*std], sources);
-        (
-            unit.package,
-            errors.into_iter().map(|error| (&error).into()).collect(),
-        )
-    })
-}
-
-#[wasm_bindgen]
 pub fn run(
     code: &str,
     expr: &str,
@@ -257,32 +208,9 @@
 
 #[cfg(test)]
 mod test {
-    use qsc::compile::Error;
-
-    use crate::VSDiagnostic;
-
     #[test]
     fn test_missing_type() {
         let code = "namespace input { operation Foo(a) : Unit {} }";
-<<<<<<< HEAD
-        let mut error_callback_called = false;
-        {
-            let mut lang_serv = qsls::LanguageService::new(
-                |_: &str, _: u32, diagnostics: &[Error]| {
-                    error_callback_called = true;
-                    assert_eq!(diagnostics.len(), 1, "{diagnostics:#?}");
-                    let err = diagnostics.first().unwrap();
-                    let diag = VSDiagnostic::from(err);
-
-                    assert_eq!(diag.start_pos, 32);
-                    assert_eq!(diag.end_pos, 33);
-                    assert_eq!(diag.message, "type error: missing type in item signature\\\\n\\\\nhelp: types cannot be inferred for global declarations");
-                },
-            );
-            lang_serv.update_document("<code>", 1, code);
-        }
-        assert!(error_callback_called)
-=======
         let (_, diag) = crate::compile(code);
         assert_eq!(diag.len(), 1, "{diag:#?}");
         let err = diag.first().unwrap();
@@ -290,7 +218,6 @@
         assert_eq!(err.start_pos, 32);
         assert_eq!(err.end_pos, 33);
         assert_eq!(err.message, "type error: missing type in item signature\n\nhelp: types cannot be inferred for global declarations");
->>>>>>> 5cc94b39
     }
 
     #[test]
@@ -317,28 +244,28 @@
         assert_eq!(count.get(), 2);
     }
 
-    // #[test]
-    // fn fail_ry() {
-    //     let code = "namespace Sample {
-    //         operation main() : Result[] {
-    //             use q1 = Qubit();
-    //             Ry(q1);
-    //             let m1 = M(q1);
-    //             return [m1];
-    //         }
-    //     }";
-
-    //     let errors = crate::check_code_internal(code);
-    //     assert_eq!(errors.len(), 1, "{errors:#?}");
-
-    //     let error = errors.first().unwrap();
-    //     assert_eq!(error.start_pos, 111);
-    //     assert_eq!(error.end_pos, 117);
-    //     assert_eq!(
-    //         error.message,
-    //         "type error: expected (Double, Qubit), found Qubit"
-    //     );
-    // }
+    #[test]
+    fn fail_ry() {
+        let code = "namespace Sample {
+            operation main() : Result[] {
+                use q1 = Qubit();
+                Ry(q1);
+                let m1 = M(q1);
+                return [m1];
+            }
+        }";
+
+        let (_, errors) = crate::compile(code);
+        assert_eq!(errors.len(), 1, "{errors:#?}");
+
+        let error = errors.first().unwrap();
+        assert_eq!(error.start_pos, 111);
+        assert_eq!(error.end_pos, 117);
+        assert_eq!(
+            error.message,
+            "type error: expected (Double, Qubit), found Qubit"
+        );
+    }
 
     #[test]
     fn test_message() {
