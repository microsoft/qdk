--- conflicted
+++ resolved
@@ -1,13 +1,9 @@
 // Copyright (c) Microsoft Corporation.
 // Licensed under the MIT License.
 
-<<<<<<< HEAD
 use js_sys::Function;
-use katas::{run_kata, KATA_ENTRY};
+use katas::verify_exercise;
 use log::{debug, LevelFilter};
-=======
-use katas::verify_exercise;
->>>>>>> 893ebc70
 use miette::{Diagnostic, Severity};
 use num_bigint::BigUint;
 use num_complex::Complex64;
