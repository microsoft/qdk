--- conflicted
+++ resolved
@@ -63,73 +63,33 @@
         });
     }
 
-    fn at_callable_ref(
-        &mut self,
-        path: &'a ast::Path,
-        item_id: &'_ hir::ItemId,
-        item: &'a hir::Item,
-        package: &'a hir::Package,
-        decl: &'a hir::CallableDecl,
-    ) {
-        let ns = item
-            .parent
-            .and_then(|parent_id| package.items.get(parent_id))
-            .map_or_else(
-                || Rc::from(""),
-                |parent| match &parent.kind {
-                    qsc::hir::ItemKind::Namespace(namespace, _) => namespace.name.clone(),
-                    _ => Rc::from(""),
-                },
-            );
-
-        let contents = display_callable(
-            &item.doc,
-            &ns,
-            self.display.hir_callable_decl(
-                item_id.package.expect("package id should be resolved"),
-                decl,
-            ),
-        );
-
-        self.hover = Some(Hover {
-            contents,
-            span: protocol_span(path.span, &self.compilation.user_unit().sources),
-        });
-    }
-
-    fn at_type_param_def(
-        &mut self,
-        context: &LocatorContext<'a>,
-        def_name: &'a ast::Ident,
-        _: hir::ty::ParamId,
-    ) {
-        let code = markdown_fenced_block(def_name.name.clone());
-        let callable_name = &context
-            .current_callable
-            .expect("type params should only exist in callables")
-            .name
-            .name;
-        let contents = display_local(
-            &LocalKind::TypeParam,
-            &code,
-            &def_name.name,
-            callable_name,
-            &context.current_item_doc,
-        );
-        self.hover = Some(Hover {
-            contents,
-            span: protocol_span(def_name.span, &self.compilation.user_unit().sources),
-        });
-    }
-
-    fn at_type_param_ref(
-        &mut self,
-        context: &LocatorContext<'a>,
-        ref_name: &'a ast::Ident,
-        _: hir::ty::ParamId,
-        _: &'a ast::Ident,
-    ) {
-<<<<<<< HEAD
+    fn at_new_type_def(&mut self, type_name: &'a ast::Ident, def: &'a ast::TyDef) {
+        let contents = markdown_fenced_block(self.display.ident_ty_def(type_name, def));
+        self.hover = Some(Hover {
+            contents,
+            span: protocol_span(type_name.span, &self.compilation.user_unit().sources),
+        });
+    }
+
+    fn at_field_def(
+        &mut self,
+        _: &LocatorContext<'a>,
+        field_name: &'a ast::Ident,
+        ty: &'a ast::Ty,
+    ) {
+        let contents = markdown_fenced_block(self.display.ident_ty(field_name, ty));
+        self.hover = Some(Hover {
+            contents,
+            span: protocol_span(field_name.span, &self.compilation.user_unit().sources),
+        });
+    }
+
+    fn at_local_def(
+        &mut self,
+        context: &LocatorContext<'a>,
+        ident: &'a ast::Ident,
+        pat: &'a ast::Pat,
+    ) {
         let code = markdown_fenced_block(self.display.ident_ty_id(ident, pat.id));
         let kind = if context.in_params {
             LocalKind::Param
@@ -142,61 +102,41 @@
         if let Some(decl) = context.current_callable {
             callable_name = Arc::from(&*decl.name.name);
         }
-=======
-        let code = markdown_fenced_block(ref_name.name.clone());
-        let callable_name = &context
-            .current_callable
-            .expect("type params should only exist in callables")
-            .name
-            .name;
->>>>>>> e594663c
         let contents = display_local(
-            &LocalKind::TypeParam,
+            &kind,
             &code,
-            &ref_name.name,
-            callable_name,
-            &context.current_item_doc,
-        );
-        self.hover = Some(Hover {
-            contents,
-            span: protocol_span(ref_name.span, &self.compilation.user_unit().sources),
-        });
-    }
-
-    fn at_new_type_def(&mut self, type_name: &'a ast::Ident, def: &'a ast::TyDef) {
-        let contents = markdown_fenced_block(self.display.ident_ty_def(type_name, def));
-        self.hover = Some(Hover {
-            contents,
-            span: protocol_span(type_name.span, &self.compilation.user_unit().sources),
-        });
-    }
-
-    fn at_new_type_ref(
+            &ident.name,
+            &callable_name,
+            &context.current_item_doc,
+        );
+        self.hover = Some(Hover {
+            contents,
+            span: protocol_span(ident.span, &self.compilation.user_unit().sources),
+        });
+    }
+
+    fn at_field_ref(
+        &mut self,
+        field_ref: &'a ast::Ident,
+        expr_id: &'a ast::NodeId,
+        _: &'_ hir::ItemId,
+        _: &'a hir::ty::UdtField,
+    ) {
+        let contents = markdown_fenced_block(self.display.ident_ty_id(field_ref, *expr_id));
+        self.hover = Some(Hover {
+            contents,
+            span: protocol_span(field_ref.span, &self.compilation.user_unit().sources),
+        });
+    }
+
+    fn at_callable_ref(
         &mut self,
         path: &'a ast::Path,
         item_id: &'_ hir::ItemId,
-        _: &'a hir::Package,
-        _: &'a hir::Ident,
-        udt: &'a hir::ty::Udt,
-    ) {
-        let contents = markdown_fenced_block(
-            self.display
-                .hir_udt(item_id.package.expect("package id should be resolved"), udt),
-        );
-
-        self.hover = Some(Hover {
-            contents,
-            span: protocol_span(path.span, &self.compilation.user_unit().sources),
-        });
-    }
-
-    fn at_field_def(
-        &mut self,
-        _: &LocatorContext<'a>,
-        field_name: &'a ast::Ident,
-        ty: &'a ast::Ty,
-    ) {
-<<<<<<< HEAD
+        item: &'a hir::Item,
+        package: &'a hir::Package,
+        decl: &'a hir::CallableDecl,
+    ) {
         let ns = item
             .parent
             .and_then(|parent_id| package.items.get(parent_id))
@@ -207,58 +147,89 @@
                     _ => Arc::from(""),
                 },
             );
-=======
-        let contents = markdown_fenced_block(self.display.ident_ty(field_name, ty));
-        self.hover = Some(Hover {
-            contents,
-            span: protocol_span(field_name.span, &self.compilation.user_unit().sources),
-        });
-    }
->>>>>>> e594663c
-
-    fn at_field_ref(
-        &mut self,
-        field_ref: &'a ast::Ident,
-        expr_id: &'a ast::NodeId,
-        _: &'_ hir::ItemId,
-        _: &'a hir::ty::UdtField,
-    ) {
-        let contents = markdown_fenced_block(self.display.ident_ty_id(field_ref, *expr_id));
-        self.hover = Some(Hover {
-            contents,
-            span: protocol_span(field_ref.span, &self.compilation.user_unit().sources),
-        });
-    }
-
-    fn at_local_def(
-        &mut self,
-        context: &LocatorContext<'a>,
-        ident: &'a ast::Ident,
-        pat: &'a ast::Pat,
-    ) {
-        let code = markdown_fenced_block(self.display.ident_ty_id(ident, pat.id));
-        let kind = if context.in_params {
-            LocalKind::Param
-        } else if context.in_lambda_params {
-            LocalKind::LambdaParam
-        } else {
-            LocalKind::Local
-        };
+
+        let contents = display_callable(
+            &item.doc,
+            &ns,
+            self.display.hir_callable_decl(
+                item_id.package.expect("package id should be resolved"),
+                decl,
+            ),
+        );
+
+        self.hover = Some(Hover {
+            contents,
+            span: protocol_span(path.span, &self.compilation.user_unit().sources),
+        });
+    }
+
+    fn at_type_param_def(
+        &mut self,
+        context: &LocatorContext<'a>,
+        def_name: &'a ast::Ident,
+        _: hir::ty::ParamId,
+    ) {
+        let code = markdown_fenced_block(def_name.name.clone());
         let callable_name = &context
             .current_callable
-            .expect("locals should only exist in callables")
+            .expect("type params should only exist in callables")
             .name
             .name;
         let contents = display_local(
-            &kind,
+            &LocalKind::TypeParam,
             &code,
-            &ident.name,
+            &def_name.name,
             callable_name,
             &context.current_item_doc,
         );
         self.hover = Some(Hover {
             contents,
-            span: protocol_span(ident.span, &self.compilation.user_unit().sources),
+            span: protocol_span(def_name.span, &self.compilation.user_unit().sources),
+        });
+    }
+
+    fn at_type_param_ref(
+        &mut self,
+        context: &LocatorContext<'a>,
+        ref_name: &'a ast::Ident,
+        _: hir::ty::ParamId,
+        _: &'a ast::Ident,
+    ) {
+        let code = markdown_fenced_block(ref_name.name.clone());
+        let callable_name = &context
+            .current_callable
+            .expect("type params should only exist in callables")
+            .name
+            .name;
+        let contents = display_local(
+            &LocalKind::TypeParam,
+            &code,
+            &ref_name.name,
+            callable_name,
+            &context.current_item_doc,
+        );
+        self.hover = Some(Hover {
+            contents,
+            span: protocol_span(ref_name.span, &self.compilation.user_unit().sources),
+        });
+    }
+
+    fn at_new_type_ref(
+        &mut self,
+        path: &'a ast::Path,
+        item_id: &'_ hir::ItemId,
+        _: &'a hir::Package,
+        _: &'a hir::Ident,
+        udt: &'a hir::ty::Udt,
+    ) {
+        let contents = markdown_fenced_block(
+            self.display
+                .hir_udt(item_id.package.expect("package id should be resolved"), udt),
+        );
+
+        self.hover = Some(Hover {
+            contents,
+            span: protocol_span(path.span, &self.compilation.user_unit().sources),
         });
     }
 
