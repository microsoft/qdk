--- conflicted
+++ resolved
@@ -6,18 +6,12 @@
 use expect_test::{expect, Expect};
 
 use super::{get_completions, CompletionItem};
-<<<<<<< HEAD
 use crate::{
     protocol::CompletionList,
     test_utils::{
-        compile_notebook_with_fake_stdlib_and_markers, compile_with_fake_stdlib,
-        get_source_and_marker_offsets,
+        compile_notebook_with_fake_stdlib_and_markers,
+        compile_project_with_fake_stdlib_and_markers, compile_with_fake_stdlib_and_markers,
     },
-=======
-use crate::test_utils::{
-    compile_notebook_with_fake_stdlib_and_markers, compile_project_with_fake_stdlib_and_markers,
-    compile_with_fake_stdlib_and_markers,
->>>>>>> 4cdde6ad
 };
 use indoc::indoc;
 
@@ -411,8 +405,6 @@
     );
 }
 
-<<<<<<< HEAD
-=======
 #[test]
 fn auto_open_multiple_files() {
     check_project(
@@ -459,8 +451,6 @@
     );
 }
 
-#[ignore = "nested callables are not currently supported for completions"]
->>>>>>> 4cdde6ad
 #[test]
 fn in_block_nested_op() {
     check(
@@ -980,7 +970,7 @@
     namespace Test {
         newtype Custom = String;
         operation Foo(foo: Int, bar: Custom) : Unit {
-            {   
+            {
                 ↘
             }
         }
@@ -1064,7 +1054,7 @@
             operation Bar() : Unit {
             }
         }
-        
+
         namespace Test {
             operation Main() : Unit {
                 let Bar = 3;
@@ -1075,7 +1065,7 @@
                     Bar;
                     ↘
                 }
-        
+
             }
         }"#,
         &["Bar"],
