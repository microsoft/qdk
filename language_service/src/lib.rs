--- conflicted
+++ resolved
@@ -22,24 +22,15 @@
 mod tests;
 
 use compilation::Compilation;
-<<<<<<< HEAD
 use log::{error, trace};
-=======
-use log::trace;
->>>>>>> d70b544e
 use miette::Diagnostic;
 use protocol::{
     CompletionList, DiagnosticUpdate, Hover, Location, SignatureHelp, WorkspaceConfigurationUpdate,
 };
 use qsc::{compile::Error, PackageType, TargetProfile};
-<<<<<<< HEAD
 use qsc_project::FileSystem;
 use rustc_hash::{FxHashMap, FxHashSet};
 use std::{mem::take, path::PathBuf, sync::Arc};
-=======
-use rustc_hash::{FxHashMap, FxHashSet};
-use std::{mem::take, sync::Arc};
->>>>>>> d70b544e
 
 type CompilationUri = Arc<str>;
 type DocumentUri = Arc<str>;
@@ -74,7 +65,6 @@
     /// Callback which will receive diagnostics (compilation errors)
     /// whenever a (re-)compilation occurs.
     diagnostics_receiver: Box<dyn Fn(DiagnosticUpdate) + 'a>,
-<<<<<<< HEAD
     /// Callback which lets the service read a file from the target filesystem
     read_file: Box<dyn Fn(PathBuf) -> (Arc<str>, Arc<str>) + 'a>,
     /// Callback which lets the service list directory contents
@@ -82,8 +72,6 @@
     list_directory: Box<dyn Fn(PathBuf) -> Vec<PathBuf> + 'a>,
     /// Fetch the manifest file for a specific path
     get_manifest: Box<dyn Fn(String) -> Option<qsc_project::ManifestDescriptor> + 'a>,
-=======
->>>>>>> d70b544e
 }
 
 #[derive(Debug)]
@@ -113,16 +101,12 @@
 }
 
 impl<'a> LanguageService<'a> {
-<<<<<<< HEAD
     pub fn new(
         diagnostics_receiver: impl Fn(DiagnosticUpdate) + 'a,
         read_file: impl Fn(PathBuf) -> (Arc<str>, Arc<str>) + 'a,
         list_directory: impl Fn(PathBuf) -> Vec<PathBuf> + 'a,
         get_manifest: impl Fn(String) -> Option<qsc_project::ManifestDescriptor> + 'a,
     ) -> Self {
-=======
-    pub fn new(diagnostics_receiver: impl Fn(DiagnosticUpdate) + 'a) -> Self {
->>>>>>> d70b544e
         LanguageService {
             configuration: WorkspaceConfiguration::default(),
             compilations: FxHashMap::default(),
@@ -154,7 +138,6 @@
     /// for the document, typically when the document is first opened in the editor.
     /// It should also be called whenever the source code is updated.
     ///
-<<<<<<< HEAD
     /// This is the "entry point" for the language service's logic, after its constructor.
     ///
     /// LSP: textDocument/didOpen, textDocument/didChange
@@ -187,20 +170,6 @@
         } else {
             uri.into()
         };
-=======
-    /// LSP: textDocument/didOpen, textDocument/didChange
-    pub fn update_document(&mut self, uri: &str, version: u32, text: &str) {
-        trace!("update_document: {uri} {version}");
-        let compilation = Compilation::new_open_document(
-            uri,
-            text,
-            self.configuration.package_type,
-            self.configuration.target_profile,
-        );
-
-        // Associate each known document with a separate compilation.
-        let uri: Arc<str> = uri.into();
->>>>>>> d70b544e
         self.compilations.insert(uri.clone(), compilation);
         self.open_documents.insert(
             uri.clone(),
@@ -258,14 +227,13 @@
                         compilation: compilation_uri.clone(),
                     },
                 );
-                (cell_uri, cell_contents)
+                (Arc::from(cell_uri), Arc::from(cell_contents))
             }));
 
         self.compilations
             .insert(compilation_uri.clone(), compilation);
 
         self.publish_diagnostics();
-<<<<<<< HEAD
     }
 
     /// Indicates that the client is no longer interested in the notebook.
@@ -304,46 +272,6 @@
         self.publish_diagnostics();
     }
 
-=======
-    }
-
-    /// Indicates that the client is no longer interested in the notebook.
-    ///
-    /// # Panics
-    ///
-    /// Panics if `cell_uris` does not contain all the cells associated with
-    /// the notebook in the previous `update_notebook_document` call.
-    ///
-    /// LSP: notebookDocument/didClose
-    pub fn close_notebook_document<'b>(
-        &mut self,
-        notebook_uri: &str,
-        cell_uris: impl Iterator<Item = &'b str>,
-    ) {
-        trace!("close_notebook_document: {notebook_uri}");
-
-        for cell_uri in cell_uris {
-            trace!("close_notebook_document: cell: {cell_uri}");
-            self.open_documents.remove(cell_uri);
-        }
-
-        // The client should have sent all cell uris along with
-        // the notebook. Validate our assumptions about the client
-        // here, by checking that all the cells for this notebook
-        // have been removed from the open documents map.
-        for open_doc in self.open_documents.values() {
-            assert!(
-                notebook_uri != open_doc.compilation.as_ref(),
-                "all cells should have been closed along with the notebook"
-            );
-        }
-
-        self.compilations.remove(notebook_uri);
-
-        self.publish_diagnostics();
-    }
-
->>>>>>> d70b544e
     /// LSP: textDocument/completion
     #[must_use]
     pub fn get_completions(&self, uri: &str, offset: u32) -> CompletionList {
