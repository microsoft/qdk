--- conflicted
+++ resolved
@@ -1,16 +1,14 @@
 // Copyright (c) Microsoft Corporation.
 // Licensed under the MIT License.
 
-<<<<<<< HEAD
-use crate::compilation::{Compilation, CompilationKind};
+use crate::{
+    compilation::{Compilation, CompilationKind},
+    protocol,
+};
 use qsc::{
     compile, hir::PackageId, incremental::Compiler, PackageStore, PackageType, SourceMap,
     TargetProfile,
 };
-=======
-use crate::{protocol, qsc_utils::Compilation};
-use qsc::{compile, hir::PackageId, PackageStore, PackageType, SourceMap, TargetProfile};
->>>>>>> c1aa7589
 
 pub(crate) fn get_source_and_marker_offsets(
     source_with_markers: &str,
