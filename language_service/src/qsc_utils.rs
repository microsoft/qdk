// Copyright (c) Microsoft Corporation.
// Licensed under the MIT License.

use crate::{compilation::Compilation, protocol};
use qsc::{ast, hir::PackageId, SourceMap, Span};

pub(crate) const QSHARP_LIBRARY_URI_SCHEME: &str = "qsharp-library-source";

pub(crate) fn span_contains(span: Span, offset: u32) -> bool {
    offset >= span.lo && offset < span.hi
}

pub(crate) fn span_touches(span: Span, offset: u32) -> bool {
    offset >= span.lo && offset <= span.hi
}

pub(crate) fn protocol_span(span: Span, source_map: &SourceMap) -> protocol::Span {
    let lo_source = source_map
        .find_by_offset(span.lo)
        .expect("source should exist for offset");

    let hi_source = source_map
        .find_by_offset(span.hi)
        .expect("source should exist for offset");

    // Note that lo and hi offsets must always come from the same source.
    assert!(
        lo_source.name == hi_source.name,
        "span start and end must come from the same source"
    );
    protocol::Span {
        start: span.lo - lo_source.offset,
        end: span.hi - hi_source.offset,
    }
}

pub(crate) fn protocol_location(
    compilation: &Compilation,
    location: Span,
    package_id: PackageId,
) -> protocol::Location {
    let source = compilation
        .package_store
        .get(package_id)
        .expect("package id must exist in store")
        .sources
        .find_by_offset(location.lo)
        .expect("source should exist for offset");
    let source_name = if package_id == compilation.user_package_id {
        source.name.to_string()
    } else {
        // Currently the only supported external packages are our library packages,
        // URI's to which need to include our custom library scheme.
        format!("{}:{}", QSHARP_LIBRARY_URI_SCHEME, source.name)
    };

    protocol::Location {
        source: source_name,
        span: protocol::Span {
            start: location.lo - source.offset,
            end: location.hi - source.offset,
        },
    }
}

<<<<<<< HEAD
pub(crate) fn map_offset(source_map: &SourceMap, source_name: &str, source_offset: u32) -> u32 {
    source_map
        .find_by_name(source_name)
        .expect("source should exist in the source map")
        .offset
        + source_offset
}

/// Returns the hir `Item` node referred to by `item_id`,
/// along with the `Package` and `PackageId` for the package
/// that it was found in.
pub(crate) fn resolve_item_relative_to_user_package<'a>(
    compilation: &'a Compilation,
    item_id: &ItemId,
) -> (&'a Item, &'a Package, ItemId) {
    resolve_item(compilation, None, item_id)
}

/// Returns the hir `Item` node referred to by `res`.
/// `Res`s can resolve to external packages, and the references
/// are relative, so here we also need the
/// local `PackageId` that the `res` itself came from.
pub(crate) fn resolve_item_res<'a>(
    compilation: &'a Compilation,
    local_package_id: Option<PackageId>,
    res: &hir::Res,
) -> (&'a Item, ItemId) {
    match res {
        hir::Res::Item(item_id) => {
            let (item, _, resolved_item_id) = resolve_item(compilation, local_package_id, item_id);
            (item, resolved_item_id)
        }
        _ => panic!("expected to find item"),
    }
}

/// Returns the hir `Item` node referred to by `item_id`.
/// `ItemId`s can refer to external packages, and the references
/// are relative, so here we also need the local `PackageId`
/// that the `ItemId` originates from.
pub(crate) fn resolve_item<'a>(
    compilation: &'a Compilation,
    local_package_id: Option<PackageId>,
    item_id: &ItemId,
) -> (&'a Item, &'a Package, ItemId) {
    // If the `ItemId` contains a package id, use that.
    // Lack of a package id means the item is in the
    // same package as the one this `ItemId` reference
    // came from. So use the local package id passed in.
    let package_id = item_id.package.or(local_package_id);
    let package = if let Some(library_package_id) = package_id {
        // stdlib or core
        &compilation
            .package_store
            .get(library_package_id)
            .expect("package should exist in store")
            .package
    } else {
        // user code
        &compilation.user_unit.package
    };
    (
        package
            .items
            .get(item_id.item)
            .expect("item id should exist"),
        package,
        ItemId {
            package: package_id,
            item: item_id.item,
        },
    )
}

=======
>>>>>>> 87156472
pub(crate) fn find_ident<'a>(
    node_id: &'a ast::NodeId,
    callable: &'a ast::CallableDecl,
) -> Option<&'a ast::Ident> {
    let mut finder = AstIdentFinder {
        node_id,
        ident: None,
    };
    {
        use ast::visit::Visitor;
        finder.visit_callable_decl(callable);
    }
    finder.ident
}

struct AstIdentFinder<'a> {
    pub node_id: &'a ast::NodeId,
    pub ident: Option<&'a ast::Ident>,
}

impl<'a> ast::visit::Visitor<'a> for AstIdentFinder<'a> {
    fn visit_pat(&mut self, pat: &'a ast::Pat) {
        match &*pat.kind {
            ast::PatKind::Bind(ident, _) => {
                if ident.id == *self.node_id {
                    self.ident = Some(ident);
                }
            }
            _ => ast::visit::walk_pat(self, pat),
        }
    }

    fn visit_expr(&mut self, expr: &'a ast::Expr) {
        if self.ident.is_none() {
            ast::visit::walk_expr(self, expr);
        }
    }
}<|MERGE_RESOLUTION|>--- conflicted
+++ resolved
@@ -63,83 +63,6 @@
     }
 }
 
-<<<<<<< HEAD
-pub(crate) fn map_offset(source_map: &SourceMap, source_name: &str, source_offset: u32) -> u32 {
-    source_map
-        .find_by_name(source_name)
-        .expect("source should exist in the source map")
-        .offset
-        + source_offset
-}
-
-/// Returns the hir `Item` node referred to by `item_id`,
-/// along with the `Package` and `PackageId` for the package
-/// that it was found in.
-pub(crate) fn resolve_item_relative_to_user_package<'a>(
-    compilation: &'a Compilation,
-    item_id: &ItemId,
-) -> (&'a Item, &'a Package, ItemId) {
-    resolve_item(compilation, None, item_id)
-}
-
-/// Returns the hir `Item` node referred to by `res`.
-/// `Res`s can resolve to external packages, and the references
-/// are relative, so here we also need the
-/// local `PackageId` that the `res` itself came from.
-pub(crate) fn resolve_item_res<'a>(
-    compilation: &'a Compilation,
-    local_package_id: Option<PackageId>,
-    res: &hir::Res,
-) -> (&'a Item, ItemId) {
-    match res {
-        hir::Res::Item(item_id) => {
-            let (item, _, resolved_item_id) = resolve_item(compilation, local_package_id, item_id);
-            (item, resolved_item_id)
-        }
-        _ => panic!("expected to find item"),
-    }
-}
-
-/// Returns the hir `Item` node referred to by `item_id`.
-/// `ItemId`s can refer to external packages, and the references
-/// are relative, so here we also need the local `PackageId`
-/// that the `ItemId` originates from.
-pub(crate) fn resolve_item<'a>(
-    compilation: &'a Compilation,
-    local_package_id: Option<PackageId>,
-    item_id: &ItemId,
-) -> (&'a Item, &'a Package, ItemId) {
-    // If the `ItemId` contains a package id, use that.
-    // Lack of a package id means the item is in the
-    // same package as the one this `ItemId` reference
-    // came from. So use the local package id passed in.
-    let package_id = item_id.package.or(local_package_id);
-    let package = if let Some(library_package_id) = package_id {
-        // stdlib or core
-        &compilation
-            .package_store
-            .get(library_package_id)
-            .expect("package should exist in store")
-            .package
-    } else {
-        // user code
-        &compilation.user_unit.package
-    };
-    (
-        package
-            .items
-            .get(item_id.item)
-            .expect("item id should exist"),
-        package,
-        ItemId {
-            package: package_id,
-            item: item_id.item,
-        },
-    )
-}
-
-=======
->>>>>>> 87156472
 pub(crate) fn find_ident<'a>(
     node_id: &'a ast::NodeId,
     callable: &'a ast::CallableDecl,
