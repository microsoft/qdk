// Copyright (c) Microsoft Corporation.
// Licensed under the MIT License.

use expect_test::{expect, Expect};

use super::get_definition;
use crate::{
    protocol::Location,
    test_utils::{
        compile_notebook_with_fake_stdlib_and_markers, compile_with_fake_stdlib,
        get_source_and_marker_offsets, target_offsets_to_spans,
    },
};

/// Asserts that the definition given at the cursor position matches the expected range.
/// The cursor position is indicated by a `↘` marker in the source text.
/// The expected definition range is indicated by `◉` markers in the source text.
fn assert_definition(source_with_markers: &str) {
    let (source, cursor_offsets, target_offsets) =
        get_source_and_marker_offsets(source_with_markers);
    let target_spans = target_offsets_to_spans(&target_offsets);
    let compilation = compile_with_fake_stdlib("<source>", &source);
    let actual_definition = get_definition(&compilation, "<source>", cursor_offsets[0]);
    let expected_definition = if target_spans.is_empty() {
        None
    } else {
        Some(Location {
            source: "<source>".to_string(),
            span: target_spans[0],
        })
    };
    assert_eq!(&expected_definition, &actual_definition);
}

fn assert_definition_notebook(cells_with_markers: &[(&str, &str)]) {
    let (compilation, cell_uri, offset, target_spans) =
        compile_notebook_with_fake_stdlib_and_markers(cells_with_markers);
    let actual_definition = get_definition(&compilation, &cell_uri, offset);
    let expected_definition = if target_spans.is_empty() {
        None
    } else {
        Some(Location {
            source: target_spans[0].0.clone(),
            span: target_spans[0].1,
        })
    };
    assert_eq!(&expected_definition, &actual_definition);
}

fn check(source_with_markers: &str, expect: &Expect) {
    let (source, cursor_offsets, _) = get_source_and_marker_offsets(source_with_markers);
    let compilation = compile_with_fake_stdlib("<source>", &source);
    let actual_definition = get_definition(&compilation, "<source>", cursor_offsets[0]);
    expect.assert_debug_eq(&actual_definition);
}

#[test]
fn callable() {
    assert_definition(
        r#"
    namespace Test {
        operation ◉F↘oo◉() : Unit {
        }
    }
    "#,
    );
}

#[test]
fn callable_ref() {
    assert_definition(
        r#"
    namespace Test {
        operation ◉Callee◉() : Unit {
        }

        operation Caller() : Unit {
            C↘allee();
        }
    }
    "#,
    );
}

#[test]
fn variable() {
    assert_definition(
        r#"
    namespace Test {
        operation Foo() : Unit {
            let ◉↘x◉ = 3;
        }
    }
    "#,
    );
}

#[test]
fn variable_ref() {
    assert_definition(
        r#"
    namespace Test {
        operation Foo() : Unit {
            let ◉x◉ = 3;
            let y = ↘x;
        }
    }
    "#,
    );
}

#[test]
fn parameter() {
    assert_definition(
        r#"
    namespace Test {
        operation Foo(◉↘x◉: Int) : Unit {
        }
    }
    "#,
    );
}

#[test]
fn parameter_ref() {
    assert_definition(
        r#"
    namespace Test {
        operation Foo(◉x◉: Int) : Unit {
            let y = ↘x;
        }
    }
    "#,
    );
}

#[test]
fn udt() {
    assert_definition(
        r#"
    namespace Test {
        newtype ◉B↘ar◉ = (a: Int, b: Double);
    }
    "#,
    );
}

#[test]
fn udt_ref() {
    assert_definition(
        r#"
    namespace Test {
        newtype ◉Bar◉ = (a: Int, b: Double);

        operation Foo() : Unit {
            let x = B↘ar(1, 2.3);
        }
    }
    "#,
    );
}

#[test]
fn udt_ref_sig() {
    assert_definition(
        r#"
    namespace Test {
        newtype ◉Bar◉ = (a: Int, b: Double);

        operation Foo() : B↘ar {
            Bar(1, 2.3)
        }
    }
    "#,
    );
}

#[test]
fn udt_ref_param() {
    assert_definition(
        r#"
    namespace Test {
        newtype ◉Bar◉ = (a: Int, b: Double);

        operation Foo(x: B↘ar) : Unit {
        }
    }
    "#,
    );
}

#[test]
fn udt_ref_anno() {
    assert_definition(
        r#"
    namespace Test {
        newtype ◉Bar◉ = (a: Int, b: Double);

        operation Foo() : Unit {
            let x: B↘ar = Bar(1, 2.3);
        }
    }
    "#,
    );
}

#[test]
fn udt_ref_ty_def() {
    assert_definition(
        r#"
    namespace Test {
        newtype ◉Bar◉ = (a: Int, b: Double);
        newtype Foo = (a: B↘ar, b: Double);
    }
    "#,
    );
}

#[test]
fn udt_field() {
    assert_definition(
        r#"
    namespace Test {
        newtype Pair = (◉f↘st◉: Int, snd: Double);
    }
    "#,
    );
}

#[test]
fn udt_field_ref() {
    assert_definition(
        r#"
    namespace Test {
        newtype Pair = (fst: Int, ◉snd◉: Double);
        operation Foo() : Unit {
            let a = Pair(1, 2.3);
            let b = a::s↘nd;
        }
    }
    "#,
    );
}

#[test]
fn lambda_param() {
    assert_definition(
        r#"
    namespace Test {
        operation Foo() : Unit {
            let local = (◉↘x◉, y) => x;
            let z = local(1, 2.3);
        }
    }
    "#,
    );
}

#[test]
fn lambda_param_ref() {
    assert_definition(
        r#"
    namespace Test {
        operation Foo() : Unit {
            let local = (◉x◉, y) => ↘x;
            let z = local(1, 2.3);
        }
    }
    "#,
    );
}

#[test]
fn lambda_closure_ref() {
    assert_definition(
        r#"
    namespace Test {
        operation Foo() : Unit {
            let ◉a◉ = "Hello";
            let local = (x, y) => ↘a;
            let z = local(1, 2.3);
        }
    }
    "#,
    );
}

#[test]
fn std_call() {
    check(
        r#"
    namespace Test {
        open FakeStdLib;
        operation Foo() : Unit {
            F↘ake();
        }
    }
    "#,
        &expect![[r#"
            Some(
                Location {
                    source: "qsharp-library-source:<std>",
                    span: Span {
                        start: 49,
                        end: 53,
                    },
                },
            )
        "#]],
    );
}

#[test]
fn other_namespace_call_ref() {
    assert_definition(
        r#"
    namespace Test {
        open Other;
        operation Foo() : Unit {
            B↘ar();
        }
    }

    namespace Other {
        operation ◉Bar◉() : Unit {}
    }
    "#,
    );
}

#[test]
fn parameter_ref_with_body_specialization() {
    assert_definition(
        r#"
    namespace Test {
        operation Foo(◉x◉: Int) : Unit is Adj {
            body ... {
                let y = ↘x;
            }
        }
    }
    "#,
    );
}

#[test]
fn parameter_ref_with_adj_specialization() {
    assert_definition(
        r#"
    namespace Test {
        operation Foo(◉x◉: Int) : Unit is Adj {
            body ... {}
            adjoint ... {
                let y = ↘x;
            }
        }
    }
    "#,
    );
}

#[test]
fn ctl_specialization_parameter() {
    assert_definition(
        r#"
    namespace Test {
        operation Foo(x: Int) : Unit is Ctl {
            body ... {}
            controlled (◉c↘s◉, ...) {}
        }
    }
    "#,
    );
}

#[test]
fn ctl_specialization_parameter_ref() {
    assert_definition(
        r#"
    namespace Test {
        operation Foo(x: Int) : Unit is Ctl {
            body ... {}
            controlled (◉cs◉, ...) {
                let y = c↘s;
            }
        }
    }
    "#,
    );
}

#[test]
fn std_udt() {
    check(
        r#"
    namespace Test {
        operation Foo() : FakeStdLib.Ud↘t {
        }
    }
    "#,
        &expect![[r#"
            Some(
                Location {
                    source: "qsharp-library-source:<std>",
                    span: Span {
                        start: 210,
                        end: 213,
                    },
                },
            )
        "#]],
    );
}

#[test]
fn std_udt_udt_field() {
    check(
        r#"
    namespace Test {
        open FakeStdLib;
        operation Foo() : Udt {
            let f = UdtWrapper(TakesUdt);
            f::inner::x↘
        }
    }
    "#,
        &expect![[r#"
            Some(
                Location {
                    source: "qsharp-library-source:<std>",
                    span: Span {
                        start: 217,
                        end: 218,
                    },
                },
            )
        "#]],
    );
}

#[test]
<<<<<<< HEAD
fn notebook_callable_def_across_cells() {
    assert_definition_notebook(&[
        ("cell1", "operation ◉Callee◉() : Unit {}"),
        ("cell2", "C↘allee();"),
    ]);
}

#[test]
fn notebook_callable_defined_in_later_cell() {
    assert_definition_notebook(&[
        ("cell1", "C↘allee();"),
        ("cell2", "operation Callee() : Unit {}"),
    ]);
=======
fn ty_param_def() {
    assert_definition(
        r#"
        namespace Test {
            operation Foo<◉'↘T◉>(x : 'T) : 'T { x }
        }
    "#,
    );
}

#[test]
fn ty_param_ref() {
    assert_definition(
        r#"
        namespace Test {
            operation Foo<◉'T◉>(x : '↘T) : 'T { x }
        }
    "#,
    );
>>>>>>> 34357178
}<|MERGE_RESOLUTION|>--- conflicted
+++ resolved
@@ -439,7 +439,28 @@
 }
 
 #[test]
-<<<<<<< HEAD
+fn ty_param_def() {
+    assert_definition(
+        r#"
+        namespace Test {
+            operation Foo<◉'↘T◉>(x : 'T) : 'T { x }
+        }
+    "#,
+    );
+}
+
+#[test]
+fn ty_param_ref() {
+    assert_definition(
+        r#"
+        namespace Test {
+            operation Foo<◉'T◉>(x : '↘T) : 'T { x }
+        }
+    "#,
+    );
+}
+
+#[test]
 fn notebook_callable_def_across_cells() {
     assert_definition_notebook(&[
         ("cell1", "operation ◉Callee◉() : Unit {}"),
@@ -453,25 +474,4 @@
         ("cell1", "C↘allee();"),
         ("cell2", "operation Callee() : Unit {}"),
     ]);
-=======
-fn ty_param_def() {
-    assert_definition(
-        r#"
-        namespace Test {
-            operation Foo<◉'↘T◉>(x : 'T) : 'T { x }
-        }
-    "#,
-    );
-}
-
-#[test]
-fn ty_param_ref() {
-    assert_definition(
-        r#"
-        namespace Test {
-            operation Foo<◉'T◉>(x : '↘T) : 'T { x }
-        }
-    "#,
-    );
->>>>>>> 34357178
 }