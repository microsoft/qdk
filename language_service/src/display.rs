// Copyright (c) Microsoft Corporation.
// Licensed under the MIT License.

use crate::compilation::{Compilation, Lookup};
use qsc::{
    ast,
    hir::{self, ty::GenericParam},
};
use regex_lite::Regex;
use std::{
    fmt::{Display, Formatter, Result},
    sync::Arc,
};

pub(crate) struct CodeDisplay<'a> {
    pub(crate) compilation: &'a Compilation,
}

#[allow(clippy::unused_self)]
impl<'a> CodeDisplay<'a> {
    pub(crate) fn hir_callable_decl(&self, decl: &'a hir::CallableDecl) -> impl Display + '_ {
        HirCallableDecl { decl }
    }

    pub(crate) fn ast_callable_decl(&self, decl: &'a ast::CallableDecl) -> impl Display + '_ {
        AstCallableDecl {
            lookup: self.compilation,
            decl,
        }
    }

    pub(crate) fn ident_ty_id(
        &self,
        ident: &'a ast::Ident,
        ty_id: ast::NodeId,
    ) -> impl Display + '_ {
        IdentTyId {
            lookup: self.compilation,
            ident,
            ty_id,
        }
    }

    pub(crate) fn path_ty_id(&self, path: &'a ast::Path, ty_id: ast::NodeId) -> impl Display + '_ {
        PathTyId {
            lookup: self.compilation,
            path,
            ty_id,
        }
    }

    pub(crate) fn ident_ty(&self, ident: &'a ast::Ident, ty: &'a ast::Ty) -> impl Display + '_ {
        IdentTy { ident, ty }
    }

    pub(crate) fn ident_ty_def(
        &self,
        ident: &'a ast::Ident,
        def: &'a ast::TyDef,
    ) -> impl Display + 'a {
        IdentTyDef { ident, def }
    }

    pub(crate) fn hir_udt(&self, udt: &'a hir::ty::Udt) -> impl Display + '_ {
        HirUdt { udt }
    }

    pub(crate) fn hir_pat(&self, pat: &'a hir::Pat) -> impl Display + '_ {
        HirPat { pat }
    }

    pub(crate) fn get_param_offset(&self, decl: &hir::CallableDecl) -> u32 {
        HirCallableDecl { decl }.get_param_offset()
    }

    // The rest of the display implementations are not made public b/c they're not used,
    // but there's no reason they couldn't be
}

// Display impls for each syntax/hir element we may encounter

struct IdentTy<'a> {
    ident: &'a ast::Ident,
    ty: &'a ast::Ty,
}

impl<'a> Display for IdentTy<'a> {
    fn fmt(&self, f: &mut Formatter<'_>) -> Result {
        write!(f, "{} : {}", self.ident.name, AstTy { ty: self.ty },)
    }
}

struct IdentTyId<'a> {
    lookup: &'a Compilation,
    ident: &'a ast::Ident,
    ty_id: ast::NodeId,
}

impl<'a> Display for IdentTyId<'a> {
    fn fmt(&self, f: &mut Formatter<'_>) -> Result {
        write!(
            f,
            "{} : {}",
            self.ident.name,
            TyId {
                lookup: self.lookup,
                ty_id: self.ty_id,
            },
        )
    }
}

struct PathTyId<'a> {
    lookup: &'a Compilation,
    path: &'a ast::Path,
    ty_id: ast::NodeId,
}

impl<'a> Display for PathTyId<'a> {
    fn fmt(&self, f: &mut Formatter<'_>) -> Result {
        write!(
            f,
            "{} : {}",
            &AstPath { path: self.path },
            TyId {
                lookup: self.lookup,
                ty_id: self.ty_id,
            },
        )
    }
}

struct HirCallableDecl<'a> {
    decl: &'a hir::CallableDecl,
}

impl HirCallableDecl<'_> {
    fn get_param_offset(&self) -> u32 {
        let offset = match self.decl.kind {
            hir::CallableKind::Function => "function".len(),
            hir::CallableKind::Operation => "operation".len(),
        } + 1 // this is for the space between keyword and name
        + self.decl.name.name.len()
        + display_type_params(&self.decl.generics).len();

        u32::try_from(offset)
            .expect("failed to cast usize to u32 while calculating parameter offset")
    }
}

impl Display for HirCallableDecl<'_> {
    fn fmt(&self, f: &mut Formatter<'_>) -> Result {
        let kind = match self.decl.kind {
            hir::CallableKind::Function => "function",
            hir::CallableKind::Operation => "operation",
        };

        write!(f, "{} {}", kind, self.decl.name.name)?;
        let type_params = display_type_params(&self.decl.generics);
        write!(f, "{type_params}")?;
        let input = HirPat {
            pat: &self.decl.input,
        };
        if matches!(self.decl.input.kind, hir::PatKind::Tuple(_)) {
            write!(f, "{input}")?;
        } else {
            write!(f, "({input})")?;
        }
        write!(
            f,
            " : {}{}",
            self.decl.output.display(),
            FunctorSetValue {
                functors: self.decl.functors,
            },
        )
    }
}

struct AstCallableDecl<'a> {
    lookup: &'a Compilation,
    decl: &'a ast::CallableDecl,
}

impl<'a> Display for AstCallableDecl<'a> {
    fn fmt(&self, f: &mut Formatter<'_>) -> Result {
        let kind = match self.decl.kind {
            ast::CallableKind::Function => "function",
            ast::CallableKind::Operation => "operation",
        };

        let functors = ast_callable_functors(self.decl);
        let functors = FunctorSetValue { functors };

        write!(f, "{} {}", kind, self.decl.name.name)?;
        if !self.decl.generics.is_empty() {
            let type_params = self
                .decl
                .generics
                .iter()
                .map(|p| p.name.clone())
                .collect::<Vec<_>>()
                .join(", ");
            write!(f, "<{type_params}>")?;
        }
        let input = AstPat {
            pat: &self.decl.input,
            lookup: self.lookup,
        };
        if matches!(*self.decl.input.kind, ast::PatKind::Tuple(_)) {
            write!(f, "{input}")?;
        } else {
            write!(f, "({input})")?;
        }
        write!(
            f,
            " : {}{}",
            AstTy {
                ty: &self.decl.output
            },
            functors,
        )
    }
}

struct HirPat<'a> {
    pat: &'a hir::Pat,
}

impl<'a> Display for HirPat<'a> {
    fn fmt(&self, f: &mut Formatter<'_>) -> Result {
        match &self.pat.kind {
            hir::PatKind::Bind(name) => write!(f, "{} : {}", name.name, self.pat.ty.display()),
            hir::PatKind::Discard => write!(f, "_ : {}", self.pat.ty.display()),
            hir::PatKind::Tuple(items) => {
                let mut elements = items.iter();
                if let Some(elem) = elements.next() {
                    write!(f, "({}", HirPat { pat: elem })?;
                    for elem in elements {
                        write!(f, ", {}", HirPat { pat: elem })?;
                    }
                    write!(f, ")")
                } else {
                    write!(f, "()")
                }
            }
            hir::PatKind::Err => write!(f, "?"),
        }
    }
}

struct AstPat<'a> {
    lookup: &'a Compilation,
    pat: &'a ast::Pat,
}

impl<'a> Display for AstPat<'a> {
    fn fmt(&self, f: &mut Formatter<'_>) -> Result {
        match &*self.pat.kind {
            ast::PatKind::Bind(ident, anno) => match anno {
                Some(ty) => write!(f, "{}", IdentTy { ident, ty }),
                None => write!(
                    f,
                    "{}",
                    IdentTyId {
                        lookup: self.lookup,
                        ident,
                        ty_id: self.pat.id
                    }
                ),
            },
            ast::PatKind::Discard(anno) => match anno {
                Some(ty) => write!(f, "{}", AstTy { ty }),
                None => write!(
                    f,
                    "_ : {}",
                    TyId {
                        lookup: self.lookup,
                        ty_id: self.pat.id,
                    }
                ),
            },
            ast::PatKind::Elided => write!(f, "..."),
            ast::PatKind::Paren(item) => write!(
                f,
                "{}",
                AstPat {
                    lookup: self.lookup,
                    pat: item,
                }
            ),
            ast::PatKind::Tuple(items) => {
                let mut elements = items.iter();
                if let Some(elem) = elements.next() {
                    write!(
                        f,
                        "({}",
                        AstPat {
                            lookup: self.lookup,
                            pat: elem,
                        }
                    )?;
                    for elem in elements {
                        write!(
                            f,
                            ", {}",
                            AstPat {
                                lookup: self.lookup,
                                pat: elem,
                            }
                        )?;
                    }
                    write!(f, ")")
                } else {
                    write!(f, "()")
                }
            }
            ast::PatKind::Err => write!(f, "?"),
        }
    }
}

struct IdentTyDef<'a> {
    ident: &'a ast::Ident,
    def: &'a ast::TyDef,
}

impl<'a> Display for IdentTyDef<'a> {
    fn fmt(&self, f: &mut Formatter<'_>) -> Result {
        write!(
            f,
            "newtype {} = {}",
            self.ident.name,
            TyDef { def: self.def }
        )
    }
}

struct HirUdt<'a> {
    udt: &'a hir::ty::Udt,
}

impl<'a> Display for HirUdt<'a> {
    fn fmt(&self, f: &mut Formatter<'_>) -> Result {
        let udt_def = UdtDef::new(&self.udt.definition);
        write!(f, "newtype {} = {}", self.udt.name, udt_def)
    }
}

struct UdtDef<'a> {
<<<<<<< HEAD
    lookup: HirLookup<'a>,
    name: Option<Arc<str>>,
=======
    name: Option<Rc<str>>,
>>>>>>> 849ee449
    kind: UdtDefKind<'a>,
}

enum UdtDefKind<'a> {
    SingleTy(&'a hir::ty::Ty),
    TupleTy(Vec<UdtDef<'a>>),
}

impl<'a> UdtDef<'a> {
    pub fn new(def: &'a hir::ty::UdtDef) -> Self {
        match &def.kind {
            hir::ty::UdtDefKind::Field(field) => UdtDef {
<<<<<<< HEAD
                lookup,
                name: field.name.as_ref().cloned().map(|x| Arc::from(&*x)),
=======
                name: field.name.as_ref().cloned(),
>>>>>>> 849ee449
                kind: UdtDefKind::SingleTy(&field.ty),
            },
            hir::ty::UdtDefKind::Tuple(defs) => UdtDef {
                name: None,
                kind: UdtDefKind::TupleTy(defs.iter().map(UdtDef::new).collect()),
            },
        }
    }
}

impl Display for UdtDef<'_> {
    fn fmt(&self, f: &mut Formatter<'_>) -> Result {
        if let Some(name) = &self.name {
            write!(f, "{name}: ")?;
        }

        match &self.kind {
            UdtDefKind::SingleTy(ty) => {
                write!(f, "{}", ty.display())
            }
            UdtDefKind::TupleTy(defs) => fmt_tuple(f, defs, |def| def),
        }
    }
}

struct FunctorSet<'a> {
    functor_set: &'a hir::ty::FunctorSet,
}

impl<'a> Display for FunctorSet<'a> {
    fn fmt(&self, f: &mut Formatter<'_>) -> Result {
        if *self.functor_set == hir::ty::FunctorSet::Value(hir::ty::FunctorSetValue::Empty) {
            Ok(())
        } else {
            write!(f, " is {}", self.functor_set)
        }
    }
}

struct FunctorSetValue {
    functors: hir::ty::FunctorSetValue,
}

impl Display for FunctorSetValue {
    fn fmt(&self, f: &mut Formatter<'_>) -> Result {
        if let hir::ty::FunctorSetValue::Empty = self.functors {
            Ok(())
        } else {
            write!(f, " is {}", self.functors)
        }
    }
}

struct TyId<'a> {
    lookup: &'a Compilation,
    ty_id: ast::NodeId,
}

impl<'a> Display for TyId<'a> {
    fn fmt(&self, f: &mut Formatter<'_>) -> Result {
        if let Some(ty) = self.lookup.get_ty(self.ty_id) {
            write!(f, "{}", ty.display())
        } else {
            write!(f, "?")
        }
    }
}

struct AstTy<'a> {
    ty: &'a ast::Ty,
}

impl<'a> Display for AstTy<'a> {
    fn fmt(&self, f: &mut Formatter<'_>) -> Result {
        match self.ty.kind.as_ref() {
            ast::TyKind::Array(ty) => write!(f, "{}[]", AstTy { ty }),
            ast::TyKind::Arrow(kind, input, output, functors) => {
                let arrow = match kind {
                    ast::CallableKind::Function => "->",
                    ast::CallableKind::Operation => "=>",
                };
                write!(
                    f,
                    "({} {} {}{})",
                    AstTy { ty: input },
                    arrow,
                    AstTy { ty: output },
                    FunctorExpr { functors }
                )
            }
            ast::TyKind::Hole => write!(f, "_"),
            ast::TyKind::Paren(ty) => write!(f, "{}", AstTy { ty }),
            ast::TyKind::Path(path) => write!(f, "{}", AstPath { path }),
            ast::TyKind::Param(id) => write!(f, "{}", id.name),
            ast::TyKind::Tuple(tys) => fmt_tuple(f, tys, |ty| AstTy { ty }),
            ast::TyKind::Err => write!(f, "?"),
        }
    }
}

struct FunctorExpr<'a> {
    functors: &'a Option<Box<ast::FunctorExpr>>,
}

impl<'a> Display for FunctorExpr<'a> {
    fn fmt(&self, f: &mut Formatter<'_>) -> Result {
        match self.functors {
            Some(functors) => {
                let functors = eval_functor_expr(functors);
                write!(f, "{}", FunctorSetValue { functors })
            }
            None => Ok(()),
        }
    }
}

struct AstPath<'a> {
    path: &'a ast::Path,
}

impl<'a> Display for AstPath<'a> {
    fn fmt(&self, f: &mut Formatter<'_>) -> Result {
        match self.path.namespace.as_ref() {
            Some(ns) => write!(f, "{ns}.{}", self.path.name.name),
            None => write!(f, "{}", self.path.name.name),
        }
    }
}

struct TyDef<'a> {
    def: &'a ast::TyDef,
}

impl<'a> Display for TyDef<'a> {
    fn fmt(&self, f: &mut Formatter<'_>) -> Result {
        match self.def.kind.as_ref() {
            ast::TyDefKind::Field(name, ty) => match name {
                Some(name) => write!(f, "{} : {}", name.name, AstTy { ty }),
                None => write!(f, "{}", AstTy { ty }),
            },
            ast::TyDefKind::Paren(def) => write!(f, "{}", TyDef { def }),
            ast::TyDefKind::Tuple(tys) => fmt_tuple(f, tys, |def| TyDef { def }),
            ast::TyDefKind::Err => write!(f, "?"),
        }
    }
}

fn fmt_tuple<'a, 'b, D, I>(
    formatter: &'a mut Formatter,
    elements: &'b [I],
    map: impl Fn(&'b I) -> D,
) -> Result
where
    D: Display,
{
    let mut elements = elements.iter();
    if let Some(elem) = elements.next() {
        write!(formatter, "({}", map(elem))?;
        if elements.len() == 0 {
            write!(formatter, ",)")?;
        } else {
            for elem in elements {
                write!(formatter, ", {}", map(elem))?;
            }
            write!(formatter, ")")?;
        }
    } else {
        write!(formatter, "Unit")?;
    }
    Ok(())
}

fn display_type_params(generics: &[GenericParam]) -> String {
    let type_params = generics
        .iter()
        .filter_map(|generic| match generic {
            GenericParam::Ty(name) => Some(name.name.clone()),
            GenericParam::Functor(_) => None,
        })
        .collect::<Vec<_>>()
        .join(", ");
    if type_params.is_empty() {
        type_params
    } else {
        format!("<{type_params}>")
    }
}

//
// helpers that don't manipulate any strings
//

fn ast_callable_functors(callable: &ast::CallableDecl) -> hir::ty::FunctorSetValue {
    let mut functors = callable
        .functors
        .as_ref()
        .map_or(hir::ty::FunctorSetValue::Empty, |f| {
            eval_functor_expr(f.as_ref())
        });

    if let ast::CallableBody::Specs(specs) = callable.body.as_ref() {
        for spec in specs.iter() {
            let spec_functors = match spec.spec {
                ast::Spec::Body => hir::ty::FunctorSetValue::Empty,
                ast::Spec::Adj => hir::ty::FunctorSetValue::Adj,
                ast::Spec::Ctl => hir::ty::FunctorSetValue::Ctl,
                ast::Spec::CtlAdj => hir::ty::FunctorSetValue::CtlAdj,
            };
            functors = functors.union(&spec_functors);
        }
    }

    functors
}

fn eval_functor_expr(expr: &ast::FunctorExpr) -> hir::ty::FunctorSetValue {
    match expr.kind.as_ref() {
        ast::FunctorExprKind::BinOp(op, lhs, rhs) => {
            let lhs_functors = eval_functor_expr(lhs);
            let rhs_functors = eval_functor_expr(rhs);
            match op {
                ast::SetOp::Union => lhs_functors.union(&rhs_functors),
                ast::SetOp::Intersect => lhs_functors.intersect(&rhs_functors),
            }
        }
        ast::FunctorExprKind::Lit(ast::Functor::Adj) => hir::ty::FunctorSetValue::Adj,
        ast::FunctorExprKind::Lit(ast::Functor::Ctl) => hir::ty::FunctorSetValue::Ctl,
        ast::FunctorExprKind::Paren(inner) => eval_functor_expr(inner),
    }
}

//
// parsing functions for working with doc comments
//

pub fn parse_doc_for_summary(doc: &str) -> String {
    let re = Regex::new(r"(?mi)(?:^# Summary$)([\s\S]*?)(?:(^# .*)|\z)").expect("Invalid regex");
    match re.captures(doc) {
        Some(captures) => {
            let capture = captures
                .get(1)
                .expect("Didn't find the capture for the given regex");
            capture.as_str()
        }
        None => doc,
    }
    .trim()
    .to_string()
}

pub fn parse_doc_for_param(doc: &str, param: &str) -> String {
    let re = Regex::new(r"(?mi)(?:^# Input$)([\s\S]*?)(?:(^# .*)|\z)").expect("Invalid regex");
    let input = match re.captures(doc) {
        Some(captures) => {
            let capture = captures
                .get(1)
                .expect("Didn't find the capture for the given regex");
            capture.as_str()
        }
        None => return String::new(),
    }
    .trim();

    let re = Regex::new(format!(r"(?mi)(?:^## {param}$)([\s\S]*?)(?:(^(#|##) .*)|\z)").as_str())
        .expect("Invalid regex");
    match re.captures(input) {
        Some(captures) => {
            let capture = captures
                .get(1)
                .expect("Didn't find the capture for the given regex");
            capture.as_str()
        }
        None => return String::new(),
    }
    .trim()
    .to_string()
}<|MERGE_RESOLUTION|>--- conflicted
+++ resolved
@@ -9,7 +9,7 @@
 use regex_lite::Regex;
 use std::{
     fmt::{Display, Formatter, Result},
-    sync::Arc,
+    rc::Rc,
 };
 
 pub(crate) struct CodeDisplay<'a> {
@@ -348,12 +348,7 @@
 }
 
 struct UdtDef<'a> {
-<<<<<<< HEAD
-    lookup: HirLookup<'a>,
-    name: Option<Arc<str>>,
-=======
     name: Option<Rc<str>>,
->>>>>>> 849ee449
     kind: UdtDefKind<'a>,
 }
 
@@ -366,12 +361,7 @@
     pub fn new(def: &'a hir::ty::UdtDef) -> Self {
         match &def.kind {
             hir::ty::UdtDefKind::Field(field) => UdtDef {
-<<<<<<< HEAD
-                lookup,
-                name: field.name.as_ref().cloned().map(|x| Arc::from(&*x)),
-=======
                 name: field.name.as_ref().cloned(),
->>>>>>> 849ee449
                 kind: UdtDefKind::SingleTy(&field.ty),
             },
             hir::ty::UdtDefKind::Tuple(defs) => UdtDef {
