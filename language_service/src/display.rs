--- conflicted
+++ resolved
@@ -623,25 +623,8 @@
             ast::TyKind::Paren(ty) => write!(f, "{}", AstTy { ty }),
             ast::TyKind::Path(path) => write!(f, "{}", Path { path }),
             ast::TyKind::Param(id) => write!(f, "{}", id.name),
-<<<<<<< HEAD
             ast::TyKind::Tuple(tys) => display_tuple(f, tys, |ty| AstTy { ty }),
-=======
-            ast::TyKind::Tuple(tys) => {
-                if tys.is_empty() {
-                    write!(f, "Unit")
-                } else {
-                    write!(f, "(")?;
-                    for (count, def) in tys.iter().enumerate() {
-                        if count != 0 {
-                            write!(f, ", ")?;
-                        }
-                        write!(f, "{}", AstTy { ty: def })?;
-                    }
-                    write!(f, ")")
-                }
-            }
             ast::TyKind::Err => write!(f, "?"),
->>>>>>> b4411534
         }
     }
 }
@@ -687,25 +670,8 @@
                 None => write!(f, "{}", AstTy { ty }),
             },
             ast::TyDefKind::Paren(def) => write!(f, "{}", TyDef { def }),
-<<<<<<< HEAD
             ast::TyDefKind::Tuple(tys) => display_tuple(f, tys, |def| TyDef { def }),
-=======
-            ast::TyDefKind::Tuple(tys) => {
-                if tys.is_empty() {
-                    write!(f, "Unit")
-                } else {
-                    write!(f, "(")?;
-                    for (count, def) in tys.iter().enumerate() {
-                        if count != 0 {
-                            write!(f, ", ")?;
-                        }
-                        write!(f, "{}", TyDef { def })?;
-                    }
-                    write!(f, ")")
-                }
-            }
             ast::TyDefKind::Err => write!(f, "?"),
->>>>>>> b4411534
         }
     }
 }
