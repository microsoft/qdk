// Copyright (c) Microsoft Corporation.
// Licensed under the MIT License.

#[cfg(test)]
mod tests;

use std::rc::Rc;

use crate::compilation::{Compilation, CompilationKind};
use crate::display::CodeDisplay;
use crate::protocol::{self, CompletionItem, CompletionItemKind, CompletionList};
use crate::qsc_utils::{resolve_offset, span_contains};
use qsc::ast::visit::{self, Visitor};
use qsc::hir::{ItemKind, Package, PackageId};

const PRELUDE: [&str; 3] = [
    "Microsoft.Quantum.Canon",
    "Microsoft.Quantum.Core",
    "Microsoft.Quantum.Intrinsic",
];

pub(crate) fn get_completions(
    compilation: &Compilation,
    source_name: &str,
    offset: u32,
) -> CompletionList {
    let (ast, offset) = resolve_offset(compilation, source_name, offset);

    // Determine context for the offset
    let mut context_finder = ContextFinder {
        offset,
        context: if ast.package.nodes.is_empty() {
            // The parser failed entirely, no context to go on
            Context::NoCompilation
        } else {
            // Starting context is top-level (i.e. outside a namespace block)
            Context::TopLevel
        },
        opens: vec![],
        start_of_namespace: None,
        current_namespace_name: None,
    };
    context_finder.visit_package(&ast.package);

    // The PRELUDE namespaces are always implicitly opened.
    context_finder
        .opens
        .extend(PRELUDE.into_iter().map(|ns| (Rc::from(ns), None)));

    // We don't attempt to be comprehensive or accurate when determining completions,
    // since that's not really possible without more sophisticated error recovery
    // in the parser or the ability for the resolver to gather all
    // appropriate names for a scope. These are not done at the moment.

    // So the following is an attempt to get "good enough" completions, tuned
    // based on the user experience of typing out a few samples in the editor.

    let mut builder = CompletionListBuilder::new();
    match context_finder.context {
        Context::Namespace => {
            // Include "open", "operation", etc
            builder.push_item_decl_keywords();
            builder.push_attributes();

            // Typing into a callable decl sometimes breaks the
            // parser and the context appears to be a namespace block,
            // so just include everything that may be relevant
            builder.push_stmt_keywords();
            builder.push_expr_keywords();
            builder.push_types();
            builder.push_globals(
                compilation,
                &context_finder.opens,
                context_finder.start_of_namespace,
                &context_finder.current_namespace_name,
            );
        }

        Context::CallableSignature => {
            builder.push_types();
        }
        Context::Block => {
            // Pretty much anything goes in a block
            builder.push_stmt_keywords();
            builder.push_expr_keywords();
            builder.push_types();
            builder.push_globals(
                compilation,
                &context_finder.opens,
                context_finder.start_of_namespace,
                &context_finder.current_namespace_name,
            );

            // Item decl keywords last, unlike in a namespace
            builder.push_item_decl_keywords();
        }
        Context::NoCompilation | Context::TopLevel => match compilation.kind {
            CompilationKind::OpenDocument => builder.push_namespace_keyword(),
            CompilationKind::Notebook => {
                // For notebooks, the top-level allows for
                // more syntax.

                // Item declarations
                builder.push_item_decl_keywords();

                // Things that go in a block
                builder.push_stmt_keywords();
                builder.push_expr_keywords();
                builder.push_types();
                builder.push_globals(
                    compilation,
                    &context_finder.opens,
                    context_finder.start_of_namespace,
                    &context_finder.current_namespace_name,
                );

                // Namespace declarations - least likely to be used, so last
                builder.push_namespace_keyword();
            }
        },
    }

    CompletionList {
        items: builder.into_items(),
    }
}

struct CompletionListBuilder {
    current_sort_group: u32,
    items: Vec<CompletionItem>,
}

impl CompletionListBuilder {
    fn new() -> Self {
        CompletionListBuilder {
            current_sort_group: 1,
            items: Vec::new(),
        }
    }

    fn into_items(self) -> Vec<CompletionItem> {
        self.items
    }

    fn push_item_decl_keywords(&mut self) {
        static ITEM_KEYWORDS: [&str; 5] = ["operation", "open", "internal", "function", "newtype"];

        self.push_completions(
            ITEM_KEYWORDS
                .map(|key| CompletionItem::new(key.to_string(), CompletionItemKind::Keyword))
                .into_iter(),
        );
    }

    fn push_attributes(&mut self) {
        static ATTRIBUTES: [&str; 2] = ["@EntryPoint()", "@Config()"];

        self.push_completions(
            ATTRIBUTES
                .map(|key| CompletionItem::new(key.to_string(), CompletionItemKind::Property))
                .into_iter(),
        );
    }

    fn push_namespace_keyword(&mut self) {
        self.push_completions(
            [CompletionItem::new(
                "namespace".to_string(),
                CompletionItemKind::Keyword,
            )]
            .into_iter(),
        );
    }

    fn push_types(&mut self) {
        static PRIMITIVE_TYPES: [&str; 10] = [
            "Qubit", "Int", "Unit", "Result", "Bool", "BigInt", "Double", "Pauli", "Range",
            "String",
        ];
        static FUNCTOR_KEYWORDS: [&str; 3] = ["Adj", "Ctl", "is"];

        self.push_completions(
            PRIMITIVE_TYPES
                .map(|key| CompletionItem::new(key.to_string(), CompletionItemKind::Interface))
                .into_iter(),
        );

        self.push_completions(
            FUNCTOR_KEYWORDS
                .map(|key| CompletionItem::new(key.to_string(), CompletionItemKind::Keyword))
                .into_iter(),
        );
    }

    fn push_globals(
        &mut self,
        compilation: &Compilation,
        opens: &[(Rc<str>, Option<Rc<str>>)],
        start_of_namespace: Option<u32>,
        current_namespace_name: &Option<Rc<str>>,
    ) {
        let core = &compilation
            .package_store
            .get(PackageId::CORE)
            .expect("expected to find core package")
            .package;

<<<<<<< HEAD
        let mut all_except_core = compilation
            .package_store
            .iter()
            .filter(|p| p.0 != PackageId::CORE)
            .collect::<Vec<_>>();

        // Reverse to collect symbols starting at the current package backwards
        all_except_core.reverse();

        let get_callables = |package_id| {
            Self::get_callables(
                compilation,
                package_id,
                opens,
                start_of_namespace,
                current_namespace_name.clone(),
            )
        };

        for (package_id, _) in &all_except_core {
            self.push_sorted_completions(get_callables(*package_id));
        }

        self.push_sorted_completions(Self::get_core_callables(compilation, core));

        for (_, unit) in &all_except_core {
            self.push_completions(Self::get_namespaces(&unit.package));
        }

=======
        let display = CodeDisplay::new(compilation);

        self.push_sorted_completions(Self::get_callables(
            None,
            current,
            &display,
            opens,
            start_of_namespace,
            current_namespace_name.clone(),
        ));
        self.push_sorted_completions(Self::get_callables(
            Some(compilation.std_package_id),
            std,
            &display,
            opens,
            start_of_namespace,
            current_namespace_name.clone(),
        ));
        self.push_sorted_completions(Self::get_core_callables(core, &display));
        self.push_completions(Self::get_namespaces(current));
        self.push_completions(Self::get_namespaces(std));
>>>>>>> ca99c7ec
        self.push_completions(Self::get_namespaces(core));
    }

    fn push_stmt_keywords(&mut self) {
        static STMT_KEYWORDS: [&str; 5] = ["let", "return", "use", "mutable", "borrow"];

        self.push_completions(
            STMT_KEYWORDS
                .map(|key| CompletionItem::new(key.to_string(), CompletionItemKind::Keyword))
                .into_iter(),
        );
    }

    fn push_expr_keywords(&mut self) {
        static EXPR_KEYWORDS: [&str; 11] = [
            "if", "for", "in", "within", "apply", "repeat", "until", "fixup", "set", "while",
            "fail",
        ];

        self.push_completions(
            EXPR_KEYWORDS
                .map(|key| CompletionItem::new(key.to_string(), CompletionItemKind::Keyword))
                .into_iter(),
        );
    }

    /// Each invocation of this function increments the sort group so that
    /// in the eventual completion list, the groups of items show up in the
    /// order they were added.
    /// The items are then sorted according to the input list order (not alphabetical)
    fn push_completions(&mut self, iter: impl Iterator<Item = CompletionItem>) {
        let mut current_sort_prefix = 0;

        self.items.extend(iter.map(|item| CompletionItem {
            sort_text: {
                current_sort_prefix += 1;
                Some(format!(
                    "{:02}{:02}{}",
                    self.current_sort_group, current_sort_prefix, item.label
                ))
            },
            ..item
        }));

        self.current_sort_group += 1;
    }

    /// Push a group of completions that are themselves sorted into subgroups
    fn push_sorted_completions(&mut self, iter: impl Iterator<Item = (CompletionItem, u32)>) {
        self.items
            .extend(iter.map(|(item, item_sort_group)| CompletionItem {
                sort_text: Some(format!(
                    "{:02}{:02}{}",
                    self.current_sort_group, item_sort_group, item.label
                )),
                ..item
            }));

        self.current_sort_group += 1;
    }

    fn get_callables<'a>(
<<<<<<< HEAD
        compilation: &'a Compilation,
        package_id: PackageId,
=======
        package_id: Option<PackageId>,
        package: &'a Package,
        display: &'a CodeDisplay,
>>>>>>> ca99c7ec
        opens: &'a [(Rc<str>, Option<Rc<str>>)],
        start_of_namespace: Option<u32>,
        current_namespace_name: Option<Rc<str>>,
    ) -> impl Iterator<Item = (CompletionItem, u32)> + 'a {
        let package = &compilation
            .package_store
            .get(package_id)
            .expect("package id should exist")
            .package;
        let display = CodeDisplay { compilation };

        package.items.values().filter_map(move |i| {
            // We only want items whose parents are namespaces
            if let Some(item_id) = i.parent {
                if let Some(parent) = package.items.get(item_id) {
                    if let ItemKind::Namespace(namespace, _) = &parent.kind {
                        return match &i.kind {
                            ItemKind::Callable(callable_decl) => {
                                let name = callable_decl.name.name.as_ref();
                                let detail = Some(
                                    display
                                        .hir_callable_decl(package_id, callable_decl)
                                        .to_string(),
                                );
                                // Everything that starts with a __ goes last in the list
                                let sort_group = u32::from(name.starts_with("__"));
                                let mut additional_edits = vec![];
                                let mut qualification: Option<Rc<str>> = None;
                                match &current_namespace_name {
                                    Some(curr_ns) if *curr_ns == namespace.name => {}
                                    _ => {
                                        // open is an option of option of Rc<str>
                                        // the first option tells if it found an open with the namespace name
                                        // the second, nested option tells if that open has an alias
                                        let open = opens.iter().find_map(|(name, alias)| {
                                            if *name == namespace.name {
                                                Some(alias)
                                            } else {
                                                None
                                            }
                                        });
                                        qualification = match open {
                                            Some(alias) => alias.as_ref().cloned(),
                                            None => match start_of_namespace {
                                                Some(start) => {
                                                    additional_edits.push((
                                                        protocol::Span { start, end: start },
                                                        format!(
                                                            "open {};\n    ",
                                                            namespace.name.clone()
                                                        ),
                                                    ));
                                                    None
                                                }
                                                None => Some(namespace.name.clone()),
                                            },
                                        }
                                    }
                                }

                                let additional_text_edits = if additional_edits.is_empty() {
                                    None
                                } else {
                                    Some(additional_edits)
                                };

                                let label = if let Some(qualification) = qualification {
                                    format!("{qualification}.{name}")
                                } else {
                                    name.to_owned()
                                };
                                Some((
                                    CompletionItem {
                                        label,
                                        kind: CompletionItemKind::Function,
                                        sort_text: None, // This will get filled in during `push_sorted_completions`
                                        detail,
                                        additional_text_edits,
                                    },
                                    sort_group,
                                ))
                            }
                            _ => None,
                        };
                    }
                }
            }
            None
        })
    }

    fn get_core_callables<'a>(
        compilation: &'a Compilation,
        package: &'a Package,
    ) -> impl Iterator<Item = (CompletionItem, u32)> + 'a {
        let display = CodeDisplay { compilation };

        package.items.values().filter_map(move |i| match &i.kind {
            ItemKind::Callable(callable_decl) => {
                let name = callable_decl.name.name.as_ref();
                let detail = Some(
                    display
<<<<<<< HEAD
                        .hir_callable_decl(PackageId::CORE, callable_decl)
=======
                        .hir_callable_decl(Some(PackageId::CORE), callable_decl)
>>>>>>> ca99c7ec
                        .to_string(),
                );
                // Everything that starts with a __ goes last in the list
                let sort_group = u32::from(name.starts_with("__"));
                Some((
                    CompletionItem {
                        label: name.to_string(),
                        kind: CompletionItemKind::Function,
                        sort_text: None, // This will get filled in during `push_sorted_completions`
                        detail,
                        additional_text_edits: None,
                    },
                    sort_group,
                ))
            }
            _ => None,
        })
    }

    fn get_namespaces(package: &'_ Package) -> impl Iterator<Item = CompletionItem> + '_ {
        package.items.values().filter_map(|i| match &i.kind {
            ItemKind::Namespace(namespace, _) => Some(CompletionItem::new(
                namespace.name.to_string(),
                CompletionItemKind::Module,
            )),
            _ => None,
        })
    }
}

struct ContextFinder {
    offset: u32,
    context: Context,
    opens: Vec<(Rc<str>, Option<Rc<str>>)>,
    start_of_namespace: Option<u32>,
    current_namespace_name: Option<Rc<str>>,
}

#[derive(Debug, PartialEq)]
enum Context {
    NoCompilation,
    TopLevel,
    Namespace,
    CallableSignature,
    Block,
}

impl Visitor<'_> for ContextFinder {
    fn visit_namespace(&mut self, namespace: &'_ qsc::ast::Namespace) {
        if span_contains(namespace.span, self.offset) {
            self.current_namespace_name = Some(namespace.name.name.clone());
            self.context = Context::Namespace;
            self.opens = vec![];
            self.start_of_namespace = None;
            visit::walk_namespace(self, namespace);
        }
    }

    fn visit_item(&mut self, item: &'_ qsc::ast::Item) {
        if self.start_of_namespace.is_none() {
            self.start_of_namespace = Some(item.span.lo);
        }

        if let qsc::ast::ItemKind::Open(name, alias) = &*item.kind {
            self.opens.push((
                name.name.clone(),
                alias.as_ref().map(|alias| alias.name.clone()),
            ));
        }

        if span_contains(item.span, self.offset) {
            visit::walk_item(self, item);
        }
    }

    fn visit_callable_decl(&mut self, decl: &'_ qsc::ast::CallableDecl) {
        if span_contains(decl.span, self.offset) {
            // This span covers the body too, but the
            // context will get overwritten by visit_block
            // if the offset is inside the actual body
            self.context = Context::CallableSignature;
            visit::walk_callable_decl(self, decl);
        }
    }

    fn visit_block(&mut self, block: &'_ qsc::ast::Block) {
        if span_contains(block.span, self.offset) {
            self.context = Context::Block;
        }
    }
}<|MERGE_RESOLUTION|>--- conflicted
+++ resolved
@@ -205,7 +205,6 @@
             .expect("expected to find core package")
             .package;
 
-<<<<<<< HEAD
         let mut all_except_core = compilation
             .package_store
             .iter()
@@ -215,18 +214,14 @@
         // Reverse to collect symbols starting at the current package backwards
         all_except_core.reverse();
 
-        let get_callables = |package_id| {
-            Self::get_callables(
+        for (package_id, _) in &all_except_core {
+            self.push_sorted_completions(Self::get_callables(
                 compilation,
-                package_id,
+                *package_id,
                 opens,
                 start_of_namespace,
                 current_namespace_name.clone(),
-            )
-        };
-
-        for (package_id, _) in &all_except_core {
-            self.push_sorted_completions(get_callables(*package_id));
+            ));
         }
 
         self.push_sorted_completions(Self::get_core_callables(compilation, core));
@@ -235,29 +230,6 @@
             self.push_completions(Self::get_namespaces(&unit.package));
         }
 
-=======
-        let display = CodeDisplay::new(compilation);
-
-        self.push_sorted_completions(Self::get_callables(
-            None,
-            current,
-            &display,
-            opens,
-            start_of_namespace,
-            current_namespace_name.clone(),
-        ));
-        self.push_sorted_completions(Self::get_callables(
-            Some(compilation.std_package_id),
-            std,
-            &display,
-            opens,
-            start_of_namespace,
-            current_namespace_name.clone(),
-        ));
-        self.push_sorted_completions(Self::get_core_callables(core, &display));
-        self.push_completions(Self::get_namespaces(current));
-        self.push_completions(Self::get_namespaces(std));
->>>>>>> ca99c7ec
         self.push_completions(Self::get_namespaces(core));
     }
 
@@ -320,14 +292,8 @@
     }
 
     fn get_callables<'a>(
-<<<<<<< HEAD
         compilation: &'a Compilation,
         package_id: PackageId,
-=======
-        package_id: Option<PackageId>,
-        package: &'a Package,
-        display: &'a CodeDisplay,
->>>>>>> ca99c7ec
         opens: &'a [(Rc<str>, Option<Rc<str>>)],
         start_of_namespace: Option<u32>,
         current_namespace_name: Option<Rc<str>>,
@@ -337,7 +303,7 @@
             .get(package_id)
             .expect("package id should exist")
             .package;
-        let display = CodeDisplay { compilation };
+        let display = CodeDisplay::new(compilation);
 
         package.items.values().filter_map(move |i| {
             // We only want items whose parents are namespaces
@@ -423,18 +389,14 @@
         compilation: &'a Compilation,
         package: &'a Package,
     ) -> impl Iterator<Item = (CompletionItem, u32)> + 'a {
-        let display = CodeDisplay { compilation };
+        let display = CodeDisplay::new(compilation);
 
         package.items.values().filter_map(move |i| match &i.kind {
             ItemKind::Callable(callable_decl) => {
                 let name = callable_decl.name.name.as_ref();
                 let detail = Some(
                     display
-<<<<<<< HEAD
                         .hir_callable_decl(PackageId::CORE, callable_decl)
-=======
-                        .hir_callable_decl(Some(PackageId::CORE), callable_decl)
->>>>>>> ca99c7ec
                         .to_string(),
                 );
                 // Everything that starts with a __ goes last in the list
