// Copyright (c) Microsoft Corporation.
// Licensed under the MIT License.

#[cfg(test)]
mod tests;

use super::compilation::Compilation;
use super::protocol::{DiagnosticUpdate, NotebookMetadata};
use crate::protocol::{ErrorKind, WorkspaceConfigurationUpdate};
use log::{debug, trace};
use miette::Diagnostic;
use qsc::{compile, project};
use qsc::{target::Profile, LanguageFeatures, PackageType};
use qsc_linter::LintConfig;
<<<<<<< HEAD
use qsc_project::{
    FileSystemAsync, JSProjectHost, LoadedProject, PackageCache, PackageGraphSources,
};
=======
use qsc_project::{FileSystemAsync, JSProjectHost, PackageCache, Project};
>>>>>>> 06d089fa
use rustc_hash::{FxHashMap, FxHashSet};
use std::path::PathBuf;
use std::{cell::RefCell, fmt::Debug, mem::take, rc::Rc, sync::Arc};

#[derive(Default, Debug)]
pub(super) struct CompilationState {
    /// A `CompilationUri` is an identifier for a unique compilation.
    /// It is NOT required to be a uri that represents an actual document.
    ///
    /// For single Q# documents, the `CompilationUri` is the same as the
    /// document uri.
    ///
    /// For notebooks, the `CompilationUri` is the notebook uri.
    ///
    /// The `CompilatinUri` is used when compilation-level errors get reported
    /// to the client. Compilation-level errors are defined as errors without
    /// an associated source document.
    ///
    /// `PartialConfiguration` contains configuration overrides for this
    /// compilation, explicitly specified through a project manifest (not currently implemented)
    /// or notebook metadata.
    compilations: FxHashMap<CompilationUri, (Compilation, PartialConfiguration)>,
    /// All the documents that we were told about by the client.
    ///
    /// This map doesn't necessarily contain ALL the documents that
    /// make up a compilation - only the ones that are currently open.
    open_documents: FxHashMap<DocumentUri, OpenDocument>,
}

type CompilationUri = Arc<str>;
type DocumentUri = Arc<str>;

#[derive(Debug)]
struct OpenDocument {
    /// This version is the document version provided by the client.
    /// It increases strictly with each text change, though this knowledge should
    /// not be important. The version is only ever used when publishing
    /// diagnostics to help the client associate the list of diagnostics
    /// with a snapshot of the document.
    pub version: u32,
    pub compilation: CompilationUri,
    pub latest_str_content: Arc<str>,
}

#[derive(Debug, Clone)]
struct Configuration {
    pub target_profile: Profile,
    pub package_type: PackageType,
    pub language_features: LanguageFeatures,
    pub lints_config: Vec<LintConfig>,
}

impl Default for Configuration {
    fn default() -> Self {
        Self {
            target_profile: Profile::Unrestricted,
            package_type: PackageType::Exe,
            language_features: LanguageFeatures::default(),
            lints_config: Vec::default(),
        }
    }
}

#[derive(Default, Clone, Debug)]
pub struct PartialConfiguration {
    pub target_profile: Option<Profile>,
    pub package_type: Option<PackageType>,
    pub language_features: Option<LanguageFeatures>,
    pub lints_config: Vec<LintConfig>,
}

pub(super) struct CompilationStateUpdater<'a> {
    /// Compilation state which is shared with readers. It can only be accessed
    /// by dynamically borrowing. Mutable references to `CompilationState` should not
    /// be held across `await` points since that can cause readers to be denied access.
    state: Rc<RefCell<CompilationState>>,
    /// Workspace-wide configuration settings. These can include compiler settings that
    /// affect error checking and other language server behavior.
    ///
    /// Some settings can be set both at the compilation scope and at the workspace scope.
    /// Compilation-scoped settings take precedence over workspace-scoped settings.
    configuration: Configuration,
    /// Documents that we have previously published errors about. We need to
    /// keep track of this so we can clear errors from them when documents are removed
    /// from a compilation or when a recompilation occurs.
    documents_with_errors: FxHashSet<DocumentUri>,
    /// Callback which will receive diagnostics (compilation errors)
    /// whenever a (re-)compilation occurs.
    diagnostics_receiver: Box<dyn Fn(DiagnosticUpdate) + 'a>,
    cache: RefCell<PackageCache>,
    /// Functions to interact with the host filesystem for project system operations.
    project_host: Box<dyn JSProjectHost>,
}

impl<'a> CompilationStateUpdater<'a> {
    pub fn new(
        state: Rc<RefCell<CompilationState>>,
        diagnostics_receiver: impl Fn(DiagnosticUpdate) + 'a,
        project_host: impl JSProjectHost + 'static,
    ) -> Self {
        Self {
            state,
            configuration: Configuration::default(),
            documents_with_errors: FxHashSet::default(),
            diagnostics_receiver: Box::new(diagnostics_receiver),
            cache: RefCell::default(),
            project_host: Box::new(project_host),
        }
    }

    /// Updates the workspace configuration. If any compiler settings are updated,
    /// a recompilation may be triggered, which will result in a new set of diagnostics
    /// being published.
    pub fn update_configuration(&mut self, configuration: WorkspaceConfigurationUpdate) {
        let need_recompile = self.apply_configuration(configuration);

        // Some configuration options require a recompilation as they impact error checking
        if need_recompile {
            self.recompile_all();
        }
    }

    pub(super) async fn update_document(&mut self, uri: &str, version: u32, text: &str) {
        let doc_uri: Arc<str> = Arc::from(uri);
        let text: Arc<str> = Arc::from(text);

<<<<<<< HEAD
        let project = self.load_manifest(&doc_uri).await;

        let (compilation_uri, package_graph_sources, lints_config) = if let Some(project) = project
        {
            (
                project.manifest_path,
                project.package_graph_sources,
                project.lints,
            )
        } else {
            // If we are in single file mode, use the file's path as the compilation identifier.
            (
                doc_uri.clone(),
                PackageGraphSources::with_no_dependencies(
                    vec![(doc_uri.clone(), text.clone())],
                    self.configuration.language_features,
                ),
                Vec::default(),
            )
        };
=======
        let project = match self.load_manifest(&doc_uri).await {
            Ok(Some(p)) => p,
            Ok(None) => Project::from_single_file(doc_uri.clone(), text.clone()),
            Err(errors) => Project {
                errors,
                ..Project::from_single_file(doc_uri.clone(), text.clone())
            },
        };

        let compilation_uri = project.path.clone();
>>>>>>> 06d089fa

        let prev_compilation_uri = self.with_state_mut(|state| {
            state
                .open_documents
                .insert(
                    doc_uri.clone(),
                    OpenDocument {
                        version,
                        compilation: compilation_uri.clone(),
                        latest_str_content: text,
                    },
                )
                .map(|d| d.compilation)
        });

        // If a document switched compilations, we may need to remove the compilation
        // it previously belonged to.
        if let Some(prev_compilation_uri) = prev_compilation_uri {
            if prev_compilation_uri != compilation_uri {
                self.maybe_close_project(&prev_compilation_uri);
            }
        }

<<<<<<< HEAD
        self.insert_buffer_aware_compilation(&compilation_uri, lints_config, package_graph_sources);
=======
        self.insert_buffer_aware_compilation(project);
>>>>>>> 06d089fa

        self.publish_diagnostics();
    }

    /// Attempts to resolve a manifest for the given document uri.
    /// If a manifest is found, returns the manifest uri along
    /// with the sources for the project
<<<<<<< HEAD
    async fn load_manifest(&self, doc_uri: &Arc<str>) -> Option<LoadedProject> {
=======
    async fn load_manifest(
        &self,
        doc_uri: &Arc<str>,
    ) -> Result<Option<Project>, Vec<project::Error>> {
>>>>>>> 06d089fa
        let dir = self.project_host.find_manifest_directory(doc_uri).await;

        if let Some(dir) = dir {
            let dir = PathBuf::from(dir.to_string());
            let res = self
                .project_host
<<<<<<< HEAD
                .load_project_with_deps(&dir, Some(&self.cache))
=======
                .load_project(&dir, Some(&self.cache))
>>>>>>> 06d089fa
                .await;
            match res {
                Ok(proj) => Ok(Some(proj)),
                Err(e) => {
                    debug!("failed to load manifest: {e:?}, defaulting to single-file mode");
                    Err(e)
                }
            }
        } else {
            trace!("Running in single file mode");
            Ok(None)
        }
    }

    /// This function takes a `LoadedProject` and creates a compilation out of them.
    /// It checks currently open documents and uses those buffers instead of any
    /// sources provided in the vector, effectively prioritizing open document contents
    /// over fs contents.
<<<<<<< HEAD
    fn insert_buffer_aware_compilation(
        &mut self,
        compilation_uri: &Arc<str>,
        lints_config: Vec<LintConfig>,
        mut package_graph_sources: PackageGraphSources,
    ) {
=======
    fn insert_buffer_aware_compilation(&mut self, mut loaded_project: Project) {
>>>>>>> 06d089fa
        self.with_state_mut(|state| {
            // replace source with one from memory if it exists
            // this is what prioritizes open buffers over what exists on the fs for a
            // given document
<<<<<<< HEAD
            for (ref l_uri, ref mut source) in &mut package_graph_sources.root.sources {
=======
            for (ref l_uri, ref mut source) in
                &mut loaded_project.package_graph_sources.root.sources
            {
>>>>>>> 06d089fa
                if let Some(doc) = state.open_documents.get(l_uri) {
                    trace!("{l_uri} is open, using source from open document");
                    *source = doc.latest_str_content.clone();
                }
            }

            let (sources, language_features) = loaded_project
                .package_graph_sources
                .into_sources_temporary();
            let compilation_uri = loaded_project.path;
            let lints_config = loaded_project.lints;

            let compilation_overrides = PartialConfiguration {
<<<<<<< HEAD
                language_features: Some(package_graph_sources.root.language_features),
=======
                language_features: Some(language_features),
>>>>>>> 06d089fa
                lints_config,
                ..PartialConfiguration::default()
            };

            let configuration = merge_configurations(&compilation_overrides, &self.configuration);

            let compilation = Compilation::new(
                configuration.package_type,
                configuration.target_profile,
                configuration.language_features,
                &configuration.lints_config,
<<<<<<< HEAD
                package_graph_sources,
=======
                loaded_project.errors,
>>>>>>> 06d089fa
            );

            state.compilations.insert(
                compilation_uri.clone(),
                (compilation, compilation_overrides),
            );
        });
    }

    pub(super) async fn close_document(&mut self, uri: &str) {
        let project = self.load_manifest(&uri.into()).await;

        let removed_compilation = self.remove_open_document(uri);

        // TODO: consume dependency sources as well
        if !removed_compilation {
            // If the project is still open, update it so that it
            // uses the disk contents instead of the open buffer contents
            // for this document
<<<<<<< HEAD
            if let Some(LoadedProject {
                package_graph_sources,
                manifest_path: compilation_uri,
                lints: lints_config,
                ..
            }) = project
            {
                // TODO(alex) maybe preserve store and dependencies
                self.insert_buffer_aware_compilation(
                    &compilation_uri,
                    lints_config,
                    package_graph_sources,
                );
=======
            if let Ok(Some(project)) = project {
                self.insert_buffer_aware_compilation(project);
>>>>>>> 06d089fa
            }
        }

        self.publish_diagnostics();
    }

    /// Removes a document from the open documents map. If the
    /// document was the last open document in a compilation,
    /// the compilation is also removed.
    fn remove_open_document(&mut self, uri: &str) -> bool {
        let existing_compilation_uri = self.with_state_mut(|state| {
            state.compilations.remove(uri);

            state
                .open_documents
                .remove(uri)
                .expect("document should exist")
                .compilation
        });
        self.maybe_close_project(&existing_compilation_uri)
    }

    fn maybe_close_project(&mut self, compilation_uri: &Arc<str>) -> bool {
        self.with_state_mut(|state| {
            // if there are no remaining open documents with the project's compilation URI
            if state
                .open_documents
                .iter()
                .all(|(_uri, doc)| doc.compilation != *compilation_uri)
            {
                trace!("closing project {:?}", compilation_uri);
                state.compilations.remove(compilation_uri);
                return true;
            }
            false
        })
    }

    pub(super) fn update_notebook_document<'b, I>(
        &mut self,
        notebook_uri: &str,
        notebook_metadata: &NotebookMetadata,
        cells: I,
    ) where
        I: Iterator<Item = (&'b str, u32, &'b str)>, // uri, version, text - basically DidChangeTextDocumentParams in LSP
    {
        let notebook_metadata = notebook_metadata.clone();
        let configuration = self.configuration.clone();
        self.with_state_mut(|state| {
            let compilation_uri: Arc<str> = notebook_uri.into();
            // First remove all previously known cells for this notebook
            state
                .open_documents
                .retain(|_, open_doc| notebook_uri != open_doc.compilation.as_ref());

            let notebook_configuration = PartialConfiguration {
                target_profile: notebook_metadata.target_profile,
                package_type: None,
                language_features: Some(notebook_metadata.language_features),
                lints_config: notebook_metadata
                    .manifest
                    .map(|manifest| manifest.lints)
                    .unwrap_or_default(),
            };
            let configuration = merge_configurations(&notebook_configuration, &configuration);

            // Compile the notebook and add each cell into the document map
            let compilation = Compilation::new_notebook(
                cells.map(|(cell_uri, version, cell_contents)| {
                    trace!("update_notebook_document: cell: {cell_uri} {version}");
                    state.open_documents.insert(
                        (*cell_uri).into(),
                        OpenDocument {
                            version,
                            compilation: compilation_uri.clone(),
                            latest_str_content: Arc::from(cell_contents),
                        },
                    );
                    (Arc::from(cell_uri), Arc::from(cell_contents))
                }),
                configuration.target_profile,
                configuration.language_features,
                &configuration.lints_config,
            );

            state.compilations.insert(
                compilation_uri.clone(),
                (compilation, notebook_configuration),
            );
        });
        self.publish_diagnostics();
    }

    pub(super) fn close_notebook_document(&mut self, notebook_uri: &str) {
        self.with_state_mut(|state| {
            trace!("close_notebook_document: {notebook_uri}");

            // Cells for the notebook are kept in the open documents map.
            // First remove all the cells for the notebook from the open
            // documents map.
            state
                .open_documents
                .retain(|_, open_doc| notebook_uri != open_doc.compilation.as_ref());

            // Then remove the notebook itself from the compilations map
            state.compilations.remove(notebook_uri);
        });

        self.publish_diagnostics();
    }

    // It gets really messy knowing when to clear diagnostics
    // when the document changes ownership between compilations, etc.
    // So let's do it the simplest way possible. Republish all the diagnostics every time.
    fn publish_diagnostics(&mut self) {
        let last_docs_with_errors = take(&mut self.documents_with_errors);
        let mut docs_with_errors = FxHashSet::default();

        self.with_state(|state| {
            for (compilation_uri, compilation) in &state.compilations {
                trace!("publishing diagnostics for {compilation_uri}");

                for (uri, errors) in map_errors_to_docs(
                    compilation_uri,
                    &compilation.0.compile_errors,
                    &compilation.0.project_errors,
                ) {
                    if !docs_with_errors.insert(uri.clone()) {
                        // We already published diagnostics for this document for
                        // a different compilation.
                        // When the same document is included in multiple compilations,
                        // only report the errors for one of them, the goal being
                        // a less confusing user experience.
                        continue;
                    }

                    self.publish_diagnostics_for_doc(state, &uri, errors);
                }
            }

            // Clear errors from any documents that previously had errors
            for uri in last_docs_with_errors.difference(&docs_with_errors) {
                self.publish_diagnostics_for_doc(state, uri, vec![]);
            }
        });

        self.documents_with_errors = docs_with_errors;
    }

    fn publish_diagnostics_for_doc(
        &self,
        state: &CompilationState,
        uri: &str,
        errors: Vec<ErrorKind>,
    ) {
        let version = state.open_documents.get(uri).map(|d| d.version);
        trace!(
            "publishing diagnostics for {uri} {version:?}): {} errors",
            errors.len()
        );
        (self.diagnostics_receiver)(DiagnosticUpdate {
            uri: uri.into(),
            version,
            errors,
        });
    }

    fn apply_configuration(&mut self, configuration: WorkspaceConfigurationUpdate) -> bool {
        let mut need_recompile = false;

        if let Some(package_type) = configuration.package_type {
            need_recompile |= self.configuration.package_type != package_type;
            self.configuration.package_type = package_type;
        }

        if let Some(target_profile) = configuration.target_profile {
            need_recompile |= self.configuration.target_profile != target_profile;
            self.configuration.target_profile = target_profile;
        }

        if let Some(language_features) = configuration.language_features {
            need_recompile |= self.configuration.language_features != language_features;
            self.configuration.language_features = language_features;
        }

        if let Some(lints_config) = configuration.lints_config {
            need_recompile |= self.configuration.lints_config != lints_config;
            self.configuration.lints_config = lints_config;
        }

        // Possible optimization: some projects will have overrides for these configurations,
        // so workspace updates won't impact them. We could exclude those projects
        // from recompilation, but we don't right now.
        trace!("need_recompile after configuration update: {need_recompile}");
        need_recompile
    }

    /// Recompiles the currently known documents with
    /// the current configuration. Publishes updated
    /// diagnostics for all documents.
    fn recompile_all(&mut self) {
        self.with_state_mut(|state| {
            for (compilation, package_specific_configuration) in state.compilations.values_mut() {
                let configuration =
                    merge_configurations(package_specific_configuration, &self.configuration);
                let lints_config = package_specific_configuration.lints_config.clone();
                compilation.recompile(
                    configuration.package_type,
                    configuration.target_profile,
                    configuration.language_features,
                    &lints_config,
                );
            }
        });

        self.publish_diagnostics();
    }

    /// Borrows the compilation state immutably and invokes `f`.
    /// Warning: This function is not reentrant. For dynamic borrow safety,
    /// don't call `with_state` from within `with_state` or `with_state_mut`.
    /// Use a direct reference to the state instead.
    /// This function may also not be async since holding a borrow across
    /// `await` points will interfere with other borrowers.
    fn with_state<F, T>(&self, f: F) -> T
    where
        F: FnOnce(&CompilationState) -> T,
    {
        let state = self.state.borrow();
        f(&state)
    }

    /// Borrows the compilation state immutably and invokes `f`.
    /// Warning: This function is not reentrant.  For dynamic borrow safety,
    /// don't call `with_state_mut` from within `with_state` or `with_state_mut`.
    /// Use a direct reference to the state instead.
    /// This function may also not be async since holding a borrow across
    /// `await` points will interfere with other borrowers.
    fn with_state_mut<F, T>(&self, f: F) -> T
    where
        F: FnOnce(&mut CompilationState) -> T,
    {
        let mut state = self.state.borrow_mut();
        f(&mut state)
    }
}

impl CompilationState {
    pub(crate) fn get_compilation(&self, uri: &str) -> Option<&Compilation> {
        let compilation_uri = &self
            .open_documents
            .get(uri)
            .as_ref()
            .map(|x| x.compilation.clone())?;

        trace!("document: {uri} compilation_uri: {compilation_uri}");

        Some(&self.compilations.get(compilation_uri).unwrap_or_else(|| {
            panic!("document associated with compilation that hasn't been initialized ({compilation_uri})" ,)
        }).0)
    }
}

fn map_errors_to_docs(
    compilation_uri: &Arc<str>,
    compile_errors: &Vec<compile::Error>,
    project_errors: &Vec<project::Error>,
) -> FxHashMap<Arc<str>, Vec<ErrorKind>> {
    let mut map = FxHashMap::default();

    for err in compile_errors {
        // Use the compilation_uri as a location for span-less errors
        let doc = err
            .labels()
            .into_iter()
            .flatten()
            .next()
            .map_or(compilation_uri, |l| {
                let (source, _) = err.resolve_span(l.inner());
                &source.name
            });

        map.entry(doc.clone())
            .or_insert_with(Vec::new)
            .push(ErrorKind::from(err.clone()));
    }

    for err in project_errors {
        let doc = err
            .path()
            .map_or(compilation_uri.clone(), |path| path.to_string().into());

        map.entry(doc.clone())
            .or_insert_with(Vec::new)
            .push(ErrorKind::from(err.clone()));
    }

    map
}

/// Merges workspace configuration with any compilation-specific overrides.
fn merge_configurations(
    compilation_overrides: &PartialConfiguration,
    workspace_scope: &Configuration,
) -> Configuration {
    let mut merged_lints = workspace_scope.lints_config.clone();
    let mut override_lints = compilation_overrides.lints_config.clone();
    override_lints.retain(|override_lint| {
        for merged_lint in &mut merged_lints {
            if merged_lint.kind == override_lint.kind {
                merged_lint.level = override_lint.level;
                return false;
            }
        }
        true
    });
    merged_lints.extend(override_lints);

    Configuration {
        target_profile: compilation_overrides
            .target_profile
            .unwrap_or(workspace_scope.target_profile),
        package_type: compilation_overrides
            .package_type
            .unwrap_or(workspace_scope.package_type),
        language_features: compilation_overrides
            .language_features
            .unwrap_or(workspace_scope.language_features),
        lints_config: merged_lints,
    }
}<|MERGE_RESOLUTION|>--- conflicted
+++ resolved
@@ -12,13 +12,9 @@
 use qsc::{compile, project};
 use qsc::{target::Profile, LanguageFeatures, PackageType};
 use qsc_linter::LintConfig;
-<<<<<<< HEAD
 use qsc_project::{
-    FileSystemAsync, JSProjectHost, LoadedProject, PackageCache, PackageGraphSources,
+    FileSystemAsync, JSProjectHost, LoadedProject, PackageCache, PackageGraphSources, Project,
 };
-=======
-use qsc_project::{FileSystemAsync, JSProjectHost, PackageCache, Project};
->>>>>>> 06d089fa
 use rustc_hash::{FxHashMap, FxHashSet};
 use std::path::PathBuf;
 use std::{cell::RefCell, fmt::Debug, mem::take, rc::Rc, sync::Arc};
@@ -145,28 +141,6 @@
         let doc_uri: Arc<str> = Arc::from(uri);
         let text: Arc<str> = Arc::from(text);
 
-<<<<<<< HEAD
-        let project = self.load_manifest(&doc_uri).await;
-
-        let (compilation_uri, package_graph_sources, lints_config) = if let Some(project) = project
-        {
-            (
-                project.manifest_path,
-                project.package_graph_sources,
-                project.lints,
-            )
-        } else {
-            // If we are in single file mode, use the file's path as the compilation identifier.
-            (
-                doc_uri.clone(),
-                PackageGraphSources::with_no_dependencies(
-                    vec![(doc_uri.clone(), text.clone())],
-                    self.configuration.language_features,
-                ),
-                Vec::default(),
-            )
-        };
-=======
         let project = match self.load_manifest(&doc_uri).await {
             Ok(Some(p)) => p,
             Ok(None) => Project::from_single_file(doc_uri.clone(), text.clone()),
@@ -177,7 +151,6 @@
         };
 
         let compilation_uri = project.path.clone();
->>>>>>> 06d089fa
 
         let prev_compilation_uri = self.with_state_mut(|state| {
             state
@@ -201,11 +174,7 @@
             }
         }
 
-<<<<<<< HEAD
-        self.insert_buffer_aware_compilation(&compilation_uri, lints_config, package_graph_sources);
-=======
         self.insert_buffer_aware_compilation(project);
->>>>>>> 06d089fa
 
         self.publish_diagnostics();
     }
@@ -213,25 +182,17 @@
     /// Attempts to resolve a manifest for the given document uri.
     /// If a manifest is found, returns the manifest uri along
     /// with the sources for the project
-<<<<<<< HEAD
-    async fn load_manifest(&self, doc_uri: &Arc<str>) -> Option<LoadedProject> {
-=======
     async fn load_manifest(
         &self,
         doc_uri: &Arc<str>,
     ) -> Result<Option<Project>, Vec<project::Error>> {
->>>>>>> 06d089fa
         let dir = self.project_host.find_manifest_directory(doc_uri).await;
 
         if let Some(dir) = dir {
             let dir = PathBuf::from(dir.to_string());
             let res = self
                 .project_host
-<<<<<<< HEAD
-                .load_project_with_deps(&dir, Some(&self.cache))
-=======
                 .load_project(&dir, Some(&self.cache))
->>>>>>> 06d089fa
                 .await;
             match res {
                 Ok(proj) => Ok(Some(proj)),
@@ -250,45 +211,22 @@
     /// It checks currently open documents and uses those buffers instead of any
     /// sources provided in the vector, effectively prioritizing open document contents
     /// over fs contents.
-<<<<<<< HEAD
-    fn insert_buffer_aware_compilation(
-        &mut self,
-        compilation_uri: &Arc<str>,
-        lints_config: Vec<LintConfig>,
-        mut package_graph_sources: PackageGraphSources,
-    ) {
-=======
     fn insert_buffer_aware_compilation(&mut self, mut loaded_project: Project) {
->>>>>>> 06d089fa
         self.with_state_mut(|state| {
             // replace source with one from memory if it exists
             // this is what prioritizes open buffers over what exists on the fs for a
             // given document
-<<<<<<< HEAD
-            for (ref l_uri, ref mut source) in &mut package_graph_sources.root.sources {
-=======
             for (ref l_uri, ref mut source) in
                 &mut loaded_project.package_graph_sources.root.sources
             {
->>>>>>> 06d089fa
                 if let Some(doc) = state.open_documents.get(l_uri) {
                     trace!("{l_uri} is open, using source from open document");
                     *source = doc.latest_str_content.clone();
                 }
             }
 
-            let (sources, language_features) = loaded_project
-                .package_graph_sources
-                .into_sources_temporary();
-            let compilation_uri = loaded_project.path;
-            let lints_config = loaded_project.lints;
-
             let compilation_overrides = PartialConfiguration {
-<<<<<<< HEAD
-                language_features: Some(package_graph_sources.root.language_features),
-=======
                 language_features: Some(language_features),
->>>>>>> 06d089fa
                 lints_config,
                 ..PartialConfiguration::default()
             };
@@ -300,11 +238,8 @@
                 configuration.target_profile,
                 configuration.language_features,
                 &configuration.lints_config,
-<<<<<<< HEAD
-                package_graph_sources,
-=======
+                loaded_project.package_graph_sources,
                 loaded_project.errors,
->>>>>>> 06d089fa
             );
 
             state.compilations.insert(
@@ -324,24 +259,8 @@
             // If the project is still open, update it so that it
             // uses the disk contents instead of the open buffer contents
             // for this document
-<<<<<<< HEAD
-            if let Some(LoadedProject {
-                package_graph_sources,
-                manifest_path: compilation_uri,
-                lints: lints_config,
-                ..
-            }) = project
-            {
-                // TODO(alex) maybe preserve store and dependencies
-                self.insert_buffer_aware_compilation(
-                    &compilation_uri,
-                    lints_config,
-                    package_graph_sources,
-                );
-=======
             if let Ok(Some(project)) = project {
                 self.insert_buffer_aware_compilation(project);
->>>>>>> 06d089fa
             }
         }
 
