--- conflicted
+++ resolved
@@ -223,22 +223,11 @@
                 }
             }
 
-            let (sources, language_features) = loaded_project
-                .package_graph_sources
-                .into_sources_temporary();
-            let compilation_uri = loaded_project.path;
-            let lints_config = loaded_project.lints;
-
             let compilation_overrides = PartialConfiguration {
-<<<<<<< HEAD
                 language_features: Some(
                     loaded_project.package_graph_sources.root.language_features,
                 ),
                 lints_config: loaded_project.lints,
-=======
-                language_features: Some(language_features),
-                lints_config,
->>>>>>> 712b440d
                 ..PartialConfiguration::default()
             };
 
@@ -249,10 +238,7 @@
                 configuration.target_profile,
                 configuration.language_features,
                 &configuration.lints_config,
-<<<<<<< HEAD
                 loaded_project.package_graph_sources,
-=======
->>>>>>> 712b440d
                 loaded_project.errors,
             );
 
@@ -267,7 +253,6 @@
 
         let removed_compilation = self.remove_open_document(uri);
 
-        // TODO: consume dependency sources as well
         if !removed_compilation {
             // If the project is still open, update it so that it
             // uses the disk contents instead of the open buffer contents
