// Copyright (c) Microsoft Corporation.
// Licensed under the MIT License.

use super::{get_rename, prepare_rename};
use crate::test_utils::{
    compile_notebook_with_fake_stdlib_and_markers, compile_with_fake_stdlib,
    get_source_and_marker_offsets, target_offsets_to_spans,
};
use expect_test::{expect, Expect};

/// Asserts that the rename locations given at the cursor position matches the expected rename locations.
/// The cursor position is indicated by a `↘` marker in the source text.
/// The expected rename location ranges are indicated by `◉` markers in the source text.
fn check(source_with_markers: &str) {
    let (source, cursor_offsets, target_offsets) =
        get_source_and_marker_offsets(source_with_markers);
    let target_spans = target_offsets_to_spans(&target_offsets);
    let compilation = compile_with_fake_stdlib("<source>", &source);
    let actual = get_rename(&compilation, "<source>", cursor_offsets[0])
        .into_iter()
        .map(|l| l.span)
        .collect::<Vec<_>>();
    for target in &target_spans {
        assert!(actual.contains(target));
    }
    assert!(target_spans.len() == actual.len());
}

/// Asserts that the prepare rename given at the cursor position returns None.
/// The cursor position is indicated by a `↘` marker in the source text.
fn assert_no_rename(source_with_markers: &str) {
    let (source, cursor_offsets, _) = get_source_and_marker_offsets(source_with_markers);
    let compilation = compile_with_fake_stdlib("<source>", &source);
    let actual = prepare_rename(&compilation, "<source>", cursor_offsets[0]);
    assert!(actual.is_none());
}

fn check_notebook(cells_with_markers: &[(&str, &str)], expect: &Expect) {
    let (compilation, cell_uri, offset, _) =
        compile_notebook_with_fake_stdlib_and_markers(cells_with_markers);
    let actual = get_rename(&compilation, &cell_uri, offset);
    expect.assert_debug_eq(&actual);
}

fn check_prepare_notebook(cells_with_markers: &[(&str, &str)], expect: &Expect) {
    let (compilation, cell_uri, offset, _) =
        compile_notebook_with_fake_stdlib_and_markers(cells_with_markers);
    let actual = prepare_rename(&compilation, &cell_uri, offset);
    expect.assert_debug_eq(&actual);
}

#[test]
fn callable_def() {
    check(
        r#"
        namespace Test {
            operation ◉Fo↘o◉(x : Int, y : Int, z : Int) : Unit {
                ◉Foo◉(x, y, z);
            }
            operation Bar(x : Int, y : Int, z : Int) : Unit {
                ◉Foo◉(x, y, z);
            }
        }
    "#,
    );
}

#[test]
fn callable_ref() {
    check(
        r#"
        namespace Test {
            operation ◉Foo◉(x : Int, y : Int, z : Int) : Unit {
                ◉Foo◉(x, y, z);
            }
            operation Bar(x : Int, y : Int, z : Int) : Unit {
                ◉Fo↘o◉(x, y, z);
            }
        }
    "#,
    );
}

#[test]
fn parameter_def() {
    check(
        r#"
        namespace Test {
            operation Foo(◉↘x◉ : Int, y : Int, z : Int) : Unit {
                let temp = ◉x◉;
                Foo(◉x◉, y, z);
            }
        }
    "#,
    );
}

#[test]
fn parameter_ref() {
    check(
        r#"
        namespace Test {
            operation Foo(◉x◉ : Int, y : Int, z : Int) : Unit {
                let temp = ◉x◉;
                Foo(◉↘x◉, y, z);
            }
        }
    "#,
    );
}

#[test]
fn local_def() {
    check(
        r#"
        namespace Test {
            operation Foo(x : Int, y : Int, z : Int) : Unit {
                let ◉t↘emp◉ = x;
                Foo(◉temp◉, y, ◉temp◉);
            }
        }
    "#,
    );
}

#[test]
fn local_ref() {
    check(
        r#"
        namespace Test {
            operation Foo(x : Int, y : Int, z : Int) : Unit {
                let ◉temp◉ = x;
                Foo(◉t↘emp◉, y, ◉temp◉);
            }
        }
    "#,
    );
}

#[test]
fn udt_def() {
    check(
        r#"
        namespace Test {
            newtype ◉F↘oo◉ = (fst : Int, snd : Int);
            operation Bar(x : ◉Foo◉) : Unit {
                let temp = ◉Foo◉(1, 2);
                Bar(temp);
            }
        }
    "#,
    );
}

#[test]
fn udt_constructor_ref() {
    check(
        r#"
        namespace Test {
            newtype ◉Foo◉ = (fst : Int, snd : Int);
            operation Bar(x : ◉Foo◉) : Unit {
                let temp = ◉F↘oo◉(1, 2);
                Bar(temp);
            }
        }
    "#,
    );
}

#[test]
fn udt_ref() {
    check(
        r#"
        namespace Test {
            newtype ◉Foo◉ = (fst : Int, snd : Int);
            operation Bar(x : ◉F↘oo◉) : Unit {
                let temp = ◉Foo◉(1, 2);
                Bar(temp);
            }
        }
    "#,
    );
}

#[test]
fn udt_field_def() {
    check(
        r#"
        namespace Test {
            newtype Foo = (◉f↘st◉ : Int, snd : Int);
            operation Bar(x : Foo) : Unit {
                let temp = Foo(1, 2);
                let a = temp::◉fst◉;
                let b = Zip()::◉fst◉;
            }
            operation Zip() : Foo {
                Foo(1, 2)
            }
        }
    "#,
    );
}

#[test]
fn udt_field_ref() {
    check(
        r#"
        namespace Test {
            newtype Foo = (◉fst◉ : Int, snd : Int);
            operation Bar(x : Foo) : Unit {
                let temp = Foo(1, 2);
                let a = temp::◉f↘st◉;
                let b = Zip()::◉fst◉;
            }
            operation Zip() : Foo {
                Foo(1, 2)
            }
        }
    "#,
    );
}

#[test]
fn udt_field_complex_ref() {
    check(
        r#"
        namespace Test {
            newtype Foo = (◉fst◉ : Int, snd : Int);
            operation Bar(x : Foo) : Unit {
                let temp = Foo(1, 2);
                let a = temp::◉fst◉;
                let b = Zip()::◉f↘st◉;
            }
            operation Zip() : Foo {
                Foo(1, 2)
            }
        }
    "#,
    );
}

#[test]
fn no_rename_namespace() {
    assert_no_rename(
        r#"
        namespace Te↘st {
            operation Foo() : Unit {}

        }
    "#,
    );
}

#[test]
fn no_rename_keyword() {
    assert_no_rename(
        r#"
        namespace Test {
            ope↘ration Foo() : Unit {}

        }
    "#,
    );
}

#[test]
fn no_rename_non_udt_type() {
    assert_no_rename(
        r#"
        namespace Test {
            operation Foo() : Un↘it {}

        }
    "#,
    );
}

#[test]
fn no_rename_string() {
    assert_no_rename(
        r#"
        namespace Test {
            operation Foo() : Unit {
                let temp = "He↘llo World!"
            }

        }
    "#,
    );
}

#[test]
fn no_rename_comment() {
    assert_no_rename(
        r#"
        namespace Test {
            // He↘llo World!
            operation Foo() : Unit {}

        }
    "#,
    );
}

#[test]
fn no_rename_std_item() {
    assert_no_rename(
        r#"
        namespace Test {
            operation Foo() : Unit {
                F↘ake();
            }

        }
    "#,
    );
}

#[test]
fn no_rename_non_id_character() {
    assert_no_rename(
        r#"
        namespace Test {
            operation Foo() ↘: Unit {
                Fake();
            }

        }
    "#,
    );
}

#[test]
fn no_rename_std_udt_return_type() {
    assert_no_rename(
        r#"
    namespace Test {
        open FakeStdLib;
        operation Foo() : U↘dt {
        }
    }
    "#,
    );
}

#[test]
<<<<<<< HEAD
fn notebook_rename_across_cells() {
    check_notebook(
        &[
            ("cell1", "operation Callee() : Unit {}"),
            ("cell2", "◉C↘allee◉();"),
        ],
        &expect![[r#"
            [
                Location {
                    source: "cell1",
                    span: Span {
                        start: 10,
                        end: 16,
                    },
                },
                Location {
                    source: "cell2",
                    span: Span {
                        start: 0,
                        end: 6,
                    },
                },
            ]
        "#]],
=======
fn ty_param_def() {
    check(
        r#"
        namespace Test {
            operation Foo<'◉↘T◉>(x : '◉T◉) : '◉T◉ { x }
        }
    "#,
>>>>>>> 34357178
    );
}

#[test]
<<<<<<< HEAD
fn notebook_rename_defined_in_later_cell() {
    check_prepare_notebook(
        &[
            ("cell1", "C↘allee();"),
            ("cell2", "operation Callee() : Unit {}"),
        ],
        &expect![[r#"
            None
        "#]],
=======
fn ty_param_ref() {
    check(
        r#"
        namespace Test {
            operation Foo<'◉T◉>(x : '◉↘T◉) : '◉T◉ { x }
        }
    "#,
>>>>>>> 34357178
    );
}<|MERGE_RESOLUTION|>--- conflicted
+++ resolved
@@ -344,7 +344,41 @@
 }
 
 #[test]
-<<<<<<< HEAD
+fn ty_param_def() {
+    check(
+        r#"
+        namespace Test {
+            operation Foo<'◉↘T◉>(x : '◉T◉) : '◉T◉ { x }
+        }
+    "#,
+    );
+}
+
+#[test]
+fn ty_param_ref() {
+    check(
+        r#"
+        namespace Test {
+            operation Foo<'◉T◉>(x : '◉↘T◉) : '◉T◉ { x }
+        }
+    "#,
+    );
+}
+
+#[test]
+fn notebook_rename_defined_in_later_cell() {
+    check_prepare_notebook(
+        &[
+            ("cell1", "C↘allee();"),
+            ("cell2", "operation Callee() : Unit {}"),
+        ],
+        &expect![[r#"
+            None
+        "#]],
+    );
+}
+
+#[test]
 fn notebook_rename_across_cells() {
     check_notebook(
         &[
@@ -369,37 +403,5 @@
                 },
             ]
         "#]],
-=======
-fn ty_param_def() {
-    check(
-        r#"
-        namespace Test {
-            operation Foo<'◉↘T◉>(x : '◉T◉) : '◉T◉ { x }
-        }
-    "#,
->>>>>>> 34357178
-    );
-}
-
-#[test]
-<<<<<<< HEAD
-fn notebook_rename_defined_in_later_cell() {
-    check_prepare_notebook(
-        &[
-            ("cell1", "C↘allee();"),
-            ("cell2", "operation Callee() : Unit {}"),
-        ],
-        &expect![[r#"
-            None
-        "#]],
-=======
-fn ty_param_ref() {
-    check(
-        r#"
-        namespace Test {
-            operation Foo<'◉T◉>(x : '◉↘T◉) : '◉T◉ { x }
-        }
-    "#,
->>>>>>> 34357178
     );
 }