--- conflicted
+++ resolved
@@ -153,13 +153,8 @@
                     // and we want to do nothing.
                 }
                 ast::ItemKind::Ty(ident, def) => {
-<<<<<<< HEAD
-                    if let Some(resolve::Res::Item(item_id)) = self.compilation.get_res(ident.id) {
-=======
-                    if let Some(resolve::Res::Item(item_id, _)) =
-                        self.compilation.user_unit.ast.names.get(ident.id)
+                    if let Some(resolve::Res::Item(item_id, _)) = self.compilation.get_res(ident.id)
                     {
->>>>>>> d0f6102a
                         let context = self.context.current_udt_id;
                         self.context.current_udt_id = Some(item_id);
 
@@ -271,16 +266,10 @@
             let res = self.compilation.get_res(path.id);
             if let Some(res) = res {
                 match &res {
-<<<<<<< HEAD
-                    resolve::Res::Item(item_id) => {
+                    resolve::Res::Item(item_id, _) => {
                         let (item, package, resolved_item_id) = self
                             .compilation
                             .resolve_item_relative_to_user_package(item_id);
-=======
-                    resolve::Res::Item(item_id, _) => {
-                        let (item, package, resolved_item_id) =
-                            resolve_item_relative_to_user_package(self.compilation, item_id);
->>>>>>> d0f6102a
                         match &item.kind {
                             hir::ItemKind::Callable(decl) => {
                                 self.inner.at_callable_ref(
