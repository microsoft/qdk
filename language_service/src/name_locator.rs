--- conflicted
+++ resolved
@@ -4,17 +4,9 @@
 use std::mem::replace;
 use std::rc::Rc;
 
-<<<<<<< HEAD
 use crate::compilation::{Compilation, Lookup};
 use crate::qsc_utils::{find_ident, span_contains, span_touches};
-use qsc::ast::visit::{walk_expr, walk_namespace, walk_pat, walk_ty_def, Visitor};
-=======
-use crate::qsc_utils::{
-    find_ident, resolve_item_relative_to_user_package, resolve_item_res, span_contains,
-    span_touches, Compilation,
-};
 use qsc::ast::visit::{walk_expr, walk_namespace, walk_pat, walk_ty, walk_ty_def, Visitor};
->>>>>>> 34357178
 use qsc::{ast, hir, resolve};
 
 #[allow(unused_variables)]
@@ -156,7 +148,7 @@
                         decl.generics.iter().for_each(|p| {
                             if span_touches(p.span, self.offset) {
                                 if let Some(resolve::Res::Param(param_id)) =
-                                    self.compilation.user_unit.ast.names.get(p.id)
+                                    self.compilation.get_res(p.id)
                                 {
                                     self.inner.at_type_param_def(&self.context, p, *param_id);
                                 }
@@ -240,9 +232,7 @@
     fn visit_ty(&mut self, ty: &'package ast::Ty) {
         if span_touches(ty.span, self.offset) {
             if let ast::TyKind::Param(param) = &*ty.kind {
-                if let Some(resolve::Res::Param(param_id)) =
-                    self.compilation.user_unit.ast.names.get(param.id)
-                {
+                if let Some(resolve::Res::Param(param_id)) = self.compilation.get_res(param.id) {
                     if let Some(curr) = self.context.current_callable {
                         if let Some(def_name) = curr.generics.get(usize::from(*param_id)) {
                             self.inner
