--- conflicted
+++ resolved
@@ -226,11 +226,7 @@
         _repo: &str,
         _ref: &str,
         _path: &str,
-<<<<<<< HEAD
-    ) -> Option<Arc<str>> {
-=======
     ) -> miette::Result<Arc<str>> {
->>>>>>> 06d089fa
         unimplemented!()
     }
 }