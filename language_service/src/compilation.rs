// Copyright (c) Microsoft Corporation.
// Licensed under the MIT License.

use log::trace;
use qsc::{
    ast, compile,
    display::Lookup,
    error::WithSource,
    hir::{self, PackageId},
    incremental::Compiler,
    line_column::{Encoding, Position, Range},
<<<<<<< HEAD
    packages::{prepare_package_store, BuildableProgram},
    resolve,
=======
    project, resolve,
>>>>>>> 06d089fa
    target::Profile,
    CompileUnit, LanguageFeatures, PackageStore, PackageType, PassContext, SourceMap, Span,
};
use qsc_linter::LintConfig;
use qsc_project::PackageGraphSources;
use std::sync::Arc;

/// Represents an immutable compilation state that can be used
/// to implement language service features.
#[derive(Debug)]
pub(crate) struct Compilation {
    /// Package store, containing the current package and all its dependencies.
    pub package_store: PackageStore,
    /// The `PackageId` of the user package. User code
    /// is non-library code, i.e. all code except the std and core libs.
    pub user_package_id: PackageId,
    pub project_errors: Vec<project::Error>,
    pub compile_errors: Vec<compile::Error>,
    pub kind: CompilationKind,
}

#[derive(Debug)]
pub(crate) enum CompilationKind {
    /// An open Q# project.
    /// In an `OpenProject` compilation, the user package contains
    /// one or more sources, and a target profile.
    OpenProject {
        package_graph_sources: PackageGraphSources,
    },
    /// A Q# notebook. In a notebook compilation, the user package
    /// contains multiple `Source`s, with each source corresponding
    /// to a cell.
    Notebook,
}

impl Compilation {
    /// Creates a new `Compilation` by compiling sources.
    pub(crate) fn new(
        package_type: PackageType,
        target_profile: Profile,
        language_features: LanguageFeatures,
        lints_config: &[LintConfig],
<<<<<<< HEAD
        package_graph_sources: PackageGraphSources,
=======
        project_errors: Vec<project::Error>,
>>>>>>> 06d089fa
    ) -> Self {
        let BuildableProgram {
            store: mut package_store,
            user_code,
            user_code_dependencies,
        } = prepare_package_store(target_profile.into(), package_graph_sources.clone());
        let user_code = SourceMap::new(user_code.sources, None);

        let (unit, mut errors) = compile::compile(
            &package_store,
            &user_code_dependencies,
            user_code,
            package_type,
            target_profile.into(),
            language_features,
        );

        let package_id = package_store.insert(unit);
        let unit = package_store
            .get(package_id)
            .expect("expected to find user package");

        run_fir_passes(
            &mut errors,
            target_profile,
            &package_store,
            package_id,
            unit,
        );

        run_linter_passes(lints_config, &mut errors, unit);

        Self {
            package_store,
            user_package_id: package_id,
<<<<<<< HEAD
            errors,
            kind: CompilationKind::OpenProject {
                package_graph_sources,
            },
=======
            compile_errors: errors,
            kind: CompilationKind::OpenProject,
            project_errors,
>>>>>>> 06d089fa
        }
    }

    /// Creates a new `Compilation` by compiling sources from notebook cells.
    pub(crate) fn new_notebook<I>(
        cells: I,
        target_profile: Profile,
        language_features: LanguageFeatures,
        lints_config: &[LintConfig],
    ) -> Self
    where
        I: Iterator<Item = (Arc<str>, Arc<str>)>,
    {
        // TODO(alex) verify that we don't have a program config here
        let mut store = PackageStore::new(compile::core());
        let std_id = store.insert(compile::std(&store, target_profile.into()));
        trace!("compiling notebook");
        let mut compiler = Compiler::new(
            SourceMap::default(),
            PackageType::Lib,
            target_profile.into(),
            language_features,
            store,
            &[(std_id, None)],
        )
        .expect("expected incremental compiler creation to succeed");

        let mut errors = Vec::new();
        for (name, contents) in cells {
            trace!("compiling cell {name}");
            let increment = compiler
                .compile_fragments(&name, &contents, |cell_errors| {
                    errors.extend(cell_errors);
                    Ok(()) // accumulate errors without failing
                })
                .expect("compile_fragments_acc_errors should not fail");

            compiler.update(increment);
        }

        let (package_store, package_id) = compiler.into_package_store();
        let unit = package_store
            .get(package_id)
            .expect("expected to find user package");

        run_fir_passes(
            &mut errors,
            target_profile,
            &package_store,
            package_id,
            unit,
        );

        run_linter_passes(lints_config, &mut errors, unit);

        Self {
            package_store,
            user_package_id: package_id,
            compile_errors: errors,
            kind: CompilationKind::Notebook,
            project_errors: Vec::new(),
        }
    }

    /// Gets the `CompileUnit` associated with user (non-library) code.
    pub fn user_unit(&self) -> &CompileUnit {
        self.package_store
            .get(self.user_package_id)
            .expect("expected to find user package")
    }

    /// Maps a source position from the user package
    /// to a package (`SourceMap`) offset.
    pub(crate) fn source_position_to_package_offset(
        &self,
        source_name: &str,
        source_position: Position,
        position_encoding: Encoding,
    ) -> u32 {
        let unit = self.user_unit();

        let source = unit
            .sources
            .find_by_name(source_name)
            .expect("source should exist in the user source map");

        let mut offset =
            source_position.to_utf8_byte_offset(position_encoding, source.contents.as_ref());

        let len = u32::try_from(source.contents.len()).expect("source length should fit into u32");
        if offset > len {
            // This can happen if the document contents are out of sync with the client's view.
            // we don't want to accidentally return an offset into the next file -
            // remap to the end of the current file.
            trace!(
                "offset {offset} out of bounds for {}, using end offset instead",
                source.name
            );
            offset = len;
        }

        source.offset + offset
    }

    pub(crate) fn source_range_to_package_span(
        &self,
        source_name: &str,
        source_range: Range,
        position_encoding: Encoding,
    ) -> Span {
        let lo = self.source_position_to_package_offset(
            source_name,
            source_range.start,
            position_encoding,
        );
        let hi = self.source_position_to_package_offset(
            source_name,
            source_range.end,
            position_encoding,
        );
        Span { lo, hi }
    }

    /// Gets the span of the whole source file.
    pub(crate) fn package_span_of_source(&self, source_name: &str) -> Span {
        let unit = self.user_unit();

        let source = unit
            .sources
            .find_by_name(source_name)
            .expect("source should exist in the user source map");

        let len = u32::try_from(source.contents.len()).expect("source length should fit into u32");

        Span {
            lo: source.offset,
            hi: source.offset + len,
        }
    }

    /// Regenerates the compilation with the same sources but the passed in workspace configuration options.
    pub fn recompile(
        &mut self,
        package_type: PackageType,
        target_profile: Profile,
        language_features: LanguageFeatures,
        lints_config: &[LintConfig],
    ) {
        let sources = self
            .user_unit()
            .sources
            .iter()
            .map(|source| (source.name.clone(), source.contents.clone()))
            .collect::<Vec<_>>();

        let new = match self.kind {
            CompilationKind::OpenProject {
                ref package_graph_sources,
            } => Self::new(
                package_type,
                target_profile,
                language_features,
                lints_config,
<<<<<<< HEAD
                package_graph_sources.clone(),
            ),
            CompilationKind::Notebook => Self::new_notebook(
                sources.into_iter(),
                target_profile,
                language_features,
                lints_config,
=======
                Vec::new(), // project errors will stay the same
>>>>>>> 06d089fa
            ),
        };

        self.package_store = new.package_store;
        self.user_package_id = new.user_package_id;
        self.compile_errors = new.compile_errors;
    }
}

/// Runs the passes required for code generation
/// appending any errors to the `errors` vector.
/// This function only runs passes if there are no compile
/// errors in the package and if the target profile is not `Base`
/// or `Unrestricted`.
fn run_fir_passes(
    errors: &mut Vec<WithSource<compile::ErrorKind>>,
    target_profile: Profile,
    package_store: &PackageStore,
    package_id: PackageId,
    unit: &CompileUnit,
) {
    if !errors.is_empty() {
        // can't run passes on a package with errors
        return;
    }

    if target_profile == Profile::Unrestricted {
        // no point in running passes on unrestricted profile
        return;
    }

    let (fir_store, fir_package_id) = qsc::lower_hir_to_fir(package_store, package_id);
    let caps_results =
        PassContext::run_fir_passes_on_fir(&fir_store, fir_package_id, target_profile.into());
    if let Err(caps_errors) = caps_results {
        for err in caps_errors {
            let err = WithSource::from_map(&unit.sources, compile::ErrorKind::Pass(err));
            errors.push(err);
        }
    }
}

/// Compute new lints and append them to the errors Vec.
/// Lints are only computed if the erros vector is empty. For performance
/// reasons we don't want to waste time running lints every few keystrokes,
/// if the user is in the middle of typing a statement, for example.
fn run_linter_passes(
    config: &[LintConfig],
    errors: &mut Vec<WithSource<compile::ErrorKind>>,
    unit: &CompileUnit,
) {
    if errors.is_empty() {
        let lints = qsc::linter::run_lints(unit, Some(config));
        let lints = lints
            .into_iter()
            .map(|lint| WithSource::from_map(&unit.sources, qsc::compile::ErrorKind::Lint(lint)));
        errors.extend(lints);
    }
}

impl Lookup for Compilation {
    /// Looks up the type of a node in user code
    fn get_ty(&self, id: ast::NodeId) -> Option<&hir::ty::Ty> {
        self.user_unit().ast.tys.terms.get(id)
    }

    /// Looks up the resolution of a node in user code
    fn get_res(&self, id: ast::NodeId) -> Option<&resolve::Res> {
        self.user_unit().ast.names.get(id)
    }

    /// Returns the hir `Item` node referred to by `item_id`,
    /// along with the `Package` and `PackageId` for the package
    /// that it was found in.
    fn resolve_item_relative_to_user_package(
        &self,
        item_id: &hir::ItemId,
    ) -> (&hir::Item, &hir::Package, hir::ItemId) {
        self.resolve_item(self.user_package_id, item_id)
    }

    /// Returns the hir `Item` node referred to by `res`.
    /// `Res`s can resolve to external packages, and the references
    /// are relative, so here we also need the
    /// local `PackageId` that the `res` itself came from.
    fn resolve_item_res(
        &self,
        local_package_id: PackageId,
        res: &hir::Res,
    ) -> (&hir::Item, hir::ItemId) {
        match res {
            hir::Res::Item(item_id) => {
                let (item, _, resolved_item_id) = self.resolve_item(local_package_id, item_id);
                (item, resolved_item_id)
            }
            _ => panic!("expected to find item"),
        }
    }

    /// Returns the hir `Item` node referred to by `item_id`.
    /// `ItemId`s can refer to external packages, and the references
    /// are relative, so here we also need the local `PackageId`
    /// that the `ItemId` originates from.
    fn resolve_item(
        &self,
        local_package_id: PackageId,
        item_id: &hir::ItemId,
    ) -> (&hir::Item, &hir::Package, hir::ItemId) {
        // If the `ItemId` contains a package id, use that.
        // Lack of a package id means the item is in the
        // same package as the one this `ItemId` reference
        // came from. So use the local package id passed in.
        let package_id = item_id.package.unwrap_or(local_package_id);
        let package = &self
            .package_store
            .get(package_id)
            .expect("package should exist in store")
            .package;
        (
            package
                .items
                .get(item_id.item)
                .expect("item id should exist"),
            package,
            hir::ItemId {
                package: Some(package_id),
                item: item_id.item,
            },
        )
    }
}<|MERGE_RESOLUTION|>--- conflicted
+++ resolved
@@ -9,12 +9,8 @@
     hir::{self, PackageId},
     incremental::Compiler,
     line_column::{Encoding, Position, Range},
-<<<<<<< HEAD
     packages::{prepare_package_store, BuildableProgram},
-    resolve,
-=======
     project, resolve,
->>>>>>> 06d089fa
     target::Profile,
     CompileUnit, LanguageFeatures, PackageStore, PackageType, PassContext, SourceMap, Span,
 };
@@ -57,11 +53,8 @@
         target_profile: Profile,
         language_features: LanguageFeatures,
         lints_config: &[LintConfig],
-<<<<<<< HEAD
         package_graph_sources: PackageGraphSources,
-=======
         project_errors: Vec<project::Error>,
->>>>>>> 06d089fa
     ) -> Self {
         let BuildableProgram {
             store: mut package_store,
@@ -97,16 +90,12 @@
         Self {
             package_store,
             user_package_id: package_id,
-<<<<<<< HEAD
-            errors,
             kind: CompilationKind::OpenProject {
                 package_graph_sources,
             },
-=======
             compile_errors: errors,
             kind: CompilationKind::OpenProject,
             project_errors,
->>>>>>> 06d089fa
         }
     }
 
@@ -270,17 +259,14 @@
                 target_profile,
                 language_features,
                 lints_config,
-<<<<<<< HEAD
                 package_graph_sources.clone(),
+                Vec::new(), // project errors will stay the same
             ),
             CompilationKind::Notebook => Self::new_notebook(
                 sources.into_iter(),
                 target_profile,
                 language_features,
                 lints_config,
-=======
-                Vec::new(), // project errors will stay the same
->>>>>>> 06d089fa
             ),
         };
 
