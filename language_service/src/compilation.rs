--- conflicted
+++ resolved
@@ -9,22 +9,15 @@
     hir::{self, PackageId},
     incremental::Compiler,
     line_column::{Encoding, Position, Range},
-<<<<<<< HEAD
     packages::{prepare_package_store, BuildableProgram},
-=======
->>>>>>> 712b440d
     project, resolve,
     target::Profile,
     CompileUnit, LanguageFeatures, PackageStore, PackageType, PassContext, SourceMap, Span,
 };
-<<<<<<< HEAD
-use qsc_linter::LintConfig;
+use qsc_linter::{LintConfig, LintLevel};
 use qsc_project::PackageGraphSources;
+use std::sync::Arc;
 use std::{mem::take, sync::Arc};
-=======
-use qsc_linter::{LintConfig, LintLevel};
-use std::sync::Arc;
->>>>>>> 712b440d
 
 /// Represents an immutable compilation state that can be used
 /// to implement language service features.
@@ -61,10 +54,7 @@
         target_profile: Profile,
         language_features: LanguageFeatures,
         lints_config: &[LintConfig],
-<<<<<<< HEAD
         package_graph_sources: PackageGraphSources,
-=======
->>>>>>> 712b440d
         project_errors: Vec<project::Error>,
     ) -> Self {
         let mut buildable_program =
@@ -80,11 +70,7 @@
         } = buildable_program;
         let user_code = SourceMap::new(user_code.sources, None);
 
-<<<<<<< HEAD
         let (unit, mut this_errors) = compile::compile(
-=======
-        let (unit, mut compile_errors) = compile::compile(
->>>>>>> 712b440d
             &package_store,
             &user_code_dependencies,
             user_code,
@@ -108,24 +94,15 @@
             unit,
         );
 
-<<<<<<< HEAD
-        run_linter_passes(lints_config, &mut compile_errors, unit);
-=======
         run_linter_passes(&mut compile_errors, &package_store, unit, lints_config);
->>>>>>> 712b440d
 
         Self {
             package_store,
             user_package_id: package_id,
-<<<<<<< HEAD
             kind: CompilationKind::OpenProject {
                 package_graph_sources,
             },
             compile_errors,
-=======
-            compile_errors,
-            kind: CompilationKind::OpenProject,
->>>>>>> 712b440d
             project_errors,
         }
     }
@@ -290,7 +267,6 @@
                 target_profile,
                 language_features,
                 lints_config,
-<<<<<<< HEAD
                 package_graph_sources.clone(),
                 Vec::new(), // project errors will stay the same
             ),
@@ -299,9 +275,6 @@
                 target_profile,
                 language_features,
                 lints_config,
-=======
-                Vec::new(), // project errors will stay the same
->>>>>>> 712b440d
             ),
         };
 
