--- conflicted
+++ resolved
@@ -1049,7 +1049,40 @@
 }
 
 #[test]
-<<<<<<< HEAD
+fn ty_param_def() {
+    check(
+        indoc! {r#"
+        namespace Test {
+            operation Foo<◉'↘T◉>(x : 'T) : 'T { x }
+        }
+    "#},
+        &expect![[r#"
+            type parameter of `Foo`
+            ```qsharp
+            'T
+            ```
+        "#]],
+    );
+}
+
+#[test]
+fn ty_param_ref() {
+    check(
+        indoc! {r#"
+        namespace Test {
+            operation Foo<'T>(x : ◉'↘T◉) : 'T { x }
+        }
+    "#},
+        &expect![[r#"
+            type parameter of `Foo`
+            ```qsharp
+            'T
+            ```
+        "#]],
+    );
+}
+
+#[test]
 fn notebook_callable_def_across_cells() {
     check_notebook(
         &[
@@ -1059,45 +1092,15 @@
         &expect![[r#"
             ```qsharp
             operation Callee() : Unit
-=======
-fn ty_param_def() {
-    check(
-        indoc! {r#"
-        namespace Test {
-            operation Foo<◉'↘T◉>(x : 'T) : 'T { x }
-        }
-    "#},
-        &expect![[r#"
-            type parameter of `Foo`
-            ```qsharp
-            'T
->>>>>>> 34357178
-            ```
-        "#]],
-    );
-}
-
-#[test]
-<<<<<<< HEAD
+            ```
+        "#]],
+    );
+}
+
+#[test]
 fn notebook_callable_defined_in_later_cell() {
     check_notebook_none(&[
         ("cell1", "C↘allee();"),
         ("cell2", "operation Callee() : Unit {}"),
     ]);
-=======
-fn ty_param_ref() {
-    check(
-        indoc! {r#"
-        namespace Test {
-            operation Foo<'T>(x : ◉'↘T◉) : 'T { x }
-        }
-    "#},
-        &expect![[r#"
-            type parameter of `Foo`
-            ```qsharp
-            'T
-            ```
-        "#]],
-    );
->>>>>>> 34357178
 }