--- conflicted
+++ resolved
@@ -6,24 +6,14 @@
 
 use super::{CompilationState, CompilationStateUpdater};
 use crate::{
-<<<<<<< HEAD
-    protocol::{
-        DiagnosticUpdate, ErrorKind, NotebookMetadata, TestCallables, WorkspaceConfigurationUpdate,
-    },
-    tests::test_fs::{dir, file, FsNode, TestProjectHost},
-};
-use expect_test::{expect, Expect};
-use qsc::{
-    compile, line_column::Encoding, project, target::Profile, LanguageFeatures, PackageType,
-};
-=======
-    protocol::{DiagnosticUpdate, NotebookMetadata, WorkspaceConfigurationUpdate},
+    protocol::{DiagnosticUpdate, NotebookMetadata, TestCallables, WorkspaceConfigurationUpdate},
     tests::test_fs::{dir, file, FsNode, TestProjectHost},
 };
 use expect_test::{expect, Expect};
 use miette::Diagnostic;
-use qsc::{target::Profile, LanguageFeatures, PackageType};
->>>>>>> ab46dc03
+use qsc::{
+    compile, line_column::Encoding, project, target::Profile, LanguageFeatures, PackageType,
+};
 use qsc_linter::{AstLint, LintConfig, LintKind, LintLevel};
 use std::{
     cell::RefCell,
@@ -793,6 +783,7 @@
 #[tokio::test]
 async fn file_not_in_files_list() {
     let received_errors = RefCell::new(Vec::new());
+    let test_cases = RefCell::new(Vec::new());
 
     // Manifest has a "files" field.
     // One file is listed in it, the other is not.
@@ -823,7 +814,7 @@
     );
 
     let fs = Rc::new(RefCell::new(fs));
-    let mut updater = new_updater_with_file_system(&received_errors, &fs);
+    let mut updater = new_updater_with_file_system(&received_errors, &test_cases, &fs);
 
     // Open the file that is listed in the files list
     updater
@@ -901,6 +892,7 @@
 #[tokio::test]
 async fn file_not_under_src() {
     let received_errors = RefCell::new(Vec::new());
+    let test_cases = RefCell::new(Vec::new());
 
     // One file lives under the 'src' directory, the other does not.
     // The one that isn't under 'src' should not be associated with the project.
@@ -925,7 +917,7 @@
     );
 
     let fs = Rc::new(RefCell::new(fs));
-    let mut updater = new_updater_with_file_system(&received_errors, &fs);
+    let mut updater = new_updater_with_file_system(&received_errors, &test_cases, &fs);
 
     // Open the file that is not under src.
     updater
@@ -1601,7 +1593,6 @@
     );
 }
 
-<<<<<<< HEAD
 #[tokio::test]
 async fn test_case_detected() {
     let fs = FsNode::Dir(
@@ -1999,18 +1990,6 @@
     .assert_debug_eq(&test_cases.borrow());
 }
 
-type ErrorInfo = (
-    String,
-    Option<u32>,
-    Vec<compile::ErrorKind>,
-    Vec<project::Error>,
-);
-
-fn new_updater<'a>(
-    received_errors: &'a RefCell<Vec<ErrorInfo>>,
-    received_test_cases: &'a RefCell<Vec<TestCallables>>,
-) -> CompilationStateUpdater<'a> {
-=======
 impl Display for DiagnosticUpdate {
     fn fmt(&self, f: &mut std::fmt::Formatter<'_>) -> std::fmt::Result {
         let DiagnosticUpdate {
@@ -2048,8 +2027,10 @@
     }
 }
 
-fn new_updater(received_errors: &RefCell<Vec<DiagnosticUpdate>>) -> CompilationStateUpdater<'_> {
->>>>>>> ab46dc03
+fn new_updater<'a>(
+    received_errors: &'a RefCell<Vec<DiagnosticUpdate>>,
+    received_test_cases: &'a RefCell<Vec<TestCallables>>,
+) -> CompilationStateUpdater<'a> {
     let diagnostic_receiver = move |update: DiagnosticUpdate| {
         let mut v = received_errors.borrow_mut();
         v.push(update);
@@ -2072,12 +2053,8 @@
 }
 
 fn new_updater_with_file_system<'a>(
-<<<<<<< HEAD
-    received_errors: &'a RefCell<Vec<ErrorInfo>>,
+    received_errors: &'a RefCell<Vec<DiagnosticUpdate>>,
     received_test_cases: &'a RefCell<Vec<TestCallables>>,
-=======
-    received_errors: &'a RefCell<Vec<DiagnosticUpdate>>,
->>>>>>> ab46dc03
     fs: &Rc<RefCell<FsNode>>,
 ) -> CompilationStateUpdater<'a> {
     let diagnostic_receiver = move |update: DiagnosticUpdate| {
