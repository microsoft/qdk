--- conflicted
+++ resolved
@@ -533,13 +533,7 @@
             [
                 (
                     "cell2",
-<<<<<<< HEAD
-                    Some(
-                        1,
-                    ),
-=======
                     None,
->>>>>>> d70b544e
                     [],
                 ),
             ]
@@ -623,23 +617,6 @@
 type ErrorInfo = (String, Option<u32>, Vec<compile::ErrorKind>);
 
 fn new_language_service(received: &RefCell<Vec<ErrorInfo>>) -> LanguageService<'_> {
-<<<<<<< HEAD
-    LanguageService::new(
-        |update: DiagnosticUpdate| {
-            let mut v = received.borrow_mut();
-
-            v.push((
-                update.uri.to_string(),
-                update.version,
-                update.errors.iter().map(|e| e.error().clone()).collect(),
-            ));
-        },
-        // TODO
-        |_| (Arc::from(""), Arc::from("")),
-        |_| Default::default(),
-        |_| None,
-    )
-=======
     LanguageService::new(|update: DiagnosticUpdate| {
         let mut v = received.borrow_mut();
 
@@ -649,7 +626,6 @@
             update.errors.iter().map(|e| e.error().clone()).collect(),
         ));
     })
->>>>>>> d70b544e
 }
 
 fn expect_errors(errors: &RefCell<Vec<ErrorInfo>>, expected: &Expect) {
