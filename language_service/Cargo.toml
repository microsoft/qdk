--- conflicted
+++ resolved
@@ -19,10 +19,7 @@
 rustc-hash = { workspace = true }
 enum-iterator = { workspace = true }
 regex-lite = { workspace = true }
-<<<<<<< HEAD
 qsc_project = { path = "../compiler/qsc_project" }
-=======
 
 [lib]
-doctest = false
->>>>>>> 26c3529a
+doctest = false