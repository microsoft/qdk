--- conflicted
+++ resolved
@@ -40,11 +40,7 @@
 When building the Python packages (`pip` and `jupyterlab`), if the build script does not detect
 a current Python virtual environment, it will automatically create one under `pip/.venv` or
 `jupyterlab/.venv`. When developing locally, you can use these virtual environments to run the
-<<<<<<< HEAD
-tests by running `source .venv/bin/activate` (Linux/MacOS) or `pip/.venv/Scripts/activate.bat` (Windows).
-=======
 tests by running `source .venv/bin/activate` (Linux/MacOS) or `.venv/Scripts/activate.bat` (Windows).
->>>>>>> 7b3b8665
 
 ## Code editing
 
